[prune]
  non-go = true
  go-tests = true
  unused-packages = true

[[constraint]]
  name = "github.com/coreos/etcd"
  branch = "master"

[[override]]
  name = "github.com/coreos/bbolt"
  version = "=v1.3.1-coreos.6"

[[override]]
  name = "github.com/grpc-ecosystem/grpc-gateway"
  version = "~1.4"

[[constraint]]
  name = "google.golang.org/grpc"
  source = "https://github.com/grpc/grpc-go.git"
  version = "1.12.0"

[[constraint]]
  name = "github.com/chzyer/readline"
  branch = "master"

[[constraint]]
  name = "github.com/pingcap/kvproto"
  branch = "master"

[[constraint]]
<<<<<<< HEAD
  name = "github.com/google/btree"
=======
  name = "github.com/etcd-io/gofail"
>>>>>>> bfcb927b
  branch = "master"<|MERGE_RESOLUTION|>--- conflicted
+++ resolved
@@ -29,9 +29,9 @@
   branch = "master"
 
 [[constraint]]
-<<<<<<< HEAD
   name = "github.com/google/btree"
-=======
+  branch = "master"
+
+[[constraint]]
   name = "github.com/etcd-io/gofail"
->>>>>>> bfcb927b
   branch = "master"
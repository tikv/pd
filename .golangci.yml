--- conflicted
+++ resolved
@@ -206,11 +206,4 @@
     # following path will enable in the future
     - path: (pd-analysis|pd-api-bench|pd-backup|pd-ctl|pd-heartbeat-bench|pd-recover|pd-simulator|pd-tso-bench|pd-ut|regions-dump|stores-dump)
       linters:
-        - errcheck
-<<<<<<< HEAD
-    - path: (server/api/.*\.go|pkg/schedule/schedulers/.*\.go)
-=======
-    - path: (pkg/tso/admin.go|pkg/schedule/schedulers/split_bucket.go|server/api/plugin_disable.go|server/api/plugin_disable.go|server/api/operator.go|server/api/region.go|pkg/schedule/schedulers/balance_leader.go|pkg/replication/replication_mode.go|pkg/storage/endpoint/gc_safe_point.go|server/.*\.go|pkg/syncer/server.go)
->>>>>>> 1578f29f
-      linters:
         - errcheck
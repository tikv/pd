module github.com/tikv/pd

go 1.21

require (
	github.com/AlekSi/gocov-xml v1.0.0
	github.com/BurntSushi/toml v0.3.1
	github.com/aws/aws-sdk-go-v2/config v1.18.19
	github.com/aws/aws-sdk-go-v2/credentials v1.13.18
	github.com/aws/aws-sdk-go-v2/service/kms v1.20.8
	github.com/aws/aws-sdk-go-v2/service/sts v1.18.7
	github.com/axw/gocov v1.0.0
	github.com/cakturk/go-netstat v0.0.0-20200220111822-e5b49efee7a5
	github.com/chzyer/readline v0.0.0-20180603132655-2972be24d48e
	github.com/coreos/go-semver v0.3.0
	github.com/docker/go-units v0.4.0
	github.com/elliotchance/pie/v2 v2.1.0
	github.com/gin-contrib/cors v1.4.0
	github.com/gin-contrib/gzip v0.0.1
	github.com/gin-contrib/pprof v1.4.0
	github.com/gin-gonic/gin v1.9.1
	github.com/go-echarts/go-echarts v1.0.0
	github.com/gogo/protobuf v1.3.2
	github.com/google/btree v1.1.2
	github.com/google/uuid v1.3.0
	github.com/gorilla/mux v1.7.4
	github.com/grpc-ecosystem/go-grpc-prometheus v1.2.0
	github.com/joho/godotenv v1.4.0
	github.com/mailru/easyjson v0.7.6
	github.com/mattn/go-shellwords v1.0.12
	github.com/mgechev/revive v1.0.2
	github.com/phf/go-queue v0.0.0-20170504031614-9abe38d0371d
	github.com/pingcap/errcode v0.3.0
	github.com/pingcap/errors v0.11.5-0.20211224045212-9687c2b0f87c
	github.com/pingcap/failpoint v0.0.0-20210918120811-547c13e3eb00
	github.com/pingcap/kvproto v0.0.0-20231222062942-c0c73f41d0b2
	github.com/pingcap/log v1.1.1-0.20221110025148-ca232912c9f3
	github.com/pingcap/sysutil v1.0.1-0.20230407040306-fb007c5aff21
	github.com/pingcap/tidb-dashboard v0.0.0-20231218095437-aa621ed4de2c
	github.com/prometheus/client_golang v1.11.1
	github.com/prometheus/common v0.26.0
	github.com/sasha-s/go-deadlock v0.2.0
	github.com/shirou/gopsutil/v3 v3.23.3
	github.com/smallnest/chanx v0.0.0-20221229104322-eb4c998d2072
	github.com/soheilhy/cmux v0.1.4
	github.com/spf13/cobra v1.0.0
	github.com/spf13/pflag v1.0.5
	github.com/stretchr/testify v1.8.3
	github.com/swaggo/http-swagger v1.2.6
	github.com/swaggo/swag v1.8.3
	github.com/syndtr/goleveldb v1.0.1-0.20190318030020-c3a204f8e965
	github.com/unrolled/render v1.0.1
	github.com/urfave/negroni v0.3.0
	go.etcd.io/etcd v0.5.0-alpha.5.0.20220915004622-85b640cee793
	go.uber.org/atomic v1.10.0
	go.uber.org/goleak v1.1.12
	go.uber.org/zap v1.24.0
	golang.org/x/exp v0.0.0-20230711005742-c3f37128e5a4
<<<<<<< HEAD
	golang.org/x/text v0.13.0
	golang.org/x/time v0.3.0
	golang.org/x/tools v0.10.0
	google.golang.org/grpc v1.59.0
=======
	golang.org/x/text v0.14.0
	golang.org/x/time v0.1.0
	golang.org/x/tools v0.6.0
	google.golang.org/grpc v1.54.0
>>>>>>> 4ed26055
	gotest.tools/gotestsum v1.7.0
)

require (
	github.com/KyleBanks/depth v1.2.1 // indirect
	github.com/Masterminds/semver v1.5.0 // indirect
	github.com/PuerkitoBio/purell v1.1.1 // indirect
	github.com/PuerkitoBio/urlesc v0.0.0-20170810143723-de5bf2ad4578 // indirect
	github.com/ReneKroon/ttlcache/v2 v2.3.0 // indirect
	github.com/VividCortex/mysqlerr v1.0.0 // indirect
	github.com/Xeoncross/go-aesctr-with-hmac v0.0.0-20200623134604-12b17a7ff502 // indirect
	github.com/aws/aws-sdk-go-v2 v1.17.7 // indirect
	github.com/aws/aws-sdk-go-v2/feature/ec2/imds v1.13.1 // indirect
	github.com/aws/aws-sdk-go-v2/internal/configsources v1.1.31 // indirect
	github.com/aws/aws-sdk-go-v2/internal/endpoints/v2 v2.4.25 // indirect
	github.com/aws/aws-sdk-go-v2/internal/ini v1.3.32 // indirect
	github.com/aws/aws-sdk-go-v2/service/internal/presigned-url v1.9.25 // indirect
	github.com/aws/aws-sdk-go-v2/service/sso v1.12.6 // indirect
	github.com/aws/aws-sdk-go-v2/service/ssooidc v1.14.6 // indirect
	github.com/aws/smithy-go v1.13.5 // indirect
	github.com/benbjohnson/clock v1.3.0 // indirect
	github.com/beorn7/perks v1.0.1 // indirect
	github.com/bitly/go-simplejson v0.5.0 // indirect
	github.com/breeswish/gin-jwt/v2 v2.6.4-jwt-patch // indirect
	github.com/bytedance/sonic v1.9.1 // indirect
	github.com/cenkalti/backoff/v4 v4.0.2 // indirect
	github.com/cespare/xxhash/v2 v2.2.0 // indirect
	github.com/chenzhuoyu/base64x v0.0.0-20221115062448-fe3a3abad311 // indirect
	github.com/coreos/go-systemd v0.0.0-20190719114852-fd7a80b32e1f // indirect
	github.com/coreos/pkg v0.0.0-20180928190104-399ea9e2e55f // indirect
	github.com/cpuguy83/go-md2man/v2 v2.0.0 // indirect
	github.com/davecgh/go-spew v1.1.1 // indirect
	github.com/dnephin/pflag v1.0.7 // indirect
	github.com/dustin/go-humanize v1.0.1 // indirect
	github.com/fatih/color v1.10.0 // indirect
	github.com/fatih/structtag v1.2.0 // indirect
	github.com/fogleman/gg v1.3.0 // indirect
	github.com/fsnotify/fsnotify v1.4.9 // indirect
	github.com/gabriel-vasile/mimetype v1.4.2 // indirect
	github.com/ghodss/yaml v1.0.0 // indirect
	github.com/gin-contrib/sse v0.1.0 // indirect
	github.com/go-ole/go-ole v1.2.6 // indirect
	github.com/go-openapi/jsonpointer v0.19.5 // indirect
	github.com/go-openapi/jsonreference v0.19.6 // indirect
	github.com/go-openapi/spec v0.20.4 // indirect
	github.com/go-openapi/swag v0.19.15 // indirect
	github.com/go-playground/locales v0.14.1 // indirect
	github.com/go-playground/universal-translator v0.18.1 // indirect
	github.com/go-playground/validator/v10 v10.14.0 // indirect
	github.com/go-resty/resty/v2 v2.6.0 // indirect
	github.com/go-sql-driver/mysql v1.7.0 // indirect
	github.com/goccy/go-graphviz v0.0.9 // indirect
	github.com/goccy/go-json v0.10.2 // indirect
	github.com/golang-jwt/jwt v3.2.1+incompatible // indirect
	github.com/golang/freetype v0.0.0-20170609003504-e2365dfdc4a0 // indirect
	github.com/golang/protobuf v1.5.3 // indirect
	github.com/golang/snappy v0.0.4 // indirect
	github.com/google/pprof v0.0.0-20211122183932-1daafda22083 // indirect
	github.com/google/shlex v0.0.0-20191202100458-e7afc7fbc510 // indirect
	github.com/gorilla/websocket v1.4.2 // indirect
	github.com/grpc-ecosystem/go-grpc-middleware v1.0.1-0.20190118093823-f849b5445de4 // indirect
	github.com/grpc-ecosystem/grpc-gateway v1.16.0 // indirect
	github.com/gtank/cryptopasta v0.0.0-20170601214702-1f550f6f2f69 // indirect
	github.com/ianlancetaylor/demangle v0.0.0-20210905161508-09a460cdf81d // indirect
	github.com/inconshreveable/mousetrap v1.0.0 // indirect
	github.com/jinzhu/inflection v1.0.0 // indirect
	github.com/jinzhu/now v1.1.5 // indirect
	github.com/jonboulle/clockwork v0.2.2 // indirect
	github.com/joomcode/errorx v1.0.1 // indirect
	github.com/josharian/intern v1.0.0 // indirect
	github.com/json-iterator/go v1.1.12 // indirect
	github.com/klauspost/cpuid/v2 v2.2.4 // indirect
	github.com/konsorten/go-windows-terminal-sequences v1.0.3 // indirect
	github.com/leodido/go-urn v1.2.4 // indirect
	github.com/lufia/plan9stats v0.0.0-20230326075908-cb1d2100619a // indirect
	github.com/mattn/go-colorable v0.1.8 // indirect
	github.com/mattn/go-isatty v0.0.19 // indirect
	github.com/mattn/go-runewidth v0.0.8 // indirect
	github.com/mattn/go-sqlite3 v1.14.15 // indirect
	github.com/matttproud/golang_protobuf_extensions v1.0.1 // indirect
	github.com/mgechev/dots v0.0.0-20190921121421-c36f7dcfbb81 // indirect
	github.com/minio/sio v0.3.0 // indirect
	github.com/mitchellh/go-homedir v1.1.0 // indirect
	github.com/modern-go/concurrent v0.0.0-20180306012644-bacd9c7ef1dd // indirect
	github.com/modern-go/reflect2 v1.0.2 // indirect
	github.com/oleiade/reflections v1.0.1 // indirect
	github.com/olekukonko/tablewriter v0.0.4 // indirect
	github.com/onsi/gomega v1.20.1 // indirect
	github.com/pelletier/go-toml/v2 v2.0.8 // indirect
	github.com/petermattis/goid v0.0.0-20211229010228-4d14c490ee36 // indirect
	github.com/pingcap/tipb v0.0.0-20220718022156-3e2483c20a9e // indirect
	github.com/pkg/errors v0.9.1 // indirect
	github.com/pmezard/go-difflib v1.0.0 // indirect
	github.com/power-devops/perfstat v0.0.0-20221212215047-62379fc7944b // indirect
	github.com/prometheus/client_model v0.4.0 // indirect
	github.com/prometheus/procfs v0.6.0 // indirect
	github.com/rs/cors v1.7.0 // indirect
	github.com/russross/blackfriday/v2 v2.0.1 // indirect
	github.com/samber/lo v1.37.0 // indirect
	github.com/sergi/go-diff v1.1.0 // indirect
	github.com/shoenig/go-m1cpu v0.1.5 // indirect
	github.com/shurcooL/httpgzip v0.0.0-20190720172056-320755c1c1b0 // indirect
	github.com/shurcooL/sanitized_anchor_name v1.0.0 // indirect
	github.com/sirupsen/logrus v1.6.0 // indirect
	github.com/stretchr/objx v0.5.0 // indirect
	github.com/swaggo/files v0.0.0-20210815190702-a29dd2bc99b2 // indirect
	github.com/tidwall/gjson v1.9.3 // indirect
	github.com/tklauser/go-sysconf v0.3.11 // indirect
	github.com/tklauser/numcpus v0.6.0 // indirect
	github.com/tmc/grpc-websocket-proxy v0.0.0-20200427203606-3cfed13b9966 // indirect
	github.com/twitchyliquid64/golang-asm v0.15.1 // indirect
	github.com/ugorji/go/codec v1.2.11 // indirect
	github.com/urfave/cli/v2 v2.3.0 // indirect
	github.com/vmihailenco/msgpack/v5 v5.3.5 // indirect
	github.com/vmihailenco/tagparser/v2 v2.0.0 // indirect
	github.com/xiang90/probing v0.0.0-20190116061207-43a291ad63a2 // indirect
	github.com/yusufpapurcu/wmi v1.2.2 // indirect
	// Fix panic in unit test with go >= 1.14, ref: etcd-io/bbolt#201 https://github.com/etcd-io/bbolt/pull/201
	go.etcd.io/bbolt v1.3.6 // indirect
	go.uber.org/dig v1.9.0 // indirect
	go.uber.org/fx v1.12.0 // indirect
	go.uber.org/multierr v1.11.0 // indirect
	golang.org/x/arch v0.3.0 // indirect
	golang.org/x/crypto v0.17.0 // indirect
	golang.org/x/image v0.10.0 // indirect
	golang.org/x/mod v0.11.0 // indirect
	golang.org/x/net v0.17.0 // indirect
<<<<<<< HEAD
	golang.org/x/oauth2 v0.11.0 // indirect
	golang.org/x/sync v0.3.0 // indirect
	golang.org/x/sys v0.13.0 // indirect
	golang.org/x/term v0.13.0 // indirect
=======
	golang.org/x/oauth2 v0.4.0 // indirect
	golang.org/x/sync v0.1.0 // indirect
	golang.org/x/sys v0.15.0 // indirect
	golang.org/x/term v0.15.0 // indirect
>>>>>>> 4ed26055
	google.golang.org/appengine v1.6.7 // indirect
	google.golang.org/genproto v0.0.0-20231012201019-e917dd12ba7a // indirect
	google.golang.org/genproto/googleapis/api v0.0.0-20231002182017-d307bd883b97 // indirect
	google.golang.org/genproto/googleapis/rpc v0.0.0-20231016165738-49dd2c1f3d0b // indirect
	google.golang.org/protobuf v1.31.0 // indirect
	gopkg.in/natefinch/lumberjack.v2 v2.2.1 // indirect
	gopkg.in/yaml.v2 v2.4.0 // indirect
	gopkg.in/yaml.v3 v3.0.1 // indirect
	gorm.io/datatypes v1.1.0 // indirect
	gorm.io/driver/mysql v1.4.5 // indirect
	gorm.io/driver/sqlite v1.4.3 // indirect
	gorm.io/gorm v1.24.3 // indirect
	moul.io/zapgorm2 v1.1.0 // indirect
	sigs.k8s.io/yaml v1.2.0 // indirect
)

replace google.golang.org/grpc v1.59.0 => google.golang.org/grpc v1.26.0

// When you modify PD cooperatively with kvproto, this will be useful to submit the PR to PD and the PR to
// kvproto at the same time. You can run `go mod tidy` to make it replaced with go-mod style specification.
// After the PR to kvproto is merged, remember to comment this out and run `go mod tidy`.
// replace github.com/pingcap/kvproto => github.com/$YourPrivateRepo $YourPrivateBranch<|MERGE_RESOLUTION|>--- conflicted
+++ resolved
@@ -56,17 +56,10 @@
 	go.uber.org/goleak v1.1.12
 	go.uber.org/zap v1.24.0
 	golang.org/x/exp v0.0.0-20230711005742-c3f37128e5a4
-<<<<<<< HEAD
-	golang.org/x/text v0.13.0
+	golang.org/x/text v0.14.0
 	golang.org/x/time v0.3.0
 	golang.org/x/tools v0.10.0
 	google.golang.org/grpc v1.59.0
-=======
-	golang.org/x/text v0.14.0
-	golang.org/x/time v0.1.0
-	golang.org/x/tools v0.6.0
-	google.golang.org/grpc v1.54.0
->>>>>>> 4ed26055
 	gotest.tools/gotestsum v1.7.0
 )
 
@@ -194,17 +187,10 @@
 	golang.org/x/image v0.10.0 // indirect
 	golang.org/x/mod v0.11.0 // indirect
 	golang.org/x/net v0.17.0 // indirect
-<<<<<<< HEAD
-	golang.org/x/oauth2 v0.11.0 // indirect
+	golang.org/x/oauth2 v0.4.0 // indirect
 	golang.org/x/sync v0.3.0 // indirect
-	golang.org/x/sys v0.13.0 // indirect
-	golang.org/x/term v0.13.0 // indirect
-=======
-	golang.org/x/oauth2 v0.4.0 // indirect
-	golang.org/x/sync v0.1.0 // indirect
 	golang.org/x/sys v0.15.0 // indirect
 	golang.org/x/term v0.15.0 // indirect
->>>>>>> 4ed26055
 	google.golang.org/appengine v1.6.7 // indirect
 	google.golang.org/genproto v0.0.0-20231012201019-e917dd12ba7a // indirect
 	google.golang.org/genproto/googleapis/api v0.0.0-20231002182017-d307bd883b97 // indirect

module github.com/tikv/pd

go 1.21

require (
	github.com/AlekSi/gocov-xml v1.0.0
	github.com/BurntSushi/toml v0.3.1
	github.com/aws/aws-sdk-go-v2/config v1.18.19
	github.com/aws/aws-sdk-go-v2/credentials v1.13.18
	github.com/aws/aws-sdk-go-v2/service/kms v1.20.8
	github.com/aws/aws-sdk-go-v2/service/sts v1.18.7
	github.com/axw/gocov v1.0.0
	github.com/cakturk/go-netstat v0.0.0-20200220111822-e5b49efee7a5
	github.com/chzyer/readline v0.0.0-20180603132655-2972be24d48e
	github.com/coreos/go-semver v0.3.0
	github.com/docker/go-units v0.4.0
	github.com/elliotchance/pie/v2 v2.1.0
	github.com/gin-contrib/cors v1.4.0
	github.com/gin-contrib/gzip v0.0.1
	github.com/gin-contrib/pprof v1.4.0
	github.com/gin-gonic/gin v1.9.1
	github.com/go-echarts/go-echarts v1.0.0
	github.com/gogo/protobuf v1.3.2
	github.com/google/btree v1.1.2
	github.com/google/uuid v1.3.0
	github.com/gorilla/mux v1.7.4
	github.com/grpc-ecosystem/go-grpc-prometheus v1.2.0
	github.com/joho/godotenv v1.4.0
	github.com/mailru/easyjson v0.7.6
	github.com/mattn/go-shellwords v1.0.12
	github.com/mgechev/revive v1.0.2
	github.com/phf/go-queue v0.0.0-20170504031614-9abe38d0371d
	github.com/pingcap/errcode v0.3.0
	github.com/pingcap/errors v0.11.5-0.20211224045212-9687c2b0f87c
	github.com/pingcap/failpoint v0.0.0-20210918120811-547c13e3eb00
	github.com/pingcap/kvproto v0.0.0-20231018065736-c0689aded40c
	github.com/pingcap/log v1.1.1-0.20221110025148-ca232912c9f3
	github.com/pingcap/sysutil v1.0.1-0.20230407040306-fb007c5aff21
	github.com/pingcap/tidb-dashboard v0.0.0-20231218095437-aa621ed4de2c
	github.com/prometheus/client_golang v1.11.1
	github.com/prometheus/common v0.26.0
	github.com/sasha-s/go-deadlock v0.2.0
	github.com/shirou/gopsutil/v3 v3.23.3
	github.com/smallnest/chanx v0.0.0-20221229104322-eb4c998d2072
	github.com/soheilhy/cmux v0.1.4
	github.com/spf13/cobra v1.0.0
	github.com/spf13/pflag v1.0.5
	github.com/stretchr/testify v1.8.3
	github.com/swaggo/http-swagger v1.2.6
	github.com/swaggo/swag v1.8.3
	github.com/syndtr/goleveldb v1.0.1-0.20190318030020-c3a204f8e965
	github.com/tikv/pd/client v0.0.0-00010101000000-000000000000
	github.com/unrolled/render v1.0.1
	github.com/urfave/negroni v0.3.0
	go.etcd.io/etcd v0.5.0-alpha.5.0.20220915004622-85b640cee793
	go.uber.org/atomic v1.10.0
	go.uber.org/goleak v1.1.12
	go.uber.org/zap v1.24.0
	golang.org/x/exp v0.0.0-20230711005742-c3f37128e5a4
	golang.org/x/text v0.14.0
	golang.org/x/time v0.1.0
	golang.org/x/tools v0.14.0
	google.golang.org/grpc v1.54.0
	gotest.tools/gotestsum v1.7.0
)

require (
	github.com/KyleBanks/depth v1.2.1 // indirect
	github.com/Masterminds/semver v1.5.0 // indirect
	github.com/PuerkitoBio/purell v1.1.1 // indirect
	github.com/PuerkitoBio/urlesc v0.0.0-20170810143723-de5bf2ad4578 // indirect
	github.com/ReneKroon/ttlcache/v2 v2.3.0 // indirect
	github.com/VividCortex/mysqlerr v1.0.0 // indirect
	github.com/Xeoncross/go-aesctr-with-hmac v0.0.0-20200623134604-12b17a7ff502 // indirect
	github.com/aws/aws-sdk-go-v2 v1.17.7 // indirect
	github.com/aws/aws-sdk-go-v2/feature/ec2/imds v1.13.1 // indirect
	github.com/aws/aws-sdk-go-v2/internal/configsources v1.1.31 // indirect
	github.com/aws/aws-sdk-go-v2/internal/endpoints/v2 v2.4.25 // indirect
	github.com/aws/aws-sdk-go-v2/internal/ini v1.3.32 // indirect
	github.com/aws/aws-sdk-go-v2/service/internal/presigned-url v1.9.25 // indirect
	github.com/aws/aws-sdk-go-v2/service/sso v1.12.6 // indirect
	github.com/aws/aws-sdk-go-v2/service/ssooidc v1.14.6 // indirect
	github.com/aws/smithy-go v1.13.5 // indirect
	github.com/benbjohnson/clock v1.3.0 // indirect
	github.com/beorn7/perks v1.0.1 // indirect
	github.com/bitly/go-simplejson v0.5.0 // indirect
	github.com/breeswish/gin-jwt/v2 v2.6.4-jwt-patch // indirect
	github.com/bytedance/sonic v1.9.1 // indirect
	github.com/cenkalti/backoff/v4 v4.0.2 // indirect
	github.com/cespare/xxhash/v2 v2.2.0 // indirect
	github.com/chenzhuoyu/base64x v0.0.0-20221115062448-fe3a3abad311 // indirect
	github.com/coreos/go-systemd v0.0.0-20190719114852-fd7a80b32e1f // indirect
	github.com/coreos/pkg v0.0.0-20180928190104-399ea9e2e55f // indirect
	github.com/cpuguy83/go-md2man/v2 v2.0.0 // indirect
	github.com/davecgh/go-spew v1.1.1 // indirect
	github.com/dnephin/pflag v1.0.7 // indirect
	github.com/dustin/go-humanize v0.0.0-20171111073723-bb3d318650d4 // indirect
	github.com/fatih/color v1.10.0 // indirect
	github.com/fatih/structtag v1.2.0 // indirect
	github.com/fogleman/gg v1.3.0 // indirect
	github.com/fsnotify/fsnotify v1.4.9 // indirect
	github.com/gabriel-vasile/mimetype v1.4.2 // indirect
	github.com/ghodss/yaml v1.0.0 // indirect
	github.com/gin-contrib/sse v0.1.0 // indirect
	github.com/go-ole/go-ole v1.2.6 // indirect
	github.com/go-openapi/jsonpointer v0.19.5 // indirect
	github.com/go-openapi/jsonreference v0.19.6 // indirect
	github.com/go-openapi/spec v0.20.4 // indirect
	github.com/go-openapi/swag v0.19.15 // indirect
	github.com/go-playground/locales v0.14.1 // indirect
	github.com/go-playground/universal-translator v0.18.1 // indirect
	github.com/go-playground/validator/v10 v10.14.0 // indirect
	github.com/go-resty/resty/v2 v2.6.0 // indirect
	github.com/go-sql-driver/mysql v1.7.0 // indirect
	github.com/goccy/go-graphviz v0.0.9 // indirect
	github.com/goccy/go-json v0.10.2 // indirect
	github.com/golang-jwt/jwt v3.2.1+incompatible // indirect
	github.com/golang/freetype v0.0.0-20170609003504-e2365dfdc4a0 // indirect
	github.com/golang/protobuf v1.5.3 // indirect
	github.com/golang/snappy v0.0.4 // indirect
	github.com/google/pprof v0.0.0-20211122183932-1daafda22083 // indirect
	github.com/google/shlex v0.0.0-20191202100458-e7afc7fbc510 // indirect
	github.com/gorilla/websocket v1.4.2 // indirect
	github.com/grpc-ecosystem/go-grpc-middleware v1.0.1-0.20190118093823-f849b5445de4 // indirect
	github.com/grpc-ecosystem/grpc-gateway v1.16.0 // indirect
	github.com/gtank/cryptopasta v0.0.0-20170601214702-1f550f6f2f69 // indirect
	github.com/ianlancetaylor/demangle v0.0.0-20210905161508-09a460cdf81d // indirect
	github.com/inconshreveable/mousetrap v1.0.0 // indirect
	github.com/jinzhu/inflection v1.0.0 // indirect
	github.com/jinzhu/now v1.1.5 // indirect
	github.com/jonboulle/clockwork v0.2.2 // indirect
	github.com/joomcode/errorx v1.0.1 // indirect
	github.com/josharian/intern v1.0.0 // indirect
	github.com/json-iterator/go v1.1.12 // indirect
	github.com/klauspost/cpuid/v2 v2.2.4 // indirect
	github.com/konsorten/go-windows-terminal-sequences v1.0.3 // indirect
	github.com/leodido/go-urn v1.2.4 // indirect
	github.com/lufia/plan9stats v0.0.0-20230326075908-cb1d2100619a // indirect
	github.com/mattn/go-colorable v0.1.8 // indirect
	github.com/mattn/go-isatty v0.0.19 // indirect
	github.com/mattn/go-runewidth v0.0.8 // indirect
	github.com/mattn/go-sqlite3 v1.14.15 // indirect
	github.com/matttproud/golang_protobuf_extensions v1.0.1 // indirect
	github.com/mgechev/dots v0.0.0-20190921121421-c36f7dcfbb81 // indirect
	github.com/minio/sio v0.3.0 // indirect
	github.com/mitchellh/go-homedir v1.1.0 // indirect
	github.com/modern-go/concurrent v0.0.0-20180306012644-bacd9c7ef1dd // indirect
	github.com/modern-go/reflect2 v1.0.2 // indirect
	github.com/oleiade/reflections v1.0.1 // indirect
	github.com/olekukonko/tablewriter v0.0.4 // indirect
	github.com/onsi/gomega v1.20.1 // indirect
	github.com/pelletier/go-toml/v2 v2.0.8 // indirect
	github.com/petermattis/goid v0.0.0-20211229010228-4d14c490ee36 // indirect
	github.com/pingcap/tipb v0.0.0-20220718022156-3e2483c20a9e // indirect
	github.com/pkg/errors v0.9.1 // indirect
	github.com/pmezard/go-difflib v1.0.0 // indirect
	github.com/power-devops/perfstat v0.0.0-20221212215047-62379fc7944b // indirect
	github.com/prometheus/client_model v0.2.0 // indirect
	github.com/prometheus/procfs v0.6.0 // indirect
	github.com/rs/cors v1.7.0 // indirect
	github.com/russross/blackfriday/v2 v2.0.1 // indirect
	github.com/samber/lo v1.37.0 // indirect
	github.com/sergi/go-diff v1.1.0 // indirect
	github.com/shoenig/go-m1cpu v0.1.5 // indirect
	github.com/shurcooL/httpgzip v0.0.0-20190720172056-320755c1c1b0 // indirect
	github.com/shurcooL/sanitized_anchor_name v1.0.0 // indirect
	github.com/sirupsen/logrus v1.6.0 // indirect
	github.com/stretchr/objx v0.5.0 // indirect
	github.com/swaggo/files v0.0.0-20210815190702-a29dd2bc99b2 // indirect
	github.com/tidwall/gjson v1.9.3 // indirect
	github.com/tklauser/go-sysconf v0.3.11 // indirect
	github.com/tklauser/numcpus v0.6.0 // indirect
	github.com/tmc/grpc-websocket-proxy v0.0.0-20200427203606-3cfed13b9966 // indirect
	github.com/twitchyliquid64/golang-asm v0.15.1 // indirect
	github.com/ugorji/go/codec v1.2.11 // indirect
	github.com/urfave/cli/v2 v2.3.0 // indirect
	github.com/vmihailenco/msgpack/v5 v5.3.5 // indirect
	github.com/vmihailenco/tagparser/v2 v2.0.0 // indirect
	github.com/xiang90/probing v0.0.0-20190116061207-43a291ad63a2 // indirect
	github.com/yusufpapurcu/wmi v1.2.2 // indirect
	// Fix panic in unit test with go >= 1.14, ref: etcd-io/bbolt#201 https://github.com/etcd-io/bbolt/pull/201
	go.etcd.io/bbolt v1.3.6 // indirect
	go.uber.org/dig v1.9.0 // indirect
	go.uber.org/fx v1.12.0 // indirect
	go.uber.org/multierr v1.11.0 // indirect
	golang.org/x/arch v0.3.0 // indirect
<<<<<<< HEAD
	golang.org/x/crypto v0.15.0 // indirect
=======
	golang.org/x/crypto v0.17.0 // indirect
>>>>>>> 4ed26055
	golang.org/x/image v0.10.0 // indirect
	golang.org/x/mod v0.13.0 // indirect
	golang.org/x/net v0.18.0 // indirect
	golang.org/x/oauth2 v0.4.0 // indirect
<<<<<<< HEAD
	golang.org/x/sync v0.4.0 // indirect
	golang.org/x/sys v0.14.0 // indirect
	golang.org/x/term v0.14.0 // indirect
=======
	golang.org/x/sync v0.1.0 // indirect
	golang.org/x/sys v0.15.0 // indirect
	golang.org/x/term v0.15.0 // indirect
>>>>>>> 4ed26055
	google.golang.org/appengine v1.6.7 // indirect
	google.golang.org/genproto v0.0.0-20230410155749-daa745c078e1 // indirect
	google.golang.org/protobuf v1.31.0 // indirect
	gopkg.in/natefinch/lumberjack.v2 v2.2.1 // indirect
	gopkg.in/yaml.v2 v2.4.0 // indirect
	gopkg.in/yaml.v3 v3.0.1 // indirect
	gorm.io/datatypes v1.1.0 // indirect
	gorm.io/driver/mysql v1.4.5 // indirect
	gorm.io/driver/sqlite v1.4.3 // indirect
	gorm.io/gorm v1.24.3 // indirect
	moul.io/zapgorm2 v1.1.0 // indirect
	sigs.k8s.io/yaml v1.2.0 // indirect
)

replace google.golang.org/grpc v1.54.0 => google.golang.org/grpc v1.26.0

replace github.com/tikv/pd/client => ./client

// When you modify PD cooperatively with kvproto, this will be useful to submit the PR to PD and the PR to
// kvproto at the same time. You can run `go mod tidy` to make it replaced with go-mod style specification.
// After the PR to kvproto is merged, remember to comment this out and run `go mod tidy`.
// replace github.com/pingcap/kvproto => github.com/$YourPrivateRepo $YourPrivateBranch<|MERGE_RESOLUTION|>--- conflicted
+++ resolved
@@ -184,24 +184,14 @@
 	go.uber.org/fx v1.12.0 // indirect
 	go.uber.org/multierr v1.11.0 // indirect
 	golang.org/x/arch v0.3.0 // indirect
-<<<<<<< HEAD
-	golang.org/x/crypto v0.15.0 // indirect
-=======
 	golang.org/x/crypto v0.17.0 // indirect
->>>>>>> 4ed26055
 	golang.org/x/image v0.10.0 // indirect
 	golang.org/x/mod v0.13.0 // indirect
 	golang.org/x/net v0.18.0 // indirect
 	golang.org/x/oauth2 v0.4.0 // indirect
-<<<<<<< HEAD
 	golang.org/x/sync v0.4.0 // indirect
-	golang.org/x/sys v0.14.0 // indirect
-	golang.org/x/term v0.14.0 // indirect
-=======
-	golang.org/x/sync v0.1.0 // indirect
 	golang.org/x/sys v0.15.0 // indirect
 	golang.org/x/term v0.15.0 // indirect
->>>>>>> 4ed26055
 	google.golang.org/appengine v1.6.7 // indirect
 	google.golang.org/genproto v0.0.0-20230410155749-daa745c078e1 // indirect
 	google.golang.org/protobuf v1.31.0 // indirect

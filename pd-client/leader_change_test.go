--- conflicted
+++ resolved
@@ -18,6 +18,7 @@
 	"strconv"
 	"time"
 
+	"github.com/coreos/etcd/clientv3"
 	. "github.com/pingcap/check"
 	"github.com/pingcap/pd/pkg/apiutil"
 	"github.com/pingcap/pd/server"
@@ -29,25 +30,12 @@
 
 type testLeaderChangeSuite struct{}
 
-<<<<<<< HEAD
-func (s *testLeaderChangeSuite) TestLeaderChange(c *C) {
+func (s *testLeaderChangeSuite) prepareClusterN(c *C, n int) (svrs map[string]*server.Server, endpoints []string, closeFunc func()) {
 	cfgs := server.NewTestMultiConfig(3)
-=======
-func mustGetEtcdClient(c *C, svrs map[string]*server.Server) *clientv3.Client {
-	for _, svr := range svrs {
-		return svr.GetClient()
-	}
-	c.Fatal("etcd client none available")
-	return nil
-}
-
-func (s *testLeaderChangeSuite) prepareClusterN(c *C, n int) (svrs map[string]*server.Server, endpoints []string, closeFunc func()) {
-	cfgs := server.NewTestMultiConfig(n)
->>>>>>> b99b30f8
-
-	ch := make(chan *server.Server, n)
-
-	for i := 0; i < n; i++ {
+
+	ch := make(chan *server.Server, 3)
+
+	for i := 0; i < 3; i++ {
 		cfg := cfgs[i]
 
 		go func() {
@@ -58,25 +46,19 @@
 		}()
 	}
 
-	svrs = make(map[string]*server.Server, n)
-	for i := 0; i < n; i++ {
+	svrs = make(map[string]*server.Server, 3)
+	for i := 0; i < 3; i++ {
 		svr := <-ch
 		svrs[svr.GetAddr()] = svr
 	}
 
-	endpoints = make([]string, 0, n)
+	endpoints = make([]string, 0, 3)
 	for _, svr := range svrs {
 		go svr.Run()
 		endpoints = append(endpoints, svr.GetEndpoints()...)
 	}
 
-<<<<<<< HEAD
-	defer func() {
-=======
-	mustWaitLeader(c, svrs)
-
 	closeFunc = func() {
->>>>>>> b99b30f8
 		for _, svr := range svrs {
 			svr.Close()
 		}
@@ -84,6 +66,10 @@
 			cleanServer(cfg)
 		}
 	}
+
+	leaderPeer := mustWaitLeader(c, svrs)
+	grpcClient := mustNewGrpcClient(c, leaderPeer.GetAddr())
+	bootstrapServer(c, newHeader(leaderPeer), grpcClient)
 	return
 }
 
@@ -91,21 +77,25 @@
 	svrs, endpoints, closeFunc := s.prepareClusterN(c, 3)
 	defer closeFunc()
 
-	leader, err := getLeader(endpoints)
-	c.Assert(err, IsNil)
-	mustConnectLeader(c, endpoints, leader.GetAddr())
+	cli, err := NewClient(endpoints)
+	c.Assert(err, IsNil)
+	defer cli.Close()
+
+	leader := s.mustGetLeader(c, endpoints)
+	s.verifyLeader(c, cli.(*client), leader)
 
 	r := server.ReplicationConfig{MaxReplicas: 5}
-	svrs[leader.GetAddr()].SetReplicationConfig(r)
-	svrs[leader.GetAddr()].Close()
+	svrs[leader].SetReplicationConfig(r)
+	svrs[leader].Close()
 	// wait leader changes
 	changed := false
 	for i := 0; i < 20; i++ {
-		newLeader, _ := getLeader(endpoints)
-		if newLeader != nil && newLeader.GetAddr() != leader.GetAddr() {
-			mustConnectLeader(c, endpoints, newLeader.GetAddr())
+		mustWaitLeader(c, svrs)
+		newLeader := s.mustGetLeader(c, endpoints)
+		if newLeader != leader {
+			s.verifyLeader(c, cli.(*client), newLeader)
 			changed = true
-			nr := svrs[newLeader.GetAddr()].GetConfig().Replication.MaxReplicas
+			nr := svrs[newLeader].GetConfig().Replication.MaxReplicas
 			c.Assert(nr, Equals, uint64(5))
 			break
 		}
@@ -118,21 +108,12 @@
 	svrs, endpoints, closeFunc := s.prepareClusterN(c, 3)
 	defer closeFunc()
 
-	leaderPeer := mustWaitLeader(c, svrs)
-	grpcClient := mustNewGrpcClient(c, leaderPeer.GetAddr())
-	bootstrapServer(c, newHeader(leaderPeer), grpcClient)
-
 	cli, err := NewClient(endpoints)
 	c.Assert(err, IsNil)
 	defer cli.Close()
 
-<<<<<<< HEAD
 	p1, l1, err := cli.GetTS(context.Background())
-=======
-	physical, logical, err := cli.GetTS()
->>>>>>> b99b30f8
-	c.Assert(err, IsNil)
-	lastTS := s.makeTS(physical, logical)
+	c.Assert(err, IsNil)
 
 	leader := s.mustGetLeader(c, endpoints)
 	s.verifyLeader(c, cli.(*client), leader)
@@ -146,14 +127,9 @@
 	s.verifyLeader(c, cli.(*client), newLeader)
 
 	for i := 0; i < 20; i++ {
-<<<<<<< HEAD
 		p2, l2, err := cli.GetTS(context.Background())
-=======
-		physical, logical, err := cli.GetTS()
->>>>>>> b99b30f8
 		if err == nil {
-			ts := s.makeTS(physical, logical)
-			c.Assert(lastTS, Less, ts)
+			c.Assert(p1<<18+l1, Less, p2<<18+l2)
 			return
 		}
 		time.Sleep(500 * time.Millisecond)
@@ -161,19 +137,6 @@
 	c.Error("failed getTS from new leader after 10 seconds")
 }
 
-<<<<<<< HEAD
-func (s *testLeaderChangeSuite) mustGetLeader(c *C, urls []string) string {
-	for _, u := range urls {
-		client, err := apiutil.NewClient(u, pdTimeout)
-		if err != nil {
-			continue
-		}
-		leader, err := client.GetLeader()
-		if err != nil {
-			continue
-		}
-		return leader.GetClientUrls()[0]
-=======
 func (s *testLeaderChangeSuite) TestLeaderTransfer(c *C) {
 	servers, endpoints, closeFunc := s.prepareClusterN(c, 2)
 	defer closeFunc()
@@ -183,7 +146,7 @@
 	defer cli.Close()
 
 	quit := make(chan struct{})
-	physical, logical, err := cli.GetTS()
+	physical, logical, err := cli.GetTS(context.Background())
 	c.Assert(err, IsNil)
 	lastTS := s.makeTS(physical, logical)
 	go func() {
@@ -194,7 +157,7 @@
 			default:
 			}
 
-			physical, logical, err1 := cli.GetTS()
+			physical, logical, err1 := cli.GetTS(context.Background())
 			if err1 == nil {
 				ts := s.makeTS(physical, logical)
 				c.Assert(lastTS, Less, ts)
@@ -209,7 +172,7 @@
 		DialTimeout: time.Second,
 	})
 	c.Assert(err, IsNil)
-	leaderPath := filepath.Join("/pd", strconv.FormatUint(cli.GetClusterID(), 10), "leader")
+	leaderPath := filepath.Join("/pd", strconv.FormatUint(cli.GetClusterID(context.Background()), 10), "leader")
 	for i := 0; i < 10; i++ {
 		mustWaitLeader(c, servers)
 		_, err = etcdCli.Delete(context.TODO(), leaderPath)
@@ -224,21 +187,17 @@
 	return uint64(physical<<18 + logical)
 }
 
-func mustConnectLeader(c *C, urls []string, leaderAddr string) {
-	connCh := make(chan *conn)
-	go func() {
-		conn := mustNewConn(urls, nil)
-		connCh <- conn
-	}()
-
-	var conn *conn
-	select {
-	case conn = <-connCh:
-		addr := conn.RemoteAddr()
-		c.Assert(addr.Network()+"://"+addr.String(), Equals, leaderAddr)
-	case <-time.After(time.Second * 10):
-		c.Fatal("failed to connect to pd")
->>>>>>> b99b30f8
+func (s *testLeaderChangeSuite) mustGetLeader(c *C, urls []string) string {
+	for _, u := range urls {
+		client, err := apiutil.NewClient(u, pdTimeout)
+		if err != nil {
+			continue
+		}
+		leader, err := client.GetLeader()
+		if err != nil {
+			continue
+		}
+		return leader.GetClientUrls()[0]
 	}
 	c.Fatal("failed get leader")
 	return ""

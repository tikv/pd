package: github.com/pingcap/pd
import:
- package: github.com/BurntSushi/toml
  version: 0.2.0
- package: github.com/beorn7/perks
  version: 3ac7bf7a47d159a033b107610db8a1b6575507a4
  subpackages:
  - quantile
- package: github.com/boltdb/bolt
  version: acc803f0ced151102ed51bf824f8709ebd6602bc
- package: github.com/cloudfoundry-incubator/candiedyaml
  version: 5cef21e2e4f0fd147973b558d4db7395176bcd95
- package: github.com/cockroachdb/cmux
  version: 112f0506e7743d64a6eb8fedbcff13d9979bbf92
- package: github.com/coreos/etcd
  version: ea5f6dab6b1d07e22cf46bf5f5088d567548c124
  subpackages:
  - alarm
  - auth
  - auth/authpb
  - client
  - clientv3
  - compactor
  - discovery
  - embed
  - error
  - etcdserver
  - etcdserver/api
  - etcdserver/api/v2http
  - etcdserver/api/v2http/httptypes
  - etcdserver/api/v3rpc
  - etcdserver/api/v3rpc/rpctypes
  - etcdserver/auth
  - etcdserver/etcdserverpb
  - etcdserver/membership
  - etcdserver/stats
  - lease
  - lease/leasehttp
  - lease/leasepb
  - mvcc
  - mvcc/backend
  - mvcc/mvccpb
  - pkg/adt
  - pkg/contention
  - pkg/cors
  - pkg/crc
  - pkg/fileutil
  - pkg/httputil
  - pkg/idutil
  - pkg/ioutil
  - pkg/logutil
  - pkg/netutil
  - pkg/pathutil
  - pkg/pbutil
  - pkg/runtime
  - pkg/schedule
  - pkg/tlsutil
  - pkg/transport
  - pkg/types
  - pkg/wait
  - raft
  - raft/raftpb
  - rafthttp
  - snap
  - snap/snappb
  - store
  - version
  - wal
  - wal/walpb
  - clientv3/concurrency
- package: github.com/coreos/go-semver
  version: ~0.2.0
  subpackages:
  - semver
- package: github.com/coreos/go-systemd
  version: v14 
  subpackages:
  - journal
- package: github.com/coreos/pkg
  version: ~3.0.0
  subpackages:
  - capnslog
- package: github.com/ghodss/yaml
  version: 73d445a93680fa1a78ae23a5839bad48f32ba1ee
- package: github.com/gogo/protobuf
  version: 318371cbef6bab80e8d1c69b470fffa79eebfb54
  subpackages:
  - proto
- package: github.com/golang/protobuf
  version: 874264fbbb43f4d91e999fecb4b40143ed611400
  subpackages:
  - jsonpb
  - proto
- package: github.com/google/btree
  version: 925471ac9e2131377a91e1595defec898166fe49
- package: github.com/gorilla/context
  version: ~1.1.0
- package: github.com/gorilla/mux
  version: ~1.1.0
- package: github.com/grpc-ecosystem/grpc-gateway
  version: v1.2.2
  subpackages:
  - runtime
  - runtime/internal
  - utilities
- package: github.com/jonboulle/clockwork
  version: ~0.1.0
- package: github.com/juju/errors
  version: b2c7a7da5b2995941048f60146e67702a292e468
- package: github.com/matttproud/golang_protobuf_extensions
  version: c12348ce28de40eed0136aa2b644d0ee0650e56c
  subpackages:
  - pbutil
- package: github.com/ngaut/deadline
  version: fae8f9dfd7048de16575b9d4c255278e38c28a4f
- package: github.com/ngaut/log
  version: cec23d3e10b016363780d894a0eb732a12c06e02
- package: github.com/pingcap/check
  version: ce8a2f822ab1e245a4eefcef2996531c79c943f1
- package: github.com/pingcap/kvproto
<<<<<<< HEAD
  version: ov/stream
=======
  version: 0811f27579a1070546c4d5496bf3f6fa62cec750
>>>>>>> 3f0fb57f
  subpackages:
  - pkg/coprocessor
  - pkg/eraftpb
  - pkg/errorpb
  - pkg/kvrpcpb
  - pkg/metapb
  - pkg/msgpb
  - pkg/pdpb
  - pkg/raft_cmdpb
  - pkg/raft_serverpb
  - pkg/util
- package: github.com/prometheus/client_golang
  version: 0.8.0
  subpackages:
  - prometheus
- package: github.com/prometheus/client_model
  version: fa8ad6fec33561be4280a8f0514318c79d7f6cb6
  subpackages:
  - go
- package: github.com/prometheus/common
  version: 4402f4e5ea79ec15f3c574773b6a5198fbea215f
  subpackages:
  - expfmt
  - internal/bitbucket.org/ww/goautoneg
  - model
- package: github.com/prometheus/procfs
  version: abf152e5f3e97f2fafac028d2cc06c1feb87ffa5
- package: github.com/twinj/uuid
  version: 70cac2bcd273ef6a371bb96cde363d28b68734c3
- package: github.com/ugorji/go
  version: b94837a2404ab90efe9289e77a70694c355739cb
  subpackages:
  - codec
- package: github.com/unrolled/render
  version: 7bc415efc1b94ad17b0fc642cb50b3e2465027e7
- package: github.com/urfave/negroni
  version: dc6b9d037e8dab60cbfc09c61d6932537829be8b
- package: github.com/xiang90/probing
  version: 07dd2e8dfe18522e9c447ba95f2fe95262f63bb2
- package: golang.org/x/crypto
  version: fbbbdbdd6f61a8f86b00866626c2fe3d2a642db0
  repo: https://github.com/golang/crypto.git
  vcs: git
  subpackages:
  - bcrypt
  - blowfish
- package: golang.org/x/net
  version: d1e1b351919c6738fdeb9893d5c998b161464f0c 
  repo: https://github.com/golang/net.git
  vcs: git
  subpackages:
  - context
  - http2/hpack
  - internal/timeseries
  - lex/httplex
  - trace
- package: golang.org/x/sys
  version: a646d33e2ee3172a661fc09bca23bb4889a41bc8
  repo: https://github.com/golang/sys.git
  vcs: git
  subpackages:
  - unix
- package: google.golang.org/grpc
  version: 3419b42955675df23457629c75f58eb8dcd56954
  repo: https://github.com/grpc/grpc-go.git
  vcs: git
  subpackages:
  - codes
  - credentials
  - grpclog
  - internal
  - metadata
  - naming
  - peer
  - transport
- package: github.com/spf13/cobra
  version: 9495bc009a56819bdb0ddbc1a373e29c140bc674
  repo: https://github.com/spf13/cobra.git
  vcs: git
- package: github.com/chzyer/readline
  version: c914be64f07d9998f52bf0d598ec26d457168c0f
- package: github.com/dustin/go-humanize
  version: 7a41df006ff9af79a29f0ffa9c5f21fbe6314a2d
- package: github.com/elazarl/go-bindata-assetfs
- package: github.com/ngaut/systimemon
  version: c2ca1c75c6af5556eb6ce67994120adf12f2ccef
- package: github.com/montanaflynn/stats
  version: f8cd06f93c6c1b06028caafb88b540fc820f77c1
- package: github.com/Sirupsen/logrus
  version: v0.11.5
- package: gopkg.in/natefinch/lumberjack.v2
  version: v2<|MERGE_RESOLUTION|>--- conflicted
+++ resolved
@@ -73,7 +73,7 @@
   subpackages:
   - semver
 - package: github.com/coreos/go-systemd
-  version: v14 
+  version: v14
   subpackages:
   - journal
 - package: github.com/coreos/pkg
@@ -118,11 +118,7 @@
 - package: github.com/pingcap/check
   version: ce8a2f822ab1e245a4eefcef2996531c79c943f1
 - package: github.com/pingcap/kvproto
-<<<<<<< HEAD
   version: ov/stream
-=======
-  version: 0811f27579a1070546c4d5496bf3f6fa62cec750
->>>>>>> 3f0fb57f
   subpackages:
   - pkg/coprocessor
   - pkg/eraftpb
@@ -170,7 +166,7 @@
   - bcrypt
   - blowfish
 - package: golang.org/x/net
-  version: d1e1b351919c6738fdeb9893d5c998b161464f0c 
+  version: d1e1b351919c6738fdeb9893d5c998b161464f0c
   repo: https://github.com/golang/net.git
   vcs: git
   subpackages:

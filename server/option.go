// Copyright 2017 PingCAP, Inc.
//
// Licensed under the Apache License, Version 2.0 (the "License");
// you may not use this file except in compliance with the License.
// You may obtain a copy of the License at
//
//     http://www.apache.org/licenses/LICENSE-2.0
//
// Unless required by applicable law or agreed to in writing, software
// distributed under the License is distributed on an "AS IS" BASIS,
// See the License for the specific language governing permissions and
// limitations under the License.

package server

import (
	"reflect"
	"sync/atomic"
	"time"

	"github.com/juju/errors"
	"github.com/pingcap/kvproto/pkg/metapb"
	"github.com/pingcap/pd/server/core"
	"github.com/pingcap/pd/server/schedule"
)

// scheduleOption is a wrapper to access the configuration safely.
type scheduleOption struct {
	v             atomic.Value
	rep           *Replication
	ns            map[string]*namespaceOption
	labelProperty atomic.Value
}

func newScheduleOption(cfg *Config) *scheduleOption {
	o := &scheduleOption{}
	o.store(&cfg.Schedule)
	o.ns = make(map[string]*namespaceOption)
	for name, nsCfg := range cfg.Namespace {
		nsCfg := nsCfg
		o.ns[name] = newNamespaceOption(&nsCfg)
	}
	o.rep = newReplication(&cfg.Replication)
	o.labelProperty.Store(cfg.LabelProperty)
	return o
}

func (o *scheduleOption) load() *ScheduleConfig {
	return o.v.Load().(*ScheduleConfig)
}

func (o *scheduleOption) store(cfg *ScheduleConfig) {
	o.v.Store(cfg)
}

func (o *scheduleOption) GetReplication() *Replication {
	return o.rep
}

func (o *scheduleOption) GetMaxReplicas(name string) int {
	if n, ok := o.ns[name]; ok {
		return n.GetMaxReplicas()
	}
	return o.rep.GetMaxReplicas()
}

func (o *scheduleOption) SetMaxReplicas(replicas int) {
	o.rep.SetMaxReplicas(replicas)
}

func (o *scheduleOption) GetLocationLabels() []string {
	return o.rep.GetLocationLabels()
}

func (o *scheduleOption) GetMaxSnapshotCount() uint64 {
	return o.load().MaxSnapshotCount
}

func (o *scheduleOption) GetMaxPendingPeerCount() uint64 {
	return o.load().MaxPendingPeerCount
}

func (o *scheduleOption) GetMaxStoreDownTime() time.Duration {
	return o.load().MaxStoreDownTime.Duration
}

func (o *scheduleOption) GetMaxMergeRegionSize() uint64 {
	return o.load().MaxMergeRegionSize
}

func (o *scheduleOption) GetLeaderScheduleLimit(name string) uint64 {
	if n, ok := o.ns[name]; ok {
		return n.GetLeaderScheduleLimit()
	}
	return o.load().LeaderScheduleLimit
}

func (o *scheduleOption) GetRegionScheduleLimit(name string) uint64 {
	if n, ok := o.ns[name]; ok {
		return n.GetRegionScheduleLimit()
	}
	return o.load().RegionScheduleLimit
}

func (o *scheduleOption) GetReplicaScheduleLimit(name string) uint64 {
	if n, ok := o.ns[name]; ok {
		return n.GetReplicaScheduleLimit()
	}
	return o.load().ReplicaScheduleLimit
}

func (o *scheduleOption) GetMergeScheduleLimit(name string) uint64 {
	if n, ok := o.ns[name]; ok {
		return n.GetMergeScheduleLimit()
	}
	return o.load().MergeScheduleLimit
}

func (o *scheduleOption) GetTolerantSizeRatio() float64 {
	return o.load().TolerantSizeRatio
}

<<<<<<< HEAD
func (o *scheduleOption) GetLowSpaceRatio() float64 {
	return o.load().LowSpaceRatio
}

func (o *scheduleOption) GetHighSpaceRatio() float64 {
	return o.load().HighSpaceRatio
=======
func (o *scheduleOption) IsRaftLearnerEnabled() bool {
	return o.load().EnableRaftLearner
>>>>>>> d80dad6b
}

func (o *scheduleOption) GetSchedulers() SchedulerConfigs {
	return o.load().Schedulers
}

func (o *scheduleOption) AddSchedulerCfg(tp string, args []string) error {
	c := o.load()
	v := c.clone()
	for i, schedulerCfg := range v.Schedulers {
		// comparing args is to cover the case that there are schedulers in same type but not with same name
		// such as two schedulers of type "evict-leader",
		// one name is "evict-leader-scheduler-1" and the other is "evict-leader-scheduler-2"
		if reflect.DeepEqual(schedulerCfg, SchedulerConfig{Type: tp, Args: args, Disable: false}) {
			return nil
		}

		if reflect.DeepEqual(schedulerCfg, SchedulerConfig{Type: tp, Args: args, Disable: true}) {
			schedulerCfg.Disable = false
			v.Schedulers[i] = schedulerCfg
			o.store(v)
			return nil
		}
	}
	v.Schedulers = append(v.Schedulers, SchedulerConfig{Type: tp, Args: args, Disable: false})
	o.store(v)
	return nil
}

func (o *scheduleOption) RemoveSchedulerCfg(name string) error {
	c := o.load()
	v := c.clone()
	for i, schedulerCfg := range v.Schedulers {
		// To create a temporary scheduler is just used to get scheduler's name
		tmp, err := schedule.CreateScheduler(schedulerCfg.Type, schedule.NewLimiter(), schedulerCfg.Args...)
		if err != nil {
			return errors.Trace(err)
		}
		if tmp.GetName() == name {
			schedulerCfg.Disable = true
			v.Schedulers[i] = schedulerCfg
			o.store(v)
			return nil
		}
	}
	return nil
}

func (o *scheduleOption) SetLabelProperty(typ, labelKey, labelValue string) {
	cfg := o.loadLabelPropertyConfig().clone()
	for _, l := range cfg[typ] {
		if l.Key == labelKey && l.Value == labelValue {
			return
		}
	}
	cfg[typ] = append(cfg[typ], StoreLabel{Key: labelKey, Value: labelValue})
	o.labelProperty.Store(cfg)
}

func (o *scheduleOption) DeleteLabelProperty(typ, labelKey, labelValue string) {
	cfg := o.loadLabelPropertyConfig().clone()
	oldLabels := cfg[typ]
	cfg[typ] = []StoreLabel{}
	for _, l := range oldLabels {
		if l.Key == labelKey && l.Value == labelValue {
			continue
		}
		cfg[typ] = append(cfg[typ], l)
	}
	if len(cfg[typ]) == 0 {
		delete(cfg, typ)
	}
	o.labelProperty.Store(cfg)
}

func (o *scheduleOption) loadLabelPropertyConfig() LabelPropertyConfig {
	return o.labelProperty.Load().(LabelPropertyConfig)
}

func (o *scheduleOption) persist(kv *core.KV) error {
	namespaces := make(map[string]NamespaceConfig)
	for name, ns := range o.ns {
		namespaces[name] = *ns.load()
	}
	cfg := &Config{
		Schedule:      *o.load(),
		Replication:   *o.rep.load(),
		Namespace:     namespaces,
		LabelProperty: o.loadLabelPropertyConfig(),
	}
	err := kv.SaveConfig(cfg)
	return errors.Trace(err)
}

func (o *scheduleOption) reload(kv *core.KV) error {
	namespaces := make(map[string]NamespaceConfig)
	for name, ns := range o.ns {
		namespaces[name] = *ns.load()
	}
	cfg := &Config{
		Schedule:      *o.load().clone(),
		Replication:   *o.rep.load(),
		Namespace:     namespaces,
		LabelProperty: o.loadLabelPropertyConfig().clone(),
	}
	isExist, err := kv.LoadConfig(cfg)
	if err != nil {
		return errors.Trace(err)
	}
	o.adjustScheduleCfg(cfg)
	if isExist {
		o.store(&cfg.Schedule)
		o.rep.store(&cfg.Replication)
		for name, nsCfg := range cfg.Namespace {
			nsCfg := nsCfg
			o.ns[name] = newNamespaceOption(&nsCfg)
		}
		o.labelProperty.Store(cfg.LabelProperty)
	}
	return nil
}

func (o *scheduleOption) adjustScheduleCfg(persistentCfg *Config) {
	scheduleCfg := *o.load()
	for i, s := range scheduleCfg.Schedulers {
		for _, ps := range persistentCfg.Schedule.Schedulers {
			if s.Type == ps.Type && reflect.DeepEqual(s.Args, ps.Args) {
				scheduleCfg.Schedulers[i].Disable = ps.Disable
				break
			}
		}
	}
	restoredSchedulers := make([]SchedulerConfig, 0, len(persistentCfg.Schedule.Schedulers))
	for _, ps := range persistentCfg.Schedule.Schedulers {
		needRestore := true
		for _, s := range scheduleCfg.Schedulers {
			if s.Type == ps.Type && reflect.DeepEqual(s.Args, ps.Args) {
				needRestore = false
				break
			}
		}
		if needRestore {
			restoredSchedulers = append(restoredSchedulers, ps)
		}
	}
	scheduleCfg.Schedulers = append(scheduleCfg.Schedulers, restoredSchedulers...)
	persistentCfg.Schedule.Schedulers = scheduleCfg.Schedulers
}

func (o *scheduleOption) GetHotRegionLowThreshold() int {
	return schedule.HotRegionLowThreshold
}

func (o *scheduleOption) CheckLabelProperty(typ string, labels []*metapb.StoreLabel) bool {
	pc := o.labelProperty.Load().(LabelPropertyConfig)
	for _, cfg := range pc[typ] {
		for _, l := range labels {
			if l.Key == cfg.Key && l.Value == cfg.Value {
				return true
			}
		}
	}
	return false
}

// Replication provides some help to do replication.
type Replication struct {
	replicateCfg atomic.Value
}

func newReplication(cfg *ReplicationConfig) *Replication {
	r := &Replication{}
	r.store(cfg)
	return r
}

func (r *Replication) load() *ReplicationConfig {
	return r.replicateCfg.Load().(*ReplicationConfig)
}

func (r *Replication) store(cfg *ReplicationConfig) {
	r.replicateCfg.Store(cfg)
}

// GetMaxReplicas returns the number of replicas for each region.
func (r *Replication) GetMaxReplicas() int {
	return int(r.load().MaxReplicas)
}

// SetMaxReplicas set the replicas for each region.
func (r *Replication) SetMaxReplicas(replicas int) {
	c := r.load()
	v := c.clone()
	v.MaxReplicas = uint64(replicas)
	r.store(v)
}

// GetLocationLabels returns the location labels for each region
func (r *Replication) GetLocationLabels() []string {
	return r.load().LocationLabels
}

// namespaceOption is a wrapper to access the configuration safely.
type namespaceOption struct {
	namespaceCfg atomic.Value
}

func newNamespaceOption(cfg *NamespaceConfig) *namespaceOption {
	n := &namespaceOption{}
	n.store(cfg)
	return n
}

func (n *namespaceOption) load() *NamespaceConfig {
	return n.namespaceCfg.Load().(*NamespaceConfig)
}

func (n *namespaceOption) store(cfg *NamespaceConfig) {
	n.namespaceCfg.Store(cfg)
}

// GetMaxReplicas returns the number of replicas for each region.
func (n *namespaceOption) GetMaxReplicas() int {
	return int(n.load().MaxReplicas)
}

// GetLeaderScheduleLimit returns the limit for leader schedule.
func (n *namespaceOption) GetLeaderScheduleLimit() uint64 {
	return n.load().LeaderScheduleLimit
}

// GetRegionScheduleLimit returns the limit for region schedule.
func (n *namespaceOption) GetRegionScheduleLimit() uint64 {
	return n.load().RegionScheduleLimit
}

// GetReplicaScheduleLimit returns the limit for replica schedule.
func (n *namespaceOption) GetReplicaScheduleLimit() uint64 {
	return n.load().ReplicaScheduleLimit
}

// GetMergeScheduleLimit returns the limit for merge schedule.
func (n *namespaceOption) GetMergeScheduleLimit() uint64 {
	return n.load().MergeScheduleLimit
}<|MERGE_RESOLUTION|>--- conflicted
+++ resolved
@@ -120,17 +120,16 @@
 	return o.load().TolerantSizeRatio
 }
 
-<<<<<<< HEAD
 func (o *scheduleOption) GetLowSpaceRatio() float64 {
 	return o.load().LowSpaceRatio
 }
 
 func (o *scheduleOption) GetHighSpaceRatio() float64 {
 	return o.load().HighSpaceRatio
-=======
+}
+
 func (o *scheduleOption) IsRaftLearnerEnabled() bool {
 	return o.load().EnableRaftLearner
->>>>>>> d80dad6b
 }
 
 func (o *scheduleOption) GetSchedulers() SchedulerConfigs {

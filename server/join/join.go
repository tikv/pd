// Copyright 2016 TiKV Project Authors.
//
// Licensed under the Apache License, Version 2.0 (the "License");
// you may not use this file except in compliance with the License.
// You may obtain a copy of the License at
//
//     http://www.apache.org/licenses/LICENSE-2.0
//
// Unless required by applicable law or agreed to in writing, software
// distributed under the License is distributed on an "AS IS" BASIS,
// WITHOUT WARRANTIES OR CONDITIONS OF ANY KIND, either express or implied.
// See the License for the specific language governing permissions and
// limitations under the License.

package join

import (
	"fmt"
	"os"
	"path/filepath"
	"strings"
	"time"

	"github.com/pingcap/errors"
	"github.com/pingcap/failpoint"
	"github.com/pingcap/log"
	"github.com/tikv/pd/pkg/errs"
	"github.com/tikv/pd/pkg/utils/etcdutil"
	"github.com/tikv/pd/server/config"
	clientv3 "go.etcd.io/etcd/client/v3"
	"go.etcd.io/etcd/server/v3/embed"
	"go.uber.org/zap"
)

const (
	// privateFileMode grants owner to read/write a file.
	privateFileMode = 0600
	// privateDirMode grants owner to make/remove files inside the directory.
	privateDirMode = 0700
)

// listMemberRetryTimes is the retry times of list member.
var listMemberRetryTimes = 20

// PrepareJoinCluster sends MemberAdd command to PD cluster,
// and returns the initial configuration of the PD cluster.
//
// TL;DR: The join functionality is safe. With data, join does nothing, w/o data
//
//	and it is not a member of cluster, join does MemberAdd, it returns an
//	error if PD tries to join itself, missing data or join a duplicated PD.
//
// Etcd automatically re-joins the cluster if there is a data directory. So
// first it checks if there is a data directory or not. If there is, it returns
// an empty string (etcd will get the correct configurations from the data
// directory.)
//
// If there is no data directory, there are following cases:
//
//   - A new PD joins an existing cluster.
//     What join does: MemberAdd, MemberList, then generate initial-cluster.
//
//   - A failed PD re-joins the previous cluster.
//     What join does: return an error. (etcd reports: raft log corrupted,
//     truncated, or lost?)
//
//   - A deleted PD joins to previous cluster.
//     What join does: MemberAdd, MemberList, then generate initial-cluster.
//     (it is not in the member list and there is no data, so
//     we can treat it as a new PD.)
//
// If there is a data directory, there are following special cases:
//
//   - A failed PD tries to join the previous cluster but it has been deleted
//     during its downtime.
//     What join does: return "" (etcd will connect to other peers and find
//     that the PD itself has been removed.)
//
//   - A deleted PD joins the previous cluster.
//     What join does: return "" (as etcd will read data directory and find
//     that the PD itself has been removed, so an empty string
//     is fine.)
func PrepareJoinCluster(cfg *config.Config) error {
	// - A PD tries to join itself.
	if cfg.Join == "" {
		return nil
	}

	if cfg.Join == cfg.AdvertiseClientUrls {
		return errors.New("join self is forbidden")
	}

	filePath := filepath.Join(cfg.DataDir, "join")
	// Read the persist join config
	if _, err := os.Stat(filePath); !os.IsNotExist(err) {
		s, err := os.ReadFile(filePath)
		if err != nil {
			log.Fatal("read the join config meet error", errs.ZapError(errs.ErrIORead, err))
		}
		cfg.InitialCluster = strings.TrimSpace(string(s))
		cfg.InitialClusterState = embed.ClusterStateFlagExisting
		return nil
	}

	initialCluster := ""
	// Cases with data directory.
	if isDataExist(filepath.Join(cfg.DataDir, "member")) {
		cfg.InitialCluster = initialCluster
		cfg.InitialClusterState = embed.ClusterStateFlagExisting
		return nil
	}

	// Below are cases without data directory.
	tlsConfig, err := cfg.Security.ToTLSConfig()
	if err != nil {
		return err
	}
	lgc := zap.NewProductionConfig()
	lgc.Encoding = log.ZapEncodingName
	client, err := clientv3.New(clientv3.Config{
		Endpoints:   strings.Split(cfg.Join, ","),
		DialTimeout: etcdutil.DefaultDialTimeout,
		TLS:         tlsConfig,
		LogConfig:   &lgc,
	})
	if err != nil {
		return errors.WithStack(err)
	}
	defer client.Close()

	listResp, err := etcdutil.ListEtcdMembers(client.Ctx(), client)
	if err != nil {
		return err
	}

	originMembers := listResp.Members
	existed := false
	for _, m := range originMembers {
		if len(m.Name) == 0 {
			log.Error("there is an abnormal joined member in the current member list",
				zap.Uint64("id", m.ID),
				zap.Strings("peer-urls", m.PeerURLs),
				zap.Strings("client-urls", m.ClientURLs))
			return errors.Errorf("there is a member %d that has not joined successfully", m.ID)
		}
		if m.Name == cfg.Name {
			existed = true
		}
	}

	// - A failed PD re-joins the previous cluster.
	if existed {
		return errors.New("missing data or join a duplicated pd")
	}

	var addResp *clientv3.MemberAddResponse

	failpoint.Inject("addMemberFailed", func() {
		listMemberRetryTimes = 2
		failpoint.Goto("LabelSkipAddMember")
	})
	// - A new PD joins an existing cluster.
	// - A deleted PD joins to previous cluster.
	{
		// First adds member through the API
		addResp, err = etcdutil.AddEtcdMember(client, []string{cfg.AdvertisePeerUrls})
		if err != nil {
			return err
		}
	}
	failpoint.Label("LabelSkipAddMember")

	var (
		pds      []string
		listSucc bool
	)

<<<<<<< HEAD
	// If there is only one member in the cluster, the cluster maybe lost leader
	// since quorum is not active after adding the new member.
	linearizable := true
	if len(originMembers) == 1 {
		linearizable = false
	}

	for i := 0; i < listMemberRetryTimes; i++ {
		listResp, err = etcdutil.ListEtcdMembers(client.Ctx(), client, linearizable)
=======
	for range listMemberRetryTimes {
		listResp, err = etcdutil.ListEtcdMembers(client.Ctx(), client)
>>>>>>> 14748648
		if err != nil {
			return err
		}

		pds = []string{}
		for _, memb := range listResp.Members {
			n := memb.Name
			if addResp != nil && memb.ID == addResp.Member.ID {
				n = cfg.Name
				listSucc = true
			}
			if len(n) == 0 {
				log.Error("there is an abnormal joined member in the current member list",
					zap.Uint64("id", memb.ID),
					zap.Strings("peer-urls", memb.PeerURLs),
					zap.Strings("client-urls", memb.ClientURLs))
				return errors.Errorf("there is a member %d that has not joined successfully", memb.ID)
			}
			for _, m := range memb.PeerURLs {
				pds = append(pds, fmt.Sprintf("%s=%s", n, m))
			}
		}

		if listSucc {
			break
		}
		time.Sleep(500 * time.Millisecond)
	}
	if !listSucc {
		return errors.Errorf("join failed, adds the new member %s may failed", cfg.Name)
	}

	initialCluster = strings.Join(pds, ",")
	cfg.InitialCluster = initialCluster
	cfg.InitialClusterState = embed.ClusterStateFlagExisting
	err = os.MkdirAll(cfg.DataDir, privateDirMode)
	if err != nil && !os.IsExist(err) {
		return errors.WithStack(err)
	}

	err = os.WriteFile(filePath, []byte(cfg.InitialCluster), privateFileMode)
	return errors.WithStack(err)
}

func isDataExist(d string) bool {
	dir, err := os.Open(d)
	if err != nil {
		log.Info("failed to open directory, maybe start for the first time", errs.ZapError(err))
		return false
	}
	defer func() {
		if err := dir.Close(); err != nil {
			log.Error("failed to close file", errs.ZapError(err))
		}
	}()

	names, err := dir.Readdirnames(-1)
	if err != nil {
		log.Error("failed to list directory", errs.ZapError(errs.ErrReadDirName, err))
		return false
	}
	return len(names) != 0
}<|MERGE_RESOLUTION|>--- conflicted
+++ resolved
@@ -175,7 +175,6 @@
 		listSucc bool
 	)
 
-<<<<<<< HEAD
 	// If there is only one member in the cluster, the cluster maybe lost leader
 	// since quorum is not active after adding the new member.
 	linearizable := true
@@ -183,12 +182,8 @@
 		linearizable = false
 	}
 
-	for i := 0; i < listMemberRetryTimes; i++ {
+	for range listMemberRetryTimes {
 		listResp, err = etcdutil.ListEtcdMembers(client.Ctx(), client, linearizable)
-=======
-	for range listMemberRetryTimes {
-		listResp, err = etcdutil.ListEtcdMembers(client.Ctx(), client)
->>>>>>> 14748648
 		if err != nil {
 			return err
 		}

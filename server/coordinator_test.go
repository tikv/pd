--- conflicted
+++ resolved
@@ -503,28 +503,6 @@
 	c.Assert(co.schedulers, HasLen, 4)
 	c.Assert(co.removeScheduler("grant-leader-scheduler-2"), IsNil)
 	c.Assert(co.schedulers, HasLen, 3)
-<<<<<<< HEAD
-}
-
-func (s *testCoordinatorSuite) TestAddDefaultScheduler(c *C) {
-	_, opt := newTestScheduleConfig()
-	kv := core.NewKV(core.NewMemoryKV())
-	opt.persist(kv)
-
-	// suppose we add a new default enable scheduler "adjacent-region"
-	defaultSchedulers := []string{"balance-region", "balance-leader", "hot-region", "label", "adjacent-region"}
-	_, newOpt := newTestScheduleConfig()
-	newOpt.AddSchedulerCfg("adjacent-region", []string{})
-	newOpt.reload(kv)
-	schedulers := newOpt.GetSchedulers()
-	c.Assert(schedulers, HasLen, 5)
-	for i, s := range schedulers {
-		c.Assert(s.Type, Equals, defaultSchedulers[i])
-		c.Assert(s.Disable, IsFalse)
-	}
-
-=======
->>>>>>> d80dad6b
 }
 
 func (s *testCoordinatorSuite) TestRestart(c *C) {

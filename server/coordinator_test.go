--- conflicted
+++ resolved
@@ -300,7 +300,7 @@
 	co.run()
 
 	testCheckRegion := func(regionID uint64, expectCheckerIsBusy, expectAddOperator bool) {
-		checkerIsBusy, ops := co.checkRegion(tc.GetRegion(regionID))
+		checkerIsBusy, ops := co.checkers.CheckRegion(tc.GetRegion(regionID))
 		c.Assert(checkerIsBusy, Equals, expectCheckerIsBusy)
 		if ops == nil {
 			c.Assert(expectAddOperator, IsFalse)
@@ -314,17 +314,10 @@
 	c.Assert(tc.addRegionStore(2, 2), IsNil)
 	c.Assert(tc.addRegionStore(1, 1), IsNil)
 	c.Assert(tc.addLeaderRegion(1, 2, 3), IsNil)
-<<<<<<< HEAD
 	testCheckRegion(1, false, true)
 	waitOperator(c, co, 1)
 	testutil.CheckAddPeer(c, co.opController.GetOperator(1), operator.OpReplica, 1)
 	testCheckRegion(1, false, false)
-=======
-	c.Assert(co.checkers.CheckRegion(tc.GetRegion(1)), IsTrue)
-	waitOperator(c, co, 1)
-	testutil.CheckAddPeer(c, co.opController.GetOperator(1), operator.OpReplica, 1)
-	c.Assert(co.checkers.CheckRegion(tc.GetRegion(1)), IsFalse)
->>>>>>> 380f1995
 
 	r := tc.GetRegion(1)
 	p := &metapb.Peer{Id: 1, StoreId: 1, IsLearner: true}
@@ -333,11 +326,7 @@
 		core.WithPendingPeers(append(r.GetPendingPeers(), p)),
 	)
 	c.Assert(tc.putRegion(r), IsNil)
-<<<<<<< HEAD
 	testCheckRegion(1, false, false)
-=======
-	c.Assert(co.checkers.CheckRegion(tc.GetRegion(1)), IsFalse)
->>>>>>> 380f1995
 	co.stop()
 	co.wg.Wait()
 
@@ -352,22 +341,14 @@
 	c.Assert(tc.addRegionStore(2, 2), IsNil)
 	c.Assert(tc.addRegionStore(1, 1), IsNil)
 	c.Assert(tc.putRegion(r), IsNil)
-<<<<<<< HEAD
 	testCheckRegion(1, false, false)
 	r = r.Clone(core.WithPendingPeers(nil))
 	c.Assert(tc.putRegion(r), IsNil)
 	testCheckRegion(1, false, true)
-=======
-	c.Assert(co.checkers.CheckRegion(tc.GetRegion(1)), IsFalse)
-	r = r.Clone(core.WithPendingPeers(nil))
-	c.Assert(tc.putRegion(r), IsNil)
-	c.Assert(co.checkers.CheckRegion(tc.GetRegion(1)), IsTrue)
->>>>>>> 380f1995
 	waitOperator(c, co, 1)
 	op := co.opController.GetOperator(1)
 	c.Assert(op.Len(), Equals, 1)
 	c.Assert(op.Step(0).(operator.PromoteLearner).ToStore, Equals, uint64(1))
-<<<<<<< HEAD
 	testCheckRegion(1, false, false)
 
 	//test checkerIsBusy
@@ -395,9 +376,6 @@
 		}
 	}
 	testCheckRegion(num, true, false)
-=======
-	c.Assert(co.checkers.CheckRegion(tc.GetRegion(1)), IsFalse)
->>>>>>> 380f1995
 }
 
 func (s *testCoordinatorSuite) TestReplica(c *C) {

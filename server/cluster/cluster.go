--- conflicted
+++ resolved
@@ -422,24 +422,13 @@
 	)
 	ticker := time.NewTicker(time.Minute)
 	defer ticker.Stop()
-<<<<<<< HEAD
-
-	stores := c.GetStores()
-	syncFunc := func() {
-		synced, switchRaftV2Config := syncConfig(c.storeConfigManager, stores)
-		if !synced {
-			stores = c.GetStores()
-		}
-=======
 	for {
 		synced, switchRaftV2Config = c.syncStoreConfig(stores)
->>>>>>> c088cd1d
 		if switchRaftV2Config {
 			c.GetOpts().UseRaftV2()
 			if err := c.opt.Persist(c.GetStorage()); err != nil {
 				log.Warn("store config persisted failed", zap.Error(err))
 			}
-<<<<<<< HEAD
 			// If the cluster was set up with `raft-kv-2` engine, this cluster should
 			// open `evict-slow-trend` scheduler as default.
 			{
@@ -449,20 +438,16 @@
 				s, err := schedulers.CreateScheduler(name, c.GetOperatorController(), c.GetStorage(), schedulers.ConfigSliceDecoder(name, args), c.GetCoordinator().GetSchedulersController().RemoveScheduler)
 				if err != nil {
 					log.Warn("bootstrapping evict-slow-trend scheduler failed", zap.Uint64("cluster-id", c.clusterID), errs.ZapError(err))
-					return
-				}
-				if err = c.AddScheduler(s, args...); err != nil {
+				} else if err = c.AddScheduler(s, args...); err != nil {
 					log.Error("can not add scheduler", zap.String("scheduler-name", s.GetName()), zap.Strings("scheduler-args", args), errs.ZapError(err))
 				}
 			}
-=======
 		}
 		// Update the stores if the synchronization is not completed.
 		if !synced {
 			stores = c.GetStores()
 		} else if err := c.opt.Persist(c.storage); err != nil {
 			log.Warn("store config persisted failed", zap.Error(err))
->>>>>>> c088cd1d
 		}
 		select {
 		case <-c.ctx.Done():

--- conflicted
+++ resolved
@@ -1046,13 +1046,8 @@
 		// region stats needs to be collected in API mode.
 		// We need to think of a better way to reduce this part of the cost in the future.
 		if hasRegionStats && c.regionStats.RegionStatsNeedUpdate(region) {
-<<<<<<< HEAD
 			_ = ctx.MiscRunner.RunTask(
-				ctx.Context,
-=======
-			ctx.MiscRunner.RunTask(
 				regionID,
->>>>>>> e52f5be8
 				ratelimit.ObserveRegionStatsAsync,
 				func() {
 					if c.regionStats.RegionStatsNeedUpdate(region) {
@@ -1063,13 +1058,8 @@
 		}
 		// region is not updated to the subtree.
 		if origin.GetRef() < 2 {
-<<<<<<< HEAD
 			_ = ctx.TaskRunner.RunTask(
-				ctx,
-=======
-			ctx.TaskRunner.RunTask(
 				regionID,
->>>>>>> e52f5be8
 				ratelimit.UpdateSubTree,
 				func() {
 					c.CheckAndPutSubTree(region)
@@ -1096,13 +1086,8 @@
 			tracer.OnSaveCacheFinished()
 			return err
 		}
-<<<<<<< HEAD
 		_ = ctx.TaskRunner.RunTask(
-			ctx,
-=======
-		ctx.TaskRunner.RunTask(
 			regionID,
->>>>>>> e52f5be8
 			ratelimit.UpdateSubTree,
 			func() {
 				c.CheckAndPutSubTree(region)
@@ -1112,13 +1097,8 @@
 		tracer.OnUpdateSubTreeFinished()
 
 		if !c.IsServiceIndependent(mcsutils.SchedulingServiceName) {
-<<<<<<< HEAD
 			_ = ctx.MiscRunner.RunTask(
-				ctx.Context,
-=======
-			ctx.MiscRunner.RunTask(
 				regionID,
->>>>>>> e52f5be8
 				ratelimit.HandleOverlaps,
 				func() {
 					cluster.HandleOverlaps(c, overlaps)
@@ -1130,13 +1110,8 @@
 
 	tracer.OnSaveCacheFinished()
 	// handle region stats
-<<<<<<< HEAD
 	_ = ctx.MiscRunner.RunTask(
-		ctx.Context,
-=======
-	ctx.MiscRunner.RunTask(
 		regionID,
->>>>>>> e52f5be8
 		ratelimit.CollectRegionStatsAsync,
 		func() {
 			// TODO: Due to the accuracy requirements of the API "/regions/check/xxx",
@@ -1149,13 +1124,8 @@
 	tracer.OnCollectRegionStatsFinished()
 	if c.storage != nil {
 		if saveKV {
-<<<<<<< HEAD
 			_ = ctx.MiscRunner.RunTask(
-				ctx.Context,
-=======
-			ctx.MiscRunner.RunTask(
 				regionID,
->>>>>>> e52f5be8
 				ratelimit.SaveRegionToKV,
 				func() {
 					// If there are concurrent heartbeats from the same region, the last write will win even if

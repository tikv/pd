// Copyright 2016 TiKV Project Authors.
//
// Licensed under the Apache License, Version 2.0 (the "License");
// you may not use this file except in compliance with the License.
// You may obtain a copy of the License at
//
//     http://www.apache.org/licenses/LICENSE-2.0
//
// Unless required by applicable law or agreed to in writing, software
// distributed under the License is distributed on an "AS IS" BASIS,
// WITHOUT WARRANTIES OR CONDITIONS OF ANY KIND, either express or implied.
// See the License for the specific language governing permissions and
// limitations under the License.

package cluster

import (
	"context"
	"encoding/json"
	errorspkg "errors"
	"fmt"
	"io"
	"math"
	"net/http"
	"runtime"
	"strconv"
	"strings"
	"sync"
	"time"

	"github.com/coreos/go-semver/semver"
	"github.com/pingcap/errors"
	"github.com/pingcap/failpoint"
	"github.com/pingcap/kvproto/pkg/metapb"
	"github.com/pingcap/kvproto/pkg/pdpb"
	"github.com/pingcap/log"
	"github.com/tikv/pd/pkg/cluster"
	"github.com/tikv/pd/pkg/core"
	"github.com/tikv/pd/pkg/core/storelimit"
	"github.com/tikv/pd/pkg/errs"
	"github.com/tikv/pd/pkg/gc"
	"github.com/tikv/pd/pkg/gctuner"
	"github.com/tikv/pd/pkg/id"
	"github.com/tikv/pd/pkg/keyspace"
	"github.com/tikv/pd/pkg/mcs/discovery"
	"github.com/tikv/pd/pkg/mcs/utils/constant"
	"github.com/tikv/pd/pkg/member"
	"github.com/tikv/pd/pkg/memory"
	"github.com/tikv/pd/pkg/progress"
	"github.com/tikv/pd/pkg/ratelimit"
	"github.com/tikv/pd/pkg/replication"
	sc "github.com/tikv/pd/pkg/schedule/config"
	"github.com/tikv/pd/pkg/schedule/hbstream"
	"github.com/tikv/pd/pkg/schedule/labeler"
	"github.com/tikv/pd/pkg/schedule/placement"
	"github.com/tikv/pd/pkg/slice"
	"github.com/tikv/pd/pkg/statistics"
	"github.com/tikv/pd/pkg/statistics/utils"
	"github.com/tikv/pd/pkg/storage"
	"github.com/tikv/pd/pkg/syncer"
	"github.com/tikv/pd/pkg/tso"
	"github.com/tikv/pd/pkg/unsaferecovery"
	"github.com/tikv/pd/pkg/utils/etcdutil"
	"github.com/tikv/pd/pkg/utils/keypath"
	"github.com/tikv/pd/pkg/utils/logutil"
	"github.com/tikv/pd/pkg/utils/netutil"
	"github.com/tikv/pd/pkg/utils/syncutil"
	"github.com/tikv/pd/pkg/utils/typeutil"
	"github.com/tikv/pd/pkg/versioninfo"
	"github.com/tikv/pd/server/config"
	clientv3 "go.etcd.io/etcd/client/v3"
	"go.uber.org/zap"
)

var (
	// DefaultMinResolvedTSPersistenceInterval is the default value of min resolved ts persistence interval.
	// If interval in config is zero, it means not to persist resolved ts and check config with this DefaultMinResolvedTSPersistenceInterval
	DefaultMinResolvedTSPersistenceInterval = config.DefaultMinResolvedTSPersistenceInterval
	// WithLabelValues is a heavy operation, define variable to avoid call it every time.
	regionUpdateCacheEventCounter = regionEventCounter.WithLabelValues("update_cache")
	regionUpdateKVEventCounter    = regionEventCounter.WithLabelValues("update_kv")
	regionCacheMissCounter        = bucketEventCounter.WithLabelValues("region_cache_miss")
	versionNotMatchCounter        = bucketEventCounter.WithLabelValues("version_not_match")
	updateFailedCounter           = bucketEventCounter.WithLabelValues("update_failed")
)

// regionLabelGCInterval is the interval to run region-label's GC work.
const regionLabelGCInterval = time.Hour

const (
	// nodeStateCheckJobInterval is the interval to run node state check job.
	nodeStateCheckJobInterval = 10 * time.Second
	// metricsCollectionJobInterval is the interval to run metrics collection job.
	metricsCollectionJobInterval   = 10 * time.Second
	updateStoreStatsInterval       = 9 * time.Millisecond
	clientTimeout                  = 3 * time.Second
	defaultChangedRegionsLimit     = 10000
	gcTombstoneInterval            = 30 * 24 * time.Hour
	schedulingServiceCheckInterval = 10 * time.Second
	tsoServiceCheckInterval        = 100 * time.Millisecond
	// persistLimitRetryTimes is used to reduce the probability of the persistent error
	// since the once the store is added or removed, we shouldn't return an error even if the store limit is failed to persist.
	persistLimitRetryTimes  = 5
	persistLimitWaitTime    = 100 * time.Millisecond
	removingAction          = "removing"
	preparingAction         = "preparing"
	gcTunerCheckCfgInterval = 10 * time.Second

	// minSnapshotDurationSec is the minimum duration that a store can tolerate.
	// It should enlarge the limiter if the snapshot's duration is less than this value.
	minSnapshotDurationSec = 5

	// heartbeat relative const
	heartbeatTaskRunner = "heartbeat-async"
	miscTaskRunner      = "misc-async"
	logTaskRunner       = "log-async"
)

// Server is the interface for cluster.
type Server interface {
	GetAllocator() id.Allocator
	GetConfig() *config.Config
	GetPersistOptions() *config.PersistOptions
	GetStorage() storage.Storage
	GetHBStreams() *hbstream.HeartbeatStreams
	GetRaftCluster() *RaftCluster
	GetBasicCluster() *core.BasicCluster
	GetMembers() ([]*pdpb.Member, error)
	ReplicateFileToMember(ctx context.Context, member *pdpb.Member, name string, data []byte) error
	GetKeyspaceGroupManager() *keyspace.GroupManager
	IsAPIServiceMode() bool
	GetSafePointV2Manager() *gc.SafePointV2Manager
}

// RaftCluster is used for cluster config management.
// Raft cluster key format:
// cluster 1 -> /1/raft, value is metapb.Cluster
// cluster 2 -> /2/raft
// For cluster 1
// store 1 -> /1/raft/s/1, value is metapb.Store
// region 1 -> /1/raft/r/1, value is metapb.Region
type RaftCluster struct {
	syncutil.RWMutex
	wg sync.WaitGroup

	serverCtx context.Context
	ctx       context.Context
	cancel    context.CancelFunc

	*core.BasicCluster // cached cluster info
	member             *member.EmbeddedEtcdMember

	etcdClient *clientv3.Client
	httpClient *http.Client

	running          bool
	isAPIServiceMode bool
	meta             *metapb.Cluster
	storage          storage.Storage
	minResolvedTS    uint64
	externalTS       uint64

	// Keep the previous store limit settings when removing a store.
	prevStoreLimit map[uint64]map[storelimit.Type]float64

	// This below fields are all read-only, we cannot update itself after the raft cluster starts.
	id      id.Allocator
	opt     *config.PersistOptions
	limiter *StoreLimiter
	*schedulingController
	ruleManager              *placement.RuleManager
	regionLabeler            *labeler.RegionLabeler
	replicationMode          *replication.ModeManager
	unsafeRecoveryController *unsaferecovery.Controller
	progressManager          *progress.Manager
	regionSyncer             *syncer.RegionSyncer
	changedRegions           chan *core.RegionInfo
	keyspaceGroupManager     *keyspace.GroupManager
	independentServices      sync.Map
	hbstreams                *hbstream.HeartbeatStreams
	tsoAllocator             *tso.AllocatorManager

	// heartbeatRunner is used to process the subtree update task asynchronously.
	heartbeatRunner ratelimit.Runner
	// miscRunner is used to process the statistics and persistent tasks asynchronously.
	miscRunner ratelimit.Runner
	// logRunner is used to process the log asynchronously.
	logRunner ratelimit.Runner
}

// Status saves some state information.
// NOTE:
// - This type is exported by HTTP API. Please pay more attention when modifying it.
// - Need to sync with client/http/types.go#ClusterStatus
type Status struct {
	RaftBootstrapTime time.Time `json:"raft_bootstrap_time,omitempty"`
	IsInitialized     bool      `json:"is_initialized"`
	ReplicationStatus string    `json:"replication_status"`
}

// NewRaftCluster create a new cluster.
<<<<<<< HEAD
func NewRaftCluster(ctx context.Context, basicCluster *core.BasicCluster, storage storage.Storage, regionSyncer *syncer.RegionSyncer, etcdClient *clientv3.Client,
	httpClient *http.Client) *RaftCluster {
	return &RaftCluster{
		serverCtx:       ctx,
=======
func NewRaftCluster(ctx context.Context, clusterID uint64, member *member.EmbeddedEtcdMember, basicCluster *core.BasicCluster, storage storage.Storage, regionSyncer *syncer.RegionSyncer, etcdClient *clientv3.Client,
	httpClient *http.Client, tsoAllocator *tso.AllocatorManager) *RaftCluster {
	return &RaftCluster{
		serverCtx:       ctx,
		clusterID:       clusterID,
		member:          member,
>>>>>>> b155a7b2
		regionSyncer:    regionSyncer,
		httpClient:      httpClient,
		etcdClient:      etcdClient,
		BasicCluster:    basicCluster,
		storage:         storage,
		tsoAllocator:    tsoAllocator,
		heartbeatRunner: ratelimit.NewConcurrentRunner(heartbeatTaskRunner, ratelimit.NewConcurrencyLimiter(uint64(runtime.NumCPU()*2)), time.Minute),
		miscRunner:      ratelimit.NewConcurrentRunner(miscTaskRunner, ratelimit.NewConcurrencyLimiter(uint64(runtime.NumCPU()*2)), time.Minute),
		logRunner:       ratelimit.NewConcurrentRunner(logTaskRunner, ratelimit.NewConcurrencyLimiter(uint64(runtime.NumCPU()*2)), time.Minute),
	}
}

// GetStoreConfig returns the store config.
func (c *RaftCluster) GetStoreConfig() sc.StoreConfigProvider {
	return c.GetOpts()
}

// GetCheckerConfig returns the checker config.
func (c *RaftCluster) GetCheckerConfig() sc.CheckerConfigProvider {
	return c.GetOpts()
}

// GetSchedulerConfig returns the scheduler config.
func (c *RaftCluster) GetSchedulerConfig() sc.SchedulerConfigProvider {
	return c.GetOpts()
}

// GetSharedConfig returns the shared config.
func (c *RaftCluster) GetSharedConfig() sc.SharedConfigProvider {
	return c.GetOpts()
}

// LoadClusterStatus loads the cluster status.
func (c *RaftCluster) LoadClusterStatus() (*Status, error) {
	bootstrapTime, err := c.loadBootstrapTime()
	if err != nil {
		return nil, err
	}
	var isInitialized bool
	if bootstrapTime != typeutil.ZeroTime {
		isInitialized = c.isInitialized()
	}
	var replicationStatus string
	if c.replicationMode != nil {
		replicationStatus = c.replicationMode.GetReplicationStatus().String()
	}
	return &Status{
		RaftBootstrapTime: bootstrapTime,
		IsInitialized:     isInitialized,
		ReplicationStatus: replicationStatus,
	}, nil
}

func (c *RaftCluster) isInitialized() bool {
	if c.GetTotalRegionCount() > 1 {
		return true
	}
	region := c.GetRegionByKey(nil)
	return region != nil &&
		len(region.GetVoters()) >= int(c.opt.GetReplicationConfig().MaxReplicas) &&
		len(region.GetPendingPeers()) == 0
}

// loadBootstrapTime loads the saved bootstrap time from etcd. It returns zero
// value of time.Time when there is error or the cluster is not bootstrapped yet.
func (c *RaftCluster) loadBootstrapTime() (time.Time, error) {
	var t time.Time
	data, err := c.storage.Load(keypath.ClusterBootstrapTimeKey())
	if err != nil {
		return t, err
	}
	if data == "" {
		return t, nil
	}
	return typeutil.ParseTimestamp([]byte(data))
}

// InitCluster initializes the raft cluster.
func (c *RaftCluster) InitCluster(
	id id.Allocator,
	opt sc.ConfProvider,
	hbstreams *hbstream.HeartbeatStreams,
	keyspaceGroupManager *keyspace.GroupManager) error {
	c.opt, c.id = opt.(*config.PersistOptions), id
	c.ctx, c.cancel = context.WithCancel(c.serverCtx)
	c.progressManager = progress.NewManager()
	c.changedRegions = make(chan *core.RegionInfo, defaultChangedRegionsLimit)
	c.prevStoreLimit = make(map[uint64]map[storelimit.Type]float64)
	c.unsafeRecoveryController = unsaferecovery.NewController(c)
	c.keyspaceGroupManager = keyspaceGroupManager
	c.hbstreams = hbstreams
	c.ruleManager = placement.NewRuleManager(c.ctx, c.storage, c, c.GetOpts())
	if c.opt.IsPlacementRulesEnabled() {
		err := c.ruleManager.Initialize(c.opt.GetMaxReplicas(), c.opt.GetLocationLabels(), c.opt.GetIsolationLevel())
		if err != nil {
			return err
		}
	}
	c.schedulingController = newSchedulingController(c.ctx, c.BasicCluster, c.opt, c.ruleManager)
	return nil
}

// Start starts a cluster.
func (c *RaftCluster) Start(s Server) error {
	c.Lock()
	defer c.Unlock()

	if c.running {
		log.Warn("raft cluster has already been started")
		return nil
	}
	c.isAPIServiceMode = s.IsAPIServiceMode()
	err := c.InitCluster(s.GetAllocator(), s.GetPersistOptions(), s.GetHBStreams(), s.GetKeyspaceGroupManager())
	if err != nil {
		return err
	}
	c.checkTSOService()
	cluster, err := c.LoadClusterInfo()
	if err != nil {
		return err
	}
	if cluster == nil {
		log.Warn("cluster is not bootstrapped")
		return nil
	}

	c.regionLabeler, err = labeler.NewRegionLabeler(c.ctx, c.storage, regionLabelGCInterval)
	if err != nil {
		return err
	}

	if !c.IsServiceIndependent(constant.SchedulingServiceName) {
		for _, store := range c.GetStores() {
			storeID := store.GetID()
			c.slowStat.ObserveSlowStoreStatus(storeID, store.IsSlow())
		}
	}
	c.replicationMode, err = replication.NewReplicationModeManager(s.GetConfig().ReplicationMode, c.storage, cluster, s)
	if err != nil {
		return err
	}
	c.limiter = NewStoreLimiter(s.GetPersistOptions())
	c.externalTS, err = c.storage.LoadExternalTS()
	if err != nil {
		log.Error("load external timestamp meets error", zap.Error(err))
	}

	if c.isAPIServiceMode {
		// bootstrap keyspace group manager after starting other parts successfully.
		// This order avoids a stuck goroutine in keyspaceGroupManager when it fails to create raftcluster.
		err = c.keyspaceGroupManager.Bootstrap(c.ctx)
		if err != nil {
			return err
		}
	}
	c.checkSchedulingService()
	c.wg.Add(9)
	go c.runServiceCheckJob()
	go c.runMetricsCollectionJob()
	go c.runNodeStateCheckJob()
	go c.syncRegions()
	go c.runReplicationMode()
	go c.runMinResolvedTSJob()
	go c.runStoreConfigSync()
	go c.runUpdateStoreStats()
	go c.startGCTuner()

	c.running = true
	c.heartbeatRunner.Start(c.ctx)
	c.miscRunner.Start(c.ctx)
	c.logRunner.Start(c.ctx)
	return nil
}

func (c *RaftCluster) checkSchedulingService() {
	if c.isAPIServiceMode {
		servers, err := discovery.Discover(c.etcdClient, constant.SchedulingServiceName)
		if c.opt.GetMicroServiceConfig().IsSchedulingFallbackEnabled() && (err != nil || len(servers) == 0) {
			c.startSchedulingJobs(c, c.hbstreams)
			c.UnsetServiceIndependent(constant.SchedulingServiceName)
		} else {
			if c.stopSchedulingJobs() || c.coordinator == nil {
				c.initCoordinator(c.ctx, c, c.hbstreams)
			}
			if !c.IsServiceIndependent(constant.SchedulingServiceName) {
				c.SetServiceIndependent(constant.SchedulingServiceName)
			}
		}
	} else {
		c.startSchedulingJobs(c, c.hbstreams)
		c.UnsetServiceIndependent(constant.SchedulingServiceName)
	}
}

// checkTSOService checks the TSO service.
func (c *RaftCluster) checkTSOService() {
	if c.isAPIServiceMode {
		return
	}

	if err := c.startTSOJobs(); err != nil {
		// If there is an error, need to wait for the next check.
		log.Error("failed to start TSO jobs", errs.ZapError(err))
		return
	}
}

func (c *RaftCluster) runServiceCheckJob() {
	defer logutil.LogPanic()
	defer c.wg.Done()

	schedulingTicker := time.NewTicker(schedulingServiceCheckInterval)
	failpoint.Inject("highFrequencyClusterJobs", func() {
		schedulingTicker.Reset(time.Millisecond)
	})
	defer schedulingTicker.Stop()

	for {
		select {
		case <-c.ctx.Done():
			log.Info("service check job is stopped")
			return
		case <-schedulingTicker.C:
			c.checkSchedulingService()
		}
	}
}

func (c *RaftCluster) startTSOJobs() error {
	allocator, err := c.tsoAllocator.GetAllocator(tso.GlobalDCLocation)
	if err != nil {
		log.Error("failed to get global TSO allocator", errs.ZapError(err))
		return err
	}
	if !allocator.IsInitialize() {
		log.Info("initializing the global TSO allocator")
		if err := allocator.Initialize(0); err != nil {
			log.Error("failed to initialize the global TSO allocator", errs.ZapError(err))
			return err
		}
	}
	return nil
}

func (c *RaftCluster) stopTSOJobs() error {
	allocator, err := c.tsoAllocator.GetAllocator(tso.GlobalDCLocation)
	if err != nil {
		log.Error("failed to get global TSO allocator", errs.ZapError(err))
		return err
	}
	if allocator.IsInitialize() {
		c.tsoAllocator.ResetAllocatorGroup(tso.GlobalDCLocation, true)
		failpoint.Inject("updateAfterResetTSO", func() {
			allocator, _ := c.tsoAllocator.GetAllocator(tso.GlobalDCLocation)
			if err := allocator.UpdateTSO(); !errorspkg.Is(err, errs.ErrUpdateTimestamp) {
				log.Panic("the tso update after reset should return ErrUpdateTimestamp as expected", zap.Error(err))
			}
			if allocator.IsInitialize() {
				log.Panic("the allocator should be uninitialized after reset")
			}
		})
	}

	return nil
}

// startGCTuner
func (c *RaftCluster) startGCTuner() {
	defer logutil.LogPanic()
	defer c.wg.Done()

	tick := time.NewTicker(gcTunerCheckCfgInterval)
	defer tick.Stop()
	totalMem, err := memory.MemTotal()
	if err != nil {
		log.Fatal("fail to get total memory:%s", zap.Error(err))
	}
	log.Info("memory info", zap.Uint64("total-mem", totalMem))
	cfg := c.opt.GetPDServerConfig()
	enableGCTuner := cfg.EnableGOGCTuner
	memoryLimitBytes := uint64(float64(totalMem) * cfg.ServerMemoryLimit)
	gcThresholdBytes := uint64(float64(memoryLimitBytes) * cfg.GCTunerThreshold)
	if memoryLimitBytes == 0 {
		gcThresholdBytes = uint64(float64(totalMem) * cfg.GCTunerThreshold)
	}
	memoryLimitGCTriggerRatio := cfg.ServerMemoryLimitGCTrigger
	memoryLimitGCTriggerBytes := uint64(float64(memoryLimitBytes) * memoryLimitGCTriggerRatio)
	updateGCTuner := func() {
		gctuner.Tuning(gcThresholdBytes)
		gctuner.EnableGOGCTuner.Store(enableGCTuner)
		log.Info("update gc tuner", zap.Bool("enable-gc-tuner", enableGCTuner),
			zap.Uint64("gc-threshold-bytes", gcThresholdBytes))
	}
	updateGCMemLimit := func() {
		memory.ServerMemoryLimit.Store(memoryLimitBytes)
		gctuner.GlobalMemoryLimitTuner.SetPercentage(memoryLimitGCTriggerRatio)
		gctuner.GlobalMemoryLimitTuner.UpdateMemoryLimit()
		log.Info("update gc memory limit", zap.Uint64("memory-limit-bytes", memoryLimitBytes),
			zap.Float64("memory-limit-gc-trigger-ratio", memoryLimitGCTriggerRatio))
	}
	updateGCTuner()
	updateGCMemLimit()
	checkAndUpdateIfCfgChange := func() {
		cfg := c.opt.GetPDServerConfig()
		newEnableGCTuner := cfg.EnableGOGCTuner
		newMemoryLimitBytes := uint64(float64(totalMem) * cfg.ServerMemoryLimit)
		newGCThresholdBytes := uint64(float64(newMemoryLimitBytes) * cfg.GCTunerThreshold)
		if newMemoryLimitBytes == 0 {
			newGCThresholdBytes = uint64(float64(totalMem) * cfg.GCTunerThreshold)
		}
		newMemoryLimitGCTriggerRatio := cfg.ServerMemoryLimitGCTrigger
		newMemoryLimitGCTriggerBytes := uint64(float64(newMemoryLimitBytes) * newMemoryLimitGCTriggerRatio)
		if newEnableGCTuner != enableGCTuner || newGCThresholdBytes != gcThresholdBytes {
			enableGCTuner = newEnableGCTuner
			gcThresholdBytes = newGCThresholdBytes
			updateGCTuner()
		}
		if newMemoryLimitBytes != memoryLimitBytes || newMemoryLimitGCTriggerBytes != memoryLimitGCTriggerBytes {
			memoryLimitBytes = newMemoryLimitBytes
			memoryLimitGCTriggerBytes = newMemoryLimitGCTriggerBytes
			memoryLimitGCTriggerRatio = newMemoryLimitGCTriggerRatio
			updateGCMemLimit()
		}
	}
	for {
		select {
		case <-c.ctx.Done():
			log.Info("gc tuner is stopped")
			return
		case <-tick.C:
			checkAndUpdateIfCfgChange()
		}
	}
}

// runStoreConfigSync runs the job to sync the store config from TiKV.
func (c *RaftCluster) runStoreConfigSync() {
	defer logutil.LogPanic()
	defer c.wg.Done()
	// TODO: After we fix the atomic problem of config, we can remove this failpoint.
	failpoint.Inject("skipStoreConfigSync", func() {
		failpoint.Return()
	})

	var (
		synced, switchRaftV2Config, needPersist bool
		stores                                  = c.GetStores()
	)
	// Start the ticker with a second-level timer to accelerate
	// the bootstrap stage.
	ticker := time.NewTicker(time.Minute)
	defer ticker.Stop()
	for {
		synced, switchRaftV2Config, needPersist = c.syncStoreConfig(stores)
		if switchRaftV2Config {
			if err := c.opt.SwitchRaftV2(c.GetStorage()); err != nil {
				log.Warn("store config persisted failed", zap.Error(err))
			}
		}
		// Update the stores if the synchronization is not completed.
		if !synced {
			stores = c.GetStores()
		}
		if needPersist {
			if err := c.opt.Persist(c.storage); err != nil {
				log.Warn("store config persisted failed", zap.Error(err))
			}
			log.Info("store config is updated")
		}
		select {
		case <-c.ctx.Done():
			log.Info("sync store config job is stopped")
			return
		case <-ticker.C:
		}
	}
}

// syncStoreConfig syncs the store config from TiKV.
//   - `synced` is true if sync config from one tikv.
//   - `switchRaftV2` is true if the config of tikv engine is change to raft-kv2.
func (c *RaftCluster) syncStoreConfig(stores []*core.StoreInfo) (synced bool, switchRaftV2 bool, needPersist bool) {
	var err error
	for index := 0; index < len(stores); index++ {
		select {
		case <-c.ctx.Done():
			log.Info("stop sync store config job due to server shutdown")
			return
		default:
		}
		// filter out the stores that are tiflash
		store := stores[index]
		if store.IsTiFlash() {
			continue
		}

		// filter out the stores that are not up.
		if !(store.IsPreparing() || store.IsServing()) {
			continue
		}
		// it will try next store if the current store is failed.
		address := netutil.ResolveLoopBackAddr(stores[index].GetStatusAddress(), stores[index].GetAddress())
		switchRaftV2, needPersist, err = c.observeStoreConfig(c.ctx, address)
		if err != nil {
			// delete the store if it is failed and retry next store.
			stores = append(stores[:index], stores[index+1:]...)
			index--
			storeSyncConfigEvent.WithLabelValues(address, "fail").Inc()
			log.Debug("sync store config failed, it will try next store", zap.Error(err))
			continue
		} else if switchRaftV2 {
			storeSyncConfigEvent.WithLabelValues(address, "raft-v2").Inc()
		}
		storeSyncConfigEvent.WithLabelValues(address, "succ").Inc()

		return true, switchRaftV2, needPersist
	}
	return false, false, needPersist
}

// observeStoreConfig is used to observe the store config changes and
// return whether if the new config changes the engine to raft-kv2.
func (c *RaftCluster) observeStoreConfig(ctx context.Context, address string) (switchRaftV2 bool, needPersist bool, err error) {
	cfg, err := c.fetchStoreConfigFromTiKV(ctx, address)
	if err != nil {
		return false, false, err
	}
	oldCfg := c.opt.GetStoreConfig()
	if cfg == nil || oldCfg.Equal(cfg) {
		return false, false, nil
	}
	log.Info("sync the store config successful",
		zap.String("store-address", address),
		zap.String("store-config", cfg.String()),
		zap.String("old-config", oldCfg.String()))
	return c.updateStoreConfig(oldCfg, cfg), true, nil
}

// updateStoreConfig updates the store config. This is extracted for testing.
func (c *RaftCluster) updateStoreConfig(oldCfg, cfg *sc.StoreConfig) (switchRaftV2 bool) {
	cfg.Adjust()
	c.opt.SetStoreConfig(cfg)
	switchRaftV2 = oldCfg.Storage.Engine != sc.RaftstoreV2 && cfg.Storage.Engine == sc.RaftstoreV2
	return
}

// fetchStoreConfigFromTiKV tries to fetch the config from the TiKV store URL.
func (c *RaftCluster) fetchStoreConfigFromTiKV(ctx context.Context, statusAddress string) (*sc.StoreConfig, error) {
	cfg := &sc.StoreConfig{}
	failpoint.Inject("mockFetchStoreConfigFromTiKV", func(val failpoint.Value) {
		if regionMaxSize, ok := val.(string); ok {
			cfg.RegionMaxSize = regionMaxSize
			cfg.Storage.Engine = sc.RaftstoreV2
		}
		failpoint.Return(cfg, nil)
	})
	if c.httpClient == nil {
		return nil, fmt.Errorf("failed to get store config due to nil client")
	}
	var url string
	if netutil.IsEnableHTTPS(c.httpClient) {
		url = fmt.Sprintf("%s://%s/config", "https", statusAddress)
	} else {
		url = fmt.Sprintf("%s://%s/config", "http", statusAddress)
	}
	ctx, cancel := context.WithTimeout(ctx, clientTimeout)
	req, err := http.NewRequestWithContext(ctx, http.MethodGet, url, http.NoBody)
	if err != nil {
		cancel()
		return nil, fmt.Errorf("failed to create store config http request: %w", err)
	}
	resp, err := c.httpClient.Do(req)
	if err != nil {
		cancel()
		return nil, err
	}
	defer resp.Body.Close()
	body, err := io.ReadAll(resp.Body)
	cancel()
	if err != nil {
		return nil, err
	}
	if err := json.Unmarshal(body, cfg); err != nil {
		return nil, err
	}
	return cfg, nil
}

// LoadClusterInfo loads cluster related info.
func (c *RaftCluster) LoadClusterInfo() (*RaftCluster, error) {
	c.meta = &metapb.Cluster{}
	ok, err := c.storage.LoadMeta(c.meta)
	if err != nil {
		return nil, err
	}
	if !ok {
		return nil, nil
	}

	c.ResetStores()
	start := time.Now()
	if err := c.storage.LoadStores(c.PutStore); err != nil {
		return nil, err
	}
	log.Info("load stores",
		zap.Int("count", c.GetStoreCount()),
		zap.Duration("cost", time.Since(start)),
	)

	start = time.Now()

	// used to load region from kv storage to cache storage.
	if err = storage.TryLoadRegionsOnce(c.ctx, c.storage, c.CheckAndPutRegion); err != nil {
		return nil, err
	}
	log.Info("load regions",
		zap.Int("count", c.GetTotalRegionCount()),
		zap.Duration("cost", time.Since(start)),
	)

	return c, nil
}

func (c *RaftCluster) runMetricsCollectionJob() {
	defer logutil.LogPanic()
	defer c.wg.Done()

	ticker := time.NewTicker(metricsCollectionJobInterval)
	failpoint.Inject("highFrequencyClusterJobs", func() {
		ticker.Reset(time.Millisecond)
	})
	defer ticker.Stop()

	for {
		select {
		case <-c.ctx.Done():
			log.Info("metrics are reset")
			c.resetMetrics()
			log.Info("metrics collection job has been stopped")
			return
		case <-ticker.C:
			c.collectMetrics()
		}
	}
}

func (c *RaftCluster) runNodeStateCheckJob() {
	defer logutil.LogPanic()
	defer c.wg.Done()

	ticker := time.NewTicker(nodeStateCheckJobInterval)
	failpoint.Inject("highFrequencyClusterJobs", func() {
		ticker.Reset(2 * time.Second)
	})
	defer ticker.Stop()

	for {
		select {
		case <-c.ctx.Done():
			log.Info("node state check job has been stopped")
			return
		case <-ticker.C:
			c.checkStores()
		}
	}
}

func (c *RaftCluster) runUpdateStoreStats() {
	defer logutil.LogPanic()
	defer c.wg.Done()

	ticker := time.NewTicker(updateStoreStatsInterval)
	defer ticker.Stop()

	for {
		select {
		case <-c.ctx.Done():
			log.Info("update store stats background jobs has been stopped")
			return
		case <-ticker.C:
			// Update related stores.
			start := time.Now()
			c.UpdateAllStoreStatus()
			updateStoreStatsGauge.Set(time.Since(start).Seconds())
		}
	}
}

func (c *RaftCluster) syncRegions() {
	defer logutil.LogPanic()
	defer c.wg.Done()
	c.regionSyncer.RunServer(c.ctx, c.changedRegionNotifier())
}

func (c *RaftCluster) runReplicationMode() {
	defer logutil.LogPanic()
	defer c.wg.Done()
	c.replicationMode.Run(c.ctx)
}

// Stop stops the cluster.
func (c *RaftCluster) Stop() {
	c.Lock()
	if !c.running {
		c.Unlock()
		return
	}
	c.running = false
	c.cancel()
	if !c.IsServiceIndependent(constant.SchedulingServiceName) {
		c.stopSchedulingJobs()
	}
	if err := c.stopTSOJobs(); err != nil {
		log.Error("failed to stop tso jobs", errs.ZapError(err))
	}
	c.heartbeatRunner.Stop()
	c.miscRunner.Stop()
	c.logRunner.Stop()
	c.Unlock()

	c.wg.Wait()
	log.Info("raft cluster is stopped")
}

// Wait blocks until the cluster is stopped. Only for test purpose.
func (c *RaftCluster) Wait() {
	c.wg.Wait()
}

// IsRunning return if the cluster is running.
func (c *RaftCluster) IsRunning() bool {
	c.RLock()
	defer c.RUnlock()
	return c.running
}

// Context returns the context of RaftCluster.
func (c *RaftCluster) Context() context.Context {
	c.RLock()
	defer c.RUnlock()
	if c.running {
		return c.ctx
	}
	return nil
}

// GetHeartbeatStreams returns the heartbeat streams.
func (c *RaftCluster) GetHeartbeatStreams() *hbstream.HeartbeatStreams {
	return c.hbstreams
}

// AllocID returns a global unique ID.
func (c *RaftCluster) AllocID() (uint64, error) {
	return c.id.Alloc()
}

// GetRegionSyncer returns the region syncer.
func (c *RaftCluster) GetRegionSyncer() *syncer.RegionSyncer {
	return c.regionSyncer
}

// GetReplicationMode returns the ReplicationMode.
func (c *RaftCluster) GetReplicationMode() *replication.ModeManager {
	return c.replicationMode
}

// GetRuleManager returns the rule manager reference.
func (c *RaftCluster) GetRuleManager() *placement.RuleManager {
	return c.ruleManager
}

// GetRegionLabeler returns the region labeler.
func (c *RaftCluster) GetRegionLabeler() *labeler.RegionLabeler {
	return c.regionLabeler
}

// GetStorage returns the storage.
func (c *RaftCluster) GetStorage() storage.Storage {
	return c.storage
}

// GetOpts returns cluster's configuration.
// There is no need a lock since it won't changed.
func (c *RaftCluster) GetOpts() sc.ConfProvider {
	return c.opt
}

// GetScheduleConfig returns scheduling configurations.
func (c *RaftCluster) GetScheduleConfig() *sc.ScheduleConfig {
	return c.opt.GetScheduleConfig()
}

// SetScheduleConfig sets the PD scheduling configuration.
func (c *RaftCluster) SetScheduleConfig(cfg *sc.ScheduleConfig) {
	c.opt.SetScheduleConfig(cfg)
}

// GetReplicationConfig returns replication configurations.
func (c *RaftCluster) GetReplicationConfig() *sc.ReplicationConfig {
	return c.opt.GetReplicationConfig()
}

// GetPDServerConfig returns pd server configurations.
func (c *RaftCluster) GetPDServerConfig() *config.PDServerConfig {
	return c.opt.GetPDServerConfig()
}

// SetPDServerConfig sets the PD configuration.
func (c *RaftCluster) SetPDServerConfig(cfg *config.PDServerConfig) {
	c.opt.SetPDServerConfig(cfg)
}

// IsSchedulingHalted returns whether the scheduling is halted.
// Currently, the PD scheduling is halted when:
//   - The `HaltScheduling` persist option is set to true.
//   - Online unsafe recovery is running.
func (c *RaftCluster) IsSchedulingHalted() bool {
	return c.opt.IsSchedulingHalted() || c.unsafeRecoveryController.IsRunning()
}

// GetUnsafeRecoveryController returns the unsafe recovery controller.
func (c *RaftCluster) GetUnsafeRecoveryController() *unsaferecovery.Controller {
	return c.unsafeRecoveryController
}

// HandleStoreHeartbeat updates the store status.
func (c *RaftCluster) HandleStoreHeartbeat(heartbeat *pdpb.StoreHeartbeatRequest, resp *pdpb.StoreHeartbeatResponse) error {
	stats := heartbeat.GetStats()
	storeID := stats.GetStoreId()
	store := c.GetStore(storeID)
	if store == nil {
		return errors.Errorf("store %v not found", storeID)
	}

	limit := store.GetStoreLimit()
	version := c.opt.GetStoreLimitVersion()
	var opt core.StoreCreateOption
	if limit == nil || limit.Version() != version {
		if version == storelimit.VersionV2 {
			limit = storelimit.NewSlidingWindows()
		} else {
			limit = storelimit.NewStoreRateLimit(0.0)
		}
		opt = core.SetStoreLimit(limit)
	}

	nowTime := time.Now()
	var newStore *core.StoreInfo
	// If this cluster has slow stores, we should awaken hibernated regions in other stores.
	if !c.IsServiceIndependent(constant.SchedulingServiceName) {
		if needAwaken, slowStoreIDs := c.NeedAwakenAllRegionsInStore(storeID); needAwaken {
			log.Info("forcely awaken hibernated regions", zap.Uint64("store-id", storeID), zap.Uint64s("slow-stores", slowStoreIDs))
			newStore = store.Clone(core.SetStoreStats(stats), core.SetLastHeartbeatTS(nowTime), core.SetLastAwakenTime(nowTime), opt)
			resp.AwakenRegions = &pdpb.AwakenRegions{
				AbnormalStores: slowStoreIDs,
			}
		} else {
			newStore = store.Clone(core.SetStoreStats(stats), core.SetLastHeartbeatTS(nowTime), opt)
		}
	} else {
		newStore = store.Clone(core.SetStoreStats(stats), core.SetLastHeartbeatTS(nowTime), opt)
	}

	if newStore.IsLowSpace(c.opt.GetLowSpaceRatio()) {
		log.Warn("store does not have enough disk space",
			zap.Uint64("store-id", storeID),
			zap.Uint64("capacity", newStore.GetCapacity()),
			zap.Uint64("available", newStore.GetAvailable()))
	}
	if newStore.NeedPersist() && c.storage != nil {
		if err := c.storage.SaveStoreMeta(newStore.GetMeta()); err != nil {
			log.Error("failed to persist store", zap.Uint64("store-id", storeID), errs.ZapError(err))
		} else {
			newStore = newStore.Clone(core.SetLastPersistTime(nowTime))
		}
	}
	if store := c.GetStore(storeID); store != nil {
		statistics.UpdateStoreHeartbeatMetrics(store)
	}
	c.PutStore(newStore)
	var (
		regions  map[uint64]*core.RegionInfo
		interval uint64
	)
	if !c.IsServiceIndependent(constant.SchedulingServiceName) {
		c.hotStat.Observe(storeID, newStore.GetStoreStats())
		c.hotStat.FilterUnhealthyStore(c)
		c.slowStat.ObserveSlowStoreStatus(storeID, newStore.IsSlow())
		reportInterval := stats.GetInterval()
		interval = reportInterval.GetEndTimestamp() - reportInterval.GetStartTimestamp()

		regions = make(map[uint64]*core.RegionInfo, len(stats.GetPeerStats()))
		for _, peerStat := range stats.GetPeerStats() {
			regionID := peerStat.GetRegionId()
			region := c.GetRegion(regionID)
			regions[regionID] = region
			if region == nil {
				log.Warn("discard hot peer stat for unknown region",
					zap.Uint64("region-id", regionID),
					zap.Uint64("store-id", storeID))
				continue
			}
			peer := region.GetStorePeer(storeID)
			if peer == nil {
				log.Warn("discard hot peer stat for unknown region peer",
					zap.Uint64("region-id", regionID),
					zap.Uint64("store-id", storeID))
				continue
			}
			readQueryNum := core.GetReadQueryNum(peerStat.GetQueryStats())
			loads := []float64{
				utils.RegionReadBytes:     float64(peerStat.GetReadBytes()),
				utils.RegionReadKeys:      float64(peerStat.GetReadKeys()),
				utils.RegionReadQueryNum:  float64(readQueryNum),
				utils.RegionWriteBytes:    0,
				utils.RegionWriteKeys:     0,
				utils.RegionWriteQueryNum: 0,
			}
			checkReadPeerTask := func(cache *statistics.HotPeerCache) {
				stats := cache.CheckPeerFlow(region, []*metapb.Peer{peer}, loads, interval)
				for _, stat := range stats {
					cache.UpdateStat(stat)
				}
			}
			c.hotStat.CheckReadAsync(checkReadPeerTask)
		}
	}
	for _, stat := range stats.GetSnapshotStats() {
		// the duration of snapshot is the sum between to send and generate snapshot.
		// notice: to enlarge the limit in time, we reset the executing duration when it less than the minSnapshotDurationSec.
		dur := stat.GetSendDurationSec() + stat.GetGenerateDurationSec()
		if dur < minSnapshotDurationSec {
			dur = minSnapshotDurationSec
		}
		// This error is the diff between the executing duration and the waiting duration.
		// The waiting duration is the total duration minus the executing duration.
		// so e=executing_duration-waiting_duration=executing_duration-(total_duration-executing_duration)=2*executing_duration-total_duration
		// Eg: the total duration is 20s, the executing duration is 10s, the error is 0s.
		// Eg: the total duration is 20s, the executing duration is 8s, the error is -4s.
		// Eg: the total duration is 10s, the executing duration is 12s, the error is 4s.
		// if error is positive, it means the most time cost in executing, pd should send more snapshot to this tikv.
		// if error is negative, it means the most time cost in waiting, pd should send less snapshot to this tikv.
		e := int64(dur)*2 - int64(stat.GetTotalDurationSec())
		store.Feedback(float64(e))
	}
	if !c.IsServiceIndependent(constant.SchedulingServiceName) {
		// Here we will compare the reported regions with the previous hot peers to decide if it is still hot.
		collectUnReportedPeerTask := func(cache *statistics.HotPeerCache) {
			stats := cache.CheckColdPeer(storeID, regions, interval)
			for _, stat := range stats {
				cache.UpdateStat(stat)
			}
		}
		c.hotStat.CheckReadAsync(collectUnReportedPeerTask)
	}
	return nil
}

// processReportBuckets update the bucket information.
func (c *RaftCluster) processReportBuckets(buckets *metapb.Buckets) error {
	region := c.GetRegion(buckets.GetRegionId())
	if region == nil {
		regionCacheMissCounter.Inc()
		return errors.Errorf("region %v not found", buckets.GetRegionId())
	}
	// use CAS to update the bucket information.
	// the two request(A:3,B:2) get the same region and need to update the buckets.
	// the A will pass the check and set the version to 3, the B will fail because the region.bucket has changed.
	// the retry should keep the old version and the new version will be set to the region.bucket, like two requests (A:2,B:3).
	for retry := 0; retry < 3; retry++ {
		old := region.GetBuckets()
		// region should not update if the version of the buckets is less than the old one.
		if old != nil && buckets.GetVersion() <= old.GetVersion() {
			versionNotMatchCounter.Inc()
			return nil
		}
		failpoint.Inject("concurrentBucketHeartbeat", func() {
			time.Sleep(500 * time.Millisecond)
		})
		if ok := region.UpdateBuckets(buckets, old); ok {
			return nil
		}
	}
	updateFailedCounter.Inc()
	return nil
}

var regionGuide = core.GenerateRegionGuideFunc(true)
var syncRunner = ratelimit.NewSyncRunner()

// processRegionHeartbeat updates the region information.
func (c *RaftCluster) processRegionHeartbeat(ctx *core.MetaProcessContext, region *core.RegionInfo) error {
	tracer := ctx.Tracer
	origin, _, err := c.PreCheckPutRegion(region)
	tracer.OnPreCheckFinished()
	if err != nil {
		return err
	}

	region.Inherit(origin, c.GetStoreConfig().IsEnableRegionBucket())

	if !c.IsServiceIndependent(constant.SchedulingServiceName) {
		cluster.HandleStatsAsync(c, region)
	}
	tracer.OnAsyncHotStatsFinished()
	hasRegionStats := c.regionStats != nil
	// Save to storage if meta is updated, except for flashback.
	// Save to cache if meta or leader is updated, or contains any down/pending peer.
	saveKV, saveCache, needSync, retained := regionGuide(ctx, region, origin)
	tracer.OnRegionGuideFinished()
	regionID := region.GetID()
	if !saveKV && !saveCache {
		// Due to some config changes need to update the region stats as well,
		// so we do some extra checks here.
		// TODO: Due to the accuracy requirements of the API "/regions/check/xxx",
		// region stats needs to be collected in API mode.
		// We need to think of a better way to reduce this part of the cost in the future.
		if hasRegionStats && c.regionStats.RegionStatsNeedUpdate(region) {
			ctx.MiscRunner.RunTask(
				regionID,
				ratelimit.ObserveRegionStatsAsync,
				func(ctx context.Context) {
					cluster.Collect(ctx, c, region)
				},
			)
		}
		// region is not updated to the subtree.
		if origin.GetRef() < 2 {
			ctx.TaskRunner.RunTask(
				regionID,
				ratelimit.UpdateSubTree,
				func(context.Context) {
					c.CheckAndPutSubTree(region)
				},
				ratelimit.WithRetained(true),
			)
		}
		return nil
	}
	failpoint.Inject("concurrentRegionHeartbeat", func() {
		time.Sleep(500 * time.Millisecond)
	})
	tracer.OnSaveCacheBegin()
	var overlaps []*core.RegionInfo
	if saveCache {
		failpoint.Inject("decEpoch", func() {
			region = region.Clone(core.SetRegionConfVer(2), core.SetRegionVersion(2))
		})
		// To prevent a concurrent heartbeat of another region from overriding the up-to-date region info by a stale one,
		// check its validation again here.
		//
		// However, it can't solve the race condition of concurrent heartbeats from the same region.
		if overlaps, err = c.CheckAndPutRootTree(ctx, region); err != nil {
			tracer.OnSaveCacheFinished()
			return err
		}
		ctx.TaskRunner.RunTask(
			regionID,
			ratelimit.UpdateSubTree,
			func(context.Context) {
				c.CheckAndPutSubTree(region)
			},
			ratelimit.WithRetained(retained),
		)
		tracer.OnUpdateSubTreeFinished()

		if !c.IsServiceIndependent(constant.SchedulingServiceName) {
			ctx.MiscRunner.RunTask(
				regionID,
				ratelimit.HandleOverlaps,
				func(ctx context.Context) {
					cluster.HandleOverlaps(ctx, c, overlaps)
				},
			)
		}
		regionUpdateCacheEventCounter.Inc()
	}

	tracer.OnSaveCacheFinished()
	if hasRegionStats {
		// handle region stats
		ctx.MiscRunner.RunTask(
			regionID,
			ratelimit.CollectRegionStatsAsync,
			func(ctx context.Context) {
				// TODO: Due to the accuracy requirements of the API "/regions/check/xxx",
				// region stats needs to be collected in API mode.
				// We need to think of a better way to reduce this part of the cost in the future.
				cluster.Collect(ctx, c, region)
			},
		)
	}

	tracer.OnCollectRegionStatsFinished()
	if c.storage != nil {
		if saveKV {
			ctx.MiscRunner.RunTask(
				regionID,
				ratelimit.SaveRegionToKV,
				func(context.Context) {
					// If there are concurrent heartbeats from the same region, the last write will win even if
					// writes to storage in the critical area. So don't use mutex to protect it.
					// Not successfully saved to storage is not fatal, it only leads to longer warm-up
					// after restart. Here we only log the error then go on updating cache.
					for _, item := range overlaps {
						if err := c.storage.DeleteRegion(item.GetMeta()); err != nil {
							log.Error("failed to delete region from storage",
								zap.Uint64("region-id", item.GetID()),
								logutil.ZapRedactStringer("region-meta", core.RegionToHexMeta(item.GetMeta())),
								errs.ZapError(err))
						}
					}
					if err := c.storage.SaveRegion(region.GetMeta()); err != nil {
						log.Error("failed to save region to storage",
							zap.Uint64("region-id", region.GetID()),
							logutil.ZapRedactStringer("region-meta", core.RegionToHexMeta(region.GetMeta())),
							errs.ZapError(err))
					}
					regionUpdateKVEventCounter.Inc()
				},
			)
		}
	}

	if saveKV || needSync {
		select {
		case c.changedRegions <- region:
		default:
		}
	}
	return nil
}

func (c *RaftCluster) putMetaLocked(meta *metapb.Cluster) error {
	if c.storage != nil {
		if err := c.storage.SaveMeta(meta); err != nil {
			return err
		}
	}
	c.meta = meta
	return nil
}

// GetBasicCluster returns the basic cluster.
func (c *RaftCluster) GetBasicCluster() *core.BasicCluster {
	return c.BasicCluster
}

// UpdateStoreLabels updates a store's location labels
// If 'force' is true, the origin labels will be overwritten with the new one forcibly.
func (c *RaftCluster) UpdateStoreLabels(storeID uint64, labels []*metapb.StoreLabel, force bool) error {
	store := c.GetStore(storeID)
	if store == nil {
		return errs.ErrInvalidStoreID.FastGenByArgs(storeID)
	}
	newStore := typeutil.DeepClone(store.GetMeta(), core.StoreFactory)
	newStore.Labels = labels
	return c.putStoreImpl(newStore, force)
}

// DeleteStoreLabel updates a store's location labels
func (c *RaftCluster) DeleteStoreLabel(storeID uint64, labelKey string) error {
	store := c.GetStore(storeID)
	if store == nil {
		return errs.ErrInvalidStoreID.FastGenByArgs(storeID)
	}
	if len(store.GetLabels()) == 0 {
		return errors.Errorf("the label key %s does not exist", labelKey)
	}
	newStore := typeutil.DeepClone(store.GetMeta(), core.StoreFactory)
	labels := make([]*metapb.StoreLabel, 0, len(newStore.GetLabels())-1)
	for _, label := range newStore.GetLabels() {
		if label.Key == labelKey {
			continue
		}
		labels = append(labels, label)
	}
	if len(labels) == len(store.GetLabels()) {
		return errors.Errorf("the label key %s does not exist", labelKey)
	}
	newStore.Labels = labels
	return c.putStoreImpl(newStore, true)
}

// PutMetaStore puts a store.
func (c *RaftCluster) PutMetaStore(store *metapb.Store) error {
	if err := c.putStoreImpl(store, false); err != nil {
		return err
	}
	c.OnStoreVersionChange()
	c.AddStoreLimit(store)
	return nil
}

// putStoreImpl puts a store.
// If 'force' is true, the store's labels will overwrite those labels which already existed in the store.
// If 'force' is false, the store's labels will merge into those labels which already existed in the store.
func (c *RaftCluster) putStoreImpl(store *metapb.Store, force bool) error {
	if store.GetId() == 0 {
		return errors.Errorf("invalid put store %v", store)
	}

	if err := c.checkStoreVersion(store); err != nil {
		return err
	}

	// Store address can not be the same as other stores.
	for _, s := range c.GetStores() {
		// It's OK to start a new store on the same address if the old store has been removed or physically destroyed.
		if s.IsRemoved() || s.IsPhysicallyDestroyed() {
			continue
		}
		if s.GetID() != store.GetId() && s.GetAddress() == store.GetAddress() {
			return errors.Errorf("duplicated store address: %v, already registered by %v", store, s.GetMeta())
		}
	}

	s := c.GetStore(store.GetId())
	if s == nil {
		// Add a new store.
		s = core.NewStoreInfo(store)
	} else {
		// Use the given labels to update the store.
		labels := store.GetLabels()
		if !force {
			labels = core.MergeLabels(s.GetLabels(), labels)
		}
		// Update an existed store.
		s = s.Clone(
			core.SetStoreAddress(store.Address, store.StatusAddress, store.PeerAddress),
			core.SetStoreVersion(store.GitHash, store.Version),
			core.SetStoreLabels(labels),
			core.SetStoreStartTime(store.StartTimestamp),
			core.SetStoreDeployPath(store.DeployPath),
		)
	}
	if err := c.checkStoreLabels(s); err != nil {
		return err
	}
	return c.setStore(s)
}

func (c *RaftCluster) checkStoreVersion(store *metapb.Store) error {
	v, err := versioninfo.ParseVersion(store.GetVersion())
	if err != nil {
		return errors.Errorf("invalid put store %v, error: %s", store, err)
	}
	clusterVersion := *c.opt.GetClusterVersion()
	if !versioninfo.IsCompatible(clusterVersion, *v) {
		return errors.Errorf("version should compatible with version  %s, got %s", clusterVersion, v)
	}
	return nil
}

func (c *RaftCluster) checkStoreLabels(s *core.StoreInfo) error {
	keysSet := make(map[string]struct{})
	for _, k := range c.opt.GetLocationLabels() {
		keysSet[k] = struct{}{}
		if v := s.GetLabelValue(k); len(v) == 0 {
			log.Warn("label configuration is incorrect",
				zap.Stringer("store", s.GetMeta()),
				zap.String("label-key", k))
			if c.opt.GetStrictlyMatchLabel() {
				return errors.Errorf("label configuration is incorrect, need to specify the key: %s ", k)
			}
		}
	}
	for _, label := range s.GetLabels() {
		key := label.GetKey()
		if key == core.EngineKey {
			continue
		}
		if _, ok := keysSet[key]; !ok {
			log.Warn("not found the key match with the store label",
				zap.Stringer("store", s.GetMeta()),
				zap.String("label-key", key))
			if c.opt.GetStrictlyMatchLabel() {
				return errors.Errorf("key matching the label was not found in the PD, store label key: %s ", key)
			}
		}
	}
	return nil
}

// RemoveStore marks a store as offline in cluster.
// State transition: Up -> Offline.
func (c *RaftCluster) RemoveStore(storeID uint64, physicallyDestroyed bool) error {
	store := c.GetStore(storeID)
	if store == nil {
		return errs.ErrStoreNotFound.FastGenByArgs(storeID)
	}
	// Remove an offline store should be OK, nothing to do.
	if store.IsRemoving() && store.IsPhysicallyDestroyed() == physicallyDestroyed {
		return nil
	}
	if store.IsRemoved() {
		return errs.ErrStoreRemoved.FastGenByArgs(storeID)
	}
	if store.IsPhysicallyDestroyed() {
		return errs.ErrStoreDestroyed.FastGenByArgs(storeID)
	}
	if (store.IsPreparing() || store.IsServing()) && !physicallyDestroyed {
		if err := c.checkReplicaBeforeOfflineStore(storeID); err != nil {
			return err
		}
	}
	newStore := store.Clone(core.SetStoreState(metapb.StoreState_Offline, physicallyDestroyed))
	log.Warn("store has been offline",
		zap.Uint64("store-id", storeID),
		zap.String("store-address", newStore.GetAddress()),
		zap.Bool("physically-destroyed", newStore.IsPhysicallyDestroyed()))

	if err := c.setStore(newStore); err != nil {
		return err
	}
	regionSize := float64(c.GetStoreRegionSize(storeID))
	c.resetProgress(storeID, store.GetAddress())
	c.progressManager.AddProgress(encodeRemovingProgressKey(storeID), regionSize, regionSize, nodeStateCheckJobInterval, progress.WindowDurationOption(c.GetCoordinator().GetPatrolRegionsDuration()))
	// record the current store limit in memory
	c.prevStoreLimit[storeID] = map[storelimit.Type]float64{
		storelimit.AddPeer:    c.GetStoreLimitByType(storeID, storelimit.AddPeer),
		storelimit.RemovePeer: c.GetStoreLimitByType(storeID, storelimit.RemovePeer),
	}
	// TODO: if the persist operation encounters error, the "Unlimited" will be rollback.
	// And considering the store state has changed, RemoveStore is actually successful.
	_ = c.SetStoreLimit(storeID, storelimit.RemovePeer, storelimit.Unlimited)
	return nil
}

func (c *RaftCluster) checkReplicaBeforeOfflineStore(storeID uint64) error {
	upStores := c.getUpStores()
	expectUpStoresNum := len(upStores) - 1
	if expectUpStoresNum < c.opt.GetMaxReplicas() {
		return errs.ErrStoresNotEnough.FastGenByArgs(storeID, expectUpStoresNum, c.opt.GetMaxReplicas())
	}

	// Check if there are extra up store to store the leaders of the regions.
	evictStores := c.getEvictLeaderStores()
	if len(evictStores) < expectUpStoresNum {
		return nil
	}

	expectUpstores := make(map[uint64]bool)
	for _, UpStoreID := range upStores {
		if UpStoreID == storeID {
			continue
		}
		expectUpstores[UpStoreID] = true
	}
	evictLeaderStoresNum := 0
	for _, evictStoreID := range evictStores {
		if _, ok := expectUpstores[evictStoreID]; ok {
			evictLeaderStoresNum++
		}
	}

	// returns error if there is no store for leader.
	if evictLeaderStoresNum == len(expectUpstores) {
		return errs.ErrNoStoreForRegionLeader.FastGenByArgs(storeID)
	}

	return nil
}

func (c *RaftCluster) getUpStores() []uint64 {
	upStores := make([]uint64, 0)
	for _, store := range c.GetStores() {
		if store.IsUp() {
			upStores = append(upStores, store.GetID())
		}
	}
	return upStores
}

// BuryStore marks a store as tombstone in cluster.
// If forceBury is false, the store should be offlined and emptied before calling this func.
func (c *RaftCluster) BuryStore(storeID uint64, forceBury bool) error {
	store := c.GetStore(storeID)
	if store == nil {
		return errs.ErrStoreNotFound.FastGenByArgs(storeID)
	}

	// Bury a tombstone store should be OK, nothing to do.
	if store.IsRemoved() {
		return nil
	}

	if store.IsUp() {
		if !forceBury {
			return errs.ErrStoreIsUp.FastGenByArgs()
		} else if !store.IsDisconnected() {
			return errors.Errorf("The store %v is not offline nor disconnected", storeID)
		}
	}

	newStore := store.Clone(core.SetStoreState(metapb.StoreState_Tombstone))
	log.Warn("store has been Tombstone",
		zap.Uint64("store-id", storeID),
		zap.String("store-address", newStore.GetAddress()),
		zap.String("state", store.GetState().String()),
		zap.Bool("physically-destroyed", store.IsPhysicallyDestroyed()))
	err := c.setStore(newStore)
	c.OnStoreVersionChange()
	if err == nil {
		// clean up the residual information.
		delete(c.prevStoreLimit, storeID)
		c.RemoveStoreLimit(storeID)
		addr := store.GetAddress()
		c.resetProgress(storeID, addr)
		storeIDStr := strconv.FormatUint(storeID, 10)
		statistics.ResetStoreStatistics(addr, storeIDStr)
		if !c.IsServiceIndependent(constant.SchedulingServiceName) {
			c.removeStoreStatistics(storeID)
		}
	}
	return err
}

// NeedAwakenAllRegionsInStore checks whether we should do AwakenRegions operation.
func (c *RaftCluster) NeedAwakenAllRegionsInStore(storeID uint64) (needAwaken bool, slowStoreIDs []uint64) {
	store := c.GetStore(storeID)

	// If there did no exist slow stores, following checking can be skipped.
	if !c.slowStat.ExistsSlowStores() {
		return false, nil
	}
	// We just return AwakenRegions messages to those Serving stores which need to be awaken.
	if store.IsSlow() || !store.NeedAwakenStore() {
		return false, nil
	}

	needAwaken = false
	for _, store := range c.GetStores() {
		if store.IsRemoved() {
			continue
		}

		// We will filter out heartbeat requests from slowStores.
		if (store.IsUp() || store.IsRemoving()) && store.IsSlow() &&
			store.GetStoreStats().GetStoreId() != storeID {
			needAwaken = true
			slowStoreIDs = append(slowStoreIDs, store.GetID())
		}
	}
	return needAwaken, slowStoreIDs
}

// UpStore up a store from offline
func (c *RaftCluster) UpStore(storeID uint64) error {
	store := c.GetStore(storeID)
	if store == nil {
		return errs.ErrStoreNotFound.FastGenByArgs(storeID)
	}

	if store.IsRemoved() {
		return errs.ErrStoreRemoved.FastGenByArgs(storeID)
	}

	if store.IsPhysicallyDestroyed() {
		return errs.ErrStoreDestroyed.FastGenByArgs(storeID)
	}

	if store.IsUp() {
		return nil
	}

	options := []core.StoreCreateOption{core.SetStoreState(metapb.StoreState_Up)}
	// get the previous store limit recorded in memory
	limiter, exist := c.prevStoreLimit[storeID]
	if exist {
		options = append(options,
			core.ResetStoreLimit(storelimit.AddPeer, limiter[storelimit.AddPeer]),
			core.ResetStoreLimit(storelimit.RemovePeer, limiter[storelimit.RemovePeer]),
		)
	}
	newStore := store.Clone(options...)
	log.Warn("store has been up",
		zap.Uint64("store-id", storeID),
		zap.String("store-address", newStore.GetAddress()))
	err := c.setStore(newStore)
	if err == nil {
		if exist {
			// persist the store limit
			_ = c.SetStoreLimit(storeID, storelimit.AddPeer, limiter[storelimit.AddPeer])
			_ = c.SetStoreLimit(storeID, storelimit.RemovePeer, limiter[storelimit.RemovePeer])
		}
		c.resetProgress(storeID, store.GetAddress())
	}
	return err
}

// ReadyToServe change store's node state to Serving.
func (c *RaftCluster) ReadyToServe(storeID uint64) error {
	store := c.GetStore(storeID)
	if store == nil {
		return errs.ErrStoreNotFound.FastGenByArgs(storeID)
	}

	if store.IsRemoved() {
		return errs.ErrStoreRemoved.FastGenByArgs(storeID)
	}

	if store.IsPhysicallyDestroyed() {
		return errs.ErrStoreDestroyed.FastGenByArgs(storeID)
	}

	if store.IsServing() {
		return errs.ErrStoreServing.FastGenByArgs(storeID)
	}

	newStore := store.Clone(core.SetStoreState(metapb.StoreState_Up))
	log.Info("store has changed to serving",
		zap.Uint64("store-id", storeID),
		zap.String("store-address", newStore.GetAddress()))
	err := c.setStore(newStore)
	if err == nil {
		c.resetProgress(storeID, store.GetAddress())
	}
	return err
}

// SetStoreWeight sets up a store's leader/region balance weight.
func (c *RaftCluster) SetStoreWeight(storeID uint64, leaderWeight, regionWeight float64) error {
	store := c.GetStore(storeID)
	if store == nil {
		return errs.ErrStoreNotFound.FastGenByArgs(storeID)
	}

	if err := c.storage.SaveStoreWeight(storeID, leaderWeight, regionWeight); err != nil {
		return err
	}

	newStore := store.Clone(
		core.SetLeaderWeight(leaderWeight),
		core.SetRegionWeight(regionWeight),
	)

	return c.setStore(newStore)
}

func (c *RaftCluster) setStore(store *core.StoreInfo) error {
	if c.storage != nil {
		if err := c.storage.SaveStoreMeta(store.GetMeta()); err != nil {
			return err
		}
	}
	c.PutStore(store)
	if !c.IsServiceIndependent(constant.SchedulingServiceName) {
		c.updateStoreStatistics(store.GetID(), store.IsSlow())
	}
	return nil
}

func (c *RaftCluster) isStorePrepared() bool {
	for _, store := range c.GetStores() {
		if !store.IsPreparing() && !store.IsServing() {
			continue
		}
		storeID := store.GetID()
		if !c.IsStorePrepared(storeID) {
			return false
		}
	}
	return true
}

func (c *RaftCluster) checkStores() {
	var offlineStores []*metapb.Store
	var upStoreCount int
	stores := c.GetStores()

	for _, store := range stores {
		// the store has already been tombstone
		if store.IsRemoved() {
			if store.DownTime() > gcTombstoneInterval {
				err := c.deleteStore(store)
				if err != nil {
					log.Error("auto gc the tombstone store failed",
						zap.Stringer("store", store.GetMeta()),
						zap.Duration("down-time", store.DownTime()),
						errs.ZapError(err))
				} else {
					log.Info("auto gc the tombstone store success", zap.Stringer("store", store.GetMeta()), zap.Duration("down-time", store.DownTime()))
				}
			}
			continue
		}

		storeID := store.GetID()
		if store.IsPreparing() {
			if store.GetUptime() >= c.opt.GetMaxStorePreparingTime() || c.GetTotalRegionCount() < core.InitClusterRegionThreshold {
				if err := c.ReadyToServe(storeID); err != nil {
					log.Error("change store to serving failed",
						zap.Stringer("store", store.GetMeta()),
						zap.Int("region-count", c.GetTotalRegionCount()),
						errs.ZapError(err))
				}
			} else if c.IsPrepared() || (c.IsServiceIndependent(constant.SchedulingServiceName) && c.isStorePrepared()) {
				threshold := c.getThreshold(stores, store)
				regionSize := float64(store.GetRegionSize())
				log.Debug("store serving threshold", zap.Uint64("store-id", storeID), zap.Float64("threshold", threshold), zap.Float64("region-size", regionSize))
				if regionSize >= threshold {
					if err := c.ReadyToServe(storeID); err != nil {
						log.Error("change store to serving failed",
							zap.Stringer("store", store.GetMeta()),
							errs.ZapError(err))
					}
				} else {
					remaining := threshold - regionSize
					// If we add multiple stores, the total will need to be changed.
					c.progressManager.UpdateProgressTotal(encodePreparingProgressKey(storeID), threshold)
					c.updateProgress(storeID, store.GetAddress(), preparingAction, regionSize, remaining, true /* inc */)
				}
			}
		}

		if store.IsUp() {
			if !store.IsLowSpace(c.opt.GetLowSpaceRatio()) {
				upStoreCount++
			}
			continue
		}

		offlineStore := store.GetMeta()
		id := offlineStore.GetId()
		regionSize := c.GetStoreRegionSize(id)
		if c.IsPrepared() {
			c.updateProgress(id, store.GetAddress(), removingAction, float64(regionSize), float64(regionSize), false /* dec */)
		}
		// If the store is empty, it can be buried.
		needBury := c.GetStoreRegionCount(id) == 0
		failpoint.Inject("doNotBuryStore", func(_ failpoint.Value) {
			needBury = false
		})
		if needBury {
			if err := c.BuryStore(id, false); err != nil {
				log.Error("bury store failed",
					zap.Stringer("store", offlineStore),
					errs.ZapError(err))
			}
		} else {
			offlineStores = append(offlineStores, offlineStore)
		}
	}

	if len(offlineStores) == 0 {
		return
	}

	// When placement rules feature is enabled. It is hard to determine required replica count precisely.
	if !c.opt.IsPlacementRulesEnabled() && upStoreCount < c.opt.GetMaxReplicas() {
		for _, offlineStore := range offlineStores {
			log.Warn("store may not turn into Tombstone, there are no extra up store has enough space to accommodate the extra replica", zap.Stringer("store", offlineStore))
		}
	}
}

func (c *RaftCluster) getThreshold(stores []*core.StoreInfo, store *core.StoreInfo) float64 {
	start := time.Now()
	if !c.opt.IsPlacementRulesEnabled() {
		regionSize := c.GetRegionSizeByRange([]byte(""), []byte("")) * int64(c.opt.GetMaxReplicas())
		weight := getStoreTopoWeight(store, stores, c.opt.GetLocationLabels(), c.opt.GetMaxReplicas())
		return float64(regionSize) * weight * 0.9
	}

	keys := c.ruleManager.GetSplitKeys([]byte(""), []byte(""))
	if len(keys) == 0 {
		return c.calculateRange(stores, store, []byte(""), []byte("")) * 0.9
	}

	storeSize := 0.0
	startKey := []byte("")
	for _, key := range keys {
		endKey := key
		storeSize += c.calculateRange(stores, store, startKey, endKey)
		startKey = endKey
	}
	// the range from the last split key to the last key
	storeSize += c.calculateRange(stores, store, startKey, []byte(""))
	log.Debug("threshold calculation time", zap.Duration("cost", time.Since(start)))
	return storeSize * 0.9
}

func (c *RaftCluster) calculateRange(stores []*core.StoreInfo, store *core.StoreInfo, startKey, endKey []byte) float64 {
	var storeSize float64
	rules := c.ruleManager.GetRulesForApplyRange(startKey, endKey)
	for _, rule := range rules {
		if !placement.MatchLabelConstraints(store, rule.LabelConstraints) {
			continue
		}

		var matchStores []*core.StoreInfo
		for _, s := range stores {
			if s.IsRemoving() || s.IsRemoved() {
				continue
			}
			if placement.MatchLabelConstraints(s, rule.LabelConstraints) {
				matchStores = append(matchStores, s)
			}
		}
		regionSize := c.GetRegionSizeByRange(startKey, endKey) * int64(rule.Count)
		weight := getStoreTopoWeight(store, matchStores, rule.LocationLabels, rule.Count)
		storeSize += float64(regionSize) * weight
		log.Debug("calculate range result",
			logutil.ZapRedactString("start-key", string(core.HexRegionKey(startKey))),
			logutil.ZapRedactString("end-key", string(core.HexRegionKey(endKey))),
			zap.Uint64("store-id", store.GetID()),
			zap.String("rule", rule.String()),
			zap.Int64("region-size", regionSize),
			zap.Float64("weight", weight),
			zap.Float64("store-size", storeSize),
		)
	}
	return storeSize
}

func getStoreTopoWeight(store *core.StoreInfo, stores []*core.StoreInfo, locationLabels []string, count int) float64 {
	topology, validLabels, sameLocationStoreNum, isMatch := buildTopology(store, stores, locationLabels, count)
	weight := 1.0
	topo := topology
	if isMatch {
		return weight / float64(count) / sameLocationStoreNum
	}

	storeLabels := getSortedLabels(store.GetLabels(), locationLabels)
	for _, label := range storeLabels {
		if _, ok := topo[label.Value]; ok {
			if slice.Contains(validLabels, label.Key) {
				weight /= float64(len(topo))
			}
			topo = topo[label.Value].(map[string]any)
		} else {
			break
		}
	}

	return weight / sameLocationStoreNum
}

func buildTopology(s *core.StoreInfo, stores []*core.StoreInfo, locationLabels []string, count int) (map[string]any, []string, float64, bool) {
	topology := make(map[string]any)
	sameLocationStoreNum := 1.0
	totalLabelCount := make([]int, len(locationLabels))
	for _, store := range stores {
		if store.IsServing() || store.IsPreparing() {
			labelCount := updateTopology(topology, getSortedLabels(store.GetLabels(), locationLabels))
			for i, c := range labelCount {
				totalLabelCount[i] += c
			}
		}
	}

	validLabels := locationLabels
	var isMatch bool
	for i, c := range totalLabelCount {
		if count/c == 0 {
			validLabels = validLabels[:i]
			break
		}
		if count/c == 1 && count%c == 0 {
			validLabels = validLabels[:i+1]
			isMatch = true
			break
		}
	}
	for _, store := range stores {
		if store.GetID() == s.GetID() {
			continue
		}
		if s.CompareLocation(store, validLabels) == -1 {
			sameLocationStoreNum++
		}
	}

	return topology, validLabels, sameLocationStoreNum, isMatch
}

func getSortedLabels(storeLabels []*metapb.StoreLabel, locationLabels []string) []*metapb.StoreLabel {
	var sortedLabels []*metapb.StoreLabel
	for _, ll := range locationLabels {
		find := false
		for _, sl := range storeLabels {
			if ll == sl.Key {
				sortedLabels = append(sortedLabels, sl)
				find = true
				break
			}
		}
		// TODO: we need to improve this logic to make the label calculation more accurate if the user has the wrong label settings.
		if !find {
			sortedLabels = append(sortedLabels, &metapb.StoreLabel{Key: ll, Value: ""})
		}
	}
	return sortedLabels
}

// updateTopology records stores' topology in the `topology` variable.
func updateTopology(topology map[string]any, sortedLabels []*metapb.StoreLabel) []int {
	labelCount := make([]int, len(sortedLabels))
	if len(sortedLabels) == 0 {
		return labelCount
	}
	topo := topology
	for i, l := range sortedLabels {
		if _, exist := topo[l.Value]; !exist {
			topo[l.Value] = make(map[string]any)
			labelCount[i] += 1
		}
		topo = topo[l.Value].(map[string]any)
	}
	return labelCount
}

func (c *RaftCluster) updateProgress(storeID uint64, storeAddress, action string, current, remaining float64, isInc bool) {
	storeLabel := strconv.FormatUint(storeID, 10)
	var progressName string
	var opts []progress.Option
	switch action {
	case removingAction:
		progressName = encodeRemovingProgressKey(storeID)
		opts = []progress.Option{progress.WindowDurationOption(c.GetCoordinator().GetPatrolRegionsDuration())}
	case preparingAction:
		progressName = encodePreparingProgressKey(storeID)
	}

	if exist := c.progressManager.AddProgress(progressName, current, remaining, nodeStateCheckJobInterval, opts...); !exist {
		return
	}
	c.progressManager.UpdateProgress(progressName, current, remaining, isInc, opts...)
	progress, leftSeconds, currentSpeed, err := c.progressManager.Status(progressName)
	if err != nil {
		log.Error("get progress status failed", zap.String("progress", progressName), zap.Float64("remaining", remaining), errs.ZapError(err))
		return
	}
	storesProgressGauge.WithLabelValues(storeAddress, storeLabel, action).Set(progress)
	storesSpeedGauge.WithLabelValues(storeAddress, storeLabel, action).Set(currentSpeed)
	storesETAGauge.WithLabelValues(storeAddress, storeLabel, action).Set(leftSeconds)
}

func (c *RaftCluster) resetProgress(storeID uint64, storeAddress string) {
	storeLabel := strconv.FormatUint(storeID, 10)

	progress := encodePreparingProgressKey(storeID)
	if exist := c.progressManager.RemoveProgress(progress); exist {
		storesProgressGauge.DeleteLabelValues(storeAddress, storeLabel, preparingAction)
		storesSpeedGauge.DeleteLabelValues(storeAddress, storeLabel, preparingAction)
		storesETAGauge.DeleteLabelValues(storeAddress, storeLabel, preparingAction)
	}
	progress = encodeRemovingProgressKey(storeID)
	if exist := c.progressManager.RemoveProgress(progress); exist {
		storesProgressGauge.DeleteLabelValues(storeAddress, storeLabel, removingAction)
		storesSpeedGauge.DeleteLabelValues(storeAddress, storeLabel, removingAction)
		storesETAGauge.DeleteLabelValues(storeAddress, storeLabel, removingAction)
	}
}

func encodeRemovingProgressKey(storeID uint64) string {
	return fmt.Sprintf("%s-%d", removingAction, storeID)
}

func encodePreparingProgressKey(storeID uint64) string {
	return fmt.Sprintf("%s-%d", preparingAction, storeID)
}

// RemoveTombStoneRecords removes the tombStone Records.
func (c *RaftCluster) RemoveTombStoneRecords() error {
	var failedStores []uint64
	for _, store := range c.GetStores() {
		if store.IsRemoved() {
			if c.GetStoreRegionCount(store.GetID()) > 0 {
				log.Warn("skip removing tombstone", zap.Stringer("store", store.GetMeta()))
				failedStores = append(failedStores, store.GetID())
				continue
			}
			// the store has already been tombstone
			err := c.deleteStore(store)
			if err != nil {
				log.Error("delete store failed",
					zap.Stringer("store", store.GetMeta()),
					errs.ZapError(err))
				return err
			}
			c.RemoveStoreLimit(store.GetID())
			log.Info("delete store succeeded",
				zap.Stringer("store", store.GetMeta()))
		}
	}
	var stores string
	if len(failedStores) != 0 {
		for i, storeID := range failedStores {
			stores += fmt.Sprintf("%d", storeID)
			if i != len(failedStores)-1 {
				stores += ", "
			}
		}
		return errors.Errorf("failed stores: %v", stores)
	}
	return nil
}

// deleteStore deletes the store from the cluster. it's concurrent safe.
func (c *RaftCluster) deleteStore(store *core.StoreInfo) error {
	if c.storage != nil {
		if err := c.storage.DeleteStoreMeta(store.GetMeta()); err != nil {
			return err
		}
	}
	c.DeleteStore(store)
	return nil
}

func (c *RaftCluster) collectMetrics() {
	c.collectHealthStatus()
}

func (c *RaftCluster) resetMetrics() {
	c.resetHealthStatus()
	c.resetProgressIndicator()
}

func (c *RaftCluster) collectHealthStatus() {
	members, err := GetMembers(c.etcdClient)
	if err != nil {
		log.Error("get members error", errs.ZapError(err))
	}
	healthy := CheckHealth(c.httpClient, members)
	for _, member := range members {
		var v float64
		if _, ok := healthy[member.GetMemberId()]; ok {
			v = 1
		}
		healthStatusGauge.WithLabelValues(member.GetName()).Set(v)
	}
}

func (*RaftCluster) resetHealthStatus() {
	healthStatusGauge.Reset()
}

func (c *RaftCluster) resetProgressIndicator() {
	c.progressManager.Reset()
	storesProgressGauge.Reset()
	storesSpeedGauge.Reset()
	storesETAGauge.Reset()
}

// OnStoreVersionChange changes the version of the cluster when needed.
func (c *RaftCluster) OnStoreVersionChange() {
	var minVersion *semver.Version
	stores := c.GetStores()
	for _, s := range stores {
		if s.IsRemoved() {
			continue
		}
		v := versioninfo.MustParseVersion(s.GetVersion())

		if minVersion == nil || v.LessThan(*minVersion) {
			minVersion = v
		}
	}
	clusterVersion := c.opt.GetClusterVersion()
	// If the cluster version of PD is less than the minimum version of all stores,
	// it will update the cluster version.
	failpoint.Inject("versionChangeConcurrency", func() {
		time.Sleep(500 * time.Millisecond)
	})
	if minVersion == nil || clusterVersion.Equal(*minVersion) {
		return
	}

	if !c.opt.CASClusterVersion(clusterVersion, minVersion) {
		log.Error("cluster version changed by API at the same time")
	}
	err := c.opt.Persist(c.storage)
	if err != nil {
		log.Error("persist cluster version meet error", errs.ZapError(err))
	}
	log.Info("cluster version changed",
		zap.Stringer("old-cluster-version", clusterVersion),
		zap.Stringer("new-cluster-version", minVersion))
}

func (c *RaftCluster) changedRegionNotifier() <-chan *core.RegionInfo {
	return c.changedRegions
}

// GetMetaCluster gets meta cluster.
func (c *RaftCluster) GetMetaCluster() *metapb.Cluster {
	c.RLock()
	defer c.RUnlock()
	return typeutil.DeepClone(c.meta, core.ClusterFactory)
}

// PutMetaCluster puts meta cluster.
func (c *RaftCluster) PutMetaCluster(meta *metapb.Cluster) error {
	c.Lock()
	defer c.Unlock()
	if meta.GetId() != keypath.ClusterID() {
		return errors.Errorf("invalid cluster %v, mismatch cluster id %d", meta, keypath.ClusterID())
	}
	return c.putMetaLocked(typeutil.DeepClone(meta, core.ClusterFactory))
}

// GetRegionStatsByRange returns region statistics from cluster.
func (c *RaftCluster) GetRegionStatsByRange(startKey, endKey []byte) *statistics.RegionStats {
	return statistics.GetRegionStats(c.ScanRegions(startKey, endKey, -1))
}

// GetRegionStatsCount returns the number of regions in the range.
func (c *RaftCluster) GetRegionStatsCount(startKey, endKey []byte) *statistics.RegionStats {
	stats := &statistics.RegionStats{}
	stats.Count = c.GetRegionCount(startKey, endKey)
	return stats
}

// TODO: remove me.
// only used in test.
func (c *RaftCluster) putRegion(region *core.RegionInfo) error {
	if c.storage != nil {
		if err := c.storage.SaveRegion(region.GetMeta()); err != nil {
			return err
		}
	}
	c.PutRegion(region)
	return nil
}

// GetStoreLimiter returns the dynamic adjusting limiter
func (c *RaftCluster) GetStoreLimiter() *StoreLimiter {
	return c.limiter
}

// GetStoreLimitByType returns the store limit for a given store ID and type.
func (c *RaftCluster) GetStoreLimitByType(storeID uint64, typ storelimit.Type) float64 {
	return c.opt.GetStoreLimitByType(storeID, typ)
}

// GetAllStoresLimit returns all store limit
func (c *RaftCluster) GetAllStoresLimit() map[uint64]sc.StoreLimitConfig {
	return c.opt.GetAllStoresLimit()
}

// AddStoreLimit add a store limit for a given store ID.
func (c *RaftCluster) AddStoreLimit(store *metapb.Store) {
	storeID := store.GetId()
	cfg := c.opt.GetScheduleConfig().Clone()
	if _, ok := cfg.StoreLimit[storeID]; ok {
		return
	}

	slc := sc.StoreLimitConfig{
		AddPeer:    sc.DefaultStoreLimit.GetDefaultStoreLimit(storelimit.AddPeer),
		RemovePeer: sc.DefaultStoreLimit.GetDefaultStoreLimit(storelimit.RemovePeer),
	}
	if core.IsStoreContainLabel(store, core.EngineKey, core.EngineTiFlash) {
		slc = sc.StoreLimitConfig{
			AddPeer:    sc.DefaultTiFlashStoreLimit.GetDefaultStoreLimit(storelimit.AddPeer),
			RemovePeer: sc.DefaultTiFlashStoreLimit.GetDefaultStoreLimit(storelimit.RemovePeer),
		}
	}

	cfg.StoreLimit[storeID] = slc
	c.opt.SetScheduleConfig(cfg)
	var err error
	for i := 0; i < persistLimitRetryTimes; i++ {
		if err = c.opt.Persist(c.storage); err == nil {
			log.Info("store limit added", zap.Uint64("store-id", storeID))
			return
		}
		time.Sleep(persistLimitWaitTime)
	}
	log.Error("persist store limit meet error", errs.ZapError(err))
}

// RemoveStoreLimit remove a store limit for a given store ID.
func (c *RaftCluster) RemoveStoreLimit(storeID uint64) {
	cfg := c.opt.GetScheduleConfig().Clone()
	for _, limitType := range storelimit.TypeNameValue {
		c.ResetStoreLimit(storeID, limitType)
	}
	delete(cfg.StoreLimit, storeID)
	c.opt.SetScheduleConfig(cfg)
	var err error
	for i := 0; i < persistLimitRetryTimes; i++ {
		if err = c.opt.Persist(c.storage); err == nil {
			log.Info("store limit removed", zap.Uint64("store-id", storeID))
			id := strconv.FormatUint(storeID, 10)
			statistics.StoreLimitGauge.DeleteLabelValues(id, "add-peer")
			statistics.StoreLimitGauge.DeleteLabelValues(id, "remove-peer")
			return
		}
		time.Sleep(persistLimitWaitTime)
	}
	log.Error("persist store limit meet error", errs.ZapError(err))
}

// SetMinResolvedTS sets up a store with min resolved ts.
func (c *RaftCluster) SetMinResolvedTS(storeID, minResolvedTS uint64) error {
	store := c.GetStore(storeID)
	if store == nil {
		return errs.ErrStoreNotFound.FastGenByArgs(storeID)
	}

	newStore := store.Clone(core.SetMinResolvedTS(minResolvedTS))
	c.PutStore(newStore)
	return nil
}

// CheckAndUpdateMinResolvedTS checks and updates the min resolved ts of the cluster.
// This is exported for testing purpose.
func (c *RaftCluster) CheckAndUpdateMinResolvedTS() (uint64, bool) {
	c.Lock()
	defer c.Unlock()

	if !c.isInitialized() {
		return math.MaxUint64, false
	}
	curMinResolvedTS := uint64(math.MaxUint64)
	for _, s := range c.GetStores() {
		if !core.IsAvailableForMinResolvedTS(s) {
			continue
		}
		if curMinResolvedTS > s.GetMinResolvedTS() {
			curMinResolvedTS = s.GetMinResolvedTS()
		}
	}
	if curMinResolvedTS == math.MaxUint64 || curMinResolvedTS <= c.minResolvedTS {
		return c.minResolvedTS, false
	}
	c.minResolvedTS = curMinResolvedTS
	return c.minResolvedTS, true
}

func (c *RaftCluster) runMinResolvedTSJob() {
	defer logutil.LogPanic()
	defer c.wg.Done()

	interval := c.opt.GetMinResolvedTSPersistenceInterval()
	if interval == 0 {
		interval = DefaultMinResolvedTSPersistenceInterval
	}
	ticker := time.NewTicker(interval)
	defer ticker.Stop()

	c.loadMinResolvedTS()
	for {
		select {
		case <-c.ctx.Done():
			log.Info("min resolved ts background jobs has been stopped")
			return
		case <-ticker.C:
			interval = c.opt.GetMinResolvedTSPersistenceInterval()
			if interval != 0 {
				if current, needPersist := c.CheckAndUpdateMinResolvedTS(); needPersist {
					if err := c.storage.SaveMinResolvedTS(current); err != nil {
						log.Error("persist min resolved ts meet error", errs.ZapError(err))
					}
				}
			} else {
				// If interval in config is zero, it means not to persist resolved ts and check config with this interval
				interval = DefaultMinResolvedTSPersistenceInterval
			}
			ticker.Reset(interval)
		}
	}
}

func (c *RaftCluster) loadMinResolvedTS() {
	// Use `c.GetStorage()` here to prevent from the data race in test.
	minResolvedTS, err := c.GetStorage().LoadMinResolvedTS()
	if err != nil {
		log.Error("load min resolved ts meet error", errs.ZapError(err))
		return
	}
	c.Lock()
	defer c.Unlock()
	c.minResolvedTS = minResolvedTS
}

// GetMinResolvedTS returns the min resolved ts of the cluster.
func (c *RaftCluster) GetMinResolvedTS() uint64 {
	c.RLock()
	defer c.RUnlock()
	if !c.isInitialized() {
		return math.MaxUint64
	}
	return c.minResolvedTS
}

// GetStoreMinResolvedTS returns the min resolved ts of the store.
func (c *RaftCluster) GetStoreMinResolvedTS(storeID uint64) uint64 {
	c.RLock()
	defer c.RUnlock()
	store := c.GetStore(storeID)
	if store == nil {
		return math.MaxUint64
	}
	if !c.isInitialized() || !core.IsAvailableForMinResolvedTS(store) {
		return math.MaxUint64
	}
	return store.GetMinResolvedTS()
}

// GetMinResolvedTSByStoreIDs returns the min_resolved_ts for each store
// and returns the min_resolved_ts for all given store lists.
func (c *RaftCluster) GetMinResolvedTSByStoreIDs(ids []uint64) (uint64, map[uint64]uint64) {
	minResolvedTS := uint64(math.MaxUint64)
	storesMinResolvedTS := make(map[uint64]uint64)
	for _, storeID := range ids {
		storeTS := c.GetStoreMinResolvedTS(storeID)
		storesMinResolvedTS[storeID] = storeTS
		if minResolvedTS > storeTS {
			minResolvedTS = storeTS
		}
	}
	return minResolvedTS, storesMinResolvedTS
}

// GetExternalTS returns the external timestamp.
func (c *RaftCluster) GetExternalTS() uint64 {
	c.RLock()
	defer c.RUnlock()
	if !c.isInitialized() {
		return math.MaxUint64
	}
	return c.externalTS
}

// SetExternalTS sets the external timestamp.
func (c *RaftCluster) SetExternalTS(timestamp uint64) error {
	c.Lock()
	defer c.Unlock()
	c.externalTS = timestamp
	return c.storage.SaveExternalTS(timestamp)
}

// SetStoreLimit sets a store limit for a given type and rate.
func (c *RaftCluster) SetStoreLimit(storeID uint64, typ storelimit.Type, ratePerMin float64) error {
	old := c.opt.GetScheduleConfig().Clone()
	c.opt.SetStoreLimit(storeID, typ, ratePerMin)
	if err := c.opt.Persist(c.storage); err != nil {
		// roll back the store limit
		c.opt.SetScheduleConfig(old)
		log.Error("persist store limit meet error", errs.ZapError(err))
		return err
	}
	log.Info("store limit changed", zap.Uint64("store-id", storeID), zap.String("type", typ.String()), zap.Float64("rate-per-min", ratePerMin))
	return nil
}

// SetAllStoresLimit sets all store limit for a given type and rate.
func (c *RaftCluster) SetAllStoresLimit(typ storelimit.Type, ratePerMin float64) error {
	old := c.opt.GetScheduleConfig().Clone()
	oldAdd := sc.DefaultStoreLimit.GetDefaultStoreLimit(storelimit.AddPeer)
	oldRemove := sc.DefaultStoreLimit.GetDefaultStoreLimit(storelimit.RemovePeer)
	c.opt.SetAllStoresLimit(typ, ratePerMin)
	if err := c.opt.Persist(c.storage); err != nil {
		// roll back the store limit
		c.opt.SetScheduleConfig(old)
		sc.DefaultStoreLimit.SetDefaultStoreLimit(storelimit.AddPeer, oldAdd)
		sc.DefaultStoreLimit.SetDefaultStoreLimit(storelimit.RemovePeer, oldRemove)
		log.Error("persist store limit meet error", errs.ZapError(err))
		return err
	}
	log.Info("all store limit changed", zap.String("type", typ.String()), zap.Float64("rate-per-min", ratePerMin))
	return nil
}

// SetAllStoresLimitTTL sets all store limit for a given type and rate with ttl.
func (c *RaftCluster) SetAllStoresLimitTTL(typ storelimit.Type, ratePerMin float64, ttl time.Duration) error {
	return c.opt.SetAllStoresLimitTTL(c.ctx, c.etcdClient, typ, ratePerMin, ttl)
}

// GetClusterVersion returns the current cluster version.
func (c *RaftCluster) GetClusterVersion() string {
	return c.opt.GetClusterVersion().String()
}

// GetEtcdClient returns the current etcd client
func (c *RaftCluster) GetEtcdClient() *clientv3.Client {
	return c.etcdClient
}

// GetProgressByID returns the progress details for a given store ID.
func (c *RaftCluster) GetProgressByID(storeID string) (action string, process, ls, cs float64, err error) {
	filter := func(progress string) bool {
		s := strings.Split(progress, "-")
		return len(s) == 2 && s[1] == storeID
	}
	progress := c.progressManager.GetProgresses(filter)
	if len(progress) != 0 {
		process, ls, cs, err = c.progressManager.Status(progress[0])
		if err != nil {
			return
		}
		if strings.HasPrefix(progress[0], removingAction) {
			action = removingAction
		} else if strings.HasPrefix(progress[0], preparingAction) {
			action = preparingAction
		}
		return
	}
	return "", 0, 0, 0, errs.ErrProgressNotFound.FastGenByArgs(fmt.Sprintf("the given store ID: %s", storeID))
}

// GetProgressByAction returns the progress details for a given action.
func (c *RaftCluster) GetProgressByAction(action string) (process, ls, cs float64, err error) {
	filter := func(progress string) bool {
		return strings.HasPrefix(progress, action)
	}

	progresses := c.progressManager.GetProgresses(filter)
	if len(progresses) == 0 {
		return 0, 0, 0, errs.ErrProgressNotFound.FastGenByArgs(fmt.Sprintf("the action: %s", action))
	}
	var p, l, s float64
	for _, progress := range progresses {
		p, l, s, err = c.progressManager.Status(progress)
		if err != nil {
			return
		}
		process += p
		ls += l
		cs += s
	}
	num := float64(len(progresses))
	process /= num
	cs /= num
	ls /= num
	// handle the special cases
	if math.IsNaN(ls) || math.IsInf(ls, 0) {
		ls = math.MaxFloat64
	}
	return
}

var healthURL = "/pd/api/v1/ping"

// CheckHealth checks if members are healthy.
func CheckHealth(client *http.Client, members []*pdpb.Member) map[uint64]*pdpb.Member {
	healthMembers := make(map[uint64]*pdpb.Member)
	for _, member := range members {
		for _, cURL := range member.ClientUrls {
			ctx, cancel := context.WithTimeout(context.Background(), clientTimeout)
			req, err := http.NewRequestWithContext(ctx, http.MethodGet, fmt.Sprintf("%s%s", cURL, healthURL), http.NoBody)
			if err != nil {
				log.Error("failed to new request", errs.ZapError(errs.ErrNewHTTPRequest, err))
				cancel()
				continue
			}

			resp, err := client.Do(req)
			if resp != nil {
				resp.Body.Close()
			}
			cancel()
			if err == nil && resp.StatusCode == http.StatusOK {
				healthMembers[member.GetMemberId()] = member
				break
			}
		}
	}
	return healthMembers
}

// GetMembers return a slice of Members.
func GetMembers(etcdClient *clientv3.Client) ([]*pdpb.Member, error) {
	listResp, err := etcdutil.ListEtcdMembers(etcdClient.Ctx(), etcdClient)
	if err != nil {
		return nil, err
	}

	members := make([]*pdpb.Member, 0, len(listResp.Members))
	for _, m := range listResp.Members {
		info := &pdpb.Member{
			Name:       m.Name,
			MemberId:   m.ID,
			ClientUrls: m.ClientURLs,
			PeerUrls:   m.PeerURLs,
		}
		members = append(members, info)
	}

	return members, nil
}

// IsClientURL returns whether addr is a ClientUrl of any member.
func IsClientURL(addr string, etcdClient *clientv3.Client) bool {
	members, err := GetMembers(etcdClient)
	if err != nil {
		return false
	}
	for _, member := range members {
		for _, u := range member.GetClientUrls() {
			if u == addr {
				return true
			}
		}
	}
	return false
}

// IsServiceIndependent returns whether the service is independent.
func (c *RaftCluster) IsServiceIndependent(name string) bool {
	if c == nil {
		return false
	}
	_, exist := c.independentServices.Load(name)
	return exist
}

// SetServiceIndependent sets the service to be independent.
func (c *RaftCluster) SetServiceIndependent(name string) {
	if c == nil {
		return
	}
	c.independentServices.Store(name, struct{}{})
}

// UnsetServiceIndependent unsets the service to be independent.
func (c *RaftCluster) UnsetServiceIndependent(name string) {
	if c == nil {
		return
	}
	c.independentServices.Delete(name)
}<|MERGE_RESOLUTION|>--- conflicted
+++ resolved
@@ -199,19 +199,19 @@
 }
 
 // NewRaftCluster create a new cluster.
-<<<<<<< HEAD
-func NewRaftCluster(ctx context.Context, basicCluster *core.BasicCluster, storage storage.Storage, regionSyncer *syncer.RegionSyncer, etcdClient *clientv3.Client,
-	httpClient *http.Client) *RaftCluster {
+func NewRaftCluster(
+	ctx context.Context,
+	member *member.EmbeddedEtcdMember,
+	basicCluster *core.BasicCluster,
+	storage storage.Storage,
+	regionSyncer *syncer.RegionSyncer,
+	etcdClient *clientv3.Client,
+	httpClient *http.Client,
+	tsoAllocator *tso.AllocatorManager,
+) *RaftCluster {
 	return &RaftCluster{
 		serverCtx:       ctx,
-=======
-func NewRaftCluster(ctx context.Context, clusterID uint64, member *member.EmbeddedEtcdMember, basicCluster *core.BasicCluster, storage storage.Storage, regionSyncer *syncer.RegionSyncer, etcdClient *clientv3.Client,
-	httpClient *http.Client, tsoAllocator *tso.AllocatorManager) *RaftCluster {
-	return &RaftCluster{
-		serverCtx:       ctx,
-		clusterID:       clusterID,
 		member:          member,
->>>>>>> b155a7b2
 		regionSyncer:    regionSyncer,
 		httpClient:      httpClient,
 		etcdClient:      etcdClient,

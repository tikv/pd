// Copyright 2016 TiKV Project Authors.
//
// Licensed under the Apache License, Version 2.0 (the "License");
// you may not use this file except in compliance with the License.
// You may obtain a copy of the License at
//
//     http://www.apache.org/licenses/LICENSE-2.0
//
// Unless required by applicable law or agreed to in writing, software
// distributed under the License is distributed on an "AS IS" BASIS,
// WITHOUT WARRANTIES OR CONDITIONS OF ANY KIND, either express or implied.
// See the License for the specific language governing permissions and
// limitations under the License.

package cluster

import (
	"context"
	"fmt"
	"math"
	"net/http"
	"strconv"
	"strings"
	"sync"
	"time"

	"github.com/coreos/go-semver/semver"
	"github.com/gogo/protobuf/proto"
	"github.com/pingcap/errors"
	"github.com/pingcap/failpoint"
	"github.com/pingcap/kvproto/pkg/metapb"
	"github.com/pingcap/kvproto/pkg/pdpb"
	"github.com/pingcap/log"
	"github.com/tikv/pd/pkg/errs"
	"github.com/tikv/pd/pkg/etcdutil"
	"github.com/tikv/pd/pkg/logutil"
	"github.com/tikv/pd/pkg/progress"
	"github.com/tikv/pd/pkg/syncutil"
	"github.com/tikv/pd/pkg/typeutil"
	"github.com/tikv/pd/server/config"
	"github.com/tikv/pd/server/core"
	"github.com/tikv/pd/server/core/storelimit"
	"github.com/tikv/pd/server/id"
	syncer "github.com/tikv/pd/server/region_syncer"
	"github.com/tikv/pd/server/replication"
	"github.com/tikv/pd/server/schedule"
	"github.com/tikv/pd/server/schedule/checker"
	"github.com/tikv/pd/server/schedule/hbstream"
	"github.com/tikv/pd/server/schedule/labeler"
	"github.com/tikv/pd/server/schedule/placement"
	"github.com/tikv/pd/server/schedulers"
	"github.com/tikv/pd/server/statistics"
	"github.com/tikv/pd/server/statistics/buckets"
	"github.com/tikv/pd/server/storage"
	"github.com/tikv/pd/server/storage/endpoint"
	"github.com/tikv/pd/server/versioninfo"
	"go.etcd.io/etcd/clientv3"
	"go.uber.org/zap"
)

var (
	// metricsCollectionJobInterval is the interval to run metrics collection job.
	metricsCollectionJobInterval = 10 * time.Second
	// nodeStateCheckJobInterval is the interval to run node state check job.
	nodeStateCheckJobInterval = 10 * time.Second
	// DefaultMinResolvedTSPersistenceInterval is the default value of min resolved ts persistence interval.
	DefaultMinResolvedTSPersistenceInterval = 10 * time.Second
)

// regionLabelGCInterval is the interval to run region-label's GC work.
const regionLabelGCInterval = time.Hour

const (
	clientTimeout              = 3 * time.Second
	defaultChangedRegionsLimit = 10000
	// persistLimitRetryTimes is used to reduce the probability of the persistent error
	// since the once the store is add or remove, we shouldn't return an error even if the store limit is failed to persist.
	persistLimitRetryTimes = 5
	persistLimitWaitTime   = 100 * time.Millisecond
	removingAction         = "removing"
	preparingAction        = "preparing"
)

// Server is the interface for cluster.
type Server interface {
	GetAllocator() id.Allocator
	GetConfig() *config.Config
	GetPersistOptions() *config.PersistOptions
	GetStorage() storage.Storage
	GetHBStreams() *hbstream.HeartbeatStreams
	GetRaftCluster() *RaftCluster
	GetBasicCluster() *core.BasicCluster
	GetMembers() ([]*pdpb.Member, error)
	ReplicateFileToMember(ctx context.Context, member *pdpb.Member, name string, data []byte) error
}

// RaftCluster is used for cluster config management.
// Raft cluster key format:
// cluster 1 -> /1/raft, value is metapb.Cluster
// cluster 2 -> /2/raft
// For cluster 1
// store 1 -> /1/raft/s/1, value is metapb.Store
// region 1 -> /1/raft/r/1, value is metapb.Region
type RaftCluster struct {
	syncutil.RWMutex
	wg sync.WaitGroup

	serverCtx context.Context
	ctx       context.Context
	cancel    context.CancelFunc

	etcdClient *clientv3.Client
	httpClient *http.Client

	running            bool
	meta               *metapb.Cluster
	storeConfigManager *config.StoreConfigManager
	storage            storage.Storage
	minResolvedTS      uint64
	// Keep the previous store limit settings when removing a store.
	prevStoreLimit map[uint64]map[storelimit.Type]float64

	// This below fields are all read-only, we cannot update itself after the raft cluster starts.
	clusterID                uint64
	id                       id.Allocator
	core                     *core.BasicCluster // cached cluster info
	opt                      *config.PersistOptions
	limiter                  *StoreLimiter
	coordinator              *coordinator
	labelLevelStats          *statistics.LabelStatistics
	regionStats              *statistics.RegionStatistics
	hotStat                  *statistics.HotStat
	hotBuckets               *buckets.HotBucketCache
	ruleManager              *placement.RuleManager
	regionLabeler            *labeler.RegionLabeler
	replicationMode          *replication.ModeManager
	unsafeRecoveryController *unsafeRecoveryController
	progressManager          *progress.Manager
	regionSyncer             *syncer.RegionSyncer
	changedRegions           chan *core.RegionInfo
}

// Status saves some state information.
// NOTE: This type is exported by HTTP API. Please pay more attention when modifying it.
type Status struct {
	RaftBootstrapTime time.Time `json:"raft_bootstrap_time,omitempty"`
	IsInitialized     bool      `json:"is_initialized"`
	ReplicationStatus string    `json:"replication_status"`
}

// NewRaftCluster create a new cluster.
func NewRaftCluster(ctx context.Context, clusterID uint64, regionSyncer *syncer.RegionSyncer, etcdClient *clientv3.Client,
	httpClient *http.Client, manager *config.StoreConfigManager) *RaftCluster {
	return &RaftCluster{
		serverCtx:          ctx,
		running:            false,
		clusterID:          clusterID,
		regionSyncer:       regionSyncer,
		httpClient:         httpClient,
		etcdClient:         etcdClient,
		storeConfigManager: manager,
	}
}

// GetStoreConfig returns the store config.
func (c *RaftCluster) GetStoreConfig() *config.StoreConfig {
	return c.storeConfigManager.GetStoreConfig()
}

// LoadClusterStatus loads the cluster status.
func (c *RaftCluster) LoadClusterStatus() (*Status, error) {
	bootstrapTime, err := c.loadBootstrapTime()
	if err != nil {
		return nil, err
	}
	var isInitialized bool
	if bootstrapTime != typeutil.ZeroTime {
		isInitialized = c.isInitialized()
	}
	var replicationStatus string
	if c.replicationMode != nil {
		replicationStatus = c.replicationMode.GetReplicationStatus().String()
	}
	return &Status{
		RaftBootstrapTime: bootstrapTime,
		IsInitialized:     isInitialized,
		ReplicationStatus: replicationStatus,
	}, nil
}

func (c *RaftCluster) isInitialized() bool {
	if c.core.GetRegionCount() > 1 {
		return true
	}
	region := c.core.GetRegionByKey(nil)
	return region != nil &&
		len(region.GetVoters()) >= int(c.opt.GetReplicationConfig().MaxReplicas) &&
		len(region.GetPendingPeers()) == 0
}

// loadBootstrapTime loads the saved bootstrap time from etcd. It returns zero
// value of time.Time when there is error or the cluster is not bootstrapped yet.
func (c *RaftCluster) loadBootstrapTime() (time.Time, error) {
	var t time.Time
	data, err := c.storage.Load(endpoint.ClusterBootstrapTimeKey())
	if err != nil {
		return t, err
	}
	if data == "" {
		return t, nil
	}
	return typeutil.ParseTimestamp([]byte(data))
}

// InitCluster initializes the raft cluster.
func (c *RaftCluster) InitCluster(
	id id.Allocator,
	opt *config.PersistOptions,
	storage storage.Storage,
	basicCluster *core.BasicCluster) {
	c.core, c.opt, c.storage, c.id = basicCluster, opt, storage, id
	c.ctx, c.cancel = context.WithCancel(c.serverCtx)
	c.labelLevelStats = statistics.NewLabelStatistics()
	c.hotStat = statistics.NewHotStat(c.ctx)
	c.hotBuckets = buckets.NewBucketsCache(c.ctx)
	c.progressManager = progress.NewManager()
	c.changedRegions = make(chan *core.RegionInfo, defaultChangedRegionsLimit)
	c.prevStoreLimit = make(map[uint64]map[storelimit.Type]float64)
}

// Start starts a cluster.
func (c *RaftCluster) Start(s Server) error {
	c.Lock()
	defer c.Unlock()

	if c.running {
		log.Warn("raft cluster has already been started")
		return nil
	}

	c.InitCluster(s.GetAllocator(), s.GetPersistOptions(), s.GetStorage(), s.GetBasicCluster())
	cluster, err := c.LoadClusterInfo()
	if err != nil {
		return err
	}
	if cluster == nil {
		return nil
	}

	c.ruleManager = placement.NewRuleManager(c.storage, c, c.GetOpts())
	if c.opt.IsPlacementRulesEnabled() {
		err = c.ruleManager.Initialize(c.opt.GetMaxReplicas(), c.opt.GetLocationLabels())
		if err != nil {
			return err
		}
	}

	c.regionLabeler, err = labeler.NewRegionLabeler(c.ctx, c.storage, regionLabelGCInterval)
	if err != nil {
		return err
	}

	c.replicationMode, err = replication.NewReplicationModeManager(s.GetConfig().ReplicationMode, c.storage, cluster, s)
	if err != nil {
		return err
	}

	c.coordinator = newCoordinator(c.ctx, cluster, s.GetHBStreams())
	c.regionStats = statistics.NewRegionStatistics(c.opt, c.ruleManager, c.storeConfigManager)
	c.limiter = NewStoreLimiter(s.GetPersistOptions())
	c.unsafeRecoveryController = newUnsafeRecoveryController(cluster)

	c.wg.Add(7)
	go c.runCoordinator()
	go c.runMetricsCollectionJob()
	go c.runNodeStateCheckJob()
	go c.runStatsBackgroundJobs()
	go c.syncRegions()
	go c.runReplicationMode()
	go c.runMinResolvedTSJob()
	c.running = true

	return nil
}

// LoadClusterInfo loads cluster related info.
func (c *RaftCluster) LoadClusterInfo() (*RaftCluster, error) {
	c.meta = &metapb.Cluster{}
	ok, err := c.storage.LoadMeta(c.meta)
	if err != nil {
		return nil, err
	}
	if !ok {
		return nil, nil
	}

	start := time.Now()
	if err := c.storage.LoadStores(c.core.PutStore); err != nil {
		return nil, err
	}
	log.Info("load stores",
		zap.Int("count", c.GetStoreCount()),
		zap.Duration("cost", time.Since(start)),
	)

	start = time.Now()

	// used to load region from kv storage to cache storage.
	if err := c.storage.LoadRegionsOnce(c.ctx, c.core.CheckAndPutRegion); err != nil {
		return nil, err
	}
	log.Info("load regions",
		zap.Int("count", c.core.GetRegionCount()),
		zap.Duration("cost", time.Since(start)),
	)
	for _, store := range c.GetStores() {
		storeID := store.GetID()
		c.hotStat.GetOrCreateRollingStoreStats(storeID)
	}
	return c, nil
}

func (c *RaftCluster) runMetricsCollectionJob() {
	defer logutil.LogPanic()
	defer c.wg.Done()

	failpoint.Inject("highFrequencyClusterJobs", func() {
		metricsCollectionJobInterval = time.Microsecond
	})
	ticker := time.NewTicker(metricsCollectionJobInterval)
	defer ticker.Stop()

	for {
		select {
		case <-c.ctx.Done():
			log.Info("metrics are reset")
			c.resetMetrics()
			log.Info("metrics collection job has been stopped")
			return
		case <-ticker.C:
			c.collectMetrics()
		}
	}
}

func (c *RaftCluster) runNodeStateCheckJob() {
	defer logutil.LogPanic()
	defer c.wg.Done()

	failpoint.Inject("highFrequencyClusterJobs", func() {
		nodeStateCheckJobInterval = time.Microsecond
	})
	ticker := time.NewTicker(nodeStateCheckJobInterval)
	defer ticker.Stop()

	for {
		select {
		case <-c.ctx.Done():
			log.Info("node state check job has been stopped")
			return
		case <-ticker.C:
			c.checkStores()
		}
	}
}

func (c *RaftCluster) runStatsBackgroundJobs() {
	defer logutil.LogPanic()
	defer c.wg.Done()

	ticker := time.NewTicker(statistics.RegionsStatsObserveInterval)
	defer ticker.Stop()

	for {
		select {
		case <-c.ctx.Done():
			log.Info("statistics background jobs has been stopped")
			return
		case <-ticker.C:
			c.hotStat.ObserveRegionsStats(c.core.GetStoresWriteRate())
		}
	}
}

func (c *RaftCluster) runCoordinator() {
	defer logutil.LogPanic()
	defer c.wg.Done()
	c.coordinator.runUntilStop()
}

func (c *RaftCluster) syncRegions() {
	defer logutil.LogPanic()
	defer c.wg.Done()
	c.regionSyncer.RunServer(c.ctx, c.changedRegionNotifier())
}

func (c *RaftCluster) runReplicationMode() {
	defer logutil.LogPanic()
	defer c.wg.Done()
	c.replicationMode.Run(c.ctx)
}

// Stop stops the cluster.
func (c *RaftCluster) Stop() {
	c.Lock()

	if !c.running {
		c.Unlock()
		return
	}

	c.running = false
	c.coordinator.stop()
	c.cancel()
	c.Unlock()
	c.wg.Wait()
	log.Info("raftcluster is stopped")
}

// IsRunning return if the cluster is running.
func (c *RaftCluster) IsRunning() bool {
	c.RLock()
	defer c.RUnlock()
	return c.running
}

// Context returns the context of RaftCluster.
func (c *RaftCluster) Context() context.Context {
	c.RLock()
	defer c.RUnlock()
	if c.running {
		return c.ctx
	}
	return nil
}

// GetCoordinator returns the coordinator.
func (c *RaftCluster) GetCoordinator() *coordinator {
	return c.coordinator
}

// GetOperatorController returns the operator controller.
func (c *RaftCluster) GetOperatorController() *schedule.OperatorController {
	return c.coordinator.opController
}

// GetRegionScatter returns the region scatter.
func (c *RaftCluster) GetRegionScatter() *schedule.RegionScatterer {
	return c.coordinator.regionScatterer
}

// GetRegionSplitter returns the region splitter
func (c *RaftCluster) GetRegionSplitter() *schedule.RegionSplitter {
	return c.coordinator.regionSplitter
}

// GetMergeChecker returns merge checker.
func (c *RaftCluster) GetMergeChecker() *checker.MergeChecker {
	return c.coordinator.checkers.GetMergeChecker()
}

// GetSchedulers gets all schedulers.
func (c *RaftCluster) GetSchedulers() []string {
	return c.coordinator.getSchedulers()
}

// GetSchedulerHandlers gets all scheduler handlers.
func (c *RaftCluster) GetSchedulerHandlers() map[string]http.Handler {
	return c.coordinator.getSchedulerHandlers()
}

// AddScheduler adds a scheduler.
func (c *RaftCluster) AddScheduler(scheduler schedule.Scheduler, args ...string) error {
	return c.coordinator.addScheduler(scheduler, args...)
}

// RemoveScheduler removes a scheduler.
func (c *RaftCluster) RemoveScheduler(name string) error {
	return c.coordinator.removeScheduler(name)
}

// PauseOrResumeScheduler pauses or resumes a scheduler.
func (c *RaftCluster) PauseOrResumeScheduler(name string, t int64) error {
	return c.coordinator.pauseOrResumeScheduler(name, t)
}

// IsSchedulerPaused checks if a scheduler is paused.
func (c *RaftCluster) IsSchedulerPaused(name string) (bool, error) {
	return c.coordinator.isSchedulerPaused(name)
}

// IsSchedulerDisabled checks if a scheduler is disabled.
func (c *RaftCluster) IsSchedulerDisabled(name string) (bool, error) {
	return c.coordinator.isSchedulerDisabled(name)
}

// IsSchedulerAllowed checks if a scheduler is allowed.
func (c *RaftCluster) IsSchedulerAllowed(name string) (bool, error) {
	return c.coordinator.isSchedulerAllowed(name)
}

// IsSchedulerExisted checks if a scheduler is existed.
func (c *RaftCluster) IsSchedulerExisted(name string) (bool, error) {
	return c.coordinator.isSchedulerExisted(name)
}

// PauseOrResumeChecker pauses or resumes checker.
func (c *RaftCluster) PauseOrResumeChecker(name string, t int64) error {
	return c.coordinator.pauseOrResumeChecker(name, t)
}

// IsCheckerPaused returns if checker is paused
func (c *RaftCluster) IsCheckerPaused(name string) (bool, error) {
	return c.coordinator.isCheckerPaused(name)
}

// GetAllocator returns cluster's id allocator.
func (c *RaftCluster) GetAllocator() id.Allocator {
	return c.id
}

// GetRegionSyncer returns the region syncer.
func (c *RaftCluster) GetRegionSyncer() *syncer.RegionSyncer {
	return c.regionSyncer
}

// GetReplicationMode returns the ReplicationMode.
func (c *RaftCluster) GetReplicationMode() *replication.ModeManager {
	return c.replicationMode
}

// GetRuleManager returns the rule manager reference.
func (c *RaftCluster) GetRuleManager() *placement.RuleManager {
	return c.ruleManager
}

// GetRegionLabeler returns the region labeler.
func (c *RaftCluster) GetRegionLabeler() *labeler.RegionLabeler {
	return c.regionLabeler
}

// GetStorage returns the storage.
func (c *RaftCluster) GetStorage() storage.Storage {
	c.RLock()
	defer c.RUnlock()
	return c.storage
}

// SetStorage set the storage for test purpose.
func (c *RaftCluster) SetStorage(s storage.Storage) {
	c.Lock()
	defer c.Unlock()
	c.storage = s
}

// GetOpts returns cluster's configuration.
// There is no need a lock since it won't changed.
func (c *RaftCluster) GetOpts() *config.PersistOptions {
	return c.opt
}

// AddSuspectRegions adds regions to suspect list.
func (c *RaftCluster) AddSuspectRegions(regionIDs ...uint64) {
	c.coordinator.checkers.AddSuspectRegions(regionIDs...)
}

// GetSuspectRegions gets all suspect regions.
func (c *RaftCluster) GetSuspectRegions() []uint64 {
	return c.coordinator.checkers.GetSuspectRegions()
}

// RemoveSuspectRegion removes region from suspect list.
func (c *RaftCluster) RemoveSuspectRegion(id uint64) {
	c.coordinator.checkers.RemoveSuspectRegion(id)
}

// GetUnsafeRecoveryController returns the unsafe recovery controller.
func (c *RaftCluster) GetUnsafeRecoveryController() *unsafeRecoveryController {
	c.RLock()
	defer c.RUnlock()
	return c.unsafeRecoveryController
}

// AddSuspectKeyRange adds the key range with the its ruleID as the key
// The instance of each keyRange is like following format:
// [2][]byte: start key/end key
func (c *RaftCluster) AddSuspectKeyRange(start, end []byte) {
	c.coordinator.checkers.AddSuspectKeyRange(start, end)
}

// PopOneSuspectKeyRange gets one suspect keyRange group.
// it would return value and true if pop success, or return empty [][2][]byte and false
// if suspectKeyRanges couldn't pop keyRange group.
func (c *RaftCluster) PopOneSuspectKeyRange() ([2][]byte, bool) {
	return c.coordinator.checkers.PopOneSuspectKeyRange()
}

// ClearSuspectKeyRanges clears the suspect keyRanges, only for unit test
func (c *RaftCluster) ClearSuspectKeyRanges() {
	c.coordinator.checkers.ClearSuspectKeyRanges()
}

// HandleStoreHeartbeat updates the store status.
func (c *RaftCluster) HandleStoreHeartbeat(stats *pdpb.StoreStats) error {
	storeID := stats.GetStoreId()
	c.Lock()
	defer c.Unlock()
	store := c.GetStore(storeID)
	if store == nil {
		return errors.Errorf("store %v not found", storeID)
	}
	newStore := store.Clone(core.SetStoreStats(stats), core.SetLastHeartbeatTS(time.Now()))
	if newStore.IsLowSpace(c.opt.GetLowSpaceRatio()) {
		log.Warn("store does not have enough disk space",
			zap.Uint64("store-id", storeID),
			zap.Uint64("capacity", newStore.GetCapacity()),
			zap.Uint64("available", newStore.GetAvailable()))
	}
	if newStore.NeedPersist() && c.storage != nil {
		if err := c.storage.SaveStore(newStore.GetMeta()); err != nil {
			log.Error("failed to persist store", zap.Uint64("store-id", storeID), errs.ZapError(err))
		} else {
			newStore = newStore.Clone(core.SetLastPersistTime(time.Now()))
		}
	}
	if store := c.core.GetStore(storeID); store != nil {
		statistics.UpdateStoreHeartbeatMetrics(store)
	}
	c.core.PutStore(newStore)
	c.hotStat.Observe(storeID, newStore.GetStoreStats())
	c.hotStat.FilterUnhealthyStore(c)
	reportInterval := stats.GetInterval()
	interval := reportInterval.GetEndTimestamp() - reportInterval.GetStartTimestamp()

	// c.limiter is nil before "start" is called
	if c.limiter != nil && c.opt.GetStoreLimitMode() == "auto" {
		c.limiter.Collect(newStore.GetStoreStats())
	}

	regions := make(map[uint64]*core.RegionInfo, len(stats.GetPeerStats()))
	for _, peerStat := range stats.GetPeerStats() {
		regionID := peerStat.GetRegionId()
		region := c.GetRegion(regionID)
		regions[regionID] = region
		if region == nil {
			log.Warn("discard hot peer stat for unknown region",
				zap.Uint64("region-id", regionID),
				zap.Uint64("store-id", storeID))
			continue
		}
		peer := region.GetStorePeer(storeID)
		if peer == nil {
			log.Warn("discard hot peer stat for unknown region peer",
				zap.Uint64("region-id", regionID),
				zap.Uint64("store-id", storeID))
			continue
		}
		readQueryNum := core.GetReadQueryNum(peerStat.GetQueryStats())
		loads := []float64{
			statistics.RegionReadBytes:  float64(peerStat.GetReadBytes()),
			statistics.RegionReadKeys:   float64(peerStat.GetReadKeys()),
			statistics.RegionReadQuery:  float64(readQueryNum),
			statistics.RegionWriteBytes: 0,
			statistics.RegionWriteKeys:  0,
			statistics.RegionWriteQuery: 0,
		}
		peerInfo := core.NewPeerInfo(peer, loads, interval)
		c.hotStat.CheckReadAsync(statistics.NewCheckPeerTask(peerInfo, region))
	}
	// Here we will compare the reported regions with the previous hot peers to decide if it is still hot.
	c.hotStat.CheckReadAsync(statistics.NewCollectUnReportedPeerTask(storeID, regions, interval))
	return nil
}

// processReportBuckets update the bucket information.
func (c *RaftCluster) processReportBuckets(buckets *metapb.Buckets) error {
	region := c.core.GetRegion(buckets.GetRegionId())
	if region == nil {
		bucketEventCounter.WithLabelValues("region_cache_miss").Inc()
		return errors.Errorf("region %v not found", buckets.GetRegionId())
	}
	// use CAS to update the bucket information.
	// the two request(A:3,B:2) get the same region and need to update the buckets.
	// the A will pass the check and set the version to 3, the B will fail because the region.bucket has changed.
	// the retry should keep the old version and the new version will be set to the region.bucket, like two requests (A:2,B:3).
	for retry := 0; retry < 3; retry++ {
		old := region.GetBuckets()
		// region should not update if the version of the buckets is less than the old one.
		if old != nil && buckets.GetVersion() <= old.GetVersion() {
			bucketEventCounter.WithLabelValues("version_not_match").Inc()
			return nil
		}
		failpoint.Inject("concurrentBucketHeartbeat", func() {
			time.Sleep(500 * time.Millisecond)
		})
		if ok := region.UpdateBuckets(buckets, old); ok {
			return nil
		}
	}
	bucketEventCounter.WithLabelValues("update_failed").Inc()
	return nil
}

var regionGuide = core.GenerateRegionGuideFunc(true)

// processRegionHeartbeat updates the region information.
func (c *RaftCluster) processRegionHeartbeat(region *core.RegionInfo) error {
	origin, err := c.core.PreCheckPutRegion(region)
	if err != nil {
		return err
	}
	region.Inherit(origin)

	c.hotStat.CheckWriteAsync(statistics.NewCheckExpiredItemTask(region))
	c.hotStat.CheckReadAsync(statistics.NewCheckExpiredItemTask(region))
	reportInterval := region.GetInterval()
	interval := reportInterval.GetEndTimestamp() - reportInterval.GetStartTimestamp()
	for _, peer := range region.GetPeers() {
		peerInfo := core.NewPeerInfo(peer, region.GetWriteLoads(), interval)
		c.hotStat.CheckWriteAsync(statistics.NewCheckPeerTask(peerInfo, region))
	}

	// Save to storage if meta is updated.
	// Save to cache if meta or leader is updated, or contains any down/pending peer.
	// Mark isNew if the region in cache does not have leader.
	isNew, saveKV, saveCache, needSync := regionGuide(region, origin)
	if !saveKV && !saveCache && !isNew {
		return nil
	}

	failpoint.Inject("concurrentRegionHeartbeat", func() {
		time.Sleep(500 * time.Millisecond)
	})

	var overlaps []*core.RegionInfo
	c.Lock()
	if saveCache {
		// To prevent a concurrent heartbeat of another region from overriding the up-to-date region info by a stale one,
		// check its validation again here.
		//
		// However it can't solve the race condition of concurrent heartbeats from the same region.
		if _, err := c.core.PreCheckPutRegion(region); err != nil {
			c.Unlock()
			return err
		}
		overlaps = c.core.PutRegion(region)
		for _, item := range overlaps {
			if c.regionStats != nil {
				c.regionStats.ClearDefunctRegion(item.GetID())
			}
			c.labelLevelStats.ClearDefunctRegion(item.GetID())
		}

		// Update related stores.
		storeMap := make(map[uint64]struct{})
		for _, p := range region.GetPeers() {
			storeMap[p.GetStoreId()] = struct{}{}
		}
		if origin != nil {
			for _, p := range origin.GetPeers() {
				storeMap[p.GetStoreId()] = struct{}{}
			}
		}
		for key := range storeMap {
			c.updateStoreStatusLocked(key)
		}
		regionEventCounter.WithLabelValues("update_cache").Inc()
	}

	if isNew {
		c.coordinator.prepareChecker.collect(region)
	}

	if c.regionStats != nil {
		c.regionStats.Observe(region, c.getRegionStoresLocked(region))
	}

	changedRegions := c.changedRegions
	c.Unlock()

	if c.storage != nil {
		// If there are concurrent heartbeats from the same region, the last write will win even if
		// writes to storage in the critical area. So don't use mutex to protect it.
		// Not successfully saved to storage is not fatal, it only leads to longer warm-up
		// after restart. Here we only log the error then go on updating cache.
		for _, item := range overlaps {
			if err := c.storage.DeleteRegion(item.GetMeta()); err != nil {
				log.Error("failed to delete region from storage",
					zap.Uint64("region-id", item.GetID()),
					logutil.ZapRedactStringer("region-meta", core.RegionToHexMeta(item.GetMeta())),
					errs.ZapError(err))
			}
		}
		if saveKV {
			if err := c.storage.SaveRegion(region.GetMeta()); err != nil {
				log.Error("failed to save region to storage",
					zap.Uint64("region-id", region.GetID()),
					logutil.ZapRedactStringer("region-meta", core.RegionToHexMeta(region.GetMeta())),
					errs.ZapError(err))
			}
			regionEventCounter.WithLabelValues("update_kv").Inc()
		}
	}

	if saveKV || needSync {
		select {
		case changedRegions <- region:
		default:
		}
	}

	return nil
}

func (c *RaftCluster) updateStoreStatusLocked(id uint64) {
	leaderCount := c.core.GetStoreLeaderCount(id)
	regionCount := c.core.GetStoreRegionCount(id)
	pendingPeerCount := c.core.GetStorePendingPeerCount(id)
	leaderRegionSize := c.core.GetStoreLeaderRegionSize(id)
	regionSize := c.core.GetStoreRegionSize(id)
	c.core.UpdateStoreStatus(id, leaderCount, regionCount, pendingPeerCount, leaderRegionSize, regionSize)
}

func (c *RaftCluster) getClusterID() uint64 {
	c.RLock()
	defer c.RUnlock()
	return c.meta.GetId()
}

func (c *RaftCluster) putMetaLocked(meta *metapb.Cluster) error {
	if c.storage != nil {
		if err := c.storage.SaveMeta(meta); err != nil {
			return err
		}
	}
	c.meta = meta
	return nil
}

// GetBasicCluster returns the basic cluster.
func (c *RaftCluster) GetBasicCluster() *core.BasicCluster {
	return c.core
}

// GetRegionByKey gets regionInfo by region key from cluster.
func (c *RaftCluster) GetRegionByKey(regionKey []byte) *core.RegionInfo {
	return c.core.GetRegionByKey(regionKey)
}

// GetPrevRegionByKey gets previous region and leader peer by the region key from cluster.
func (c *RaftCluster) GetPrevRegionByKey(regionKey []byte) *core.RegionInfo {
	return c.core.GetPrevRegionByKey(regionKey)
}

// ScanRegions scans region with start key, until the region contains endKey, or
// total number greater than limit.
func (c *RaftCluster) ScanRegions(startKey, endKey []byte, limit int) []*core.RegionInfo {
	return c.core.ScanRange(startKey, endKey, limit)
}

// GetRegion searches for a region by ID.
func (c *RaftCluster) GetRegion(regionID uint64) *core.RegionInfo {
	return c.core.GetRegion(regionID)
}

// GetMetaRegions gets regions from cluster.
func (c *RaftCluster) GetMetaRegions() []*metapb.Region {
	return c.core.GetMetaRegions()
}

// GetRegions returns all regions' information in detail.
func (c *RaftCluster) GetRegions() []*core.RegionInfo {
	return c.core.GetRegions()
}

// GetRegionCount returns total count of regions
func (c *RaftCluster) GetRegionCount() int {
	return c.core.GetRegionCount()
}

// GetStoreRegions returns all regions' information with a given storeID.
func (c *RaftCluster) GetStoreRegions(storeID uint64) []*core.RegionInfo {
	return c.core.GetStoreRegions(storeID)
}

// RandLeaderRegion returns a random region that has leader on the store.
func (c *RaftCluster) RandLeaderRegion(storeID uint64, ranges []core.KeyRange, opts ...core.RegionOption) *core.RegionInfo {
	return c.core.RandLeaderRegion(storeID, ranges, opts...)
}

// RandFollowerRegion returns a random region that has a follower on the store.
func (c *RaftCluster) RandFollowerRegion(storeID uint64, ranges []core.KeyRange, opts ...core.RegionOption) *core.RegionInfo {
	return c.core.RandFollowerRegion(storeID, ranges, opts...)
}

// RandPendingRegion returns a random region that has a pending peer on the store.
func (c *RaftCluster) RandPendingRegion(storeID uint64, ranges []core.KeyRange, opts ...core.RegionOption) *core.RegionInfo {
	return c.core.RandPendingRegion(storeID, ranges, opts...)
}

// RandLearnerRegion returns a random region that has a learner peer on the store.
func (c *RaftCluster) RandLearnerRegion(storeID uint64, ranges []core.KeyRange, opts ...core.RegionOption) *core.RegionInfo {
	return c.core.RandLearnerRegion(storeID, ranges, opts...)
}

// GetLeaderStore returns all stores that contains the region's leader peer.
func (c *RaftCluster) GetLeaderStore(region *core.RegionInfo) *core.StoreInfo {
	return c.core.GetLeaderStore(region)
}

// GetFollowerStores returns all stores that contains the region's follower peer.
func (c *RaftCluster) GetFollowerStores(region *core.RegionInfo) []*core.StoreInfo {
	return c.core.GetFollowerStores(region)
}

// GetRegionStores returns all stores that contains the region's peer.
func (c *RaftCluster) GetRegionStores(region *core.RegionInfo) []*core.StoreInfo {
	return c.core.GetRegionStores(region)
}

// GetStoreCount returns the count of stores.
func (c *RaftCluster) GetStoreCount() int {
	return c.core.GetStoreCount()
}

// GetStoreRegionCount returns the number of regions for a given store.
func (c *RaftCluster) GetStoreRegionCount(storeID uint64) int {
	return c.core.GetStoreRegionCount(storeID)
}

// GetAverageRegionSize returns the average region approximate size.
func (c *RaftCluster) GetAverageRegionSize() int64 {
	return c.core.GetAverageRegionSize()
}

// DropCacheRegion removes a region from the cache.
func (c *RaftCluster) DropCacheRegion(id uint64) {
	c.core.RemoveRegionIfExist(id)
}

// GetMetaStores gets stores from cluster.
func (c *RaftCluster) GetMetaStores() []*metapb.Store {
	return c.core.GetMetaStores()
}

// GetStores returns all stores in the cluster.
func (c *RaftCluster) GetStores() []*core.StoreInfo {
	return c.core.GetStores()
}

// GetLeaderStoreByRegionID returns the leader store of the given region.
func (c *RaftCluster) GetLeaderStoreByRegionID(regionID uint64) *core.StoreInfo {
	return c.core.GetLeaderStoreByRegionID(regionID)
}

// GetStore gets store from cluster.
func (c *RaftCluster) GetStore(storeID uint64) *core.StoreInfo {
	return c.core.GetStore(storeID)
}

// GetAdjacentRegions returns regions' information that are adjacent with the specific region ID.
func (c *RaftCluster) GetAdjacentRegions(region *core.RegionInfo) (*core.RegionInfo, *core.RegionInfo) {
	return c.core.GetAdjacentRegions(region)
}

// GetRangeHoles returns all range holes, i.e the key ranges without any region info.
func (c *RaftCluster) GetRangeHoles() [][]string {
	return c.core.GetRangeHoles()
}

// UpdateStoreLabels updates a store's location labels
// If 'force' is true, then update the store's labels forcibly.
func (c *RaftCluster) UpdateStoreLabels(storeID uint64, labels []*metapb.StoreLabel, force bool) error {
	store := c.GetStore(storeID)
	if store == nil {
		return errors.Errorf("invalid store ID %d, not found", storeID)
	}
	newStore := proto.Clone(store.GetMeta()).(*metapb.Store)
	newStore.Labels = labels
	// PutStore will perform label merge.
	return c.putStoreImpl(newStore, force)
}

// PutStore puts a store.
func (c *RaftCluster) PutStore(store *metapb.Store) error {
	if err := c.putStoreImpl(store, false); err != nil {
		return err
	}
	c.OnStoreVersionChange()
	c.AddStoreLimit(store)
	return nil
}

// putStoreImpl puts a store.
// If 'force' is true, then overwrite the store's labels.
func (c *RaftCluster) putStoreImpl(store *metapb.Store, force bool) error {
	c.Lock()
	defer c.Unlock()

	if store.GetId() == 0 {
		return errors.Errorf("invalid put store %v", store)
	}

	if err := c.checkStoreVersion(store); err != nil {
		return err
	}

	// Store address can not be the same as other stores.
	for _, s := range c.GetStores() {
		// It's OK to start a new store on the same address if the old store has been removed or physically destroyed.
		if s.IsRemoved() || s.IsPhysicallyDestroyed() {
			continue
		}
		if s.GetID() != store.GetId() && s.GetAddress() == store.GetAddress() {
			return errors.Errorf("duplicated store address: %v, already registered by %v", store, s.GetMeta())
		}
	}

	s := c.GetStore(store.GetId())
	if s == nil {
		// Add a new store.
		s = core.NewStoreInfo(store)
	} else {
		// Use the given labels to update the store.
		labels := store.GetLabels()
		if !force {
			// If 'force' isn't set, the given labels will merge into those labels which already existed in the store.
			labels = s.MergeLabels(labels)
		}
		// Update an existed store.
		s = s.Clone(
			core.SetStoreAddress(store.Address, store.StatusAddress, store.PeerAddress),
			core.SetStoreVersion(store.GitHash, store.Version),
			core.SetStoreLabels(labels),
			core.SetStoreStartTime(store.StartTimestamp),
			core.SetStoreDeployPath(store.DeployPath),
		)
	}
	if err := c.checkStoreLabels(s); err != nil {
		return err
	}
	return c.putStoreLocked(s)
}

func (c *RaftCluster) checkStoreVersion(store *metapb.Store) error {
	v, err := versioninfo.ParseVersion(store.GetVersion())
	if err != nil {
		return errors.Errorf("invalid put store %v, error: %s", store, err)
	}
	clusterVersion := *c.opt.GetClusterVersion()
	if !versioninfo.IsCompatible(clusterVersion, *v) {
		return errors.Errorf("version should compatible with version  %s, got %s", clusterVersion, v)
	}
	return nil
}

func (c *RaftCluster) checkStoreLabels(s *core.StoreInfo) error {
	keysSet := make(map[string]struct{})
	for _, k := range c.opt.GetLocationLabels() {
		keysSet[k] = struct{}{}
		if v := s.GetLabelValue(k); len(v) == 0 {
			log.Warn("label configuration is incorrect",
				zap.Stringer("store", s.GetMeta()),
				zap.String("label-key", k))
			if c.opt.GetStrictlyMatchLabel() {
				return errors.Errorf("label configuration is incorrect, need to specify the key: %s ", k)
			}
		}
	}
	for _, label := range s.GetLabels() {
		key := label.GetKey()
		if _, ok := keysSet[key]; !ok {
			log.Warn("not found the key match with the store label",
				zap.Stringer("store", s.GetMeta()),
				zap.String("label-key", key))
			if c.opt.GetStrictlyMatchLabel() {
				return errors.Errorf("key matching the label was not found in the PD, store label key: %s ", key)
			}
		}
	}
	return nil
}

// RemoveStore marks a store as offline in cluster.
// State transition: Up -> Offline.
func (c *RaftCluster) RemoveStore(storeID uint64, physicallyDestroyed bool) error {
	c.Lock()
	defer c.Unlock()

	store := c.GetStore(storeID)
	if store == nil {
		return errs.ErrStoreNotFound.FastGenByArgs(storeID)
	}

	// Remove an offline store should be OK, nothing to do.
	if store.IsRemoving() && store.IsPhysicallyDestroyed() == physicallyDestroyed {
		return nil
	}

	if store.IsRemoved() {
		return errs.ErrStoreRemoved.FastGenByArgs(storeID)
	}

	if store.IsPhysicallyDestroyed() {
		return errs.ErrStoreDestroyed.FastGenByArgs(storeID)
	}

	if (store.IsPreparing() || store.IsServing()) && !physicallyDestroyed {
		if err := c.checkReplicaBeforeOfflineStore(storeID); err != nil {
			return err
		}
	}

	newStore := store.Clone(core.OfflineStore(physicallyDestroyed))
	log.Warn("store has been offline",
		zap.Uint64("store-id", storeID),
		zap.String("store-address", newStore.GetAddress()),
		zap.Bool("physically-destroyed", newStore.IsPhysicallyDestroyed()))
	err := c.putStoreLocked(newStore)
	if err == nil {
		c.progressManager.AddProgress(encodeRemovingProgressKey(storeID), float64(c.core.GetStoreRegionSize(storeID)))
		c.resetProgress(storeID, store.GetAddress(), preparingAction)
<<<<<<< HEAD
=======
		// record the current store limit in memory
		c.prevStoreLimit[storeID] = map[storelimit.Type]float64{
			storelimit.AddPeer:    c.GetStoreLimitByType(storeID, storelimit.AddPeer),
			storelimit.RemovePeer: c.GetStoreLimitByType(storeID, storelimit.RemovePeer),
		}
>>>>>>> 884c5993
		// TODO: if the persist operation encounters error, the "Unlimited" will be rollback.
		// And considering the store state has changed, RemoveStore is actually successful.
		_ = c.SetStoreLimit(storeID, storelimit.RemovePeer, storelimit.Unlimited)
	}
	return err
}

func (c *RaftCluster) checkReplicaBeforeOfflineStore(storeID uint64) error {
	upStores := c.getUpStores()
	expectUpStoresNum := len(upStores) - 1
	if expectUpStoresNum < c.opt.GetMaxReplicas() {
		return errs.ErrStoresNotEnough.FastGenByArgs(storeID, expectUpStoresNum, c.opt.GetMaxReplicas())
	}

	// Check if there are extra up store to store the leaders of the regions.
	evictStores := c.getEvictLeaderStores()
	if len(evictStores) < expectUpStoresNum {
		return nil
	}

	expectUpstores := make(map[uint64]bool)
	for _, UpStoreID := range upStores {
		if UpStoreID == storeID {
			continue
		}
		expectUpstores[UpStoreID] = true
	}
	evictLeaderStoresNum := 0
	for _, evictStoreID := range evictStores {
		if _, ok := expectUpstores[evictStoreID]; ok {
			evictLeaderStoresNum++
		}
	}

	// returns error if there is no store for leader.
	if evictLeaderStoresNum == len(expectUpstores) {
		return errs.ErrNoStoreForRegionLeader.FastGenByArgs(storeID)
	}

	return nil
}

func (c *RaftCluster) getEvictLeaderStores() (evictStores []uint64) {
	if c.coordinator == nil {
		return nil
	}
	handler, ok := c.coordinator.getSchedulerHandlers()[schedulers.EvictLeaderName]
	if !ok {
		return
	}
	type evictLeaderHandler interface {
		EvictStoreIDs() []uint64
	}
	h, ok := handler.(evictLeaderHandler)
	if !ok {
		return
	}
	return h.EvictStoreIDs()
}

func (c *RaftCluster) getUpStores() []uint64 {
	upStores := make([]uint64, 0)
	for _, store := range c.GetStores() {
		if store.IsPreparing() || store.IsServing() {
			upStores = append(upStores, store.GetID())
		}
	}
	return upStores
}

// BuryStore marks a store as tombstone in cluster.
// If forceBury is false, the store should be offlined and emptied before calling this func.
func (c *RaftCluster) BuryStore(storeID uint64, forceBury bool) error {
	c.Lock()
	defer c.Unlock()

	store := c.GetStore(storeID)
	if store == nil {
		return errs.ErrStoreNotFound.FastGenByArgs(storeID)
	}

	// Bury a tombstone store should be OK, nothing to do.
	if store.IsRemoved() {
		return nil
	}

	if store.IsPreparing() || store.IsServing() {
		if !forceBury {
			return errs.ErrStoreIsUp.FastGenByArgs()
		} else if !store.IsDisconnected() {
			return errors.Errorf("The store %v is not offline nor disconnected", storeID)
		}
	}

	newStore := store.Clone(core.TombstoneStore())
	log.Warn("store has been Tombstone",
		zap.Uint64("store-id", storeID),
		zap.String("store-address", newStore.GetAddress()),
		zap.String("state", store.GetState().String()),
		zap.Bool("physically-destroyed", store.IsPhysicallyDestroyed()))
	err := c.putStoreLocked(newStore)
	c.onStoreVersionChangeLocked()
	if err == nil {
		// clean up the residual information.
		delete(c.prevStoreLimit, storeID)
		c.RemoveStoreLimit(storeID)
		c.resetProgress(storeID, store.GetAddress(), removingAction)
		c.resetProgress(storeID, store.GetAddress(), preparingAction)
		c.hotStat.RemoveRollingStoreStats(storeID)
	}
	return err
}

// PauseLeaderTransfer prevents the store from been selected as source or
// target store of TransferLeader.
func (c *RaftCluster) PauseLeaderTransfer(storeID uint64) error {
	return c.core.PauseLeaderTransfer(storeID)
}

// ResumeLeaderTransfer cleans a store's pause state. The store can be selected
// as source or target of TransferLeader again.
func (c *RaftCluster) ResumeLeaderTransfer(storeID uint64) {
	c.core.ResumeLeaderTransfer(storeID)
}

// SlowStoreEvicted marks a store as a slow store and prevents transferring
// leader to the store
func (c *RaftCluster) SlowStoreEvicted(storeID uint64) error {
	return c.core.SlowStoreEvicted(storeID)
}

// SlowStoreRecovered cleans the evicted state of a store.
func (c *RaftCluster) SlowStoreRecovered(storeID uint64) {
	c.core.SlowStoreRecovered(storeID)
}

// UpStore up a store from offline
func (c *RaftCluster) UpStore(storeID uint64) error {
	c.Lock()
	defer c.Unlock()

	store := c.GetStore(storeID)
	if store == nil {
		return errs.ErrStoreNotFound.FastGenByArgs(storeID)
	}

	if store.IsRemoved() {
		return errs.ErrStoreRemoved.FastGenByArgs(storeID)
	}

	if store.IsPhysicallyDestroyed() {
		return errs.ErrStoreDestroyed.FastGenByArgs(storeID)
	}

	if store.IsPreparing() || store.IsServing() {
		return nil
	}

	options := []core.StoreCreateOption{core.UpStore()}
	// get the previous store limit recorded in memory
	limiter, exist := c.prevStoreLimit[storeID]
	if exist {
		options = append(options,
			core.ResetStoreLimit(storelimit.AddPeer, limiter[storelimit.AddPeer]),
			core.ResetStoreLimit(storelimit.RemovePeer, limiter[storelimit.RemovePeer]),
		)
	}
	newStore := store.Clone(options...)
	log.Warn("store has been up",
		zap.Uint64("store-id", storeID),
		zap.String("store-address", newStore.GetAddress()))
	err := c.putStoreLocked(newStore)
	if err == nil {
<<<<<<< HEAD
=======
		if exist {
			// persist the store limit
			_ = c.SetStoreLimit(storeID, storelimit.AddPeer, limiter[storelimit.AddPeer])
			_ = c.SetStoreLimit(storeID, storelimit.RemovePeer, limiter[storelimit.RemovePeer])
		}
>>>>>>> 884c5993
		c.resetProgress(storeID, store.GetAddress(), removingAction)
	}
	return err
}

// ReadyToServe change store's node state to Serving.
func (c *RaftCluster) ReadyToServe(storeID uint64) error {
	c.Lock()
	defer c.Unlock()

	store := c.GetStore(storeID)
	if store == nil {
		return errs.ErrStoreNotFound.FastGenByArgs(storeID)
	}

	if store.IsRemoved() {
		return errs.ErrStoreRemoved.FastGenByArgs(storeID)
	}

	if store.IsPhysicallyDestroyed() {
		return errs.ErrStoreDestroyed.FastGenByArgs(storeID)
	}

	if store.IsServing() {
		return errs.ErrStoreServing.FastGenByArgs(storeID)
	}

	newStore := store.Clone(core.UpStore())
	log.Info("store has changed to serving",
		zap.Uint64("store-id", storeID),
		zap.String("store-address", newStore.GetAddress()))
	err := c.putStoreLocked(newStore)
	if err == nil {
		c.resetProgress(storeID, store.GetAddress(), preparingAction)
	}
	return err
}

// SetStoreWeight sets up a store's leader/region balance weight.
func (c *RaftCluster) SetStoreWeight(storeID uint64, leaderWeight, regionWeight float64) error {
	store := c.GetStore(storeID)
	if store == nil {
		return errs.ErrStoreNotFound.FastGenByArgs(storeID)
	}

	if err := c.storage.SaveStoreWeight(storeID, leaderWeight, regionWeight); err != nil {
		return err
	}

	newStore := store.Clone(
		core.SetLeaderWeight(leaderWeight),
		core.SetRegionWeight(regionWeight),
	)

	return c.putStoreLocked(newStore)
}

func (c *RaftCluster) putStoreLocked(store *core.StoreInfo) error {
	if c.storage != nil {
		if err := c.storage.SaveStore(store.GetMeta()); err != nil {
			return err
		}
	}
	c.core.PutStore(store)
	c.hotStat.GetOrCreateRollingStoreStats(store.GetID())
	return nil
}

func (c *RaftCluster) checkStores() {
	var offlineStores []*metapb.Store
	var upStoreCount int
	stores := c.GetStores()

	for _, store := range stores {
		// the store has already been tombstone
		if store.IsRemoved() {
			continue
		}

		storeID := store.GetID()
		if store.IsPreparing() {
			threshold := c.getThreshold(stores, store)
			log.Debug("store serving threshold", zap.Uint64("store-id", storeID), zap.Float64("threshold", threshold))
			regionSize := float64(store.GetRegionSize())
			if store.GetUptime() > c.opt.GetMaxStorePreparingTime() || regionSize >= threshold {
				if err := c.ReadyToServe(storeID); err != nil {
					log.Error("change store to serving failed",
						zap.Stringer("store", store.GetMeta()),
						errs.ZapError(err))
				}
			} else {
				remaining := threshold - regionSize
				// If we add multiple stores, the total will need to be changed.
				c.progressManager.UpdateProgressTotal(encodePreparingProgressKey(storeID), threshold)
				c.updateProgress(storeID, store.GetAddress(), preparingAction, remaining)
			}
		}

		if store.IsPreparing() || store.IsServing() {
			if !store.IsLowSpace(c.opt.GetLowSpaceRatio()) {
				upStoreCount++
			}
			continue
		}

		offlineStore := store.GetMeta()
		id := offlineStore.GetId()
		regionSize := c.core.GetStoreRegionSize(id)
		c.updateProgress(id, store.GetAddress(), removingAction, float64(regionSize))
		// If the store is empty, it can be buried.
		if regionSize == 0 {
			if err := c.BuryStore(id, false); err != nil {
				log.Error("bury store failed",
					zap.Stringer("store", offlineStore),
					errs.ZapError(err))
			}
		} else {
			offlineStores = append(offlineStores, offlineStore)
		}
	}

	if len(offlineStores) == 0 {
		return
	}

	// When placement rules feature is enabled. It is hard to determine required replica count precisely.
	if !c.opt.IsPlacementRulesEnabled() && upStoreCount < c.opt.GetMaxReplicas() {
		for _, offlineStore := range offlineStores {
			log.Warn("store may not turn into Tombstone, there are no extra up store has enough space to accommodate the extra replica", zap.Stringer("store", offlineStore))
		}
	}
}

func (c *RaftCluster) getThreshold(stores []*core.StoreInfo, store *core.StoreInfo) float64 {
	start := time.Now()
	if !c.opt.IsPlacementRulesEnabled() {
		regionSize := c.core.GetRegionSizeByRange([]byte(""), []byte("")) * int64(c.opt.GetMaxReplicas())
		weight := getStoreTopoWeight(store, stores, c.opt.GetLocationLabels())
		return float64(regionSize) * weight * 0.9
	}

	keys := c.ruleManager.GetSplitKeys([]byte(""), []byte(""))
	if len(keys) == 0 {
		return c.calculateRange(stores, store, []byte(""), []byte("")) * 0.9
	}
<<<<<<< HEAD

	storeSize := 0.0
	startKey := []byte("")
	for _, key := range keys {
		endKey := key
		storeSize += c.calculateRange(stores, store, startKey, endKey)
		startKey = endKey
	}
	// the range from the last split key to the last key
	storeSize += c.calculateRange(stores, store, startKey, []byte(""))
	log.Debug("threshold calculation time", zap.Duration("cost", time.Since(start)))
	return storeSize * 0.9
}

func (c *RaftCluster) calculateRange(stores []*core.StoreInfo, store *core.StoreInfo, startKey, endKey []byte) float64 {
	var storeSize float64
	rules := c.ruleManager.GetRulesForApplyRange(startKey, endKey)
	for _, rule := range rules {
		if !placement.MatchLabelConstraints(store, rule.LabelConstraints) {
			continue
		}

		var matchStores []*core.StoreInfo
		for _, s := range stores {
			if s.IsRemoving() || s.IsRemoved() {
				continue
			}
			if placement.MatchLabelConstraints(s, rule.LabelConstraints) {
				matchStores = append(matchStores, s)
			}
		}
		regionSize := c.core.GetRegionSizeByRange(startKey, endKey) * int64(rule.Count)
		weight := getStoreTopoWeight(store, matchStores, rule.LocationLabels)
		storeSize += float64(regionSize) * weight
		log.Debug("calculate range result",
			logutil.ZapRedactString("start-key", string(core.HexRegionKey(startKey))),
			logutil.ZapRedactString("end-key", string(core.HexRegionKey(endKey))),
			zap.Uint64("store-id", store.GetID()),
			zap.String("rule", rule.String()),
			zap.Int64("region-size", regionSize),
			zap.Float64("weight", weight),
			zap.Float64("store-size", storeSize),
		)
	}
	return storeSize
}

func getStoreTopoWeight(store *core.StoreInfo, stores []*core.StoreInfo, locationLabels []string) float64 {
	topology, sameLocationStoreNum := buildTopology(store, stores, locationLabels)
	weight := 1.0
	topo := topology
	storeLabels := getSortedLabels(store.GetLabels(), locationLabels)
	for _, label := range storeLabels {
		if _, ok := topo[label.Value]; ok {
			weight /= float64(len(topo))
			topo = topo[label.Value].(map[string]interface{})
		} else {
			break
		}
	}

=======

	storeSize := 0.0
	startKey := []byte("")
	for _, key := range keys {
		endKey := key
		storeSize += c.calculateRange(stores, store, startKey, endKey)
		startKey = endKey
	}
	// the range from the last split key to the last key
	storeSize += c.calculateRange(stores, store, startKey, []byte(""))
	log.Debug("threshold calculation time", zap.Duration("cost", time.Since(start)))
	return storeSize * 0.9
}

func (c *RaftCluster) calculateRange(stores []*core.StoreInfo, store *core.StoreInfo, startKey, endKey []byte) float64 {
	var storeSize float64
	rules := c.ruleManager.GetRulesForApplyRange(startKey, endKey)
	for _, rule := range rules {
		if !placement.MatchLabelConstraints(store, rule.LabelConstraints) {
			continue
		}

		var matchStores []*core.StoreInfo
		for _, s := range stores {
			if s.IsRemoving() || s.IsRemoved() {
				continue
			}
			if placement.MatchLabelConstraints(s, rule.LabelConstraints) {
				matchStores = append(matchStores, s)
			}
		}
		regionSize := c.core.GetRegionSizeByRange(startKey, endKey) * int64(rule.Count)
		weight := getStoreTopoWeight(store, matchStores, rule.LocationLabels)
		storeSize += float64(regionSize) * weight
		log.Debug("calculate range result",
			logutil.ZapRedactString("start-key", string(core.HexRegionKey(startKey))),
			logutil.ZapRedactString("end-key", string(core.HexRegionKey(endKey))),
			zap.Uint64("store-id", store.GetID()),
			zap.String("rule", rule.String()),
			zap.Int64("region-size", regionSize),
			zap.Float64("weight", weight),
			zap.Float64("store-size", storeSize),
		)
	}
	return storeSize
}

func getStoreTopoWeight(store *core.StoreInfo, stores []*core.StoreInfo, locationLabels []string) float64 {
	topology, sameLocationStoreNum := buildTopology(store, stores, locationLabels)
	weight := 1.0
	topo := topology
	storeLabels := getSortedLabels(store.GetLabels(), locationLabels)
	for _, label := range storeLabels {
		if _, ok := topo[label.Value]; ok {
			weight /= float64(len(topo))
			topo = topo[label.Value].(map[string]interface{})
		} else {
			break
		}
	}

>>>>>>> 884c5993
	return weight / sameLocationStoreNum
}

func buildTopology(s *core.StoreInfo, stores []*core.StoreInfo, locationLabels []string) (map[string]interface{}, float64) {
	topology := make(map[string]interface{})
	sameLocationStoreNum := 1.0
	for _, store := range stores {
		if store.IsServing() || store.IsPreparing() {
			updateTopology(topology, getSortedLabels(store.GetLabels(), locationLabels))
		}

		if store.GetID() == s.GetID() {
			continue
		}

		if s.CompareLocation(store, locationLabels) == -1 {
			sameLocationStoreNum++
		}
	}

	return topology, sameLocationStoreNum
}

func getSortedLabels(storeLabels []*metapb.StoreLabel, locationLabels []string) []*metapb.StoreLabel {
	var sortedLabels []*metapb.StoreLabel
	for _, ll := range locationLabels {
		find := false
		for _, sl := range storeLabels {
			if ll == sl.Key {
				sortedLabels = append(sortedLabels, sl)
				find = true
				break
			}
		}
		// TODO: we need to improve this logic to make the label calculation more accurate if the user has the wrong label settings.
		if !find {
			sortedLabels = append(sortedLabels, &metapb.StoreLabel{Key: ll, Value: ""})
		}
	}
	return sortedLabels
}

// updateTopology records stores' topology in the `topology` variable.
func updateTopology(topology map[string]interface{}, sortedLabels []*metapb.StoreLabel) {
	if len(sortedLabels) == 0 {
		return
	}
	topo := topology
	for _, l := range sortedLabels {
		if _, exist := topo[l.Value]; !exist {
			topo[l.Value] = make(map[string]interface{})
		}
		topo = topo[l.Value].(map[string]interface{})
	}
}

func (c *RaftCluster) updateProgress(storeID uint64, storeAddress string, action string, remaining float64) {
	storeLabel := strconv.FormatUint(storeID, 10)
	var progress string
	switch action {
	case removingAction:
		progress = encodeRemovingProgressKey(storeID)
	case preparingAction:
		progress = encodePreparingProgressKey(storeID)
	}

	if exist := c.progressManager.AddProgress(progress, remaining); !exist {
		return
	}
	c.progressManager.UpdateProgressRemaining(progress, remaining)
	process, ls, _ := c.progressManager.Status(progress)
	storesProgressGauge.WithLabelValues(storeAddress, storeLabel, action).Set(process)
	storesETAGauge.WithLabelValues(storeAddress, storeLabel, action).Set(ls)
}

func (c *RaftCluster) resetProgress(storeID uint64, storeAddress string, action string) {
	storeLabel := strconv.FormatUint(storeID, 10)
	var progress string
	switch action {
	case removingAction:
		progress = encodeRemovingProgressKey(storeID)
	case preparingAction:
		progress = encodePreparingProgressKey(storeID)
	}

	if exist := c.progressManager.RemoveProgress(progress); exist {
		storesProgressGauge.WithLabelValues(storeAddress, storeLabel, action).Set(0)
		storesETAGauge.WithLabelValues(storeAddress, storeLabel, action).Set(0)
	}
}

func encodeRemovingProgressKey(storeID uint64) string {
	return fmt.Sprintf("%s-%d", removingAction, storeID)
}

func encodePreparingProgressKey(storeID uint64) string {
	return fmt.Sprintf("%s-%d", preparingAction, storeID)
}

// RemoveTombStoneRecords removes the tombStone Records.
func (c *RaftCluster) RemoveTombStoneRecords() error {
	c.Lock()
	defer c.Unlock()

	for _, store := range c.GetStores() {
		if store.IsRemoved() {
			if c.core.GetStoreRegionCount(store.GetID()) > 0 {
				log.Warn("skip removing tombstone", zap.Stringer("store", store.GetMeta()))
				continue
			}
			// the store has already been tombstone
			err := c.deleteStoreLocked(store)
			if err != nil {
				log.Error("delete store failed",
					zap.Stringer("store", store.GetMeta()),
					errs.ZapError(err))
				return err
			}
			c.RemoveStoreLimit(store.GetID())
			log.Info("delete store succeeded",
				zap.Stringer("store", store.GetMeta()))
		}
	}
	return nil
}

func (c *RaftCluster) deleteStoreLocked(store *core.StoreInfo) error {
	if c.storage != nil {
		if err := c.storage.DeleteStore(store.GetMeta()); err != nil {
			return err
		}
	}
	c.core.DeleteStore(store)
	return nil
}

func (c *RaftCluster) collectMetrics() {
	statsMap := statistics.NewStoreStatisticsMap(c.opt)
	stores := c.GetStores()
	for _, s := range stores {
		statsMap.Observe(s, c.hotStat.StoresStats)
	}
	statsMap.Collect()

	c.coordinator.collectSchedulerMetrics()
	c.coordinator.collectHotSpotMetrics()
	c.collectClusterMetrics()
	c.collectHealthStatus()
}

func (c *RaftCluster) resetMetrics() {
	statsMap := statistics.NewStoreStatisticsMap(c.opt)
	statsMap.Reset()

	c.coordinator.resetSchedulerMetrics()
	c.coordinator.resetHotSpotMetrics()
	c.resetClusterMetrics()
	c.resetHealthStatus()
	c.resetProgressIndicator()
}

func (c *RaftCluster) collectClusterMetrics() {
	if c.regionStats == nil {
		return
	}
	c.regionStats.Collect()
	c.labelLevelStats.Collect()
	// collect hot cache metrics
	c.hotStat.CollectMetrics()
}

func (c *RaftCluster) resetClusterMetrics() {
	if c.regionStats == nil {
		return
	}
	c.regionStats.Reset()
	c.labelLevelStats.Reset()
	// reset hot cache metrics
	c.hotStat.ResetMetrics()
}

func (c *RaftCluster) collectHealthStatus() {
	members, err := GetMembers(c.etcdClient)
	if err != nil {
		log.Error("get members error", errs.ZapError(err))
	}
	healthy := CheckHealth(c.httpClient, members)
	for _, member := range members {
		var v float64
		if _, ok := healthy[member.GetMemberId()]; ok {
			v = 1
		}
		healthStatusGauge.WithLabelValues(member.GetName()).Set(v)
	}
}

func (c *RaftCluster) resetHealthStatus() {
	healthStatusGauge.Reset()
}

func (c *RaftCluster) resetProgressIndicator() {
	c.progressManager.Reset()
	storesProgressGauge.Reset()
	storesETAGauge.Reset()
}

// GetRegionStatsByType gets the status of the region by types.
func (c *RaftCluster) GetRegionStatsByType(typ statistics.RegionStatisticType) []*core.RegionInfo {
	if c.regionStats == nil {
		return nil
	}
	return c.regionStats.GetRegionStatsByType(typ)
}

// GetOfflineRegionStatsByType gets the status of the offline region by types.
func (c *RaftCluster) GetOfflineRegionStatsByType(typ statistics.RegionStatisticType) []*core.RegionInfo {
	if c.regionStats == nil {
		return nil
	}
	return c.regionStats.GetOfflineRegionStatsByType(typ)
}

func (c *RaftCluster) updateRegionsLabelLevelStats(regions []*core.RegionInfo) {
	for _, region := range regions {
		c.labelLevelStats.Observe(region, c.getStoresWithoutLabelLocked(region, core.EngineKey, core.EngineTiFlash), c.opt.GetLocationLabels())
	}
}

func (c *RaftCluster) getRegionStoresLocked(region *core.RegionInfo) []*core.StoreInfo {
	stores := make([]*core.StoreInfo, 0, len(region.GetPeers()))
	for _, p := range region.GetPeers() {
		if store := c.core.GetStore(p.StoreId); store != nil {
			stores = append(stores, store)
		}
	}
	return stores
}

func (c *RaftCluster) getStoresWithoutLabelLocked(region *core.RegionInfo, key, value string) []*core.StoreInfo {
	stores := make([]*core.StoreInfo, 0, len(region.GetPeers()))
	for _, p := range region.GetPeers() {
		if store := c.core.GetStore(p.StoreId); store != nil && !core.IsStoreContainLabel(store.GetMeta(), key, value) {
			stores = append(stores, store)
		}
	}
	return stores
}

// OnStoreVersionChange changes the version of the cluster when needed.
func (c *RaftCluster) OnStoreVersionChange() {
	c.onStoreVersionChangeLocked()
}

func (c *RaftCluster) onStoreVersionChangeLocked() {
	var minVersion *semver.Version
	stores := c.GetStores()
	for _, s := range stores {
		if s.IsRemoved() {
			continue
		}
		v := versioninfo.MustParseVersion(s.GetVersion())

		if minVersion == nil || v.LessThan(*minVersion) {
			minVersion = v
		}
	}
	clusterVersion := c.opt.GetClusterVersion()
	// If the cluster version of PD is less than the minimum version of all stores,
	// it will update the cluster version.
	failpoint.Inject("versionChangeConcurrency", func() {
		time.Sleep(500 * time.Millisecond)
	})

	if minVersion != nil && clusterVersion.LessThan(*minVersion) {
		if !c.opt.CASClusterVersion(clusterVersion, minVersion) {
			log.Error("cluster version changed by API at the same time")
		}
		err := c.opt.Persist(c.storage)
		if err != nil {
			log.Error("persist cluster version meet error", errs.ZapError(err))
		}
		log.Info("cluster version changed",
			zap.Stringer("old-cluster-version", clusterVersion),
			zap.Stringer("new-cluster-version", minVersion))
	}
}

func (c *RaftCluster) changedRegionNotifier() <-chan *core.RegionInfo {
	return c.changedRegions
}

// GetMetaCluster gets meta cluster.
func (c *RaftCluster) GetMetaCluster() *metapb.Cluster {
	c.RLock()
	defer c.RUnlock()
	return proto.Clone(c.meta).(*metapb.Cluster)
}

// PutMetaCluster puts meta cluster.
func (c *RaftCluster) PutMetaCluster(meta *metapb.Cluster) error {
	c.Lock()
	defer c.Unlock()
	if meta.GetId() != c.clusterID {
		return errors.Errorf("invalid cluster %v, mismatch cluster id %d", meta, c.clusterID)
	}
	return c.putMetaLocked(proto.Clone(meta).(*metapb.Cluster))
}

// GetRegionStats returns region statistics from cluster.
func (c *RaftCluster) GetRegionStats(startKey, endKey []byte) *statistics.RegionStats {
	return statistics.GetRegionStats(c.core.ScanRange(startKey, endKey, -1))
}

// GetStoresStats returns stores' statistics from cluster.
// And it will be unnecessary to filter unhealthy store, because it has been solved in process heartbeat
func (c *RaftCluster) GetStoresStats() *statistics.StoresStats {
	return c.hotStat.StoresStats
}

// GetStoresLoads returns load stats of all stores.
func (c *RaftCluster) GetStoresLoads() map[uint64][]float64 {
	return c.hotStat.GetStoresLoads()
}

// IsRegionHot checks if a region is in hot state.
func (c *RaftCluster) IsRegionHot(region *core.RegionInfo) bool {
	return c.hotStat.IsRegionHot(region, c.opt.GetHotRegionCacheHitsThreshold())
}

// RegionReadStats returns hot region's read stats.
// The result only includes peers that are hot enough.
// RegionStats is a thread-safe method
func (c *RaftCluster) RegionReadStats() map[uint64][]*statistics.HotPeerStat {
	// As read stats are reported by store heartbeat, the threshold needs to be adjusted.
	threshold := c.GetOpts().GetHotRegionCacheHitsThreshold() *
		(statistics.RegionHeartBeatReportInterval / statistics.StoreHeartBeatReportInterval)
	return c.hotStat.RegionStats(statistics.Read, threshold)
}

// RegionWriteStats returns hot region's write stats.
// The result only includes peers that are hot enough.
func (c *RaftCluster) RegionWriteStats() map[uint64][]*statistics.HotPeerStat {
	// RegionStats is a thread-safe method
	return c.hotStat.RegionStats(statistics.Write, c.GetOpts().GetHotRegionCacheHitsThreshold())
}

// TODO: remove me.
// only used in test.
func (c *RaftCluster) putRegion(region *core.RegionInfo) error {
	if c.storage != nil {
		if err := c.storage.SaveRegion(region.GetMeta()); err != nil {
			return err
		}
	}
	c.core.PutRegion(region)
	return nil
}

// GetHotWriteRegions gets hot write regions' info.
func (c *RaftCluster) GetHotWriteRegions(storeIDs ...uint64) *statistics.StoreHotPeersInfos {
	hotWriteRegions := c.coordinator.getHotRegionsByType(statistics.Write)
	if len(storeIDs) > 0 && hotWriteRegions != nil {
		hotWriteRegions = getHotRegionsByStoreIDs(hotWriteRegions, storeIDs...)
	}
	return hotWriteRegions
}

// GetHotReadRegions gets hot read regions' info.
func (c *RaftCluster) GetHotReadRegions(storeIDs ...uint64) *statistics.StoreHotPeersInfos {
	hotReadRegions := c.coordinator.getHotRegionsByType(statistics.Read)
	if len(storeIDs) > 0 && hotReadRegions != nil {
		hotReadRegions = getHotRegionsByStoreIDs(hotReadRegions, storeIDs...)
	}
	return hotReadRegions
}

func getHotRegionsByStoreIDs(hotPeerInfos *statistics.StoreHotPeersInfos, storeIDs ...uint64) *statistics.StoreHotPeersInfos {
	asLeader := statistics.StoreHotPeersStat{}
	asPeer := statistics.StoreHotPeersStat{}
	for _, storeID := range storeIDs {
		asLeader[storeID] = hotPeerInfos.AsLeader[storeID]
		asPeer[storeID] = hotPeerInfos.AsPeer[storeID]
	}
	return &statistics.StoreHotPeersInfos{
		AsLeader: asLeader,
		AsPeer:   asPeer,
	}
}

// GetStoreLimiter returns the dynamic adjusting limiter
func (c *RaftCluster) GetStoreLimiter() *StoreLimiter {
	return c.limiter
}

// GetStoreLimitByType returns the store limit for a given store ID and type.
func (c *RaftCluster) GetStoreLimitByType(storeID uint64, typ storelimit.Type) float64 {
	return c.opt.GetStoreLimitByType(storeID, typ)
}

// GetAllStoresLimit returns all store limit
func (c *RaftCluster) GetAllStoresLimit() map[uint64]config.StoreLimitConfig {
	return c.opt.GetAllStoresLimit()
}

// AddStoreLimit add a store limit for a given store ID.
func (c *RaftCluster) AddStoreLimit(store *metapb.Store) {
	storeID := store.GetId()
	cfg := c.opt.GetScheduleConfig().Clone()
	if _, ok := cfg.StoreLimit[storeID]; ok {
		return
	}

	sc := config.StoreLimitConfig{
		AddPeer:    config.DefaultStoreLimit.GetDefaultStoreLimit(storelimit.AddPeer),
		RemovePeer: config.DefaultStoreLimit.GetDefaultStoreLimit(storelimit.RemovePeer),
	}
	if core.IsStoreContainLabel(store, core.EngineKey, core.EngineTiFlash) {
		sc = config.StoreLimitConfig{
			AddPeer:    config.DefaultTiFlashStoreLimit.GetDefaultStoreLimit(storelimit.AddPeer),
			RemovePeer: config.DefaultTiFlashStoreLimit.GetDefaultStoreLimit(storelimit.RemovePeer),
		}
	}

	cfg.StoreLimit[storeID] = sc
	c.opt.SetScheduleConfig(cfg)
	var err error
	for i := 0; i < persistLimitRetryTimes; i++ {
		if err = c.opt.Persist(c.storage); err == nil {
			log.Info("store limit added", zap.Uint64("store-id", storeID))
			return
		}
		time.Sleep(persistLimitWaitTime)
	}
	log.Error("persist store limit meet error", errs.ZapError(err))
}

// RemoveStoreLimit remove a store limit for a given store ID.
func (c *RaftCluster) RemoveStoreLimit(storeID uint64) {
	cfg := c.opt.GetScheduleConfig().Clone()
	for _, limitType := range storelimit.TypeNameValue {
		c.core.ResetStoreLimit(storeID, limitType)
	}
	delete(cfg.StoreLimit, storeID)
	c.opt.SetScheduleConfig(cfg)
	var err error
	for i := 0; i < persistLimitRetryTimes; i++ {
		if err = c.opt.Persist(c.storage); err == nil {
			log.Info("store limit removed", zap.Uint64("store-id", storeID))
			id := strconv.FormatUint(storeID, 10)
			statistics.StoreLimitGauge.DeleteLabelValues(id, "add-peer")
			statistics.StoreLimitGauge.DeleteLabelValues(id, "remove-peer")
			return
		}
		time.Sleep(persistLimitWaitTime)
	}
	log.Error("persist store limit meet error", errs.ZapError(err))
}

// SetMinResolvedTS sets up a store with min resolved ts.
func (c *RaftCluster) SetMinResolvedTS(storeID, minResolvedTS uint64) error {
	c.Lock()
	defer c.Unlock()

	store := c.GetStore(storeID)
	if store == nil {
		return errs.ErrStoreNotFound.FastGenByArgs(storeID)
	}

	newStore := store.Clone(
		core.SetMinResolvedTS(minResolvedTS),
	)

	return c.putStoreLocked(newStore)
}

func (c *RaftCluster) checkAndUpdateMinResolvedTS() (uint64, bool) {
	c.Lock()
	defer c.Unlock()

	if !c.isInitialized() {
		return math.MaxUint64, false
	}
	curMinResolvedTS := uint64(math.MaxUint64)
	for _, s := range c.GetStores() {
		if !core.IsAvailableForMinResolvedTS(s) {
			continue
		}
		if curMinResolvedTS > s.GetMinResolvedTS() {
			curMinResolvedTS = s.GetMinResolvedTS()
		}
	}
	if curMinResolvedTS == math.MaxUint64 || curMinResolvedTS <= c.minResolvedTS {
		return c.minResolvedTS, false
	}
	c.minResolvedTS = curMinResolvedTS
	return c.minResolvedTS, true
}

func (c *RaftCluster) runMinResolvedTSJob() {
	defer logutil.LogPanic()
	defer c.wg.Done()

	interval := c.opt.GetMinResolvedTSPersistenceInterval()
	if interval == 0 {
		interval = DefaultMinResolvedTSPersistenceInterval
	}
	ticker := time.NewTicker(interval)
	defer ticker.Stop()

	c.loadMinResolvedTS()
	for {
		select {
		case <-c.ctx.Done():
			log.Info("min resolved ts background jobs has been stopped")
			return
		case <-ticker.C:
			interval = c.opt.GetMinResolvedTSPersistenceInterval()
			if interval != 0 {
				if current, needPersist := c.checkAndUpdateMinResolvedTS(); needPersist {
					c.storage.SaveMinResolvedTS(current)
				}
			} else {
				interval = DefaultMinResolvedTSPersistenceInterval
			}
			ticker.Reset(interval)
		}
	}
}

func (c *RaftCluster) loadMinResolvedTS() {
	// Use `c.GetStorage()` here to prevent from the data race in test.
	minResolvedTS, err := c.GetStorage().LoadMinResolvedTS()
	if err != nil {
		log.Error("load min resolved ts meet error", errs.ZapError(err))
		return
	}
	c.Lock()
	defer c.Unlock()
	c.minResolvedTS = minResolvedTS
}

// GetMinResolvedTS returns the min resolved ts of the cluster.
func (c *RaftCluster) GetMinResolvedTS() uint64 {
	c.RLock()
	defer c.RUnlock()
	if !c.isInitialized() {
		return math.MaxUint64
	}
	return c.minResolvedTS
}

// SetStoreLimit sets a store limit for a given type and rate.
func (c *RaftCluster) SetStoreLimit(storeID uint64, typ storelimit.Type, ratePerMin float64) error {
	old := c.opt.GetScheduleConfig().Clone()
	c.opt.SetStoreLimit(storeID, typ, ratePerMin)
	if err := c.opt.Persist(c.storage); err != nil {
		// roll back the store limit
		c.opt.SetScheduleConfig(old)
		log.Error("persist store limit meet error", errs.ZapError(err))
		return err
	}
	log.Info("store limit changed", zap.Uint64("store-id", storeID), zap.String("type", typ.String()), zap.Float64("rate-per-min", ratePerMin))
	return nil
}

// SetAllStoresLimit sets all store limit for a given type and rate.
func (c *RaftCluster) SetAllStoresLimit(typ storelimit.Type, ratePerMin float64) error {
	old := c.opt.GetScheduleConfig().Clone()
	oldAdd := config.DefaultStoreLimit.GetDefaultStoreLimit(storelimit.AddPeer)
	oldRemove := config.DefaultStoreLimit.GetDefaultStoreLimit(storelimit.RemovePeer)
	c.opt.SetAllStoresLimit(typ, ratePerMin)
	if err := c.opt.Persist(c.storage); err != nil {
		// roll back the store limit
		c.opt.SetScheduleConfig(old)
		config.DefaultStoreLimit.SetDefaultStoreLimit(storelimit.AddPeer, oldAdd)
		config.DefaultStoreLimit.SetDefaultStoreLimit(storelimit.RemovePeer, oldRemove)
		log.Error("persist store limit meet error", errs.ZapError(err))
		return err
	}
	log.Info("all store limit changed", zap.String("type", typ.String()), zap.Float64("rate-per-min", ratePerMin))
	return nil
}

// SetAllStoresLimitTTL sets all store limit for a given type and rate with ttl.
func (c *RaftCluster) SetAllStoresLimitTTL(typ storelimit.Type, ratePerMin float64, ttl time.Duration) {
	c.opt.SetAllStoresLimitTTL(c.ctx, c.etcdClient, typ, ratePerMin, ttl)
}

// GetClusterVersion returns the current cluster version.
func (c *RaftCluster) GetClusterVersion() string {
	return c.opt.GetClusterVersion().String()
}

// GetEtcdClient returns the current etcd client
func (c *RaftCluster) GetEtcdClient() *clientv3.Client {
	return c.etcdClient
}

// GetProgressByID returns the progress details for a given store ID.
func (c *RaftCluster) GetProgressByID(storeID string) (action string, process, ls, cs float64) {
	filter := func(progress string) bool {
		s := strings.Split(progress, "-")
		return len(s) == 2 && s[1] == storeID
	}
	progress := c.progressManager.GetProgresses(filter)
	if len(progress) != 0 {
		process, ls, cs = c.progressManager.Status(progress[0])
		if strings.HasPrefix(progress[0], removingAction) {
			action = removingAction
		} else if strings.HasPrefix(progress[0], preparingAction) {
			action = preparingAction
		}
		return
	}
	return "", 0, 0, 0
}

// GetProgressByAction returns the progress details for a given action.
func (c *RaftCluster) GetProgressByAction(action string) (process, ls, cs float64) {
	filter := func(progress string) bool {
		return strings.HasPrefix(progress, action)
	}

	progresses := c.progressManager.GetProgresses(filter)
	if len(progresses) == 0 {
		return 0, 0, 0
	}
	for _, progress := range progresses {
		p, l, c := c.progressManager.Status(progress)
		process += p
		ls += l
		cs += c
	}
	num := float64(len(progresses))
	process /= num
	cs /= num
	ls /= num
	// handle the special cases
	if math.IsNaN(ls) || math.IsInf(ls, 0) {
		ls = math.MaxFloat64
	}
	return
}

var healthURL = "/pd/api/v1/ping"

// CheckHealth checks if members are healthy.
func CheckHealth(client *http.Client, members []*pdpb.Member) map[uint64]*pdpb.Member {
	healthMembers := make(map[uint64]*pdpb.Member)
	for _, member := range members {
		for _, cURL := range member.ClientUrls {
			ctx, cancel := context.WithTimeout(context.Background(), clientTimeout)
			req, err := http.NewRequestWithContext(ctx, http.MethodGet, fmt.Sprintf("%s%s", cURL, healthURL), nil)
			if err != nil {
				log.Error("failed to new request", errs.ZapError(errs.ErrNewHTTPRequest, err))
				cancel()
				continue
			}

			resp, err := client.Do(req)
			if resp != nil {
				resp.Body.Close()
			}
			cancel()
			if err == nil && resp.StatusCode == http.StatusOK {
				healthMembers[member.GetMemberId()] = member
				break
			}
		}
	}
	return healthMembers
}

// GetMembers return a slice of Members.
func GetMembers(etcdClient *clientv3.Client) ([]*pdpb.Member, error) {
	listResp, err := etcdutil.ListEtcdMembers(etcdClient)
	if err != nil {
		return nil, err
	}

	members := make([]*pdpb.Member, 0, len(listResp.Members))
	for _, m := range listResp.Members {
		info := &pdpb.Member{
			Name:       m.Name,
			MemberId:   m.ID,
			ClientUrls: m.ClientURLs,
			PeerUrls:   m.PeerURLs,
		}
		members = append(members, info)
	}

	return members, nil
}

// IsClientURL returns whether addr is a ClientUrl of any member.
func IsClientURL(addr string, etcdClient *clientv3.Client) bool {
	members, err := GetMembers(etcdClient)
	if err != nil {
		return false
	}
	for _, member := range members {
		for _, u := range member.GetClientUrls() {
			if u == addr {
				return true
			}
		}
	}
	return false
}

// cacheCluster include cache info to improve the performance.
type cacheCluster struct {
	*RaftCluster
	stores []*core.StoreInfo
}

// GetStores returns store infos from cache
func (c *cacheCluster) GetStores() []*core.StoreInfo {
	return c.stores
}

// newCacheCluster constructor for cache
func newCacheCluster(c *RaftCluster) *cacheCluster {
	return &cacheCluster{
		RaftCluster: c,
		stores:      c.GetStores(),
	}
}<|MERGE_RESOLUTION|>--- conflicted
+++ resolved
@@ -1120,14 +1120,11 @@
 	if err == nil {
 		c.progressManager.AddProgress(encodeRemovingProgressKey(storeID), float64(c.core.GetStoreRegionSize(storeID)))
 		c.resetProgress(storeID, store.GetAddress(), preparingAction)
-<<<<<<< HEAD
-=======
 		// record the current store limit in memory
 		c.prevStoreLimit[storeID] = map[storelimit.Type]float64{
 			storelimit.AddPeer:    c.GetStoreLimitByType(storeID, storelimit.AddPeer),
 			storelimit.RemovePeer: c.GetStoreLimitByType(storeID, storelimit.RemovePeer),
 		}
->>>>>>> 884c5993
 		// TODO: if the persist operation encounters error, the "Unlimited" will be rollback.
 		// And considering the store state has changed, RemoveStore is actually successful.
 		_ = c.SetStoreLimit(storeID, storelimit.RemovePeer, storelimit.Unlimited)
@@ -1301,14 +1298,11 @@
 		zap.String("store-address", newStore.GetAddress()))
 	err := c.putStoreLocked(newStore)
 	if err == nil {
-<<<<<<< HEAD
-=======
 		if exist {
 			// persist the store limit
 			_ = c.SetStoreLimit(storeID, storelimit.AddPeer, limiter[storelimit.AddPeer])
 			_ = c.SetStoreLimit(storeID, storelimit.RemovePeer, limiter[storelimit.RemovePeer])
 		}
->>>>>>> 884c5993
 		c.resetProgress(storeID, store.GetAddress(), removingAction)
 	}
 	return err
@@ -1454,7 +1448,6 @@
 	if len(keys) == 0 {
 		return c.calculateRange(stores, store, []byte(""), []byte("")) * 0.9
 	}
-<<<<<<< HEAD
 
 	storeSize := 0.0
 	startKey := []byte("")
@@ -1516,69 +1509,6 @@
 		}
 	}
 
-=======
-
-	storeSize := 0.0
-	startKey := []byte("")
-	for _, key := range keys {
-		endKey := key
-		storeSize += c.calculateRange(stores, store, startKey, endKey)
-		startKey = endKey
-	}
-	// the range from the last split key to the last key
-	storeSize += c.calculateRange(stores, store, startKey, []byte(""))
-	log.Debug("threshold calculation time", zap.Duration("cost", time.Since(start)))
-	return storeSize * 0.9
-}
-
-func (c *RaftCluster) calculateRange(stores []*core.StoreInfo, store *core.StoreInfo, startKey, endKey []byte) float64 {
-	var storeSize float64
-	rules := c.ruleManager.GetRulesForApplyRange(startKey, endKey)
-	for _, rule := range rules {
-		if !placement.MatchLabelConstraints(store, rule.LabelConstraints) {
-			continue
-		}
-
-		var matchStores []*core.StoreInfo
-		for _, s := range stores {
-			if s.IsRemoving() || s.IsRemoved() {
-				continue
-			}
-			if placement.MatchLabelConstraints(s, rule.LabelConstraints) {
-				matchStores = append(matchStores, s)
-			}
-		}
-		regionSize := c.core.GetRegionSizeByRange(startKey, endKey) * int64(rule.Count)
-		weight := getStoreTopoWeight(store, matchStores, rule.LocationLabels)
-		storeSize += float64(regionSize) * weight
-		log.Debug("calculate range result",
-			logutil.ZapRedactString("start-key", string(core.HexRegionKey(startKey))),
-			logutil.ZapRedactString("end-key", string(core.HexRegionKey(endKey))),
-			zap.Uint64("store-id", store.GetID()),
-			zap.String("rule", rule.String()),
-			zap.Int64("region-size", regionSize),
-			zap.Float64("weight", weight),
-			zap.Float64("store-size", storeSize),
-		)
-	}
-	return storeSize
-}
-
-func getStoreTopoWeight(store *core.StoreInfo, stores []*core.StoreInfo, locationLabels []string) float64 {
-	topology, sameLocationStoreNum := buildTopology(store, stores, locationLabels)
-	weight := 1.0
-	topo := topology
-	storeLabels := getSortedLabels(store.GetLabels(), locationLabels)
-	for _, label := range storeLabels {
-		if _, ok := topo[label.Value]; ok {
-			weight /= float64(len(topo))
-			topo = topo[label.Value].(map[string]interface{})
-		} else {
-			break
-		}
-	}
-
->>>>>>> 884c5993
 	return weight / sameLocationStoreNum
 }
 

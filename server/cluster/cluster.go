--- conflicted
+++ resolved
@@ -595,20 +595,13 @@
 			region.GetApproximateKeys() != origin.GetApproximateKeys() {
 			saveCache = true
 		}
-<<<<<<< HEAD
-		if region.GetBytesWritten() != origin.GetBytesWritten() ||
+
+		if c.traceRegionFlow && (region.GetBytesWritten() != origin.GetBytesWritten() ||
 			region.GetBytesRead() != origin.GetBytesRead() ||
 			region.GetKeysWritten() != origin.GetKeysWritten() ||
 			region.GetKeysRead() != origin.GetKeysRead() ||
 			region.GetQPSRead() != origin.GetQPSRead() ||
-			region.GetQPSWrite() != origin.GetQPSWrite() {
-=======
-
-		if c.traceRegionFlow && (region.GetBytesWritten() != origin.GetBytesWritten() ||
-			region.GetBytesRead() != origin.GetBytesRead() ||
-			region.GetKeysWritten() != origin.GetKeysWritten() ||
-			region.GetKeysRead() != origin.GetKeysRead()) {
->>>>>>> a180c199
+			region.GetQPSWrite() != origin.GetQPSWrite() ){
 			saveCache, needSync = true, true
 		}
 
@@ -1388,184 +1381,6 @@
 	return c.componentManager
 }
 
-<<<<<<< HEAD
-// GetOpt returns the scheduling options.
-func (c *RaftCluster) GetOpt() *config.PersistOptions {
-	return c.opt
-}
-
-// GetLeaderScheduleLimit returns the limit for leader schedule.
-func (c *RaftCluster) GetLeaderScheduleLimit() uint64 {
-	return c.opt.GetLeaderScheduleLimit()
-}
-
-// GetRegionScheduleLimit returns the limit for region schedule.
-func (c *RaftCluster) GetRegionScheduleLimit() uint64 {
-	return c.opt.GetRegionScheduleLimit()
-}
-
-// GetReplicaScheduleLimit returns the limit for replica schedule.
-func (c *RaftCluster) GetReplicaScheduleLimit() uint64 {
-	return c.opt.GetReplicaScheduleLimit()
-}
-
-// GetMergeScheduleLimit returns the limit for merge schedule.
-func (c *RaftCluster) GetMergeScheduleLimit() uint64 {
-	return c.opt.GetMergeScheduleLimit()
-}
-
-// GetHotRegionScheduleLimit returns the limit for hot region schedule.
-func (c *RaftCluster) GetHotRegionScheduleLimit() uint64 {
-	return c.opt.GetHotRegionScheduleLimit()
-}
-
-// GetTolerantSizeRatio gets the tolerant size ratio.
-func (c *RaftCluster) GetTolerantSizeRatio() float64 {
-	return c.opt.GetTolerantSizeRatio()
-}
-
-// GetLowSpaceRatio returns the low space ratio.
-func (c *RaftCluster) GetLowSpaceRatio() float64 {
-	return c.opt.GetLowSpaceRatio()
-}
-
-// GetHighSpaceRatio returns the high space ratio.
-func (c *RaftCluster) GetHighSpaceRatio() float64 {
-	return c.opt.GetHighSpaceRatio()
-}
-
-// GetSchedulerMaxWaitingOperator returns the number of the max waiting operators.
-func (c *RaftCluster) GetSchedulerMaxWaitingOperator() uint64 {
-	return c.opt.GetSchedulerMaxWaitingOperator()
-}
-
-// GetMaxSnapshotCount returns the number of the max snapshot which is allowed to send.
-func (c *RaftCluster) GetMaxSnapshotCount() uint64 {
-	return c.opt.GetMaxSnapshotCount()
-}
-
-// GetMaxPendingPeerCount returns the number of the max pending peers.
-func (c *RaftCluster) GetMaxPendingPeerCount() uint64 {
-	return c.opt.GetMaxPendingPeerCount()
-}
-
-// GetMaxMergeRegionSize returns the max region size.
-func (c *RaftCluster) GetMaxMergeRegionSize() uint64 {
-	return c.opt.GetMaxMergeRegionSize()
-}
-
-// GetMaxMergeRegionKeys returns the max number of keys.
-func (c *RaftCluster) GetMaxMergeRegionKeys() uint64 {
-	return c.opt.GetMaxMergeRegionKeys()
-}
-
-// GetSplitQPSThreshold returns the qps threshold of split region.
-func (c *RaftCluster) GetSplitQPSThreshold() uint64 {
-	return c.opt.GetSplitQPSThreshold()
-}
-
-// GetSplitMergeInterval returns the interval between finishing split and starting to merge.
-func (c *RaftCluster) GetSplitMergeInterval() time.Duration {
-	return c.opt.GetSplitMergeInterval()
-}
-
-// IsOneWayMergeEnabled returns if a region can only be merged into the next region of it.
-func (c *RaftCluster) IsOneWayMergeEnabled() bool {
-	return c.opt.IsOneWayMergeEnabled()
-}
-
-// IsCrossTableMergeEnabled returns if across table merge is enabled.
-func (c *RaftCluster) IsCrossTableMergeEnabled() bool {
-	return c.opt.IsCrossTableMergeEnabled()
-}
-
-// GetPatrolRegionInterval returns the interval of patroling region.
-func (c *RaftCluster) GetPatrolRegionInterval() time.Duration {
-	return c.opt.GetPatrolRegionInterval()
-}
-
-// GetMaxStoreDownTime returns the max down time of a store.
-func (c *RaftCluster) GetMaxStoreDownTime() time.Duration {
-	return c.opt.GetMaxStoreDownTime()
-}
-
-// GetMaxReplicas returns the number of replicas.
-func (c *RaftCluster) GetMaxReplicas() int {
-	return c.opt.GetMaxReplicas()
-}
-
-// GetLocationLabels returns the location labels for each region
-func (c *RaftCluster) GetLocationLabels() []string {
-	return c.opt.GetLocationLabels()
-}
-
-// GetIsolationLevel returns the isolation label for each region.
-func (c *RaftCluster) GetIsolationLevel() string {
-	return c.opt.GetIsolationLevel()
-}
-
-// GetStrictlyMatchLabel returns if the strictly label check is enabled.
-func (c *RaftCluster) GetStrictlyMatchLabel() bool {
-	return c.opt.GetStrictlyMatchLabel()
-}
-
-// IsPlacementRulesEnabled returns if the placement rules feature is enabled.
-func (c *RaftCluster) IsPlacementRulesEnabled() bool {
-	return c.opt.IsPlacementRulesEnabled()
-}
-
-// GetHotRegionCacheHitsThreshold gets the threshold of hitting hot region cache.
-func (c *RaftCluster) GetHotRegionCacheHitsThreshold() int {
-	return c.opt.GetHotRegionCacheHitsThreshold()
-}
-
-// IsRemoveDownReplicaEnabled returns if remove down replica is enabled.
-func (c *RaftCluster) IsRemoveDownReplicaEnabled() bool {
-	return c.opt.IsRemoveDownReplicaEnabled()
-}
-
-// GetLeaderSchedulePolicy is to get leader schedule policy.
-func (c *RaftCluster) GetLeaderSchedulePolicy() core.SchedulePolicy {
-	return c.opt.GetLeaderSchedulePolicy()
-}
-
-// GetKeyType is to get key type.
-func (c *RaftCluster) GetKeyType() core.KeyType {
-	return c.opt.GetKeyType()
-}
-
-// IsReplaceOfflineReplicaEnabled returns if replace offline replica is enabled.
-func (c *RaftCluster) IsReplaceOfflineReplicaEnabled() bool {
-	return c.opt.IsReplaceOfflineReplicaEnabled()
-}
-
-// IsMakeUpReplicaEnabled returns if make up replica is enabled.
-func (c *RaftCluster) IsMakeUpReplicaEnabled() bool {
-	return c.opt.IsMakeUpReplicaEnabled()
-}
-
-// IsRemoveExtraReplicaEnabled returns if remove extra replica is enabled.
-func (c *RaftCluster) IsRemoveExtraReplicaEnabled() bool {
-	return c.opt.IsRemoveExtraReplicaEnabled()
-}
-
-// IsLocationReplacementEnabled returns if location replace is enabled.
-func (c *RaftCluster) IsLocationReplacementEnabled() bool {
-	return c.opt.IsLocationReplacementEnabled()
-}
-
-// IsDebugMetricsEnabled mocks method
-func (c *RaftCluster) IsDebugMetricsEnabled() bool {
-	return c.opt.IsDebugMetricsEnabled()
-}
-
-// CheckLabelProperty is used to check label property.
-func (c *RaftCluster) CheckLabelProperty(typ string, labels []*metapb.StoreLabel) bool {
-	return c.opt.CheckLabelProperty(typ, labels)
-}
-
-=======
->>>>>>> a180c199
 // isPrepared if the cluster information is collected
 func (c *RaftCluster) isPrepared() bool {
 	c.RLock()

--- conflicted
+++ resolved
@@ -893,19 +893,12 @@
 			opts = append(opts, core.SetLastPersistTime(nowTime))
 		}
 	}
-<<<<<<< HEAD
 	statistics.UpdateStoreHeartbeatMetrics(store)
 	c.core.PutStore(newStore, opts...)
-=======
-	if store := c.core.GetStore(storeID); store != nil {
-		statistics.UpdateStoreHeartbeatMetrics(store)
-	}
 	// Supply NodeState in the response to help the store handle special cases
 	// more conveniently, such as avoiding calling `remove_peer` redundantly under
 	// NodeState_Removing.
 	resp.State = store.GetNodeState()
-	c.core.PutStore(newStore)
->>>>>>> f69dc0c5
 	var (
 		regions  map[uint64]*core.RegionInfo
 		interval uint64

// Copyright 2016 TiKV Project Authors.
//
// Licensed under the Apache License, Version 2.0 (the "License");
// you may not use this file except in compliance with the License.
// You may obtain a copy of the License at
//
//     http://www.apache.org/licenses/LICENSE-2.0
//
// Unless required by applicable law or agreed to in writing, software
// distributed under the License is distributed on an "AS IS" BASIS,
// WITHOUT WARRANTIES OR CONDITIONS OF ANY KIND, either express or implied.
// See the License for the specific language governing permissions and
// limitations under the License.

package cluster

import (
	"bytes"
	"context"
	"encoding/json"
	"fmt"
	"io"
	"math"
	"net/http"
	"strconv"
	"strings"
	"sync"
	"time"

	"github.com/coreos/go-semver/semver"
	"github.com/pingcap/errors"
	"github.com/pingcap/failpoint"
	"github.com/pingcap/kvproto/pkg/metapb"
	"github.com/pingcap/kvproto/pkg/pdpb"
	"github.com/pingcap/log"
	"github.com/tikv/pd/pkg/cluster"
	"github.com/tikv/pd/pkg/core"
	"github.com/tikv/pd/pkg/core/storelimit"
	"github.com/tikv/pd/pkg/errs"
	"github.com/tikv/pd/pkg/gc"
	"github.com/tikv/pd/pkg/gctuner"
	"github.com/tikv/pd/pkg/id"
	"github.com/tikv/pd/pkg/keyspace"
	"github.com/tikv/pd/pkg/memory"
	"github.com/tikv/pd/pkg/progress"
	"github.com/tikv/pd/pkg/replication"
	"github.com/tikv/pd/pkg/schedule"
	"github.com/tikv/pd/pkg/schedule/checker"
	sc "github.com/tikv/pd/pkg/schedule/config"
	"github.com/tikv/pd/pkg/schedule/hbstream"
	"github.com/tikv/pd/pkg/schedule/labeler"
	"github.com/tikv/pd/pkg/schedule/operator"
	"github.com/tikv/pd/pkg/schedule/placement"
	"github.com/tikv/pd/pkg/schedule/scatter"
	"github.com/tikv/pd/pkg/schedule/schedulers"
	"github.com/tikv/pd/pkg/schedule/splitter"
	"github.com/tikv/pd/pkg/slice"
	"github.com/tikv/pd/pkg/statistics"
	"github.com/tikv/pd/pkg/statistics/buckets"
	"github.com/tikv/pd/pkg/statistics/utils"
	"github.com/tikv/pd/pkg/storage"
	"github.com/tikv/pd/pkg/storage/endpoint"
	"github.com/tikv/pd/pkg/syncer"
	"github.com/tikv/pd/pkg/unsaferecovery"
	"github.com/tikv/pd/pkg/utils/etcdutil"
	"github.com/tikv/pd/pkg/utils/logutil"
	"github.com/tikv/pd/pkg/utils/netutil"
	"github.com/tikv/pd/pkg/utils/syncutil"
	"github.com/tikv/pd/pkg/utils/typeutil"
	"github.com/tikv/pd/pkg/versioninfo"
	"github.com/tikv/pd/server/config"
	"go.etcd.io/etcd/clientv3"
	"go.uber.org/zap"
)

var (
	// DefaultMinResolvedTSPersistenceInterval is the default value of min resolved ts persistence interval.
	// If interval in config is zero, it means not to persist resolved ts and check config with this DefaultMinResolvedTSPersistenceInterval
	DefaultMinResolvedTSPersistenceInterval = config.DefaultMinResolvedTSPersistenceInterval
	// WithLabelValues is a heavy operation, define variable to avoid call it every time.
	regionUpdateCacheEventCounter = regionEventCounter.WithLabelValues("update_cache")
	regionUpdateKVEventCounter    = regionEventCounter.WithLabelValues("update_kv")
	regionCacheMissCounter        = bucketEventCounter.WithLabelValues("region_cache_miss")
	versionNotMatchCounter        = bucketEventCounter.WithLabelValues("version_not_match")
	updateFailedCounter           = bucketEventCounter.WithLabelValues("update_failed")
)

// regionLabelGCInterval is the interval to run region-label's GC work.
const regionLabelGCInterval = time.Hour

const (
	// nodeStateCheckJobInterval is the interval to run node state check job.
	nodeStateCheckJobInterval = 10 * time.Second
	// metricsCollectionJobInterval is the interval to run metrics collection job.
	metricsCollectionJobInterval = 10 * time.Second
	updateStoreStatsInterval     = 9 * time.Millisecond
	clientTimeout                = 3 * time.Second
	defaultChangedRegionsLimit   = 10000
	gcTombstoneInterval          = 30 * 24 * time.Hour
	// persistLimitRetryTimes is used to reduce the probability of the persistent error
	// since the once the store is added or removed, we shouldn't return an error even if the store limit is failed to persist.
	persistLimitRetryTimes  = 5
	persistLimitWaitTime    = 100 * time.Millisecond
	removingAction          = "removing"
	preparingAction         = "preparing"
	gcTunerCheckCfgInterval = 10 * time.Second

	// minSnapshotDurationSec is the minimum duration that a store can tolerate.
	// It should enlarge the limiter if the snapshot's duration is less than this value.
	minSnapshotDurationSec = 5
)

// Server is the interface for cluster.
type Server interface {
	GetAllocator() id.Allocator
	GetConfig() *config.Config
	GetPersistOptions() *config.PersistOptions
	GetStorage() storage.Storage
	GetHBStreams() *hbstream.HeartbeatStreams
	GetRaftCluster() *RaftCluster
	GetBasicCluster() *core.BasicCluster
	GetMembers() ([]*pdpb.Member, error)
	ReplicateFileToMember(ctx context.Context, member *pdpb.Member, name string, data []byte) error
	GetKeyspaceGroupManager() *keyspace.GroupManager
	IsAPIServiceMode() bool
	GetSafePointV2Manager() *gc.SafePointV2Manager
}

// RaftCluster is used for cluster config management.
// Raft cluster key format:
// cluster 1 -> /1/raft, value is metapb.Cluster
// cluster 2 -> /2/raft
// For cluster 1
// store 1 -> /1/raft/s/1, value is metapb.Store
// region 1 -> /1/raft/r/1, value is metapb.Region
type RaftCluster struct {
	syncutil.RWMutex
	wg sync.WaitGroup

	serverCtx context.Context
	ctx       context.Context
	cancel    context.CancelFunc

	etcdClient *clientv3.Client
	httpClient *http.Client

	running          bool
	isAPIServiceMode bool
	meta             *metapb.Cluster
	storage          storage.Storage
	minResolvedTS    uint64
	externalTS       uint64

	// Keep the previous store limit settings when removing a store.
	prevStoreLimit map[uint64]map[storelimit.Type]float64

	// This below fields are all read-only, we cannot update itself after the raft cluster starts.
	clusterID                uint64
	id                       id.Allocator
	core                     *core.BasicCluster // cached cluster info
	opt                      *config.PersistOptions
	limiter                  *StoreLimiter
	coordinator              *schedule.Coordinator
	labelLevelStats          *statistics.LabelStatistics
	regionStats              *statistics.RegionStatistics
	hotStat                  *statistics.HotStat
	slowStat                 *statistics.SlowStat
	ruleManager              *placement.RuleManager
	regionLabeler            *labeler.RegionLabeler
	replicationMode          *replication.ModeManager
	unsafeRecoveryController *unsaferecovery.Controller
	progressManager          *progress.Manager
	regionSyncer             *syncer.RegionSyncer
	changedRegions           chan *core.RegionInfo
	keyspaceGroupManager     *keyspace.GroupManager
}

// Status saves some state information.
// NOTE: This type is exported by HTTP API. Please pay more attention when modifying it.
type Status struct {
	RaftBootstrapTime time.Time `json:"raft_bootstrap_time,omitempty"`
	IsInitialized     bool      `json:"is_initialized"`
	ReplicationStatus string    `json:"replication_status"`
}

// NewRaftCluster create a new cluster.
func NewRaftCluster(ctx context.Context, clusterID uint64, regionSyncer *syncer.RegionSyncer, etcdClient *clientv3.Client,
	httpClient *http.Client) *RaftCluster {
	return &RaftCluster{
		serverCtx:    ctx,
		clusterID:    clusterID,
		regionSyncer: regionSyncer,
		httpClient:   httpClient,
		etcdClient:   etcdClient,
	}
}

// GetStoreConfig returns the store config.
func (c *RaftCluster) GetStoreConfig() sc.StoreConfigProvider {
	return c.GetOpts()
}

// GetCheckerConfig returns the checker config.
func (c *RaftCluster) GetCheckerConfig() sc.CheckerConfigProvider {
	return c.GetOpts()
}

// GetSchedulerConfig returns the scheduler config.
func (c *RaftCluster) GetSchedulerConfig() sc.SchedulerConfigProvider {
	return c.GetOpts()
}

// GetSharedConfig returns the shared config.
func (c *RaftCluster) GetSharedConfig() sc.SharedConfigProvider {
	return c.GetOpts()
}

// LoadClusterStatus loads the cluster status.
func (c *RaftCluster) LoadClusterStatus() (*Status, error) {
	bootstrapTime, err := c.loadBootstrapTime()
	if err != nil {
		return nil, err
	}
	var isInitialized bool
	if bootstrapTime != typeutil.ZeroTime {
		isInitialized = c.isInitialized()
	}
	var replicationStatus string
	if c.replicationMode != nil {
		replicationStatus = c.replicationMode.GetReplicationStatus().String()
	}
	return &Status{
		RaftBootstrapTime: bootstrapTime,
		IsInitialized:     isInitialized,
		ReplicationStatus: replicationStatus,
	}, nil
}

func (c *RaftCluster) isInitialized() bool {
	if c.core.GetTotalRegionCount() > 1 {
		return true
	}
	region := c.core.GetRegionByKey(nil)
	return region != nil &&
		len(region.GetVoters()) >= int(c.opt.GetReplicationConfig().MaxReplicas) &&
		len(region.GetPendingPeers()) == 0
}

// loadBootstrapTime loads the saved bootstrap time from etcd. It returns zero
// value of time.Time when there is error or the cluster is not bootstrapped yet.
func (c *RaftCluster) loadBootstrapTime() (time.Time, error) {
	var t time.Time
	data, err := c.storage.Load(endpoint.ClusterBootstrapTimeKey())
	if err != nil {
		return t, err
	}
	if data == "" {
		return t, nil
	}
	return typeutil.ParseTimestamp([]byte(data))
}

// InitCluster initializes the raft cluster.
func (c *RaftCluster) InitCluster(
	id id.Allocator,
	opt sc.ConfProvider,
	storage storage.Storage,
	basicCluster *core.BasicCluster,
	keyspaceGroupManager *keyspace.GroupManager) {
	c.core, c.opt, c.storage, c.id = basicCluster, opt.(*config.PersistOptions), storage, id
	c.ctx, c.cancel = context.WithCancel(c.serverCtx)
	c.labelLevelStats = statistics.NewLabelStatistics()
	c.hotStat = statistics.NewHotStat(c.ctx)
	c.slowStat = statistics.NewSlowStat(c.ctx)
	c.progressManager = progress.NewManager()
	c.changedRegions = make(chan *core.RegionInfo, defaultChangedRegionsLimit)
	c.prevStoreLimit = make(map[uint64]map[storelimit.Type]float64)
	c.unsafeRecoveryController = unsaferecovery.NewController(c)
	c.keyspaceGroupManager = keyspaceGroupManager
}

// Start starts a cluster.
func (c *RaftCluster) Start(s Server) error {
	c.Lock()
	defer c.Unlock()

	if c.running {
		log.Warn("raft cluster has already been started")
		return nil
	}

	c.isAPIServiceMode = s.IsAPIServiceMode()
	c.InitCluster(s.GetAllocator(), s.GetPersistOptions(), s.GetStorage(), s.GetBasicCluster(), s.GetKeyspaceGroupManager())
	cluster, err := c.LoadClusterInfo()
	if err != nil {
		return err
	}
	if cluster == nil {
		return nil
	}

	c.ruleManager = placement.NewRuleManager(c.storage, c, c.GetOpts())
	if c.opt.IsPlacementRulesEnabled() {
		err = c.ruleManager.Initialize(c.opt.GetMaxReplicas(), c.opt.GetLocationLabels())
		if err != nil {
			return err
		}
	}
	c.regionLabeler, err = labeler.NewRegionLabeler(c.ctx, c.storage, regionLabelGCInterval)
	if err != nil {
		return err
	}

	c.replicationMode, err = replication.NewReplicationModeManager(s.GetConfig().ReplicationMode, c.storage, cluster, s)
	if err != nil {
		return err
	}

	c.coordinator = schedule.NewCoordinator(c.ctx, cluster, s.GetHBStreams())
	c.regionStats = statistics.NewRegionStatistics(c.core, c.opt, c.ruleManager)
	c.limiter = NewStoreLimiter(s.GetPersistOptions())
	c.externalTS, err = c.storage.LoadExternalTS()
	if err != nil {
		log.Error("load external timestamp meets error", zap.Error(err))
	}

	if s.IsAPIServiceMode() {
		// bootstrap keyspace group manager after starting other parts successfully.
		// This order avoids a stuck goroutine in keyspaceGroupManager when it fails to create raftcluster.
		err = c.keyspaceGroupManager.Bootstrap(c.ctx)
		if err != nil {
			return err
		}
		c.initSchedulers()
	} else {
		c.wg.Add(2)
		go c.runCoordinator()
		go c.runStatsBackgroundJobs()
	}

	c.wg.Add(8)
	go c.runMetricsCollectionJob()
	go c.runNodeStateCheckJob()
	go c.syncRegions()
	go c.runReplicationMode()
	go c.runMinResolvedTSJob()
	go c.runStoreConfigSync()
	go c.runUpdateStoreStats()
	go c.startGCTuner()

	c.running = true
	return nil
}

// startGCTuner
func (c *RaftCluster) startGCTuner() {
	defer logutil.LogPanic()
	defer c.wg.Done()

	tick := time.NewTicker(gcTunerCheckCfgInterval)
	defer tick.Stop()
	totalMem, err := memory.MemTotal()
	if err != nil {
		log.Fatal("fail to get total memory:%s", zap.Error(err))
	}
	log.Info("memory info", zap.Uint64("total-mem", totalMem))
	cfg := c.opt.GetPDServerConfig()
	enableGCTuner := cfg.EnableGOGCTuner
	memoryLimitBytes := uint64(float64(totalMem) * cfg.ServerMemoryLimit)
	gcThresholdBytes := uint64(float64(memoryLimitBytes) * cfg.GCTunerThreshold)
	if memoryLimitBytes == 0 {
		gcThresholdBytes = uint64(float64(totalMem) * cfg.GCTunerThreshold)
	}
	memoryLimitGCTriggerRatio := cfg.ServerMemoryLimitGCTrigger
	memoryLimitGCTriggerBytes := uint64(float64(memoryLimitBytes) * memoryLimitGCTriggerRatio)
	updateGCTuner := func() {
		gctuner.Tuning(gcThresholdBytes)
		gctuner.EnableGOGCTuner.Store(enableGCTuner)
		log.Info("update gc tuner", zap.Bool("enable-gc-tuner", enableGCTuner),
			zap.Uint64("gc-threshold-bytes", gcThresholdBytes))
	}
	updateGCMemLimit := func() {
		memory.ServerMemoryLimit.Store(memoryLimitBytes)
		gctuner.GlobalMemoryLimitTuner.SetPercentage(memoryLimitGCTriggerRatio)
		gctuner.GlobalMemoryLimitTuner.UpdateMemoryLimit()
		log.Info("update gc memory limit", zap.Uint64("memory-limit-bytes", memoryLimitBytes),
			zap.Float64("memory-limit-gc-trigger-ratio", memoryLimitGCTriggerRatio))
	}
	updateGCTuner()
	updateGCMemLimit()
	checkAndUpdateIfCfgChange := func() {
		cfg := c.opt.GetPDServerConfig()
		newEnableGCTuner := cfg.EnableGOGCTuner
		newMemoryLimitBytes := uint64(float64(totalMem) * cfg.ServerMemoryLimit)
		newGCThresholdBytes := uint64(float64(newMemoryLimitBytes) * cfg.GCTunerThreshold)
		if newMemoryLimitBytes == 0 {
			newGCThresholdBytes = uint64(float64(totalMem) * cfg.GCTunerThreshold)
		}
		newMemoryLimitGCTriggerRatio := cfg.ServerMemoryLimitGCTrigger
		newMemoryLimitGCTriggerBytes := uint64(float64(newMemoryLimitBytes) * newMemoryLimitGCTriggerRatio)
		if newEnableGCTuner != enableGCTuner || newGCThresholdBytes != gcThresholdBytes {
			enableGCTuner = newEnableGCTuner
			gcThresholdBytes = newGCThresholdBytes
			updateGCTuner()
		}
		if newMemoryLimitBytes != memoryLimitBytes || newMemoryLimitGCTriggerBytes != memoryLimitGCTriggerBytes {
			memoryLimitBytes = newMemoryLimitBytes
			memoryLimitGCTriggerBytes = newMemoryLimitGCTriggerBytes
			memoryLimitGCTriggerRatio = newMemoryLimitGCTriggerRatio
			updateGCMemLimit()
		}
	}
	for {
		select {
		case <-c.ctx.Done():
			log.Info("gc tuner is stopped")
			return
		case <-tick.C:
			checkAndUpdateIfCfgChange()
		}
	}
}

// runStoreConfigSync runs the job to sync the store config from TiKV.
func (c *RaftCluster) runStoreConfigSync() {
	defer logutil.LogPanic()
	defer c.wg.Done()

	var (
		synced, switchRaftV2Config bool
		stores                     = c.GetStores()
	)
	// Start the ticker with a second-level timer to accelerate
	// the bootstrap stage.
	ticker := time.NewTicker(time.Minute)
	defer ticker.Stop()
	for {
		synced, switchRaftV2Config = c.syncStoreConfig(stores)
		if switchRaftV2Config {
			if err := c.opt.SwitchRaftV2(c.GetStorage()); err != nil {
				log.Warn("store config persisted failed", zap.Error(err))
			}
		}
		// Update the stores if the synchronization is not completed.
		if !synced {
			stores = c.GetStores()
		} else if err := c.opt.Persist(c.storage); err != nil {
			log.Warn("store config persisted failed", zap.Error(err))
		}
		select {
		case <-c.ctx.Done():
			log.Info("sync store config job is stopped")
			return
		case <-ticker.C:
		}
	}
}

// syncStoreConfig syncs the store config from TiKV.
//   - `synced` is true if sync config from one tikv.
//   - `switchRaftV2` is true if the config of tikv engine is change to raft-kv2.
func (c *RaftCluster) syncStoreConfig(stores []*core.StoreInfo) (synced bool, switchRaftV2 bool) {
	for index := 0; index < len(stores); index++ {
		select {
		case <-c.ctx.Done():
			log.Info("stop sync store config job due to server shutdown")
			return
		default:
		}
		// filter out the stores that are tiflash
		store := stores[index]
		if store.IsTiFlash() {
			continue
		}

		// filter out the stores that are not up.
		if !(store.IsPreparing() || store.IsServing()) {
			continue
		}
		// it will try next store if the current store is failed.
		address := netutil.ResolveLoopBackAddr(stores[index].GetStatusAddress(), stores[index].GetAddress())
		switchRaftV2, err := c.observeStoreConfig(c.ctx, address)
		if err != nil {
			// delete the store if it is failed and retry next store.
			stores = append(stores[:index], stores[index+1:]...)
			index--
			storeSyncConfigEvent.WithLabelValues(address, "fail").Inc()
			log.Debug("sync store config failed, it will try next store", zap.Error(err))
			continue
		} else if switchRaftV2 {
			storeSyncConfigEvent.WithLabelValues(address, "raft-v2").Inc()
		}
		storeSyncConfigEvent.WithLabelValues(address, "succ").Inc()

		return true, switchRaftV2
	}
	return false, false
}

// observeStoreConfig is used to observe the store config changes and
// return whether if the new config changes the engine to raft-kv2.
func (c *RaftCluster) observeStoreConfig(ctx context.Context, address string) (bool, error) {
	cfg, err := c.fetchStoreConfigFromTiKV(ctx, address)
	if err != nil {
		return false, err
	}
	oldCfg := c.opt.GetStoreConfig()
	if cfg == nil || oldCfg.Equal(cfg) {
		return false, nil
	}
	log.Info("sync the store config successful",
		zap.String("store-address", address),
		zap.String("store-config", cfg.String()),
		zap.String("old-config", oldCfg.String()))
	return c.updateStoreConfig(oldCfg, cfg)
}

// updateStoreConfig updates the store config. This is extracted for testing.
func (c *RaftCluster) updateStoreConfig(oldCfg, cfg *sc.StoreConfig) (bool, error) {
	cfg.Adjust()
	c.opt.SetStoreConfig(cfg)
	return oldCfg.Storage.Engine != sc.RaftstoreV2 && cfg.Storage.Engine == sc.RaftstoreV2, nil
}

// fetchStoreConfigFromTiKV tries to fetch the config from the TiKV store URL.
func (c *RaftCluster) fetchStoreConfigFromTiKV(ctx context.Context, statusAddress string) (*sc.StoreConfig, error) {
	cfg := &sc.StoreConfig{}
	failpoint.Inject("mockFetchStoreConfigFromTiKV", func(val failpoint.Value) {
		if regionMaxSize, ok := val.(string); ok {
			cfg.RegionMaxSize = regionMaxSize
			cfg.Storage.Engine = sc.RaftstoreV2
		}
		failpoint.Return(cfg, nil)
	})
	if c.httpClient == nil {
		return nil, fmt.Errorf("failed to get store config due to nil client")
	}
	var url string
	if netutil.IsEnableHTTPS(c.httpClient) {
		url = fmt.Sprintf("%s://%s/config", "https", statusAddress)
	} else {
		url = fmt.Sprintf("%s://%s/config", "http", statusAddress)
	}
	ctx, cancel := context.WithTimeout(ctx, clientTimeout)
	req, err := http.NewRequestWithContext(ctx, http.MethodGet, url, bytes.NewBuffer(nil))
	if err != nil {
		cancel()
		return nil, fmt.Errorf("failed to create store config http request: %w", err)
	}
	resp, err := c.httpClient.Do(req)
	if err != nil {
		cancel()
		return nil, err
	}
	defer resp.Body.Close()
	body, err := io.ReadAll(resp.Body)
	cancel()
	if err != nil {
		return nil, err
	}
	if err := json.Unmarshal(body, cfg); err != nil {
		return nil, err
	}
	return cfg, nil
}

// LoadClusterInfo loads cluster related info.
func (c *RaftCluster) LoadClusterInfo() (*RaftCluster, error) {
	c.meta = &metapb.Cluster{}
	ok, err := c.storage.LoadMeta(c.meta)
	if err != nil {
		return nil, err
	}
	if !ok {
		return nil, nil
	}

	c.core.ResetStores()
	start := time.Now()
	if err := c.storage.LoadStores(c.core.PutStore); err != nil {
		return nil, err
	}
	log.Info("load stores",
		zap.Int("count", c.GetStoreCount()),
		zap.Duration("cost", time.Since(start)),
	)

	start = time.Now()

	// used to load region from kv storage to cache storage.
	if err := storage.TryLoadRegionsOnce(c.ctx, c.storage, c.core.CheckAndPutRegion); err != nil {
		return nil, err
	}
	log.Info("load regions",
		zap.Int("count", c.core.GetTotalRegionCount()),
		zap.Duration("cost", time.Since(start)),
	)
	if !c.isAPIServiceMode {
		for _, store := range c.GetStores() {
			storeID := store.GetID()
			c.hotStat.GetOrCreateRollingStoreStats(storeID)
			c.slowStat.ObserveSlowStoreStatus(storeID, store.IsSlow())
		}
	}
	return c, nil
}

func (c *RaftCluster) runMetricsCollectionJob() {
	defer logutil.LogPanic()
	defer c.wg.Done()

	ticker := time.NewTicker(metricsCollectionJobInterval)
	failpoint.Inject("highFrequencyClusterJobs", func() {
		ticker.Stop()
		ticker = time.NewTicker(time.Microsecond)
	})

	defer ticker.Stop()

	for {
		select {
		case <-c.ctx.Done():
			log.Info("metrics are reset")
			c.resetMetrics()
			log.Info("metrics collection job has been stopped")
			return
		case <-ticker.C:
			c.collectMetrics()
		}
	}
}

func (c *RaftCluster) runNodeStateCheckJob() {
	defer logutil.LogPanic()
	defer c.wg.Done()

	ticker := time.NewTicker(nodeStateCheckJobInterval)
	failpoint.Inject("highFrequencyClusterJobs", func() {
		ticker.Stop()
		ticker = time.NewTicker(2 * time.Second)
	})
	defer ticker.Stop()

	for {
		select {
		case <-c.ctx.Done():
			log.Info("node state check job has been stopped")
			return
		case <-ticker.C:
			c.checkStores()
		}
	}
}

func (c *RaftCluster) runStatsBackgroundJobs() {
	defer logutil.LogPanic()
	defer c.wg.Done()

	ticker := time.NewTicker(statistics.RegionsStatsObserveInterval)
	defer ticker.Stop()

	for {
		select {
		case <-c.ctx.Done():
			log.Info("statistics background jobs has been stopped")
			return
		case <-ticker.C:
			c.hotStat.ObserveRegionsStats(c.core.GetStoresWriteRate())
		}
	}
}

func (c *RaftCluster) runUpdateStoreStats() {
	defer logutil.LogPanic()
	defer c.wg.Done()

	ticker := time.NewTicker(updateStoreStatsInterval)
	defer ticker.Stop()

	for {
		select {
		case <-c.ctx.Done():
			log.Info("update store stats background jobs has been stopped")
			return
		case <-ticker.C:
			// Update related stores.
			start := time.Now()
			c.core.UpdateAllStoreStatus()
			updateStoreStatsGauge.Set(time.Since(start).Seconds())
		}
	}
}

// runCoordinator runs the main scheduling loop.
func (c *RaftCluster) runCoordinator() {
	defer logutil.LogPanic()
	defer c.wg.Done()
	c.coordinator.RunUntilStop()
}

func (c *RaftCluster) syncRegions() {
	defer logutil.LogPanic()
	defer c.wg.Done()
	c.regionSyncer.RunServer(c.ctx, c.changedRegionNotifier())
}

func (c *RaftCluster) runReplicationMode() {
	defer logutil.LogPanic()
	defer c.wg.Done()
	c.replicationMode.Run(c.ctx)
}

// Stop stops the cluster.
func (c *RaftCluster) Stop() {
	c.Lock()
	if !c.running {
		c.Unlock()
		return
	}
	c.running = false
	if !c.isAPIServiceMode {
		c.coordinator.Stop()
	}
	c.cancel()
	c.Unlock()

	c.wg.Wait()
	log.Info("raftcluster is stopped")
}

// IsRunning return if the cluster is running.
func (c *RaftCluster) IsRunning() bool {
	c.RLock()
	defer c.RUnlock()
	return c.running
}

// Context returns the context of RaftCluster.
func (c *RaftCluster) Context() context.Context {
	c.RLock()
	defer c.RUnlock()
	if c.running {
		return c.ctx
	}
	return nil
}

// GetCoordinator returns the coordinator.
func (c *RaftCluster) GetCoordinator() *schedule.Coordinator {
	return c.coordinator
}

// GetOperatorController returns the operator controller.
func (c *RaftCluster) GetOperatorController() *operator.Controller {
	return c.coordinator.GetOperatorController()
}

// SetPrepared set the prepare check to prepared. Only for test purpose.
func (c *RaftCluster) SetPrepared() {
	c.coordinator.GetPrepareChecker().SetPrepared()
}

// GetRegionScatterer returns the region scatter.
func (c *RaftCluster) GetRegionScatterer() *scatter.RegionScatterer {
	return c.coordinator.GetRegionScatterer()
}

// GetRegionSplitter returns the region splitter
func (c *RaftCluster) GetRegionSplitter() *splitter.RegionSplitter {
	return c.coordinator.GetRegionSplitter()
}

// GetMergeChecker returns merge checker.
func (c *RaftCluster) GetMergeChecker() *checker.MergeChecker {
	return c.coordinator.GetMergeChecker()
}

// GetRuleChecker returns rule checker.
func (c *RaftCluster) GetRuleChecker() *checker.RuleChecker {
	return c.coordinator.GetRuleChecker()
}

// GetSchedulers gets all schedulers.
func (c *RaftCluster) GetSchedulers() []string {
	return c.coordinator.GetSchedulersController().GetSchedulerNames()
}

// GetSchedulerHandlers gets all scheduler handlers.
func (c *RaftCluster) GetSchedulerHandlers() map[string]http.Handler {
	return c.coordinator.GetSchedulersController().GetSchedulerHandlers()
}

// AddSchedulerHandler adds a scheduler handler.
func (c *RaftCluster) AddSchedulerHandler(scheduler schedulers.Scheduler, args ...string) error {
	return c.coordinator.GetSchedulersController().AddSchedulerHandler(scheduler, args...)
}

// RemoveSchedulerHandler removes a scheduler handler.
func (c *RaftCluster) RemoveSchedulerHandler(name string) error {
	return c.coordinator.GetSchedulersController().RemoveSchedulerHandler(name)
}

// AddScheduler adds a scheduler.
func (c *RaftCluster) AddScheduler(scheduler schedulers.Scheduler, args ...string) error {
	return c.coordinator.GetSchedulersController().AddScheduler(scheduler, args...)
}

// RemoveScheduler removes a scheduler.
func (c *RaftCluster) RemoveScheduler(name string) error {
	return c.coordinator.GetSchedulersController().RemoveScheduler(name)
}

// PauseOrResumeScheduler pauses or resumes a scheduler.
func (c *RaftCluster) PauseOrResumeScheduler(name string, t int64) error {
	return c.coordinator.GetSchedulersController().PauseOrResumeScheduler(name, t)
}

// PauseOrResumeChecker pauses or resumes checker.
func (c *RaftCluster) PauseOrResumeChecker(name string, t int64) error {
	return c.coordinator.PauseOrResumeChecker(name, t)
}

// AllocID returns a global unique ID.
func (c *RaftCluster) AllocID() (uint64, error) {
	return c.id.Alloc()
}

// GetRegionSyncer returns the region syncer.
func (c *RaftCluster) GetRegionSyncer() *syncer.RegionSyncer {
	return c.regionSyncer
}

// GetReplicationMode returns the ReplicationMode.
func (c *RaftCluster) GetReplicationMode() *replication.ModeManager {
	return c.replicationMode
}

// GetRuleManager returns the rule manager reference.
func (c *RaftCluster) GetRuleManager() *placement.RuleManager {
	return c.ruleManager
}

// GetRegionLabeler returns the region labeler.
func (c *RaftCluster) GetRegionLabeler() *labeler.RegionLabeler {
	return c.regionLabeler
}

// GetStorage returns the storage.
func (c *RaftCluster) GetStorage() storage.Storage {
	return c.storage
}

// GetOpts returns cluster's configuration.
// There is no need a lock since it won't changed.
func (c *RaftCluster) GetOpts() sc.ConfProvider {
	return c.opt
}

func (c *RaftCluster) initSchedulers() {
	c.coordinator.InitSchedulers(false)
}

// GetScheduleConfig returns scheduling configurations.
func (c *RaftCluster) GetScheduleConfig() *sc.ScheduleConfig {
	return c.opt.GetScheduleConfig()
}

// SetScheduleConfig sets the PD scheduling configuration.
func (c *RaftCluster) SetScheduleConfig(cfg *sc.ScheduleConfig) {
	c.opt.SetScheduleConfig(cfg)
}

// GetReplicationConfig returns replication configurations.
func (c *RaftCluster) GetReplicationConfig() *sc.ReplicationConfig {
	return c.opt.GetReplicationConfig()
}

// GetPDServerConfig returns pd server configurations.
func (c *RaftCluster) GetPDServerConfig() *config.PDServerConfig {
	return c.opt.GetPDServerConfig()
}

// SetPDServerConfig sets the PD configuration.
func (c *RaftCluster) SetPDServerConfig(cfg *config.PDServerConfig) {
	c.opt.SetPDServerConfig(cfg)
}

// AddSuspectRegions adds regions to suspect list.
func (c *RaftCluster) AddSuspectRegions(regionIDs ...uint64) {
	c.coordinator.GetCheckerController().AddSuspectRegions(regionIDs...)
}

// GetSuspectRegions gets all suspect regions.
func (c *RaftCluster) GetSuspectRegions() []uint64 {
	return c.coordinator.GetCheckerController().GetSuspectRegions()
}

// GetHotStat gets hot stat.
func (c *RaftCluster) GetHotStat() *statistics.HotStat {
	return c.hotStat
}

// GetRegionStats gets region statistics.
func (c *RaftCluster) GetRegionStats() *statistics.RegionStatistics {
	return c.regionStats
}

// GetLabelStats gets label statistics.
func (c *RaftCluster) GetLabelStats() *statistics.LabelStatistics {
	return c.labelLevelStats
}

// RemoveSuspectRegion removes region from suspect list.
func (c *RaftCluster) RemoveSuspectRegion(id uint64) {
	c.coordinator.GetCheckerController().RemoveSuspectRegion(id)
}

// GetUnsafeRecoveryController returns the unsafe recovery controller.
func (c *RaftCluster) GetUnsafeRecoveryController() *unsaferecovery.Controller {
	return c.unsafeRecoveryController
}

// AddSuspectKeyRange adds the key range with the its ruleID as the key
// The instance of each keyRange is like following format:
// [2][]byte: start key/end key
func (c *RaftCluster) AddSuspectKeyRange(start, end []byte) {
	c.coordinator.GetCheckerController().AddSuspectKeyRange(start, end)
}

// PopOneSuspectKeyRange gets one suspect keyRange group.
// it would return value and true if pop success, or return empty [][2][]byte and false
// if suspectKeyRanges couldn't pop keyRange group.
func (c *RaftCluster) PopOneSuspectKeyRange() ([2][]byte, bool) {
	return c.coordinator.GetCheckerController().PopOneSuspectKeyRange()
}

// ClearSuspectKeyRanges clears the suspect keyRanges, only for unit test
func (c *RaftCluster) ClearSuspectKeyRanges() {
	c.coordinator.GetCheckerController().ClearSuspectKeyRanges()
}

// HandleStoreHeartbeat updates the store status.
func (c *RaftCluster) HandleStoreHeartbeat(heartbeat *pdpb.StoreHeartbeatRequest, resp *pdpb.StoreHeartbeatResponse) error {
	stats := heartbeat.GetStats()
	storeID := stats.GetStoreId()
	c.Lock()
	defer c.Unlock()
	store := c.GetStore(storeID)
	if store == nil {
		return errors.Errorf("store %v not found", storeID)
	}

	limit := store.GetStoreLimit()
	version := c.opt.GetStoreLimitVersion()
	var opt core.StoreCreateOption
	if limit == nil || limit.Version() != version {
		if version == storelimit.VersionV2 {
			limit = storelimit.NewSlidingWindows()
		} else {
			limit = storelimit.NewStoreRateLimit(0.0)
		}
		opt = core.SetStoreLimit(limit)
	}

	nowTime := time.Now()
	var newStore *core.StoreInfo
	// If this cluster has slow stores, we should awaken hibernated regions in other stores.
	if !c.isAPIServiceMode {
		if needAwaken, slowStoreIDs := c.NeedAwakenAllRegionsInStore(storeID); needAwaken {
			log.Info("forcely awaken hibernated regions", zap.Uint64("store-id", storeID), zap.Uint64s("slow-stores", slowStoreIDs))
			newStore = store.Clone(core.SetStoreStats(stats), core.SetLastHeartbeatTS(nowTime), core.SetLastAwakenTime(nowTime), opt)
			resp.AwakenRegions = &pdpb.AwakenRegions{
				AbnormalStores: slowStoreIDs,
			}
		} else {
			newStore = store.Clone(core.SetStoreStats(stats), core.SetLastHeartbeatTS(nowTime), opt)
		}
	} else {
		newStore = store.Clone(core.SetStoreStats(stats), core.SetLastHeartbeatTS(nowTime), opt)
	}

	if newStore.IsLowSpace(c.opt.GetLowSpaceRatio()) {
		log.Warn("store does not have enough disk space",
			zap.Uint64("store-id", storeID),
			zap.Uint64("capacity", newStore.GetCapacity()),
			zap.Uint64("available", newStore.GetAvailable()))
	}
	if newStore.NeedPersist() && c.storage != nil {
		if err := c.storage.SaveStoreMeta(newStore.GetMeta()); err != nil {
			log.Error("failed to persist store", zap.Uint64("store-id", storeID), errs.ZapError(err))
		} else {
			newStore = newStore.Clone(core.SetLastPersistTime(nowTime))
		}
	}
	if store := c.core.GetStore(storeID); store != nil {
		statistics.UpdateStoreHeartbeatMetrics(store)
	}
	c.core.PutStore(newStore)
	var (
		regions  map[uint64]*core.RegionInfo
		interval uint64
	)
	if !c.isAPIServiceMode {
		c.hotStat.Observe(storeID, newStore.GetStoreStats())
		c.hotStat.FilterUnhealthyStore(c)
		c.slowStat.ObserveSlowStoreStatus(storeID, newStore.IsSlow())
		reportInterval := stats.GetInterval()
		interval = reportInterval.GetEndTimestamp() - reportInterval.GetStartTimestamp()

		regions = make(map[uint64]*core.RegionInfo, len(stats.GetPeerStats()))
		for _, peerStat := range stats.GetPeerStats() {
			regionID := peerStat.GetRegionId()
			region := c.GetRegion(regionID)
			regions[regionID] = region
			if region == nil {
				log.Warn("discard hot peer stat for unknown region",
					zap.Uint64("region-id", regionID),
					zap.Uint64("store-id", storeID))
				continue
			}
			peer := region.GetStorePeer(storeID)
			if peer == nil {
				log.Warn("discard hot peer stat for unknown region peer",
					zap.Uint64("region-id", regionID),
					zap.Uint64("store-id", storeID))
				continue
			}
			readQueryNum := core.GetReadQueryNum(peerStat.GetQueryStats())
			loads := []float64{
				utils.RegionReadBytes:     float64(peerStat.GetReadBytes()),
				utils.RegionReadKeys:      float64(peerStat.GetReadKeys()),
				utils.RegionReadQueryNum:  float64(readQueryNum),
				utils.RegionWriteBytes:    0,
				utils.RegionWriteKeys:     0,
				utils.RegionWriteQueryNum: 0,
			}
			peerInfo := core.NewPeerInfo(peer, loads, interval)
			c.hotStat.CheckReadAsync(statistics.NewCheckPeerTask(peerInfo, region))
		}
	}
	for _, stat := range stats.GetSnapshotStats() {
		// the duration of snapshot is the sum between to send and generate snapshot.
		// notice: to enlarge the limit in time, we reset the executing duration when it less than the minSnapshotDurationSec.
		dur := stat.GetSendDurationSec() + stat.GetGenerateDurationSec()
		if dur < minSnapshotDurationSec {
			dur = minSnapshotDurationSec
		}
		// This error is the diff between the executing duration and the waiting duration.
		// The waiting duration is the total duration minus the executing duration.
		// so e=executing_duration-waiting_duration=executing_duration-(total_duration-executing_duration)=2*executing_duration-total_duration
		// Eg: the total duration is 20s, the executing duration is 10s, the error is 0s.
		// Eg: the total duration is 20s, the executing duration is 8s, the error is -4s.
		// Eg: the total duration is 10s, the executing duration is 12s, the error is 4s.
		// if error is positive, it means the most time cost in executing, pd should send more snapshot to this tikv.
		// if error is negative, it means the most time cost in waiting, pd should send less snapshot to this tikv.
		e := int64(dur)*2 - int64(stat.GetTotalDurationSec())
		store.Feedback(float64(e))
	}
	if !c.isAPIServiceMode {
		// Here we will compare the reported regions with the previous hot peers to decide if it is still hot.
		c.hotStat.CheckReadAsync(statistics.NewCollectUnReportedPeerTask(storeID, regions, interval))
	}
	return nil
}

// processReportBuckets update the bucket information.
func (c *RaftCluster) processReportBuckets(buckets *metapb.Buckets) error {
	region := c.core.GetRegion(buckets.GetRegionId())
	if region == nil {
		regionCacheMissCounter.Inc()
		return errors.Errorf("region %v not found", buckets.GetRegionId())
	}
	// use CAS to update the bucket information.
	// the two request(A:3,B:2) get the same region and need to update the buckets.
	// the A will pass the check and set the version to 3, the B will fail because the region.bucket has changed.
	// the retry should keep the old version and the new version will be set to the region.bucket, like two requests (A:2,B:3).
	for retry := 0; retry < 3; retry++ {
		old := region.GetBuckets()
		// region should not update if the version of the buckets is less than the old one.
		if old != nil && buckets.GetVersion() <= old.GetVersion() {
			versionNotMatchCounter.Inc()
			return nil
		}
		failpoint.Inject("concurrentBucketHeartbeat", func() {
			time.Sleep(500 * time.Millisecond)
		})
		if ok := region.UpdateBuckets(buckets, old); ok {
			return nil
		}
	}
	updateFailedCounter.Inc()
	return nil
}

// IsPrepared return true if the prepare checker is ready.
func (c *RaftCluster) IsPrepared() bool {
	return c.coordinator.GetPrepareChecker().IsPrepared()
}

var regionGuide = core.GenerateRegionGuideFunc(true)

// processRegionHeartbeat updates the region information.
func (c *RaftCluster) processRegionHeartbeat(region *core.RegionInfo) error {
	origin, _, err := c.core.PreCheckPutRegion(region)
	if err != nil {
		return err
	}
	if c.GetStoreConfig().IsEnableRegionBucket() {
		region.InheritBuckets(origin)
	}

	if !c.isAPIServiceMode {
		cluster.HandleStatsAsync(c, region)
	}

	// Save to cache if meta or leader is updated, or contains any down/pending peer.
	// Mark isNew if the region in cache does not have leader.
	changed := regionGuide(region, origin)
	return c.SaveRegion(region, changed)
}

// SaveRegion saves region info into cache and PD storage.
func (c *RaftCluster) SaveRegion(region *core.RegionInfo, changed *core.RegionChanged) (err error) {
	hasRegionStats := c.regionStats != nil
	if !c.isAPIServiceMode && !changed.SaveKV && !changed.SaveCache && !changed.IsNew {
		// Due to some config changes need to update the region stats as well,
		// so we do some extra checks here.
		if hasRegionStats && c.regionStats.RegionStatsNeedUpdate(region) {
			c.regionStats.Observe(region, c.getRegionStoresLocked(region))
		}
		return nil
	}

	failpoint.Inject("concurrentRegionHeartbeat", func() {
		time.Sleep(500 * time.Millisecond)
	})

	var overlaps []*core.RegionInfo

	if changed.SaveCache {
		failpoint.Inject("decEpoch", func() {
			region = region.Clone(core.SetRegionConfVer(2), core.SetRegionVersion(2))
		})
		// To prevent a concurrent heartbeat of another region from overriding the up-to-date region info by a stale one,
		// check its validation again here.
		//
		// However, it can't solve the race condition of concurrent heartbeats from the same region.
		if overlaps, err = c.core.AtomicCheckAndPutRegion(region); err != nil {
			return err
		}
		if !c.isAPIServiceMode {
			cluster.HandleOverlaps(c, overlaps)
		}
		regionUpdateCacheEventCounter.Inc()
	}

	if !c.isAPIServiceMode {
<<<<<<< HEAD
		if hasRegionStats {
			c.regionStats.Observe(region, c.getRegionStoresLocked(region))
		}
	}
	if !c.IsPrepared() && changed.IsNew {
		c.coordinator.GetPrepareChecker().Collect(region)
=======
		cluster.Collect(c, region, c.GetRegionStores(region), hasRegionStats, isNew, c.IsPrepared())
>>>>>>> 24fffdf7
	}

	if c.storage != nil {
		// If there are concurrent heartbeats from the same region, the last write will win even if
		// writes to storage in the critical area. So don't use mutex to protect it.
		// Not successfully saved to storage is not fatal, it only leads to longer warm-up
		// after restart. Here we only log the error then go on updating cache.
		for _, item := range overlaps {
			if err := c.storage.DeleteRegion(item.GetMeta()); err != nil {
				log.Error("failed to delete region from storage",
					zap.Uint64("region-id", item.GetID()),
					logutil.ZapRedactStringer("region-meta", core.RegionToHexMeta(item.GetMeta())),
					errs.ZapError(err))
			}
		}
		if changed.SaveKV {
			if err := c.storage.SaveRegion(region.GetMeta()); err != nil {
				log.Error("failed to save region to storage",
					zap.Uint64("region-id", region.GetID()),
					logutil.ZapRedactStringer("region-meta", core.RegionToHexMeta(region.GetMeta())),
					errs.ZapError(err))
			}
			regionUpdateKVEventCounter.Inc()
		}
	}

	if changed.SaveKV || changed.NeedSync {
		select {
		case c.changedRegions <- region:
		default:
		}
	}
	return nil
}

func (c *RaftCluster) putMetaLocked(meta *metapb.Cluster) error {
	if c.storage != nil {
		if err := c.storage.SaveMeta(meta); err != nil {
			return err
		}
	}
	c.meta = meta
	return nil
}

// GetBasicCluster returns the basic cluster.
func (c *RaftCluster) GetBasicCluster() *core.BasicCluster {
	return c.core
}

// GetRegionByKey gets regionInfo by region key from cluster.
func (c *RaftCluster) GetRegionByKey(regionKey []byte) *core.RegionInfo {
	return c.core.GetRegionByKey(regionKey)
}

// GetPrevRegionByKey gets previous region and leader peer by the region key from cluster.
func (c *RaftCluster) GetPrevRegionByKey(regionKey []byte) *core.RegionInfo {
	return c.core.GetPrevRegionByKey(regionKey)
}

// ScanRegions scans region with start key, until the region contains endKey, or
// total number greater than limit.
func (c *RaftCluster) ScanRegions(startKey, endKey []byte, limit int) []*core.RegionInfo {
	return c.core.ScanRegions(startKey, endKey, limit)
}

// GetRegion searches for a region by ID.
func (c *RaftCluster) GetRegion(regionID uint64) *core.RegionInfo {
	return c.core.GetRegion(regionID)
}

// GetMetaRegions gets regions from cluster.
func (c *RaftCluster) GetMetaRegions() []*metapb.Region {
	return c.core.GetMetaRegions()
}

// GetRegions returns all regions' information in detail.
func (c *RaftCluster) GetRegions() []*core.RegionInfo {
	return c.core.GetRegions()
}

// GetTotalRegionCount returns total count of regions
func (c *RaftCluster) GetTotalRegionCount() int {
	return c.core.GetTotalRegionCount()
}

// GetStoreRegions returns all regions' information with a given storeID.
func (c *RaftCluster) GetStoreRegions(storeID uint64) []*core.RegionInfo {
	return c.core.GetStoreRegions(storeID)
}

// RandLeaderRegions returns some random regions that has leader on the store.
func (c *RaftCluster) RandLeaderRegions(storeID uint64, ranges []core.KeyRange) []*core.RegionInfo {
	return c.core.RandLeaderRegions(storeID, ranges)
}

// RandFollowerRegions returns some random regions that has a follower on the store.
func (c *RaftCluster) RandFollowerRegions(storeID uint64, ranges []core.KeyRange) []*core.RegionInfo {
	return c.core.RandFollowerRegions(storeID, ranges)
}

// RandPendingRegions returns some random regions that has a pending peer on the store.
func (c *RaftCluster) RandPendingRegions(storeID uint64, ranges []core.KeyRange) []*core.RegionInfo {
	return c.core.RandPendingRegions(storeID, ranges)
}

// RandLearnerRegions returns some random regions that has a learner peer on the store.
func (c *RaftCluster) RandLearnerRegions(storeID uint64, ranges []core.KeyRange) []*core.RegionInfo {
	return c.core.RandLearnerRegions(storeID, ranges)
}

// RandWitnessRegions returns some random regions that has a witness peer on the store.
func (c *RaftCluster) RandWitnessRegions(storeID uint64, ranges []core.KeyRange) []*core.RegionInfo {
	return c.core.RandWitnessRegions(storeID, ranges)
}

// GetLeaderStore returns all stores that contains the region's leader peer.
func (c *RaftCluster) GetLeaderStore(region *core.RegionInfo) *core.StoreInfo {
	return c.core.GetLeaderStore(region)
}

// GetNonWitnessVoterStores returns all stores that contains the region's non-witness voter peer.
func (c *RaftCluster) GetNonWitnessVoterStores(region *core.RegionInfo) []*core.StoreInfo {
	return c.core.GetNonWitnessVoterStores(region)
}

// GetFollowerStores returns all stores that contains the region's follower peer.
func (c *RaftCluster) GetFollowerStores(region *core.RegionInfo) []*core.StoreInfo {
	return c.core.GetFollowerStores(region)
}

// GetRegionStores returns all stores that contains the region's peer.
func (c *RaftCluster) GetRegionStores(region *core.RegionInfo) []*core.StoreInfo {
	return c.core.GetRegionStores(region)
}

// GetStoreCount returns the count of stores.
func (c *RaftCluster) GetStoreCount() int {
	return c.core.GetStoreCount()
}

// GetStoreRegionCount returns the number of regions for a given store.
func (c *RaftCluster) GetStoreRegionCount(storeID uint64) int {
	return c.core.GetStoreRegionCount(storeID)
}

// GetAverageRegionSize returns the average region approximate size.
func (c *RaftCluster) GetAverageRegionSize() int64 {
	return c.core.GetAverageRegionSize()
}

// DropCacheRegion removes a region from the cache.
func (c *RaftCluster) DropCacheRegion(id uint64) {
	c.core.RemoveRegionIfExist(id)
}

// DropCacheAllRegion removes all regions from the cache.
func (c *RaftCluster) DropCacheAllRegion() {
	c.core.ResetRegionCache()
}

// GetMetaStores gets stores from cluster.
func (c *RaftCluster) GetMetaStores() []*metapb.Store {
	return c.core.GetMetaStores()
}

// GetStores returns all stores in the cluster.
func (c *RaftCluster) GetStores() []*core.StoreInfo {
	return c.core.GetStores()
}

// GetLeaderStoreByRegionID returns the leader store of the given region.
func (c *RaftCluster) GetLeaderStoreByRegionID(regionID uint64) *core.StoreInfo {
	return c.core.GetLeaderStoreByRegionID(regionID)
}

// GetStore gets store from cluster.
func (c *RaftCluster) GetStore(storeID uint64) *core.StoreInfo {
	return c.core.GetStore(storeID)
}

// GetAdjacentRegions returns regions' information that are adjacent with the specific region ID.
func (c *RaftCluster) GetAdjacentRegions(region *core.RegionInfo) (*core.RegionInfo, *core.RegionInfo) {
	return c.core.GetAdjacentRegions(region)
}

// GetRangeHoles returns all range holes, i.e the key ranges without any region info.
func (c *RaftCluster) GetRangeHoles() [][]string {
	return c.core.GetRangeHoles()
}

// UpdateStoreLabels updates a store's location labels
// If 'force' is true, the origin labels will be overwritten with the new one forcibly.
func (c *RaftCluster) UpdateStoreLabels(storeID uint64, labels []*metapb.StoreLabel, force bool) error {
	store := c.GetStore(storeID)
	if store == nil {
		return errs.ErrInvalidStoreID.FastGenByArgs(storeID)
	}
	newStore := typeutil.DeepClone(store.GetMeta(), core.StoreFactory)
	newStore.Labels = labels
	return c.putStoreImpl(newStore, force)
}

// DeleteStoreLabel updates a store's location labels
func (c *RaftCluster) DeleteStoreLabel(storeID uint64, labelKey string) error {
	store := c.GetStore(storeID)
	if store == nil {
		return errs.ErrInvalidStoreID.FastGenByArgs(storeID)
	}
	newStore := typeutil.DeepClone(store.GetMeta(), core.StoreFactory)
	labels := make([]*metapb.StoreLabel, 0, len(newStore.GetLabels())-1)
	for _, label := range newStore.GetLabels() {
		if label.Key == labelKey {
			continue
		}
		labels = append(labels, label)
	}
	if len(labels) == len(store.GetLabels()) {
		return errors.Errorf("the label key %s does not exist", labelKey)
	}
	newStore.Labels = labels
	return c.putStoreImpl(newStore, true)
}

// PutStore puts a store.
func (c *RaftCluster) PutStore(store *metapb.Store) error {
	if err := c.putStoreImpl(store, false); err != nil {
		return err
	}
	c.OnStoreVersionChange()
	c.AddStoreLimit(store)
	return nil
}

// putStoreImpl puts a store.
// If 'force' is true, the store's labels will overwrite those labels which already existed in the store.
// If 'force' is false, the store's labels will merge into those labels which already existed in the store.
func (c *RaftCluster) putStoreImpl(store *metapb.Store, force bool) error {
	c.Lock()
	defer c.Unlock()

	if store.GetId() == 0 {
		return errors.Errorf("invalid put store %v", store)
	}

	if err := c.checkStoreVersion(store); err != nil {
		return err
	}

	// Store address can not be the same as other stores.
	for _, s := range c.GetStores() {
		// It's OK to start a new store on the same address if the old store has been removed or physically destroyed.
		if s.IsRemoved() || s.IsPhysicallyDestroyed() {
			continue
		}
		if s.GetID() != store.GetId() && s.GetAddress() == store.GetAddress() {
			return errors.Errorf("duplicated store address: %v, already registered by %v", store, s.GetMeta())
		}
	}

	s := c.GetStore(store.GetId())
	if s == nil {
		// Add a new store.
		s = core.NewStoreInfo(store)
	} else {
		// Use the given labels to update the store.
		labels := store.GetLabels()
		if !force {
			labels = core.MergeLabels(s.GetLabels(), labels)
		}
		// Update an existed store.
		s = s.Clone(
			core.SetStoreAddress(store.Address, store.StatusAddress, store.PeerAddress),
			core.SetStoreVersion(store.GitHash, store.Version),
			core.SetStoreLabels(labels),
			core.SetStoreStartTime(store.StartTimestamp),
			core.SetStoreDeployPath(store.DeployPath),
		)
	}
	if err := c.checkStoreLabels(s); err != nil {
		return err
	}
	return c.putStoreLocked(s)
}

func (c *RaftCluster) checkStoreVersion(store *metapb.Store) error {
	v, err := versioninfo.ParseVersion(store.GetVersion())
	if err != nil {
		return errors.Errorf("invalid put store %v, error: %s", store, err)
	}
	clusterVersion := *c.opt.GetClusterVersion()
	if !versioninfo.IsCompatible(clusterVersion, *v) {
		return errors.Errorf("version should compatible with version  %s, got %s", clusterVersion, v)
	}
	return nil
}

func (c *RaftCluster) checkStoreLabels(s *core.StoreInfo) error {
	keysSet := make(map[string]struct{})
	for _, k := range c.opt.GetLocationLabels() {
		keysSet[k] = struct{}{}
		if v := s.GetLabelValue(k); len(v) == 0 {
			log.Warn("label configuration is incorrect",
				zap.Stringer("store", s.GetMeta()),
				zap.String("label-key", k))
			if c.opt.GetStrictlyMatchLabel() {
				return errors.Errorf("label configuration is incorrect, need to specify the key: %s ", k)
			}
		}
	}
	for _, label := range s.GetLabels() {
		key := label.GetKey()
		if _, ok := keysSet[key]; !ok {
			log.Warn("not found the key match with the store label",
				zap.Stringer("store", s.GetMeta()),
				zap.String("label-key", key))
			if c.opt.GetStrictlyMatchLabel() {
				return errors.Errorf("key matching the label was not found in the PD, store label key: %s ", key)
			}
		}
	}
	return nil
}

// RemoveStore marks a store as offline in cluster.
// State transition: Up -> Offline.
func (c *RaftCluster) RemoveStore(storeID uint64, physicallyDestroyed bool) error {
	c.Lock()
	defer c.Unlock()

	store := c.GetStore(storeID)
	if store == nil {
		return errs.ErrStoreNotFound.FastGenByArgs(storeID)
	}
	// Remove an offline store should be OK, nothing to do.
	if store.IsRemoving() && store.IsPhysicallyDestroyed() == physicallyDestroyed {
		return nil
	}
	if store.IsRemoved() {
		return errs.ErrStoreRemoved.FastGenByArgs(storeID)
	}
	if store.IsPhysicallyDestroyed() {
		return errs.ErrStoreDestroyed.FastGenByArgs(storeID)
	}
	if (store.IsPreparing() || store.IsServing()) && !physicallyDestroyed {
		if err := c.checkReplicaBeforeOfflineStore(storeID); err != nil {
			return err
		}
	}
	newStore := store.Clone(core.SetStoreState(metapb.StoreState_Offline, physicallyDestroyed))
	log.Warn("store has been offline",
		zap.Uint64("store-id", storeID),
		zap.String("store-address", newStore.GetAddress()),
		zap.Bool("physically-destroyed", newStore.IsPhysicallyDestroyed()))
	err := c.putStoreLocked(newStore)
	if err == nil {
		regionSize := float64(c.core.GetStoreRegionSize(storeID))
		c.resetProgress(storeID, store.GetAddress())
		c.progressManager.AddProgress(encodeRemovingProgressKey(storeID), regionSize, regionSize, nodeStateCheckJobInterval)
		// record the current store limit in memory
		c.prevStoreLimit[storeID] = map[storelimit.Type]float64{
			storelimit.AddPeer:    c.GetStoreLimitByType(storeID, storelimit.AddPeer),
			storelimit.RemovePeer: c.GetStoreLimitByType(storeID, storelimit.RemovePeer),
		}
		// TODO: if the persist operation encounters error, the "Unlimited" will be rollback.
		// And considering the store state has changed, RemoveStore is actually successful.
		_ = c.SetStoreLimit(storeID, storelimit.RemovePeer, storelimit.Unlimited)
	}
	return err
}

func (c *RaftCluster) checkReplicaBeforeOfflineStore(storeID uint64) error {
	upStores := c.getUpStores()
	expectUpStoresNum := len(upStores) - 1
	if expectUpStoresNum < c.opt.GetMaxReplicas() {
		return errs.ErrStoresNotEnough.FastGenByArgs(storeID, expectUpStoresNum, c.opt.GetMaxReplicas())
	}

	// Check if there are extra up store to store the leaders of the regions.
	evictStores := c.getEvictLeaderStores()
	if len(evictStores) < expectUpStoresNum {
		return nil
	}

	expectUpstores := make(map[uint64]bool)
	for _, UpStoreID := range upStores {
		if UpStoreID == storeID {
			continue
		}
		expectUpstores[UpStoreID] = true
	}
	evictLeaderStoresNum := 0
	for _, evictStoreID := range evictStores {
		if _, ok := expectUpstores[evictStoreID]; ok {
			evictLeaderStoresNum++
		}
	}

	// returns error if there is no store for leader.
	if evictLeaderStoresNum == len(expectUpstores) {
		return errs.ErrNoStoreForRegionLeader.FastGenByArgs(storeID)
	}

	return nil
}

func (c *RaftCluster) getEvictLeaderStores() (evictStores []uint64) {
	if c.coordinator == nil {
		return nil
	}
	handler, ok := c.coordinator.GetSchedulersController().GetSchedulerHandlers()[schedulers.EvictLeaderName]
	if !ok {
		return
	}
	type evictLeaderHandler interface {
		EvictStoreIDs() []uint64
	}
	h, ok := handler.(evictLeaderHandler)
	if !ok {
		return
	}
	return h.EvictStoreIDs()
}

func (c *RaftCluster) getUpStores() []uint64 {
	upStores := make([]uint64, 0)
	for _, store := range c.GetStores() {
		if store.IsUp() {
			upStores = append(upStores, store.GetID())
		}
	}
	return upStores
}

// BuryStore marks a store as tombstone in cluster.
// If forceBury is false, the store should be offlined and emptied before calling this func.
func (c *RaftCluster) BuryStore(storeID uint64, forceBury bool) error {
	c.Lock()
	defer c.Unlock()

	store := c.GetStore(storeID)
	if store == nil {
		return errs.ErrStoreNotFound.FastGenByArgs(storeID)
	}

	// Bury a tombstone store should be OK, nothing to do.
	if store.IsRemoved() {
		return nil
	}

	if store.IsUp() {
		if !forceBury {
			return errs.ErrStoreIsUp.FastGenByArgs()
		} else if !store.IsDisconnected() {
			return errors.Errorf("The store %v is not offline nor disconnected", storeID)
		}
	}

	newStore := store.Clone(core.SetStoreState(metapb.StoreState_Tombstone))
	log.Warn("store has been Tombstone",
		zap.Uint64("store-id", storeID),
		zap.String("store-address", newStore.GetAddress()),
		zap.String("state", store.GetState().String()),
		zap.Bool("physically-destroyed", store.IsPhysicallyDestroyed()))
	err := c.putStoreLocked(newStore)
	c.onStoreVersionChangeLocked()
	if err == nil {
		// clean up the residual information.
		delete(c.prevStoreLimit, storeID)
		c.RemoveStoreLimit(storeID)
		c.resetProgress(storeID, store.GetAddress())
		if !c.isAPIServiceMode {
			c.hotStat.RemoveRollingStoreStats(storeID)
			c.slowStat.RemoveSlowStoreStatus(storeID)
		}
	}
	return err
}

// PauseLeaderTransfer prevents the store from been selected as source or
// target store of TransferLeader.
func (c *RaftCluster) PauseLeaderTransfer(storeID uint64) error {
	return c.core.PauseLeaderTransfer(storeID)
}

// ResumeLeaderTransfer cleans a store's pause state. The store can be selected
// as source or target of TransferLeader again.
func (c *RaftCluster) ResumeLeaderTransfer(storeID uint64) {
	c.core.ResumeLeaderTransfer(storeID)
}

// SlowStoreEvicted marks a store as a slow store and prevents transferring
// leader to the store
func (c *RaftCluster) SlowStoreEvicted(storeID uint64) error {
	return c.core.SlowStoreEvicted(storeID)
}

// SlowTrendEvicted marks a store as a slow store by trend and prevents transferring
// leader to the store
func (c *RaftCluster) SlowTrendEvicted(storeID uint64) error {
	return c.core.SlowTrendEvicted(storeID)
}

// SlowTrendRecovered cleans the evicted by slow trend state of a store.
func (c *RaftCluster) SlowTrendRecovered(storeID uint64) {
	c.core.SlowTrendRecovered(storeID)
}

// SlowStoreRecovered cleans the evicted state of a store.
func (c *RaftCluster) SlowStoreRecovered(storeID uint64) {
	c.core.SlowStoreRecovered(storeID)
}

// NeedAwakenAllRegionsInStore checks whether we should do AwakenRegions operation.
func (c *RaftCluster) NeedAwakenAllRegionsInStore(storeID uint64) (needAwaken bool, slowStoreIDs []uint64) {
	store := c.GetStore(storeID)

	// If there did no exist slow stores, following checking can be skipped.
	if !c.slowStat.ExistsSlowStores() {
		return false, nil
	}
	// We just return AwakenRegions messages to those Serving stores which need to be awaken.
	if store.IsSlow() || !store.NeedAwakenStore() {
		return false, nil
	}

	needAwaken = false
	for _, store := range c.GetStores() {
		if store.IsRemoved() {
			continue
		}

		// We will filter out heartbeat requests from slowStores.
		if (store.IsUp() || store.IsRemoving()) && store.IsSlow() &&
			store.GetStoreStats().GetStoreId() != storeID {
			needAwaken = true
			slowStoreIDs = append(slowStoreIDs, store.GetID())
		}
	}
	return needAwaken, slowStoreIDs
}

// UpStore up a store from offline
func (c *RaftCluster) UpStore(storeID uint64) error {
	c.Lock()
	defer c.Unlock()

	store := c.GetStore(storeID)
	if store == nil {
		return errs.ErrStoreNotFound.FastGenByArgs(storeID)
	}

	if store.IsRemoved() {
		return errs.ErrStoreRemoved.FastGenByArgs(storeID)
	}

	if store.IsPhysicallyDestroyed() {
		return errs.ErrStoreDestroyed.FastGenByArgs(storeID)
	}

	if store.IsUp() {
		return nil
	}

	options := []core.StoreCreateOption{core.SetStoreState(metapb.StoreState_Up)}
	// get the previous store limit recorded in memory
	limiter, exist := c.prevStoreLimit[storeID]
	if exist {
		options = append(options,
			core.ResetStoreLimit(storelimit.AddPeer, limiter[storelimit.AddPeer]),
			core.ResetStoreLimit(storelimit.RemovePeer, limiter[storelimit.RemovePeer]),
		)
	}
	newStore := store.Clone(options...)
	log.Warn("store has been up",
		zap.Uint64("store-id", storeID),
		zap.String("store-address", newStore.GetAddress()))
	err := c.putStoreLocked(newStore)
	if err == nil {
		if exist {
			// persist the store limit
			_ = c.SetStoreLimit(storeID, storelimit.AddPeer, limiter[storelimit.AddPeer])
			_ = c.SetStoreLimit(storeID, storelimit.RemovePeer, limiter[storelimit.RemovePeer])
		}
		c.resetProgress(storeID, store.GetAddress())
	}
	return err
}

// ReadyToServe change store's node state to Serving.
func (c *RaftCluster) ReadyToServe(storeID uint64) error {
	c.Lock()
	defer c.Unlock()

	store := c.GetStore(storeID)
	if store == nil {
		return errs.ErrStoreNotFound.FastGenByArgs(storeID)
	}

	if store.IsRemoved() {
		return errs.ErrStoreRemoved.FastGenByArgs(storeID)
	}

	if store.IsPhysicallyDestroyed() {
		return errs.ErrStoreDestroyed.FastGenByArgs(storeID)
	}

	if store.IsServing() {
		return errs.ErrStoreServing.FastGenByArgs(storeID)
	}

	newStore := store.Clone(core.SetStoreState(metapb.StoreState_Up))
	log.Info("store has changed to serving",
		zap.Uint64("store-id", storeID),
		zap.String("store-address", newStore.GetAddress()))
	err := c.putStoreLocked(newStore)
	if err == nil {
		c.resetProgress(storeID, store.GetAddress())
	}
	return err
}

// SetStoreWeight sets up a store's leader/region balance weight.
func (c *RaftCluster) SetStoreWeight(storeID uint64, leaderWeight, regionWeight float64) error {
	store := c.GetStore(storeID)
	if store == nil {
		return errs.ErrStoreNotFound.FastGenByArgs(storeID)
	}

	if err := c.storage.SaveStoreWeight(storeID, leaderWeight, regionWeight); err != nil {
		return err
	}

	newStore := store.Clone(
		core.SetLeaderWeight(leaderWeight),
		core.SetRegionWeight(regionWeight),
	)

	return c.putStoreLocked(newStore)
}

func (c *RaftCluster) putStoreLocked(store *core.StoreInfo) error {
	if c.storage != nil {
		if err := c.storage.SaveStoreMeta(store.GetMeta()); err != nil {
			return err
		}
	}
	c.core.PutStore(store)
	if !c.isAPIServiceMode {
		c.hotStat.GetOrCreateRollingStoreStats(store.GetID())
		c.slowStat.ObserveSlowStoreStatus(store.GetID(), store.IsSlow())
	}
	return nil
}

func (c *RaftCluster) checkStores() {
	var offlineStores []*metapb.Store
	var upStoreCount int
	stores := c.GetStores()

	for _, store := range stores {
		// the store has already been tombstone
		if store.IsRemoved() {
			if store.DownTime() > gcTombstoneInterval {
				err := c.deleteStore(store)
				if err != nil {
					log.Error("auto gc the tombstone store failed",
						zap.Stringer("store", store.GetMeta()),
						zap.Duration("down-time", store.DownTime()),
						errs.ZapError(err))
				} else {
					log.Info("auto gc the tombstone store success", zap.Stringer("store", store.GetMeta()), zap.Duration("down-time", store.DownTime()))
				}
			}
			continue
		}

		storeID := store.GetID()
		if store.IsPreparing() {
			if store.GetUptime() >= c.opt.GetMaxStorePreparingTime() || c.GetTotalRegionCount() < core.InitClusterRegionThreshold {
				if err := c.ReadyToServe(storeID); err != nil {
					log.Error("change store to serving failed",
						zap.Stringer("store", store.GetMeta()),
						errs.ZapError(err))
				}
			} else if c.IsPrepared() {
				threshold := c.getThreshold(stores, store)
				log.Debug("store serving threshold", zap.Uint64("store-id", storeID), zap.Float64("threshold", threshold))
				regionSize := float64(store.GetRegionSize())
				if regionSize >= threshold {
					if err := c.ReadyToServe(storeID); err != nil {
						log.Error("change store to serving failed",
							zap.Stringer("store", store.GetMeta()),
							errs.ZapError(err))
					}
				} else {
					remaining := threshold - regionSize
					// If we add multiple stores, the total will need to be changed.
					c.progressManager.UpdateProgressTotal(encodePreparingProgressKey(storeID), threshold)
					c.updateProgress(storeID, store.GetAddress(), preparingAction, regionSize, remaining, true /* inc */)
				}
			}
		}

		if store.IsUp() {
			if !store.IsLowSpace(c.opt.GetLowSpaceRatio()) {
				upStoreCount++
			}
			continue
		}

		offlineStore := store.GetMeta()
		id := offlineStore.GetId()
		regionSize := c.core.GetStoreRegionSize(id)
		if c.IsPrepared() {
			c.updateProgress(id, store.GetAddress(), removingAction, float64(regionSize), float64(regionSize), false /* dec */)
		}
		regionCount := c.core.GetStoreRegionCount(id)
		// If the store is empty, it can be buried.
		if regionCount == 0 {
			if err := c.BuryStore(id, false); err != nil {
				log.Error("bury store failed",
					zap.Stringer("store", offlineStore),
					errs.ZapError(err))
			}
		} else {
			offlineStores = append(offlineStores, offlineStore)
		}
	}

	if len(offlineStores) == 0 {
		return
	}

	// When placement rules feature is enabled. It is hard to determine required replica count precisely.
	if !c.opt.IsPlacementRulesEnabled() && upStoreCount < c.opt.GetMaxReplicas() {
		for _, offlineStore := range offlineStores {
			log.Warn("store may not turn into Tombstone, there are no extra up store has enough space to accommodate the extra replica", zap.Stringer("store", offlineStore))
		}
	}
}

func (c *RaftCluster) getThreshold(stores []*core.StoreInfo, store *core.StoreInfo) float64 {
	start := time.Now()
	if !c.opt.IsPlacementRulesEnabled() {
		regionSize := c.core.GetRegionSizeByRange([]byte(""), []byte("")) * int64(c.opt.GetMaxReplicas())
		weight := getStoreTopoWeight(store, stores, c.opt.GetLocationLabels(), c.opt.GetMaxReplicas())
		return float64(regionSize) * weight * 0.9
	}

	keys := c.ruleManager.GetSplitKeys([]byte(""), []byte(""))
	if len(keys) == 0 {
		return c.calculateRange(stores, store, []byte(""), []byte("")) * 0.9
	}

	storeSize := 0.0
	startKey := []byte("")
	for _, key := range keys {
		endKey := key
		storeSize += c.calculateRange(stores, store, startKey, endKey)
		startKey = endKey
	}
	// the range from the last split key to the last key
	storeSize += c.calculateRange(stores, store, startKey, []byte(""))
	log.Debug("threshold calculation time", zap.Duration("cost", time.Since(start)))
	return storeSize * 0.9
}

func (c *RaftCluster) calculateRange(stores []*core.StoreInfo, store *core.StoreInfo, startKey, endKey []byte) float64 {
	var storeSize float64
	rules := c.ruleManager.GetRulesForApplyRange(startKey, endKey)
	for _, rule := range rules {
		if !placement.MatchLabelConstraints(store, rule.LabelConstraints) {
			continue
		}

		var matchStores []*core.StoreInfo
		for _, s := range stores {
			if s.IsRemoving() || s.IsRemoved() {
				continue
			}
			if placement.MatchLabelConstraints(s, rule.LabelConstraints) {
				matchStores = append(matchStores, s)
			}
		}
		regionSize := c.core.GetRegionSizeByRange(startKey, endKey) * int64(rule.Count)
		weight := getStoreTopoWeight(store, matchStores, rule.LocationLabels, rule.Count)
		storeSize += float64(regionSize) * weight
		log.Debug("calculate range result",
			logutil.ZapRedactString("start-key", string(core.HexRegionKey(startKey))),
			logutil.ZapRedactString("end-key", string(core.HexRegionKey(endKey))),
			zap.Uint64("store-id", store.GetID()),
			zap.String("rule", rule.String()),
			zap.Int64("region-size", regionSize),
			zap.Float64("weight", weight),
			zap.Float64("store-size", storeSize),
		)
	}
	return storeSize
}

func getStoreTopoWeight(store *core.StoreInfo, stores []*core.StoreInfo, locationLabels []string, count int) float64 {
	topology, validLabels, sameLocationStoreNum, isMatch := buildTopology(store, stores, locationLabels, count)
	weight := 1.0
	topo := topology
	if isMatch {
		return weight / float64(count) / sameLocationStoreNum
	}

	storeLabels := getSortedLabels(store.GetLabels(), locationLabels)
	for _, label := range storeLabels {
		if _, ok := topo[label.Value]; ok {
			if slice.Contains(validLabels, label.Key) {
				weight /= float64(len(topo))
			}
			topo = topo[label.Value].(map[string]interface{})
		} else {
			break
		}
	}

	return weight / sameLocationStoreNum
}

func buildTopology(s *core.StoreInfo, stores []*core.StoreInfo, locationLabels []string, count int) (map[string]interface{}, []string, float64, bool) {
	topology := make(map[string]interface{})
	sameLocationStoreNum := 1.0
	totalLabelCount := make([]int, len(locationLabels))
	for _, store := range stores {
		if store.IsServing() || store.IsPreparing() {
			labelCount := updateTopology(topology, getSortedLabels(store.GetLabels(), locationLabels))
			for i, c := range labelCount {
				totalLabelCount[i] += c
			}
		}
	}

	validLabels := locationLabels
	var isMatch bool
	for i, c := range totalLabelCount {
		if count/c == 0 {
			validLabels = validLabels[:i]
			break
		}
		if count/c == 1 && count%c == 0 {
			validLabels = validLabels[:i+1]
			isMatch = true
			break
		}
	}
	for _, store := range stores {
		if store.GetID() == s.GetID() {
			continue
		}
		if s.CompareLocation(store, validLabels) == -1 {
			sameLocationStoreNum++
		}
	}

	return topology, validLabels, sameLocationStoreNum, isMatch
}

func getSortedLabels(storeLabels []*metapb.StoreLabel, locationLabels []string) []*metapb.StoreLabel {
	var sortedLabels []*metapb.StoreLabel
	for _, ll := range locationLabels {
		find := false
		for _, sl := range storeLabels {
			if ll == sl.Key {
				sortedLabels = append(sortedLabels, sl)
				find = true
				break
			}
		}
		// TODO: we need to improve this logic to make the label calculation more accurate if the user has the wrong label settings.
		if !find {
			sortedLabels = append(sortedLabels, &metapb.StoreLabel{Key: ll, Value: ""})
		}
	}
	return sortedLabels
}

// updateTopology records stores' topology in the `topology` variable.
func updateTopology(topology map[string]interface{}, sortedLabels []*metapb.StoreLabel) []int {
	labelCount := make([]int, len(sortedLabels))
	if len(sortedLabels) == 0 {
		return labelCount
	}
	topo := topology
	for i, l := range sortedLabels {
		if _, exist := topo[l.Value]; !exist {
			topo[l.Value] = make(map[string]interface{})
			labelCount[i] += 1
		}
		topo = topo[l.Value].(map[string]interface{})
	}
	return labelCount
}

func (c *RaftCluster) updateProgress(storeID uint64, storeAddress, action string, current, remaining float64, isInc bool) {
	storeLabel := strconv.FormatUint(storeID, 10)
	var progress string
	switch action {
	case removingAction:
		progress = encodeRemovingProgressKey(storeID)
	case preparingAction:
		progress = encodePreparingProgressKey(storeID)
	}

	if exist := c.progressManager.AddProgress(progress, current, remaining, nodeStateCheckJobInterval); !exist {
		return
	}
	c.progressManager.UpdateProgress(progress, current, remaining, isInc)
	process, ls, cs, err := c.progressManager.Status(progress)
	if err != nil {
		log.Error("get progress status failed", zap.String("progress", progress), zap.Float64("remaining", remaining), errs.ZapError(err))
		return
	}
	storesProgressGauge.WithLabelValues(storeAddress, storeLabel, action).Set(process)
	storesSpeedGauge.WithLabelValues(storeAddress, storeLabel, action).Set(cs)
	storesETAGauge.WithLabelValues(storeAddress, storeLabel, action).Set(ls)
}

func (c *RaftCluster) resetProgress(storeID uint64, storeAddress string) {
	storeLabel := strconv.FormatUint(storeID, 10)

	progress := encodePreparingProgressKey(storeID)
	if exist := c.progressManager.RemoveProgress(progress); exist {
		storesProgressGauge.DeleteLabelValues(storeAddress, storeLabel, preparingAction)
		storesSpeedGauge.DeleteLabelValues(storeAddress, storeLabel, preparingAction)
		storesETAGauge.DeleteLabelValues(storeAddress, storeLabel, preparingAction)
	}
	progress = encodeRemovingProgressKey(storeID)
	if exist := c.progressManager.RemoveProgress(progress); exist {
		storesProgressGauge.DeleteLabelValues(storeAddress, storeLabel, removingAction)
		storesSpeedGauge.DeleteLabelValues(storeAddress, storeLabel, removingAction)
		storesETAGauge.DeleteLabelValues(storeAddress, storeLabel, removingAction)
	}
}

func encodeRemovingProgressKey(storeID uint64) string {
	return fmt.Sprintf("%s-%d", removingAction, storeID)
}

func encodePreparingProgressKey(storeID uint64) string {
	return fmt.Sprintf("%s-%d", preparingAction, storeID)
}

// RemoveTombStoneRecords removes the tombStone Records.
func (c *RaftCluster) RemoveTombStoneRecords() error {
	c.Lock()
	defer c.Unlock()

	var failedStores []uint64
	for _, store := range c.GetStores() {
		if store.IsRemoved() {
			if c.core.GetStoreRegionCount(store.GetID()) > 0 {
				log.Warn("skip removing tombstone", zap.Stringer("store", store.GetMeta()))
				failedStores = append(failedStores, store.GetID())
				continue
			}
			// the store has already been tombstone
			err := c.deleteStore(store)
			if err != nil {
				log.Error("delete store failed",
					zap.Stringer("store", store.GetMeta()),
					errs.ZapError(err))
				return err
			}
			c.RemoveStoreLimit(store.GetID())
			log.Info("delete store succeeded",
				zap.Stringer("store", store.GetMeta()))
		}
	}
	var stores string
	if len(failedStores) != 0 {
		for i, storeID := range failedStores {
			stores += fmt.Sprintf("%d", storeID)
			if i != len(failedStores)-1 {
				stores += ", "
			}
		}
		return errors.Errorf("failed stores: %v", stores)
	}
	return nil
}

// deleteStore deletes the store from the cluster. it's concurrent safe.
func (c *RaftCluster) deleteStore(store *core.StoreInfo) error {
	if c.storage != nil {
		if err := c.storage.DeleteStoreMeta(store.GetMeta()); err != nil {
			return err
		}
	}
	c.core.DeleteStore(store)
	return nil
}

func (c *RaftCluster) collectMetrics() {
	statsMap := statistics.NewStoreStatisticsMap(c.opt)
	stores := c.GetStores()
	for _, s := range stores {
		statsMap.Observe(s)
		if !c.isAPIServiceMode {
			statsMap.ObserveHotStat(s, c.hotStat.StoresStats)
		}
	}
	statsMap.Collect()

	if !c.isAPIServiceMode {
		c.coordinator.GetSchedulersController().CollectSchedulerMetrics()
		c.coordinator.CollectHotSpotMetrics()
		c.collectClusterMetrics()
	}
	c.collectHealthStatus()
}

func (c *RaftCluster) resetMetrics() {
	statsMap := statistics.NewStoreStatisticsMap(c.opt)
	statsMap.Reset()

	if !c.isAPIServiceMode {
		c.coordinator.GetSchedulersController().ResetSchedulerMetrics()
		c.coordinator.ResetHotSpotMetrics()
		c.resetClusterMetrics()
	}
	c.resetHealthStatus()
	c.resetProgressIndicator()
}

func (c *RaftCluster) collectClusterMetrics() {
	if c.regionStats == nil {
		return
	}
	c.regionStats.Collect()
	c.labelLevelStats.Collect()
	// collect hot cache metrics
	c.hotStat.CollectMetrics()
}

func (c *RaftCluster) resetClusterMetrics() {
	if c.regionStats == nil {
		return
	}
	c.regionStats.Reset()
	c.labelLevelStats.Reset()
	// reset hot cache metrics
	c.hotStat.ResetMetrics()
}

func (c *RaftCluster) collectHealthStatus() {
	members, err := GetMembers(c.etcdClient)
	if err != nil {
		log.Error("get members error", errs.ZapError(err))
	}
	healthy := CheckHealth(c.httpClient, members)
	for _, member := range members {
		var v float64
		if _, ok := healthy[member.GetMemberId()]; ok {
			v = 1
		}
		healthStatusGauge.WithLabelValues(member.GetName()).Set(v)
	}
}

func (c *RaftCluster) resetHealthStatus() {
	healthStatusGauge.Reset()
}

func (c *RaftCluster) resetProgressIndicator() {
	c.progressManager.Reset()
	storesProgressGauge.Reset()
	storesSpeedGauge.Reset()
	storesETAGauge.Reset()
}

// GetRegionStatsByType gets the status of the region by types.
func (c *RaftCluster) GetRegionStatsByType(typ statistics.RegionStatisticType) []*core.RegionInfo {
	if c.regionStats == nil {
		return nil
	}
	return c.regionStats.GetRegionStatsByType(typ)
}

// UpdateRegionsLabelLevelStats updates the status of the region label level by types.
func (c *RaftCluster) UpdateRegionsLabelLevelStats(regions []*core.RegionInfo) {
	for _, region := range regions {
		c.labelLevelStats.Observe(region, c.getStoresWithoutLabelLocked(region, core.EngineKey, core.EngineTiFlash), c.opt.GetLocationLabels())
	}
}

func (c *RaftCluster) getRegionStoresLocked(region *core.RegionInfo) []*core.StoreInfo {
	stores := make([]*core.StoreInfo, 0, len(region.GetPeers()))
	for _, p := range region.GetPeers() {
		if store := c.core.GetStore(p.StoreId); store != nil {
			stores = append(stores, store)
		}
	}
	return stores
}

func (c *RaftCluster) getStoresWithoutLabelLocked(region *core.RegionInfo, key, value string) []*core.StoreInfo {
	stores := make([]*core.StoreInfo, 0, len(region.GetPeers()))
	for _, p := range region.GetPeers() {
		if store := c.core.GetStore(p.StoreId); store != nil && !core.IsStoreContainLabel(store.GetMeta(), key, value) {
			stores = append(stores, store)
		}
	}
	return stores
}

// OnStoreVersionChange changes the version of the cluster when needed.
func (c *RaftCluster) OnStoreVersionChange() {
	c.RLock()
	defer c.RUnlock()
	c.onStoreVersionChangeLocked()
}

func (c *RaftCluster) onStoreVersionChangeLocked() {
	var minVersion *semver.Version
	stores := c.GetStores()
	for _, s := range stores {
		if s.IsRemoved() {
			continue
		}
		v := versioninfo.MustParseVersion(s.GetVersion())

		if minVersion == nil || v.LessThan(*minVersion) {
			minVersion = v
		}
	}
	clusterVersion := c.opt.GetClusterVersion()
	// If the cluster version of PD is less than the minimum version of all stores,
	// it will update the cluster version.
	failpoint.Inject("versionChangeConcurrency", func() {
		time.Sleep(500 * time.Millisecond)
	})
	if minVersion == nil || clusterVersion.Equal(*minVersion) {
		return
	}

	if !c.opt.CASClusterVersion(clusterVersion, minVersion) {
		log.Error("cluster version changed by API at the same time")
	}
	err := c.opt.Persist(c.storage)
	if err != nil {
		log.Error("persist cluster version meet error", errs.ZapError(err))
	}
	log.Info("cluster version changed",
		zap.Stringer("old-cluster-version", clusterVersion),
		zap.Stringer("new-cluster-version", minVersion))
}

func (c *RaftCluster) changedRegionNotifier() <-chan *core.RegionInfo {
	return c.changedRegions
}

// GetMetaCluster gets meta cluster.
func (c *RaftCluster) GetMetaCluster() *metapb.Cluster {
	c.RLock()
	defer c.RUnlock()
	return typeutil.DeepClone(c.meta, core.ClusterFactory)
}

// PutMetaCluster puts meta cluster.
func (c *RaftCluster) PutMetaCluster(meta *metapb.Cluster) error {
	c.Lock()
	defer c.Unlock()
	if meta.GetId() != c.clusterID {
		return errors.Errorf("invalid cluster %v, mismatch cluster id %d", meta, c.clusterID)
	}
	return c.putMetaLocked(typeutil.DeepClone(meta, core.ClusterFactory))
}

// GetRegionStatsByRange returns region statistics from cluster.
func (c *RaftCluster) GetRegionStatsByRange(startKey, endKey []byte) *statistics.RegionStats {
	return statistics.GetRegionStats(c.core.ScanRegions(startKey, endKey, -1))
}

// GetRegionCount returns the number of regions in the range.
func (c *RaftCluster) GetRegionCount(startKey, endKey []byte) *statistics.RegionStats {
	stats := &statistics.RegionStats{}
	stats.Count = c.core.GetRegionCount(startKey, endKey)
	return stats
}

// GetStoresStats returns stores' statistics from cluster.
// And it will be unnecessary to filter unhealthy store, because it has been solved in process heartbeat
func (c *RaftCluster) GetStoresStats() *statistics.StoresStats {
	return c.hotStat.StoresStats
}

// GetStoresLoads returns load stats of all stores.
func (c *RaftCluster) GetStoresLoads() map[uint64][]float64 {
	return c.hotStat.GetStoresLoads()
}

// IsRegionHot checks if a region is in hot state.
func (c *RaftCluster) IsRegionHot(region *core.RegionInfo) bool {
	return c.hotStat.IsRegionHot(region, c.opt.GetHotRegionCacheHitsThreshold())
}

// GetHotPeerStat returns hot peer stat with specified regionID and storeID.
func (c *RaftCluster) GetHotPeerStat(rw utils.RWType, regionID, storeID uint64) *statistics.HotPeerStat {
	return c.hotStat.GetHotPeerStat(rw, regionID, storeID)
}

// RegionReadStats returns hot region's read stats.
// The result only includes peers that are hot enough.
// RegionStats is a thread-safe method
func (c *RaftCluster) RegionReadStats() map[uint64][]*statistics.HotPeerStat {
	// As read stats are reported by store heartbeat, the threshold needs to be adjusted.
	threshold := c.GetOpts().GetHotRegionCacheHitsThreshold() *
		(utils.RegionHeartBeatReportInterval / utils.StoreHeartBeatReportInterval)
	return c.hotStat.RegionStats(utils.Read, threshold)
}

// RegionWriteStats returns hot region's write stats.
// The result only includes peers that are hot enough.
func (c *RaftCluster) RegionWriteStats() map[uint64][]*statistics.HotPeerStat {
	// RegionStats is a thread-safe method
	return c.hotStat.RegionStats(utils.Write, c.GetOpts().GetHotRegionCacheHitsThreshold())
}

// BucketsStats returns hot region's buckets stats.
func (c *RaftCluster) BucketsStats(degree int, regionIDs ...uint64) map[uint64][]*buckets.BucketStat {
	return c.hotStat.BucketsStats(degree, regionIDs...)
}

// TODO: remove me.
// only used in test.
func (c *RaftCluster) putRegion(region *core.RegionInfo) error {
	if c.storage != nil {
		if err := c.storage.SaveRegion(region.GetMeta()); err != nil {
			return err
		}
	}
	c.core.PutRegion(region)
	return nil
}

// GetHotWriteRegions gets hot write regions' info.
func (c *RaftCluster) GetHotWriteRegions(storeIDs ...uint64) *statistics.StoreHotPeersInfos {
	hotWriteRegions := c.coordinator.GetHotRegionsByType(utils.Write)
	if len(storeIDs) > 0 && hotWriteRegions != nil {
		hotWriteRegions = getHotRegionsByStoreIDs(hotWriteRegions, storeIDs...)
	}
	return hotWriteRegions
}

// GetHotReadRegions gets hot read regions' info.
func (c *RaftCluster) GetHotReadRegions(storeIDs ...uint64) *statistics.StoreHotPeersInfos {
	hotReadRegions := c.coordinator.GetHotRegionsByType(utils.Read)
	if len(storeIDs) > 0 && hotReadRegions != nil {
		hotReadRegions = getHotRegionsByStoreIDs(hotReadRegions, storeIDs...)
	}
	return hotReadRegions
}

func getHotRegionsByStoreIDs(hotPeerInfos *statistics.StoreHotPeersInfos, storeIDs ...uint64) *statistics.StoreHotPeersInfos {
	asLeader := statistics.StoreHotPeersStat{}
	asPeer := statistics.StoreHotPeersStat{}
	for _, storeID := range storeIDs {
		asLeader[storeID] = hotPeerInfos.AsLeader[storeID]
		asPeer[storeID] = hotPeerInfos.AsPeer[storeID]
	}
	return &statistics.StoreHotPeersInfos{
		AsLeader: asLeader,
		AsPeer:   asPeer,
	}
}

// GetStoreLimiter returns the dynamic adjusting limiter
func (c *RaftCluster) GetStoreLimiter() *StoreLimiter {
	return c.limiter
}

// GetStoreLimitByType returns the store limit for a given store ID and type.
func (c *RaftCluster) GetStoreLimitByType(storeID uint64, typ storelimit.Type) float64 {
	return c.opt.GetStoreLimitByType(storeID, typ)
}

// GetAllStoresLimit returns all store limit
func (c *RaftCluster) GetAllStoresLimit() map[uint64]sc.StoreLimitConfig {
	return c.opt.GetAllStoresLimit()
}

// AddStoreLimit add a store limit for a given store ID.
func (c *RaftCluster) AddStoreLimit(store *metapb.Store) {
	storeID := store.GetId()
	cfg := c.opt.GetScheduleConfig().Clone()
	if _, ok := cfg.StoreLimit[storeID]; ok {
		return
	}

	slc := sc.StoreLimitConfig{
		AddPeer:    sc.DefaultStoreLimit.GetDefaultStoreLimit(storelimit.AddPeer),
		RemovePeer: sc.DefaultStoreLimit.GetDefaultStoreLimit(storelimit.RemovePeer),
	}
	if core.IsStoreContainLabel(store, core.EngineKey, core.EngineTiFlash) {
		slc = sc.StoreLimitConfig{
			AddPeer:    sc.DefaultTiFlashStoreLimit.GetDefaultStoreLimit(storelimit.AddPeer),
			RemovePeer: sc.DefaultTiFlashStoreLimit.GetDefaultStoreLimit(storelimit.RemovePeer),
		}
	}

	cfg.StoreLimit[storeID] = slc
	c.opt.SetScheduleConfig(cfg)
	var err error
	for i := 0; i < persistLimitRetryTimes; i++ {
		if err = c.opt.Persist(c.storage); err == nil {
			log.Info("store limit added", zap.Uint64("store-id", storeID))
			return
		}
		time.Sleep(persistLimitWaitTime)
	}
	log.Error("persist store limit meet error", errs.ZapError(err))
}

// RemoveStoreLimit remove a store limit for a given store ID.
func (c *RaftCluster) RemoveStoreLimit(storeID uint64) {
	cfg := c.opt.GetScheduleConfig().Clone()
	for _, limitType := range storelimit.TypeNameValue {
		c.core.ResetStoreLimit(storeID, limitType)
	}
	delete(cfg.StoreLimit, storeID)
	c.opt.SetScheduleConfig(cfg)
	var err error
	for i := 0; i < persistLimitRetryTimes; i++ {
		if err = c.opt.Persist(c.storage); err == nil {
			log.Info("store limit removed", zap.Uint64("store-id", storeID))
			id := strconv.FormatUint(storeID, 10)
			statistics.StoreLimitGauge.DeleteLabelValues(id, "add-peer")
			statistics.StoreLimitGauge.DeleteLabelValues(id, "remove-peer")
			return
		}
		time.Sleep(persistLimitWaitTime)
	}
	log.Error("persist store limit meet error", errs.ZapError(err))
}

// SetMinResolvedTS sets up a store with min resolved ts.
func (c *RaftCluster) SetMinResolvedTS(storeID, minResolvedTS uint64) error {
	c.Lock()
	defer c.Unlock()

	store := c.GetStore(storeID)
	if store == nil {
		return errs.ErrStoreNotFound.FastGenByArgs(storeID)
	}

	newStore := store.Clone(core.SetMinResolvedTS(minResolvedTS))
	c.core.PutStore(newStore)
	return nil
}

func (c *RaftCluster) checkAndUpdateMinResolvedTS() (uint64, bool) {
	c.Lock()
	defer c.Unlock()

	if !c.isInitialized() {
		return math.MaxUint64, false
	}
	curMinResolvedTS := uint64(math.MaxUint64)
	for _, s := range c.GetStores() {
		if !core.IsAvailableForMinResolvedTS(s) {
			continue
		}
		if curMinResolvedTS > s.GetMinResolvedTS() {
			curMinResolvedTS = s.GetMinResolvedTS()
		}
	}
	if curMinResolvedTS == math.MaxUint64 || curMinResolvedTS <= c.minResolvedTS {
		return c.minResolvedTS, false
	}
	c.minResolvedTS = curMinResolvedTS
	return c.minResolvedTS, true
}

func (c *RaftCluster) runMinResolvedTSJob() {
	defer logutil.LogPanic()
	defer c.wg.Done()

	interval := c.opt.GetMinResolvedTSPersistenceInterval()
	if interval == 0 {
		interval = DefaultMinResolvedTSPersistenceInterval
	}
	ticker := time.NewTicker(interval)
	defer ticker.Stop()

	c.loadMinResolvedTS()
	for {
		select {
		case <-c.ctx.Done():
			log.Info("min resolved ts background jobs has been stopped")
			return
		case <-ticker.C:
			interval = c.opt.GetMinResolvedTSPersistenceInterval()
			if interval != 0 {
				if current, needPersist := c.checkAndUpdateMinResolvedTS(); needPersist {
					c.storage.SaveMinResolvedTS(current)
				}
			} else {
				// If interval in config is zero, it means not to persist resolved ts and check config with this interval
				interval = DefaultMinResolvedTSPersistenceInterval
			}
			ticker.Reset(interval)
		}
	}
}

func (c *RaftCluster) loadMinResolvedTS() {
	// Use `c.GetStorage()` here to prevent from the data race in test.
	minResolvedTS, err := c.GetStorage().LoadMinResolvedTS()
	if err != nil {
		log.Error("load min resolved ts meet error", errs.ZapError(err))
		return
	}
	c.Lock()
	defer c.Unlock()
	c.minResolvedTS = minResolvedTS
}

// GetMinResolvedTS returns the min resolved ts of the cluster.
func (c *RaftCluster) GetMinResolvedTS() uint64 {
	c.RLock()
	defer c.RUnlock()
	if !c.isInitialized() {
		return math.MaxUint64
	}
	return c.minResolvedTS
}

// GetStoreMinResolvedTS returns the min resolved ts of the store.
func (c *RaftCluster) GetStoreMinResolvedTS(storeID uint64) uint64 {
	c.RLock()
	defer c.RUnlock()
	store := c.GetStore(storeID)
	if store == nil {
		return math.MaxUint64
	}
	if !c.isInitialized() || !core.IsAvailableForMinResolvedTS(store) {
		return math.MaxUint64
	}
	return store.GetMinResolvedTS()
}

// GetMinResolvedTSByStoreIDs returns the min_resolved_ts for each store
// and returns the min_resolved_ts for all given store lists.
func (c *RaftCluster) GetMinResolvedTSByStoreIDs(ids []uint64) (uint64, map[uint64]uint64) {
	minResolvedTS := uint64(math.MaxUint64)
	storesMinResolvedTS := make(map[uint64]uint64)
	for _, storeID := range ids {
		storeTS := c.GetStoreMinResolvedTS(storeID)
		storesMinResolvedTS[storeID] = storeTS
		if minResolvedTS > storeTS {
			minResolvedTS = storeTS
		}
	}
	return minResolvedTS, storesMinResolvedTS
}

// GetExternalTS returns the external timestamp.
func (c *RaftCluster) GetExternalTS() uint64 {
	c.RLock()
	defer c.RUnlock()
	if !c.isInitialized() {
		return math.MaxUint64
	}
	return c.externalTS
}

// SetExternalTS sets the external timestamp.
func (c *RaftCluster) SetExternalTS(timestamp uint64) error {
	c.Lock()
	defer c.Unlock()
	c.externalTS = timestamp
	c.storage.SaveExternalTS(timestamp)
	return nil
}

// SetStoreLimit sets a store limit for a given type and rate.
func (c *RaftCluster) SetStoreLimit(storeID uint64, typ storelimit.Type, ratePerMin float64) error {
	old := c.opt.GetScheduleConfig().Clone()
	c.opt.SetStoreLimit(storeID, typ, ratePerMin)
	if err := c.opt.Persist(c.storage); err != nil {
		// roll back the store limit
		c.opt.SetScheduleConfig(old)
		log.Error("persist store limit meet error", errs.ZapError(err))
		return err
	}
	log.Info("store limit changed", zap.Uint64("store-id", storeID), zap.String("type", typ.String()), zap.Float64("rate-per-min", ratePerMin))
	return nil
}

// SetAllStoresLimit sets all store limit for a given type and rate.
func (c *RaftCluster) SetAllStoresLimit(typ storelimit.Type, ratePerMin float64) error {
	old := c.opt.GetScheduleConfig().Clone()
	oldAdd := sc.DefaultStoreLimit.GetDefaultStoreLimit(storelimit.AddPeer)
	oldRemove := sc.DefaultStoreLimit.GetDefaultStoreLimit(storelimit.RemovePeer)
	c.opt.SetAllStoresLimit(typ, ratePerMin)
	if err := c.opt.Persist(c.storage); err != nil {
		// roll back the store limit
		c.opt.SetScheduleConfig(old)
		sc.DefaultStoreLimit.SetDefaultStoreLimit(storelimit.AddPeer, oldAdd)
		sc.DefaultStoreLimit.SetDefaultStoreLimit(storelimit.RemovePeer, oldRemove)
		log.Error("persist store limit meet error", errs.ZapError(err))
		return err
	}
	log.Info("all store limit changed", zap.String("type", typ.String()), zap.Float64("rate-per-min", ratePerMin))
	return nil
}

// SetAllStoresLimitTTL sets all store limit for a given type and rate with ttl.
func (c *RaftCluster) SetAllStoresLimitTTL(typ storelimit.Type, ratePerMin float64, ttl time.Duration) {
	c.opt.SetAllStoresLimitTTL(c.ctx, c.etcdClient, typ, ratePerMin, ttl)
}

// GetClusterVersion returns the current cluster version.
func (c *RaftCluster) GetClusterVersion() string {
	return c.opt.GetClusterVersion().String()
}

// GetEtcdClient returns the current etcd client
func (c *RaftCluster) GetEtcdClient() *clientv3.Client {
	return c.etcdClient
}

// GetProgressByID returns the progress details for a given store ID.
func (c *RaftCluster) GetProgressByID(storeID string) (action string, process, ls, cs float64, err error) {
	filter := func(progress string) bool {
		s := strings.Split(progress, "-")
		return len(s) == 2 && s[1] == storeID
	}
	progress := c.progressManager.GetProgresses(filter)
	if len(progress) != 0 {
		process, ls, cs, err = c.progressManager.Status(progress[0])
		if err != nil {
			return
		}
		if strings.HasPrefix(progress[0], removingAction) {
			action = removingAction
		} else if strings.HasPrefix(progress[0], preparingAction) {
			action = preparingAction
		}
		return
	}
	return "", 0, 0, 0, errs.ErrProgressNotFound.FastGenByArgs(fmt.Sprintf("the given store ID: %s", storeID))
}

// GetProgressByAction returns the progress details for a given action.
func (c *RaftCluster) GetProgressByAction(action string) (process, ls, cs float64, err error) {
	filter := func(progress string) bool {
		return strings.HasPrefix(progress, action)
	}

	progresses := c.progressManager.GetProgresses(filter)
	if len(progresses) == 0 {
		return 0, 0, 0, errs.ErrProgressNotFound.FastGenByArgs(fmt.Sprintf("the action: %s", action))
	}
	var p, l, s float64
	for _, progress := range progresses {
		p, l, s, err = c.progressManager.Status(progress)
		if err != nil {
			return
		}
		process += p
		ls += l
		cs += s
	}
	num := float64(len(progresses))
	process /= num
	cs /= num
	ls /= num
	// handle the special cases
	if math.IsNaN(ls) || math.IsInf(ls, 0) {
		ls = math.MaxFloat64
	}
	return
}

var healthURL = "/pd/api/v1/ping"

// CheckHealth checks if members are healthy.
func CheckHealth(client *http.Client, members []*pdpb.Member) map[uint64]*pdpb.Member {
	healthMembers := make(map[uint64]*pdpb.Member)
	for _, member := range members {
		for _, cURL := range member.ClientUrls {
			ctx, cancel := context.WithTimeout(context.Background(), clientTimeout)
			req, err := http.NewRequestWithContext(ctx, http.MethodGet, fmt.Sprintf("%s%s", cURL, healthURL), nil)
			if err != nil {
				log.Error("failed to new request", errs.ZapError(errs.ErrNewHTTPRequest, err))
				cancel()
				continue
			}

			resp, err := client.Do(req)
			if resp != nil {
				resp.Body.Close()
			}
			cancel()
			if err == nil && resp.StatusCode == http.StatusOK {
				healthMembers[member.GetMemberId()] = member
				break
			}
		}
	}
	return healthMembers
}

// GetMembers return a slice of Members.
func GetMembers(etcdClient *clientv3.Client) ([]*pdpb.Member, error) {
	listResp, err := etcdutil.ListEtcdMembers(etcdClient)
	if err != nil {
		return nil, err
	}

	members := make([]*pdpb.Member, 0, len(listResp.Members))
	for _, m := range listResp.Members {
		info := &pdpb.Member{
			Name:       m.Name,
			MemberId:   m.ID,
			ClientUrls: m.ClientURLs,
			PeerUrls:   m.PeerURLs,
		}
		members = append(members, info)
	}

	return members, nil
}

// IsClientURL returns whether addr is a ClientUrl of any member.
func IsClientURL(addr string, etcdClient *clientv3.Client) bool {
	members, err := GetMembers(etcdClient)
	if err != nil {
		return false
	}
	for _, member := range members {
		for _, u := range member.GetClientUrls() {
			if u == addr {
				return true
			}
		}
	}
	return false
}

// GetPausedSchedulerDelayAt returns DelayAt of a paused scheduler
func (c *RaftCluster) GetPausedSchedulerDelayAt(name string) (int64, error) {
	return c.coordinator.GetSchedulersController().GetPausedSchedulerDelayAt(name)
}

// GetPausedSchedulerDelayUntil returns DelayUntil of a paused scheduler
func (c *RaftCluster) GetPausedSchedulerDelayUntil(name string) (int64, error) {
	return c.coordinator.GetSchedulersController().GetPausedSchedulerDelayUntil(name)
}<|MERGE_RESOLUTION|>--- conflicted
+++ resolved
@@ -1155,16 +1155,7 @@
 	}
 
 	if !c.isAPIServiceMode {
-<<<<<<< HEAD
-		if hasRegionStats {
-			c.regionStats.Observe(region, c.getRegionStoresLocked(region))
-		}
-	}
-	if !c.IsPrepared() && changed.IsNew {
-		c.coordinator.GetPrepareChecker().Collect(region)
-=======
-		cluster.Collect(c, region, c.GetRegionStores(region), hasRegionStats, isNew, c.IsPrepared())
->>>>>>> 24fffdf7
+		cluster.Collect(c, region, c.GetRegionStores(region), hasRegionStats, changed.IsNew, c.IsPrepared())
 	}
 
 	if c.storage != nil {

// Copyright 2016 TiKV Project Authors.
//
// Licensed under the Apache License, Version 2.0 (the "License");
// you may not use this file except in compliance with the License.
// You may obtain a copy of the License at
//
//     http://www.apache.org/licenses/LICENSE-2.0
//
// Unless required by applicable law or agreed to in writing, software
// distributed under the License is distributed on an "AS IS" BASIS,
// WITHOUT WARRANTIES OR CONDITIONS OF ANY KIND, either express or implied.
// See the License for the specific language governing permissions and
// limitations under the License.

package cluster

import (
	"context"
	"fmt"
	"net/http"
	"strconv"
	"sync"
	"time"

	"github.com/coreos/go-semver/semver"
	"github.com/gogo/protobuf/proto"
	"github.com/pingcap/errors"
	"github.com/pingcap/failpoint"
	"github.com/pingcap/kvproto/pkg/metapb"
	"github.com/pingcap/kvproto/pkg/pdpb"
	"github.com/pingcap/log"
<<<<<<< HEAD
	"github.com/sasha-s/go-deadlock"
	"github.com/tikv/pd/pkg/component"
=======
>>>>>>> 62315670
	"github.com/tikv/pd/pkg/errs"
	"github.com/tikv/pd/pkg/etcdutil"
	"github.com/tikv/pd/pkg/logutil"
	"github.com/tikv/pd/pkg/typeutil"
	"github.com/tikv/pd/server/config"
	"github.com/tikv/pd/server/core"
	"github.com/tikv/pd/server/core/storelimit"
	"github.com/tikv/pd/server/id"
	syncer "github.com/tikv/pd/server/region_syncer"
	"github.com/tikv/pd/server/replication"
	"github.com/tikv/pd/server/schedule"
	"github.com/tikv/pd/server/schedule/checker"
	"github.com/tikv/pd/server/schedule/hbstream"
	"github.com/tikv/pd/server/schedule/labeler"
	"github.com/tikv/pd/server/schedule/placement"
	"github.com/tikv/pd/server/statistics"
	"github.com/tikv/pd/server/storage"
	"github.com/tikv/pd/server/storage/endpoint"
	"github.com/tikv/pd/server/versioninfo"
	"go.etcd.io/etcd/clientv3"
	"go.uber.org/zap"
)

var backgroundJobInterval = 10 * time.Second

const (
	clientTimeout              = 3 * time.Second
	defaultChangedRegionsLimit = 10000
	// persistLimitRetryTimes is used to reduce the probability of the persistent error
	// since the once the store is add or remove, we shouldn't return an error even if the store limit is failed to persist.
	persistLimitRetryTimes = 5
	persistLimitWaitTime   = 100 * time.Millisecond
)

// Server is the interface for cluster.
type Server interface {
	GetAllocator() id.Allocator
	GetConfig() *config.Config
	GetPersistOptions() *config.PersistOptions
	GetStorage() storage.Storage
	GetHBStreams() *hbstream.HeartbeatStreams
	GetRaftCluster() *RaftCluster
	GetBasicCluster() *core.BasicCluster
	GetMembers() ([]*pdpb.Member, error)
	ReplicateFileToMember(ctx context.Context, member *pdpb.Member, name string, data []byte) error
}

// RaftCluster is used for cluster config management.
// Raft cluster key format:
// cluster 1 -> /1/raft, value is metapb.Cluster
// cluster 2 -> /2/raft
// For cluster 1
// store 1 -> /1/raft/s/1, value is metapb.Store
// region 1 -> /1/raft/r/1, value is metapb.Region
type RaftCluster struct {
	deadlock.RWMutex

	serverCtx context.Context
	ctx       context.Context
	cancel    context.CancelFunc
	wg        sync.WaitGroup

	running bool

	clusterID uint64

	// cached cluster info
	core         *core.BasicCluster
	meta         *metapb.Cluster
	opt          *config.PersistOptions
	immutableCfg *config.ImmutableConfig
	storage      storage.Storage
	id           id.Allocator
	limiter      *StoreLimiter

	changedRegions chan *core.RegionInfo

	labelLevelStats *statistics.LabelStatistics
	regionStats     *statistics.RegionStatistics
	hotStat         *statistics.HotStat

	coordinator *coordinator

	regionSyncer *syncer.RegionSyncer

	ruleManager   *placement.RuleManager
	regionLabeler *labeler.RegionLabeler
	etcdClient    *clientv3.Client
	httpClient    *http.Client

	replicationMode *replication.ModeManager

	unsafeRecoveryController *unsafeRecoveryController
}

// Status saves some state information.
// NOTE: This type is exported by HTTP API. Please pay more attention when modifying it.
type Status struct {
	RaftBootstrapTime time.Time `json:"raft_bootstrap_time,omitempty"`
	IsInitialized     bool      `json:"is_initialized"`
	ReplicationStatus string    `json:"replication_status"`
}

// NewRaftCluster create a new cluster.
func NewRaftCluster(ctx context.Context, clusterID uint64, regionSyncer *syncer.RegionSyncer, etcdClient *clientv3.Client,
	httpClient *http.Client, cfg *config.Config) *RaftCluster {
	return &RaftCluster{
		serverCtx:    ctx,
		running:      false,
		clusterID:    clusterID,
		regionSyncer: regionSyncer,
		httpClient:   httpClient,
		etcdClient:   etcdClient,
		immutableCfg: config.NewImmutableConfig(cfg),
	}
}

// LoadClusterStatus loads the cluster status.
func (c *RaftCluster) LoadClusterStatus() (*Status, error) {
	bootstrapTime, err := c.loadBootstrapTime()
	if err != nil {
		return nil, err
	}
	var isInitialized bool
	if bootstrapTime != typeutil.ZeroTime {
		isInitialized = c.isInitialized()
	}
	var replicationStatus string
	if c.replicationMode != nil {
		replicationStatus = c.replicationMode.GetReplicationStatus().String()
	}
	return &Status{
		RaftBootstrapTime: bootstrapTime,
		IsInitialized:     isInitialized,
		ReplicationStatus: replicationStatus,
	}, nil
}

func (c *RaftCluster) isInitialized() bool {
	if c.core.GetRegionCount() > 1 {
		return true
	}
	region := c.core.GetRegionByKey(nil)
	return region != nil &&
		len(region.GetVoters()) >= int(c.GetReplicationConfig().MaxReplicas) &&
		len(region.GetPendingPeers()) == 0
}

// GetReplicationConfig get the replication config.
func (c *RaftCluster) GetReplicationConfig() *config.ReplicationConfig {
	cfg := &config.ReplicationConfig{}
	*cfg = *c.opt.GetReplicationConfig()
	return cfg
}

// loadBootstrapTime loads the saved bootstrap time from etcd. It returns zero
// value of time.Time when there is error or the cluster is not bootstrapped yet.
func (c *RaftCluster) loadBootstrapTime() (time.Time, error) {
	var t time.Time
	data, err := c.storage.Load(endpoint.ClusterBootstrapTimeKey())
	if err != nil {
		return t, err
	}
	if data == "" {
		return t, nil
	}
	return typeutil.ParseTimestamp([]byte(data))
}

// InitCluster initializes the raft cluster.
func (c *RaftCluster) InitCluster(
	id id.Allocator,
	opt *config.PersistOptions,
	storage storage.Storage,
	basicCluster *core.BasicCluster) {
	c.core, c.opt, c.storage, c.id = basicCluster, opt, storage, id
	c.ctx, c.cancel = context.WithCancel(c.serverCtx)
	c.labelLevelStats = statistics.NewLabelStatistics()
	c.hotStat = statistics.NewHotStat(c.ctx)
	c.changedRegions = make(chan *core.RegionInfo, defaultChangedRegionsLimit)
}

// Start starts a cluster.
func (c *RaftCluster) Start(s Server) error {
	c.Lock()
	defer c.Unlock()

	if c.running {
		log.Warn("raft cluster has already been started")
		return nil
	}

	c.InitCluster(s.GetAllocator(), s.GetPersistOptions(), s.GetStorage(), s.GetBasicCluster())

	cluster, err := c.LoadClusterInfo()
	if err != nil {
		return err
	}
	if cluster == nil {
		return nil
	}

	c.ruleManager = placement.NewRuleManager(c.storage, c, c.GetOpts())
	if c.opt.IsPlacementRulesEnabled() {
		err = c.ruleManager.Initialize(c.opt.GetMaxReplicas(), c.opt.GetLocationLabels())
		if err != nil {
			return err
		}
	}

	c.regionLabeler, err = labeler.NewRegionLabeler(c.storage)
	if err != nil {
		return err
	}

	c.replicationMode, err = replication.NewReplicationModeManager(s.GetConfig().ReplicationMode, c.storage, cluster, s)
	if err != nil {
		return err
	}

	c.coordinator = newCoordinator(c.ctx, cluster, s.GetHBStreams())
	c.regionStats = statistics.NewRegionStatistics(c.opt, c.ruleManager)
	c.limiter = NewStoreLimiter(s.GetPersistOptions())
	c.unsafeRecoveryController = newUnsafeRecoveryController(cluster)

	c.wg.Add(5)
	go c.runCoordinator()
	if _, _err_ := failpoint.Eval(_curpkg_("highFrequencyClusterJobs")); _err_ == nil {
		backgroundJobInterval = 100 * time.Microsecond
	}
	go c.runBackgroundJobs(backgroundJobInterval)
	go c.runStatsBackgroundJobs()
	go c.syncRegions()
	go c.runReplicationMode()
	c.running = true

	return nil
}

// LoadClusterInfo loads cluster related info.
func (c *RaftCluster) LoadClusterInfo() (*RaftCluster, error) {
	c.meta = &metapb.Cluster{}
	ok, err := c.storage.LoadMeta(c.meta)
	if err != nil {
		return nil, err
	}
	if !ok {
		return nil, nil
	}

	start := time.Now()
	if err := c.storage.LoadStores(c.core.PutStore); err != nil {
		return nil, err
	}
	log.Info("load stores",
		zap.Int("count", c.GetStoreCount()),
		zap.Duration("cost", time.Since(start)),
	)

	start = time.Now()

	// used to load region from kv storage to cache storage.
	if err := c.storage.LoadRegionsOnce(c.ctx, c.core.CheckAndPutRegion); err != nil {
		return nil, err
	}
	log.Info("load regions",
		zap.Int("count", c.core.GetRegionCount()),
		zap.Duration("cost", time.Since(start)),
	)
	for _, store := range c.GetStores() {
		c.hotStat.GetOrCreateRollingStoreStats(store.GetID())
	}
	return c, nil
}

func (c *RaftCluster) runBackgroundJobs(interval time.Duration) {
	defer logutil.LogPanic()
	defer c.wg.Done()

	ticker := time.NewTicker(interval)
	defer ticker.Stop()

	for {
		select {
		case <-c.ctx.Done():
			log.Info("metrics are reset")
			c.resetMetrics()
			log.Info("background jobs has been stopped")
			return
		case <-ticker.C:
			c.checkStores()
			c.collectMetrics()
		}
	}
}

func (c *RaftCluster) runStatsBackgroundJobs() {
	defer logutil.LogPanic()
	defer c.wg.Done()

	ticker := time.NewTicker(statistics.RegionsStatsObserveInterval)
	defer ticker.Stop()

	for {
		select {
		case <-c.ctx.Done():
			log.Info("statistics background jobs has been stopped")
			return
		case <-ticker.C:
			c.RLock()
			storeIDs, writeBytesRates, writeKeysRates := c.core.GetStoresWriteRate()
			c.RUnlock()
			c.Lock()
			c.hotStat.ObserveRegionsStats(storeIDs, writeBytesRates, writeKeysRates)
			c.Unlock()
		}
	}
}

func (c *RaftCluster) runCoordinator() {
	defer logutil.LogPanic()
	defer c.wg.Done()
	defer func() {
		c.coordinator.wg.Wait()
		log.Info("coordinator has been stopped")
	}()
	c.coordinator.run()
	<-c.coordinator.ctx.Done()
	log.Info("coordinator is stopping")
}

func (c *RaftCluster) syncRegions() {
	defer logutil.LogPanic()
	defer c.wg.Done()
	c.regionSyncer.RunServer(c.ctx, c.changedRegionNotifier())
}

func (c *RaftCluster) runReplicationMode() {
	defer logutil.LogPanic()
	defer c.wg.Done()
	c.replicationMode.Run(c.ctx)
}

// Stop stops the cluster.
func (c *RaftCluster) Stop() {
	c.Lock()

	if !c.running {
		c.Unlock()
		return
	}

	c.running = false
	c.coordinator.stop()
	c.cancel()
	c.Unlock()
	c.wg.Wait()
	log.Info("raftcluster is stopped")
}

// IsRunning return if the cluster is running.
func (c *RaftCluster) IsRunning() bool {
	c.RLock()
	defer c.RUnlock()
	return c.running
}

// Context returns the context of RaftCluster.
func (c *RaftCluster) Context() context.Context {
	c.RLock()
	defer c.RUnlock()
	if c.running {
		return c.ctx
	}
	return nil
}

// GetOperatorController returns the operator controller.
func (c *RaftCluster) GetOperatorController() *schedule.OperatorController {
	c.RLock()
	defer c.RUnlock()
	return c.coordinator.opController
}

// GetBasicCluster returns the basic cluster.
func (c *RaftCluster) GetBasicCluster() *core.BasicCluster {
	c.RLock()
	defer c.RUnlock()
	return c.core
}

// GetRegionScatter returns the region scatter.
func (c *RaftCluster) GetRegionScatter() *schedule.RegionScatterer {
	c.RLock()
	defer c.RUnlock()
	return c.coordinator.regionScatterer
}

// GetRegionSplitter returns the region splitter
func (c *RaftCluster) GetRegionSplitter() *schedule.RegionSplitter {
	c.RLock()
	defer c.RUnlock()
	return c.coordinator.regionSplitter
}

// GetHeartbeatStreams returns the heartbeat streams.
func (c *RaftCluster) GetHeartbeatStreams() *hbstream.HeartbeatStreams {
	c.RLock()
	defer c.RUnlock()
	return c.coordinator.hbStreams
}

// GetCoordinator returns the coordinator.
func (c *RaftCluster) GetCoordinator() *coordinator {
	c.RLock()
	defer c.RUnlock()
	return c.coordinator
}

// GetRegionSyncer returns the region syncer.
func (c *RaftCluster) GetRegionSyncer() *syncer.RegionSyncer {
	c.RLock()
	defer c.RUnlock()
	return c.regionSyncer
}

// GetReplicationMode returns the ReplicationMode.
func (c *RaftCluster) GetReplicationMode() *replication.ModeManager {
	c.RLock()
	defer c.RUnlock()
	return c.replicationMode
}

// GetStorage returns the storage.
func (c *RaftCluster) GetStorage() storage.Storage {
	c.RLock()
	defer c.RUnlock()
	return c.storage
}

// SetStorage set the storage for test purpose.
func (c *RaftCluster) SetStorage(s storage.Storage) {
	c.Lock()
	defer c.Unlock()
	c.storage = s
}

// GetOpts returns cluster's configuration.
// There is no need a lock since it won't changed.
func (c *RaftCluster) GetOpts() *config.PersistOptions {
	return c.opt
}

// GetImmutableCfg gets the cluster Immutable configuration.
func (c *RaftCluster) GetImmutableCfg() *config.ImmutableConfig {
	return c.immutableCfg
}

// AddSuspectRegions adds regions to suspect list.
func (c *RaftCluster) AddSuspectRegions(regionIDs ...uint64) {
	c.coordinator.checkers.AddSuspectRegions(regionIDs...)
}

// GetSuspectRegions gets all suspect regions.
func (c *RaftCluster) GetSuspectRegions() []uint64 {
	return c.coordinator.checkers.GetSuspectRegions()
}

// RemoveSuspectRegion removes region from suspect list.
func (c *RaftCluster) RemoveSuspectRegion(id uint64) {
	c.coordinator.checkers.RemoveSuspectRegion(id)
}

// GetUnsafeRecoveryController returns the unsafe recovery controller.
func (c *RaftCluster) GetUnsafeRecoveryController() *unsafeRecoveryController {
	return c.unsafeRecoveryController
}

// AddSuspectKeyRange adds the key range with the its ruleID as the key
// The instance of each keyRange is like following format:
// [2][]byte: start key/end key
func (c *RaftCluster) AddSuspectKeyRange(start, end []byte) {
	c.coordinator.checkers.AddSuspectKeyRange(start, end)
}

// PopOneSuspectKeyRange gets one suspect keyRange group.
// it would return value and true if pop success, or return empty [][2][]byte and false
// if suspectKeyRanges couldn't pop keyRange group.
func (c *RaftCluster) PopOneSuspectKeyRange() ([2][]byte, bool) {
	return c.coordinator.checkers.PopOneSuspectKeyRange()
}

// ClearSuspectKeyRanges clears the suspect keyRanges, only for unit test
func (c *RaftCluster) ClearSuspectKeyRanges() {
	c.coordinator.checkers.ClearSuspectKeyRanges()
}

// HandleStoreHeartbeat updates the store status.
func (c *RaftCluster) HandleStoreHeartbeat(stats *pdpb.StoreStats) error {
	c.Lock()
	defer c.Unlock()

	storeID := stats.GetStoreId()
	store := c.GetStore(storeID)
	if store == nil {
		return errors.Errorf("store %v not found", storeID)
	}
	newStore := store.Clone(core.SetStoreStats(stats), core.SetLastHeartbeatTS(time.Now()))
	if newStore.IsLowSpace(c.opt.GetLowSpaceRatio()) {
		log.Warn("store does not have enough disk space",
			zap.Uint64("store-id", newStore.GetID()),
			zap.Uint64("capacity", newStore.GetCapacity()),
			zap.Uint64("available", newStore.GetAvailable()))
	}
	if newStore.NeedPersist() && c.storage != nil {
		if err := c.storage.SaveStore(newStore.GetMeta()); err != nil {
			log.Error("failed to persist store", zap.Uint64("store-id", newStore.GetID()), errs.ZapError(err))
		} else {
			newStore = newStore.Clone(core.SetLastPersistTime(time.Now()))
		}
	}
	if store := c.core.GetStore(newStore.GetID()); store != nil {
		statistics.UpdateStoreHeartbeatMetrics(store)
	}
	c.core.PutStore(newStore)
	c.hotStat.Observe(newStore.GetID(), newStore.GetStoreStats())
	c.hotStat.FilterUnhealthyStore(c)
	reportInterval := stats.GetInterval()
	interval := reportInterval.GetEndTimestamp() - reportInterval.GetStartTimestamp()

	// c.limiter is nil before "start" is called
	if c.limiter != nil && c.opt.GetStoreLimitMode() == "auto" {
		c.limiter.Collect(newStore.GetStoreStats())
	}

	regions := make(map[uint64]*core.RegionInfo, len(stats.GetPeerStats()))
	for _, peerStat := range stats.GetPeerStats() {
		regionID := peerStat.GetRegionId()
		region := c.GetRegion(regionID)
		regions[regionID] = region
		if region == nil {
			log.Warn("discard hot peer stat for unknown region",
				zap.Uint64("region-id", regionID),
				zap.Uint64("store-id", storeID))
			continue
		}
		peer := region.GetStorePeer(storeID)
		if peer == nil {
			log.Warn("discard hot peer stat for unknown region peer",
				zap.Uint64("region-id", regionID),
				zap.Uint64("store-id", storeID))
			continue
		}
		readQueryNum := core.GetReadQueryNum(peerStat.GetQueryStats())
		loads := []float64{
			statistics.RegionReadBytes:  float64(peerStat.GetReadBytes()),
			statistics.RegionReadKeys:   float64(peerStat.GetReadKeys()),
			statistics.RegionReadQuery:  float64(readQueryNum),
			statistics.RegionWriteBytes: 0,
			statistics.RegionWriteKeys:  0,
			statistics.RegionWriteQuery: 0,
		}
		peerInfo := core.NewPeerInfo(peer, loads, interval)
		c.hotStat.CheckReadAsync(statistics.NewCheckPeerTask(peerInfo, region))
	}
	// Here we will compare the reported regions with the previous hot peers to decide if it is still hot.
	c.hotStat.CheckReadAsync(statistics.NewCollectUnReportedPeerTask(storeID, regions, interval))
	return nil
}

var regionGuide = core.GenerateRegionGuideFunc(true)

// processRegionHeartbeat updates the region information.
func (c *RaftCluster) processRegionHeartbeat(region *core.RegionInfo) error {
	c.RLock()
	storage := c.storage
	coreCluster := c.core
	hotStat := c.hotStat
	c.RUnlock()

	origin, err := coreCluster.PreCheckPutRegion(region)
	if err != nil {
		return err
	}
	region.CorrectApproximateSize(origin)

	hotStat.CheckWriteAsync(statistics.NewCheckExpiredItemTask(region))
	hotStat.CheckReadAsync(statistics.NewCheckExpiredItemTask(region))
	reportInterval := region.GetInterval()
	interval := reportInterval.GetEndTimestamp() - reportInterval.GetStartTimestamp()
	for _, peer := range region.GetPeers() {
		peerInfo := core.NewPeerInfo(peer, region.GetWriteLoads(), interval)
		hotStat.CheckWriteAsync(statistics.NewCheckPeerTask(peerInfo, region))
	}

	// Save to storage if meta is updated.
	// Save to cache if meta or leader is updated, or contains any down/pending peer.
	// Mark isNew if the region in cache does not have leader.
	isNew, saveKV, saveCache, needSync := regionGuide(region, origin)
	if !saveKV && !saveCache && !isNew {
		return nil
	}

	if _, _err_ := failpoint.Eval(_curpkg_("concurrentRegionHeartbeat")); _err_ == nil {
		time.Sleep(500 * time.Millisecond)
	}

	var overlaps []*core.RegionInfo
	c.Lock()
	if saveCache {
		// To prevent a concurrent heartbeat of another region from overriding the up-to-date region info by a stale one,
		// check its validation again here.
		//
		// However it can't solve the race condition of concurrent heartbeats from the same region.
		if _, err := c.core.PreCheckPutRegion(region); err != nil {
			c.Unlock()
			return err
		}
		overlaps = c.core.PutRegion(region)
		for _, item := range overlaps {
			if c.regionStats != nil {
				c.regionStats.ClearDefunctRegion(item.GetID())
			}
			c.labelLevelStats.ClearDefunctRegion(item.GetID())
		}

		// Update related stores.
		storeMap := make(map[uint64]struct{})
		for _, p := range region.GetPeers() {
			storeMap[p.GetStoreId()] = struct{}{}
		}
		if origin != nil {
			for _, p := range origin.GetPeers() {
				storeMap[p.GetStoreId()] = struct{}{}
			}
		}
		for key := range storeMap {
			c.updateStoreStatusLocked(key)
		}
		regionEventCounter.WithLabelValues("update_cache").Inc()
	}

	if isNew {
		c.coordinator.prepareChecker.collect(region)
	}

	if c.regionStats != nil {
		c.regionStats.Observe(region, c.getRegionStoresLocked(region))
	}

	changedRegions := c.changedRegions

	c.Unlock()

	if storage != nil {
		// If there are concurrent heartbeats from the same region, the last write will win even if
		// writes to storage in the critical area. So don't use mutex to protect it.
		// Not successfully saved to storage is not fatal, it only leads to longer warm-up
		// after restart. Here we only log the error then go on updating cache.
		for _, item := range overlaps {
			if err := storage.DeleteRegion(item.GetMeta()); err != nil {
				log.Error("failed to delete region from storage",
					zap.Uint64("region-id", item.GetID()),
					logutil.ZapRedactStringer("region-meta", core.RegionToHexMeta(item.GetMeta())),
					errs.ZapError(err))
			}
		}
		if saveKV {
			if err := storage.SaveRegion(region.GetMeta()); err != nil {
				log.Error("failed to save region to storage",
					zap.Uint64("region-id", region.GetID()),
					logutil.ZapRedactStringer("region-meta", core.RegionToHexMeta(region.GetMeta())),
					errs.ZapError(err))
			}
			regionEventCounter.WithLabelValues("update_kv").Inc()
		}
	}

	if saveKV || needSync {
		select {
		case changedRegions <- region:
		default:
		}
	}

	return nil
}

func (c *RaftCluster) updateStoreStatusLocked(id uint64) {
	leaderCount := c.core.GetStoreLeaderCount(id)
	regionCount := c.core.GetStoreRegionCount(id)
	pendingPeerCount := c.core.GetStorePendingPeerCount(id)
	leaderRegionSize := c.core.GetStoreLeaderRegionSize(id)
	regionSize := c.core.GetStoreRegionSize(id)
	c.core.UpdateStoreStatus(id, leaderCount, regionCount, pendingPeerCount, leaderRegionSize, regionSize)
}

func (c *RaftCluster) getClusterID() uint64 {
	c.RLock()
	defer c.RUnlock()
	return c.meta.GetId()
}

func (c *RaftCluster) putMetaLocked(meta *metapb.Cluster) error {
	if c.storage != nil {
		if err := c.storage.SaveMeta(meta); err != nil {
			return err
		}
	}
	c.meta = meta
	return nil
}

// GetRegionByKey gets regionInfo by region key from cluster.
func (c *RaftCluster) GetRegionByKey(regionKey []byte) *core.RegionInfo {
	return c.core.GetRegionByKey(regionKey)
}

// GetPrevRegionByKey gets previous region and leader peer by the region key from cluster.
func (c *RaftCluster) GetPrevRegionByKey(regionKey []byte) *core.RegionInfo {
	return c.core.GetPrevRegionByKey(regionKey)
}

// ScanRegions scans region with start key, until the region contains endKey, or
// total number greater than limit.
func (c *RaftCluster) ScanRegions(startKey, endKey []byte, limit int) []*core.RegionInfo {
	return c.core.ScanRange(startKey, endKey, limit)
}

// GetRegion searches for a region by ID.
func (c *RaftCluster) GetRegion(regionID uint64) *core.RegionInfo {
	return c.core.GetRegion(regionID)
}

// GetMetaRegions gets regions from cluster.
func (c *RaftCluster) GetMetaRegions() []*metapb.Region {
	return c.core.GetMetaRegions()
}

// GetRegions returns all regions' information in detail.
func (c *RaftCluster) GetRegions() []*core.RegionInfo {
	return c.core.GetRegions()
}

// GetRegionCount returns total count of regions
func (c *RaftCluster) GetRegionCount() int {
	return c.core.GetRegionCount()
}

// GetStoreRegions returns all regions' information with a given storeID.
func (c *RaftCluster) GetStoreRegions(storeID uint64) []*core.RegionInfo {
	return c.core.GetStoreRegions(storeID)
}

// RandLeaderRegion returns a random region that has leader on the store.
func (c *RaftCluster) RandLeaderRegion(storeID uint64, ranges []core.KeyRange, opts ...core.RegionOption) *core.RegionInfo {
	return c.core.RandLeaderRegion(storeID, ranges, opts...)
}

// RandFollowerRegion returns a random region that has a follower on the store.
func (c *RaftCluster) RandFollowerRegion(storeID uint64, ranges []core.KeyRange, opts ...core.RegionOption) *core.RegionInfo {
	return c.core.RandFollowerRegion(storeID, ranges, opts...)
}

// RandPendingRegion returns a random region that has a pending peer on the store.
func (c *RaftCluster) RandPendingRegion(storeID uint64, ranges []core.KeyRange, opts ...core.RegionOption) *core.RegionInfo {
	return c.core.RandPendingRegion(storeID, ranges, opts...)
}

// RandLearnerRegion returns a random region that has a learner peer on the store.
func (c *RaftCluster) RandLearnerRegion(storeID uint64, ranges []core.KeyRange, opts ...core.RegionOption) *core.RegionInfo {
	return c.core.RandLearnerRegion(storeID, ranges, opts...)
}

// GetLeaderStore returns all stores that contains the region's leader peer.
func (c *RaftCluster) GetLeaderStore(region *core.RegionInfo) *core.StoreInfo {
	return c.core.GetLeaderStore(region)
}

// GetFollowerStores returns all stores that contains the region's follower peer.
func (c *RaftCluster) GetFollowerStores(region *core.RegionInfo) []*core.StoreInfo {
	return c.core.GetFollowerStores(region)
}

// GetRegionStores returns all stores that contains the region's peer.
func (c *RaftCluster) GetRegionStores(region *core.RegionInfo) []*core.StoreInfo {
	return c.core.GetRegionStores(region)
}

// GetStoreCount returns the count of stores.
func (c *RaftCluster) GetStoreCount() int {
	return c.core.GetStoreCount()
}

// GetStoreRegionCount returns the number of regions for a given store.
func (c *RaftCluster) GetStoreRegionCount(storeID uint64) int {
	return c.core.GetStoreRegionCount(storeID)
}

// GetAverageRegionSize returns the average region approximate size.
func (c *RaftCluster) GetAverageRegionSize() int64 {
	return c.core.GetAverageRegionSize()
}

// GetRegionStats returns region statistics from cluster.
func (c *RaftCluster) GetRegionStats(startKey, endKey []byte) *statistics.RegionStats {
	c.RLock()
	defer c.RUnlock()
	return statistics.GetRegionStats(c.core.ScanRange(startKey, endKey, -1))
}

// GetStoresStats returns stores' statistics from cluster.
// And it will be unnecessary to filter unhealthy store, because it has been solved in process heartbeat
func (c *RaftCluster) GetStoresStats() *statistics.StoresStats {
	c.RLock()
	defer c.RUnlock()
	return c.hotStat.StoresStats
}

// DropCacheRegion removes a region from the cache.
func (c *RaftCluster) DropCacheRegion(id uint64) {
	c.core.RemoveRegionIfExist(id)
}

// GetCacheCluster gets the cached cluster.
func (c *RaftCluster) GetCacheCluster() *core.BasicCluster {
	c.RLock()
	defer c.RUnlock()
	return c.core
}

// GetMetaStores gets stores from cluster.
func (c *RaftCluster) GetMetaStores() []*metapb.Store {
	return c.core.GetMetaStores()
}

// GetStores returns all stores in the cluster.
func (c *RaftCluster) GetStores() []*core.StoreInfo {
	return c.core.GetStores()
}

// GetStore gets store from cluster.
func (c *RaftCluster) GetStore(storeID uint64) *core.StoreInfo {
	return c.core.GetStore(storeID)
}

// IsRegionHot checks if a region is in hot state.
func (c *RaftCluster) IsRegionHot(region *core.RegionInfo) bool {
	return c.hotStat.IsRegionHot(region, c.opt.GetHotRegionCacheHitsThreshold())
}

// GetAdjacentRegions returns regions' information that are adjacent with the specific region ID.
func (c *RaftCluster) GetAdjacentRegions(region *core.RegionInfo) (*core.RegionInfo, *core.RegionInfo) {
	return c.core.GetAdjacentRegions(region)
}

// GetRangeHoles returns all range holes, i.e the key ranges without any region info.
func (c *RaftCluster) GetRangeHoles() [][]string {
	return c.core.GetRangeHoles()
}

// UpdateStoreLabels updates a store's location labels
// If 'force' is true, then update the store's labels forcibly.
func (c *RaftCluster) UpdateStoreLabels(storeID uint64, labels []*metapb.StoreLabel, force bool) error {
	store := c.GetStore(storeID)
	if store == nil {
		return errors.Errorf("invalid store ID %d, not found", storeID)
	}
	newStore := proto.Clone(store.GetMeta()).(*metapb.Store)
	newStore.Labels = labels
	// PutStore will perform label merge.
	return c.putStoreImpl(newStore, force)
}

// PutStore puts a store.
func (c *RaftCluster) PutStore(store *metapb.Store) error {
	if err := c.putStoreImpl(store, false); err != nil {
		return err
	}
	c.OnStoreVersionChange()
	c.AddStoreLimit(store)
	return nil
}

// putStoreImpl puts a store.
// If 'force' is true, then overwrite the store's labels.
func (c *RaftCluster) putStoreImpl(store *metapb.Store, force bool) error {
	c.Lock()
	defer c.Unlock()

	if store.GetId() == 0 {
		return errors.Errorf("invalid put store %v", store)
	}

	if err := c.checkStoreVersion(store); err != nil {
		return err
	}

	// Store address can not be the same as other stores.
	for _, s := range c.GetStores() {
		// It's OK to start a new store on the same address if the old store has been removed or physically destroyed.
		if s.IsTombstone() || s.IsPhysicallyDestroyed() {
			continue
		}
		if s.GetID() != store.GetId() && s.GetAddress() == store.GetAddress() {
			return errors.Errorf("duplicated store address: %v, already registered by %v", store, s.GetMeta())
		}
	}

	s := c.GetStore(store.GetId())
	if s == nil {
		// Add a new store.
		s = core.NewStoreInfo(store)
	} else {
		// Use the given labels to update the store.
		labels := store.GetLabels()
		if !force {
			// If 'force' isn't set, the given labels will merge into those labels which already existed in the store.
			labels = s.MergeLabels(labels)
		}
		// Update an existed store.
		s = s.Clone(
			core.SetStoreAddress(store.Address, store.StatusAddress, store.PeerAddress),
			core.SetStoreVersion(store.GitHash, store.Version),
			core.SetStoreLabels(labels),
			core.SetStoreStartTime(store.StartTimestamp),
			core.SetStoreDeployPath(store.DeployPath),
		)
	}
	if err := c.checkStoreLabels(s); err != nil {
		return err
	}
	return c.putStoreLocked(s)
}

func (c *RaftCluster) checkStoreVersion(store *metapb.Store) error {
	v, err := versioninfo.ParseVersion(store.GetVersion())
	if err != nil {
		return errors.Errorf("invalid put store %v, error: %s", store, err)
	}
	clusterVersion := *c.opt.GetClusterVersion()
	if !versioninfo.IsCompatible(clusterVersion, *v) {
		return errors.Errorf("version should compatible with version  %s, got %s", clusterVersion, v)
	}
	return nil
}

func (c *RaftCluster) checkStoreLabels(s *core.StoreInfo) error {
	keysSet := make(map[string]struct{})
	for _, k := range c.opt.GetLocationLabels() {
		keysSet[k] = struct{}{}
		if v := s.GetLabelValue(k); len(v) == 0 {
			log.Warn("label configuration is incorrect",
				zap.Stringer("store", s.GetMeta()),
				zap.String("label-key", k))
			if c.opt.GetStrictlyMatchLabel() {
				return errors.Errorf("label configuration is incorrect, need to specify the key: %s ", k)
			}
		}
	}
	for _, label := range s.GetLabels() {
		key := label.GetKey()
		if _, ok := keysSet[key]; !ok {
			log.Warn("not found the key match with the store label",
				zap.Stringer("store", s.GetMeta()),
				zap.String("label-key", key))
			if c.opt.GetStrictlyMatchLabel() {
				return errors.Errorf("key matching the label was not found in the PD, store label key: %s ", key)
			}
		}
	}
	return nil
}

// RemoveStore marks a store as offline in cluster.
// State transition: Up -> Offline.
func (c *RaftCluster) RemoveStore(storeID uint64, physicallyDestroyed bool) error {
	c.Lock()
	defer c.Unlock()

	store := c.GetStore(storeID)
	if store == nil {
		return errs.ErrStoreNotFound.FastGenByArgs(storeID)
	}

	// Remove an offline store should be OK, nothing to do.
	if store.IsOffline() && store.IsPhysicallyDestroyed() == physicallyDestroyed {
		return nil
	}

	if store.IsTombstone() {
		return errs.ErrStoreTombstone.FastGenByArgs(storeID)
	}

	if store.IsPhysicallyDestroyed() {
		return errs.ErrStoreDestroyed.FastGenByArgs(storeID)
	}

	newStore := store.Clone(core.OfflineStore(physicallyDestroyed))
	log.Warn("store has been offline",
		zap.Uint64("store-id", newStore.GetID()),
		zap.String("store-address", newStore.GetAddress()),
		zap.Bool("physically-destroyed", newStore.IsPhysicallyDestroyed()))
	err := c.putStoreLocked(newStore)
	if err == nil {
		// TODO: if the persist operation encounters error, the "Unlimited" will be rollback.
		// And considering the store state has changed, RemoveStore is actually successful.
		_ = c.SetStoreLimit(storeID, storelimit.RemovePeer, storelimit.Unlimited)
	}
	return err
}

// BuryStore marks a store as tombstone in cluster.
// If forceBury is false, the store should be offlined and emptied before calling this func.
func (c *RaftCluster) BuryStore(storeID uint64, forceBury bool) error {
	c.Lock()
	defer c.Unlock()

	store := c.GetStore(storeID)
	if store == nil {
		return errs.ErrStoreNotFound.FastGenByArgs(storeID)
	}

	// Bury a tombstone store should be OK, nothing to do.
	if store.IsTombstone() {
		return nil
	}

	if store.IsUp() {
		if !forceBury {
			return errs.ErrStoreIsUp.FastGenByArgs()
		} else if !store.IsDisconnected() {
			return errors.Errorf("The store %v is not offline nor disconnected", storeID)
		}
	}

	newStore := store.Clone(core.TombstoneStore())
	log.Warn("store has been Tombstone",
		zap.Uint64("store-id", newStore.GetID()),
		zap.String("store-address", newStore.GetAddress()),
		zap.String("state", store.GetState().String()),
		zap.Bool("physically-destroyed", store.IsPhysicallyDestroyed()))
	err := c.putStoreLocked(newStore)
	c.onStoreVersionChangeLocked()
	if err == nil {
		// clean up the residual information.
		c.RemoveStoreLimit(storeID)
		c.hotStat.RemoveRollingStoreStats(storeID)
	}
	return err
}

// PauseLeaderTransfer prevents the store from been selected as source or
// target store of TransferLeader.
func (c *RaftCluster) PauseLeaderTransfer(storeID uint64) error {
	return c.core.PauseLeaderTransfer(storeID)
}

// ResumeLeaderTransfer cleans a store's pause state. The store can be selected
// as source or target of TransferLeader again.
func (c *RaftCluster) ResumeLeaderTransfer(storeID uint64) {
	c.core.ResumeLeaderTransfer(storeID)
}

// SlowStoreEvicted marks a store as a slow store and prevents transferring
// leader to the store
func (c *RaftCluster) SlowStoreEvicted(storeID uint64) error {
	return c.core.SlowStoreEvicted(storeID)
}

// SlowStoreRecovered cleans the evicted state of a store.
func (c *RaftCluster) SlowStoreRecovered(storeID uint64) {
	c.core.SlowStoreRecovered(storeID)
}

// UpStore up a store from offline
func (c *RaftCluster) UpStore(storeID uint64) error {
	c.Lock()
	defer c.Unlock()
	store := c.GetStore(storeID)
	if store == nil {
		return errs.ErrStoreNotFound.FastGenByArgs(storeID)
	}

	if store.IsTombstone() {
		return errs.ErrStoreTombstone.FastGenByArgs(storeID)
	}

	if store.IsPhysicallyDestroyed() {
		return errs.ErrStoreDestroyed.FastGenByArgs(storeID)
	}

	if store.IsUp() {
		return nil
	}

	newStore := store.Clone(core.UpStore())
	log.Warn("store has been up",
		zap.Uint64("store-id", storeID),
		zap.String("store-address", newStore.GetAddress()))
	return c.putStoreLocked(newStore)
}

// SetStoreWeight sets up a store's leader/region balance weight.
func (c *RaftCluster) SetStoreWeight(storeID uint64, leaderWeight, regionWeight float64) error {
	c.Lock()
	defer c.Unlock()

	store := c.GetStore(storeID)
	if store == nil {
		return errs.ErrStoreNotFound.FastGenByArgs(storeID)
	}

	if err := c.storage.SaveStoreWeight(storeID, leaderWeight, regionWeight); err != nil {
		return err
	}

	newStore := store.Clone(
		core.SetLeaderWeight(leaderWeight),
		core.SetRegionWeight(regionWeight),
	)

	return c.putStoreLocked(newStore)
}

func (c *RaftCluster) putStoreLocked(store *core.StoreInfo) error {
	if c.storage != nil {
		if err := c.storage.SaveStore(store.GetMeta()); err != nil {
			return err
		}
	}
	c.core.PutStore(store)
	c.hotStat.GetOrCreateRollingStoreStats(store.GetID())
	return nil
}

func (c *RaftCluster) checkStores() {
	var offlineStores []*metapb.Store
	var upStoreCount int
	stores := c.GetStores()
	for _, store := range stores {
		// the store has already been tombstone
		if store.IsTombstone() {
			continue
		}

		if store.IsUp() {
			if !store.IsLowSpace(c.opt.GetLowSpaceRatio()) {
				upStoreCount++
			}
			continue
		}

		offlineStore := store.GetMeta()
		// If the store is empty, it can be buried.
		regionCount := c.core.GetStoreRegionCount(offlineStore.GetId())
		if regionCount == 0 {
			if err := c.BuryStore(offlineStore.GetId(), false); err != nil {
				log.Error("bury store failed",
					zap.Stringer("store", offlineStore),
					errs.ZapError(err))
			}
		} else {
			offlineStores = append(offlineStores, offlineStore)
		}
	}

	if len(offlineStores) == 0 {
		return
	}

	// When placement rules feature is enabled. It is hard to determine required replica count precisely.
	if !c.opt.IsPlacementRulesEnabled() && upStoreCount < c.opt.GetMaxReplicas() {
		for _, offlineStore := range offlineStores {
			log.Warn("store may not turn into Tombstone, there are no extra up store has enough space to accommodate the extra replica", zap.Stringer("store", offlineStore))
		}
	}
}

// RemoveTombStoneRecords removes the tombStone Records.
func (c *RaftCluster) RemoveTombStoneRecords() error {
	c.Lock()
	defer c.Unlock()

	for _, store := range c.GetStores() {
		if store.IsTombstone() {
			if c.core.GetStoreRegionCount(store.GetID()) > 0 {
				log.Warn("skip removing tombstone", zap.Stringer("store", store.GetMeta()))
				continue
			}
			// the store has already been tombstone
			err := c.deleteStoreLocked(store)
			if err != nil {
				log.Error("delete store failed",
					zap.Stringer("store", store.GetMeta()),
					errs.ZapError(err))
				return err
			}
			c.RemoveStoreLimit(store.GetID())
			log.Info("delete store succeeded",
				zap.Stringer("store", store.GetMeta()))
		}
	}
	return nil
}

func (c *RaftCluster) deleteStoreLocked(store *core.StoreInfo) error {
	if c.storage != nil {
		if err := c.storage.DeleteStore(store.GetMeta()); err != nil {
			return err
		}
	}
	c.core.DeleteStore(store)
	return nil
}

func (c *RaftCluster) collectMetrics() {
	statsMap := statistics.NewStoreStatisticsMap(c.opt)
	stores := c.GetStores()
	for _, s := range stores {
		statsMap.Observe(s, c.hotStat.StoresStats)
	}
	statsMap.Collect()

	c.coordinator.collectSchedulerMetrics()
	c.coordinator.collectHotSpotMetrics()
	c.collectClusterMetrics()
	c.collectHealthStatus()
}

func (c *RaftCluster) resetMetrics() {
	statsMap := statistics.NewStoreStatisticsMap(c.opt)
	statsMap.Reset()

	c.coordinator.resetSchedulerMetrics()
	c.coordinator.resetHotSpotMetrics()
	c.resetClusterMetrics()
	c.resetHealthStatus()
}

func (c *RaftCluster) collectClusterMetrics() {
	c.RLock()
	if c.regionStats == nil {
		c.RUnlock()
		return
	}
	c.regionStats.Collect()
	c.labelLevelStats.Collect()
	hotStat := c.hotStat
	c.RUnlock()
	// collect hot cache metrics
	hotStat.CollectMetrics()
}

func (c *RaftCluster) resetClusterMetrics() {
	c.RLock()
	if c.regionStats == nil {
		c.RUnlock()
		return
	}
	c.regionStats.Reset()
	c.labelLevelStats.Reset()
	hotStat := c.hotStat
	c.RUnlock()
	// reset hot cache metrics
	hotStat.ResetMetrics()
}

func (c *RaftCluster) collectHealthStatus() {
	members, err := GetMembers(c.etcdClient)
	if err != nil {
		log.Error("get members error", errs.ZapError(err))
	}
	healthy := CheckHealth(c.httpClient, members)
	for _, member := range members {
		var v float64
		if _, ok := healthy[member.GetMemberId()]; ok {
			v = 1
		}
		healthStatusGauge.WithLabelValues(member.GetName()).Set(v)
	}
}

func (c *RaftCluster) resetHealthStatus() {
	healthStatusGauge.Reset()
}

// GetRegionStatsByType gets the status of the region by types.
func (c *RaftCluster) GetRegionStatsByType(typ statistics.RegionStatisticType) []*core.RegionInfo {
	c.RLock()
	defer c.RUnlock()
	if c.regionStats == nil {
		return nil
	}
	return c.regionStats.GetRegionStatsByType(typ)
}

// GetOfflineRegionStatsByType gets the status of the offline region by types.
func (c *RaftCluster) GetOfflineRegionStatsByType(typ statistics.RegionStatisticType) []*core.RegionInfo {
	c.RLock()
	defer c.RUnlock()
	if c.regionStats == nil {
		return nil
	}
	return c.regionStats.GetOfflineRegionStatsByType(typ)
}

func (c *RaftCluster) updateRegionsLabelLevelStats(regions []*core.RegionInfo) {
	c.Lock()
	defer c.Unlock()
	for _, region := range regions {
		c.labelLevelStats.Observe(region, c.getStoresWithoutLabelLocked(region, core.EngineKey, core.EngineTiFlash), c.opt.GetLocationLabels())
	}
}

func (c *RaftCluster) getRegionStoresLocked(region *core.RegionInfo) []*core.StoreInfo {
	stores := make([]*core.StoreInfo, 0, len(region.GetPeers()))
	for _, p := range region.GetPeers() {
		if store := c.core.GetStore(p.StoreId); store != nil {
			stores = append(stores, store)
		}
	}
	return stores
}

func (c *RaftCluster) getStoresWithoutLabelLocked(region *core.RegionInfo, key, value string) []*core.StoreInfo {
	stores := make([]*core.StoreInfo, 0, len(region.GetPeers()))
	for _, p := range region.GetPeers() {
		if store := c.core.GetStore(p.StoreId); store != nil && !core.IsStoreContainLabel(store.GetMeta(), key, value) {
			stores = append(stores, store)
		}
	}
	return stores
}

// GetAllocator returns cluster's id allocator.
func (c *RaftCluster) GetAllocator() id.Allocator {
	return c.id
}

// OnStoreVersionChange changes the version of the cluster when needed.
func (c *RaftCluster) OnStoreVersionChange() {
	c.RLock()
	defer c.RUnlock()
	c.onStoreVersionChangeLocked()
}

func (c *RaftCluster) onStoreVersionChangeLocked() {
	var minVersion *semver.Version
	stores := c.GetStores()
	for _, s := range stores {
		if s.IsTombstone() {
			continue
		}
		v := versioninfo.MustParseVersion(s.GetVersion())

		if minVersion == nil || v.LessThan(*minVersion) {
			minVersion = v
		}
	}
	clusterVersion := c.opt.GetClusterVersion()
	// If the cluster version of PD is less than the minimum version of all stores,
	// it will update the cluster version.
	if _, _err_ := failpoint.Eval(_curpkg_("versionChangeConcurrency")); _err_ == nil {
		time.Sleep(500 * time.Millisecond)
	}

	if minVersion != nil && clusterVersion.LessThan(*minVersion) {
		if !c.opt.CASClusterVersion(clusterVersion, minVersion) {
			log.Error("cluster version changed by API at the same time")
		}
		err := c.opt.Persist(c.storage)
		if err != nil {
			log.Error("persist cluster version meet error", errs.ZapError(err))
		}
		log.Info("cluster version changed",
			zap.Stringer("old-cluster-version", clusterVersion),
			zap.Stringer("new-cluster-version", minVersion))
	}
}

func (c *RaftCluster) changedRegionNotifier() <-chan *core.RegionInfo {
	return c.changedRegions
}

// GetMetaCluster gets meta cluster.
func (c *RaftCluster) GetMetaCluster() *metapb.Cluster {
	c.RLock()
	defer c.RUnlock()
	return proto.Clone(c.meta).(*metapb.Cluster)
}

// PutMetaCluster puts meta cluster.
func (c *RaftCluster) PutMetaCluster(meta *metapb.Cluster) error {
	c.Lock()
	defer c.Unlock()
	if meta.GetId() != c.clusterID {
		return errors.Errorf("invalid cluster %v, mismatch cluster id %d", meta, c.clusterID)
	}
	return c.putMetaLocked(proto.Clone(meta).(*metapb.Cluster))
}

// GetMergeChecker returns merge checker.
func (c *RaftCluster) GetMergeChecker() *checker.MergeChecker {
	c.RLock()
	defer c.RUnlock()
	return c.coordinator.checkers.GetMergeChecker()
}

// GetStoresLoads returns load stats of all stores.
func (c *RaftCluster) GetStoresLoads() map[uint64][]float64 {
	return c.hotStat.GetStoresLoads()
}

// RegionReadStats returns hot region's read stats.
// The result only includes peers that are hot enough.
// RegionStats is a thread-safe method
func (c *RaftCluster) RegionReadStats() map[uint64][]*statistics.HotPeerStat {
	// As read stats are reported by store heartbeat, the threshold needs to be adjusted.
	threshold := c.GetOpts().GetHotRegionCacheHitsThreshold() *
		(statistics.RegionHeartBeatReportInterval / statistics.StoreHeartBeatReportInterval)
	return c.hotStat.RegionStats(statistics.Read, threshold)
}

// RegionWriteStats returns hot region's write stats.
// The result only includes peers that are hot enough.
func (c *RaftCluster) RegionWriteStats() map[uint64][]*statistics.HotPeerStat {
	// RegionStats is a thread-safe method
	return c.hotStat.RegionStats(statistics.Write, c.GetOpts().GetHotRegionCacheHitsThreshold())
}

// TODO: remove me.
// only used in test.
func (c *RaftCluster) putRegion(region *core.RegionInfo) error {
	c.Lock()
	defer c.Unlock()
	if c.storage != nil {
		if err := c.storage.SaveRegion(region.GetMeta()); err != nil {
			return err
		}
	}
	c.core.PutRegion(region)
	return nil
}

// GetRuleManager returns the rule manager reference.
func (c *RaftCluster) GetRuleManager() *placement.RuleManager {
	c.RLock()
	defer c.RUnlock()
	return c.ruleManager
}

// GetRegionLabeler returns the region labeler.
func (c *RaftCluster) GetRegionLabeler() *labeler.RegionLabeler {
	c.RLock()
	defer c.RUnlock()
	return c.regionLabeler
}

// GetHotWriteRegions gets hot write regions' info.
func (c *RaftCluster) GetHotWriteRegions(storeIDs ...uint64) *statistics.StoreHotPeersInfos {
	hotWriteRegions := c.coordinator.getHotRegionsByType(statistics.Write)
	if len(storeIDs) > 0 && hotWriteRegions != nil {
		hotWriteRegions = getHotRegionsByStoreIDs(hotWriteRegions, storeIDs...)
	}
	return hotWriteRegions
}

// GetHotReadRegions gets hot read regions' info.
func (c *RaftCluster) GetHotReadRegions(storeIDs ...uint64) *statistics.StoreHotPeersInfos {
	hotReadRegions := c.coordinator.getHotRegionsByType(statistics.Read)
	if len(storeIDs) > 0 && hotReadRegions != nil {
		hotReadRegions = getHotRegionsByStoreIDs(hotReadRegions, storeIDs...)
	}
	return hotReadRegions
}

func getHotRegionsByStoreIDs(hotPeerInfos *statistics.StoreHotPeersInfos, storeIDs ...uint64) *statistics.StoreHotPeersInfos {
	asLeader := statistics.StoreHotPeersStat{}
	asPeer := statistics.StoreHotPeersStat{}
	for _, storeID := range storeIDs {
		asLeader[storeID] = hotPeerInfos.AsLeader[storeID]
		asPeer[storeID] = hotPeerInfos.AsPeer[storeID]
	}
	return &statistics.StoreHotPeersInfos{
		AsLeader: asLeader,
		AsPeer:   asPeer,
	}
}

// GetSchedulers gets all schedulers.
func (c *RaftCluster) GetSchedulers() []string {
	c.RLock()
	defer c.RUnlock()
	return c.coordinator.getSchedulers()
}

// GetSchedulerHandlers gets all scheduler handlers.
func (c *RaftCluster) GetSchedulerHandlers() map[string]http.Handler {
	c.RLock()
	defer c.RUnlock()
	return c.coordinator.getSchedulerHandlers()
}

// AddScheduler adds a scheduler.
func (c *RaftCluster) AddScheduler(scheduler schedule.Scheduler, args ...string) error {
	c.Lock()
	defer c.Unlock()
	return c.coordinator.addScheduler(scheduler, args...)
}

// RemoveScheduler removes a scheduler.
func (c *RaftCluster) RemoveScheduler(name string) error {
	c.Lock()
	defer c.Unlock()
	return c.coordinator.removeScheduler(name)
}

// PauseOrResumeScheduler pauses or resumes a scheduler.
func (c *RaftCluster) PauseOrResumeScheduler(name string, t int64) error {
	c.RLock()
	defer c.RUnlock()
	return c.coordinator.pauseOrResumeScheduler(name, t)
}

// IsSchedulerPaused checks if a scheduler is paused.
func (c *RaftCluster) IsSchedulerPaused(name string) (bool, error) {
	c.RLock()
	defer c.RUnlock()
	return c.coordinator.isSchedulerPaused(name)
}

// IsSchedulerDisabled checks if a scheduler is disabled.
func (c *RaftCluster) IsSchedulerDisabled(name string) (bool, error) {
	c.RLock()
	defer c.RUnlock()
	return c.coordinator.isSchedulerDisabled(name)
}

// IsSchedulerExisted checks if a scheduler is existed.
func (c *RaftCluster) IsSchedulerExisted(name string) (bool, error) {
	c.RLock()
	defer c.RUnlock()
	return c.coordinator.isSchedulerExisted(name)
}

// PauseOrResumeChecker pauses or resumes checker.
func (c *RaftCluster) PauseOrResumeChecker(name string, t int64) error {
	c.RLock()
	defer c.RUnlock()
	return c.coordinator.pauseOrResumeChecker(name, t)
}

// IsCheckerPaused returns if checker is paused
func (c *RaftCluster) IsCheckerPaused(name string) (bool, error) {
	c.RLock()
	defer c.RUnlock()
	return c.coordinator.isCheckerPaused(name)
}

// GetStoreLimiter returns the dynamic adjusting limiter
func (c *RaftCluster) GetStoreLimiter() *StoreLimiter {
	return c.limiter
}

// GetStoreLimitByType returns the store limit for a given store ID and type.
func (c *RaftCluster) GetStoreLimitByType(storeID uint64, typ storelimit.Type) float64 {
	return c.opt.GetStoreLimitByType(storeID, typ)
}

// GetAllStoresLimit returns all store limit
func (c *RaftCluster) GetAllStoresLimit() map[uint64]config.StoreLimitConfig {
	return c.opt.GetAllStoresLimit()
}

// AddStoreLimit add a store limit for a given store ID.
func (c *RaftCluster) AddStoreLimit(store *metapb.Store) {
	storeID := store.GetId()
	cfg := c.opt.GetScheduleConfig().Clone()
	if _, ok := cfg.StoreLimit[storeID]; ok {
		return
	}

	sc := config.StoreLimitConfig{
		AddPeer:    config.DefaultStoreLimit.GetDefaultStoreLimit(storelimit.AddPeer),
		RemovePeer: config.DefaultStoreLimit.GetDefaultStoreLimit(storelimit.RemovePeer),
	}
	if core.IsStoreContainLabel(store, core.EngineKey, core.EngineTiFlash) {
		sc = config.StoreLimitConfig{
			AddPeer:    config.DefaultTiFlashStoreLimit.GetDefaultStoreLimit(storelimit.AddPeer),
			RemovePeer: config.DefaultTiFlashStoreLimit.GetDefaultStoreLimit(storelimit.RemovePeer),
		}
	}

	cfg.StoreLimit[storeID] = sc
	c.opt.SetScheduleConfig(cfg)
	var err error
	for i := 0; i < persistLimitRetryTimes; i++ {
		if err = c.opt.Persist(c.storage); err == nil {
			log.Info("store limit added", zap.Uint64("store-id", storeID))
			return
		}
		time.Sleep(persistLimitWaitTime)
	}
	log.Error("persist store limit meet error", errs.ZapError(err))
}

// RemoveStoreLimit remove a store limit for a given store ID.
func (c *RaftCluster) RemoveStoreLimit(storeID uint64) {
	cfg := c.opt.GetScheduleConfig().Clone()
	for _, limitType := range storelimit.TypeNameValue {
		c.core.ResetStoreLimit(storeID, limitType)
	}
	delete(cfg.StoreLimit, storeID)
	c.opt.SetScheduleConfig(cfg)
	var err error
	for i := 0; i < persistLimitRetryTimes; i++ {
		if err = c.opt.Persist(c.storage); err == nil {
			log.Info("store limit removed", zap.Uint64("store-id", storeID))
			id := strconv.FormatUint(storeID, 10)
			statistics.StoreLimitGauge.DeleteLabelValues(id, "add-peer")
			statistics.StoreLimitGauge.DeleteLabelValues(id, "remove-peer")
			return
		}
		time.Sleep(persistLimitWaitTime)
	}
	log.Error("persist store limit meet error", errs.ZapError(err))
}

// SetStoreLimit sets a store limit for a given type and rate.
func (c *RaftCluster) SetStoreLimit(storeID uint64, typ storelimit.Type, ratePerMin float64) error {
	old := c.opt.GetScheduleConfig().Clone()
	c.opt.SetStoreLimit(storeID, typ, ratePerMin)
	if err := c.opt.Persist(c.storage); err != nil {
		// roll back the store limit
		c.opt.SetScheduleConfig(old)
		log.Error("persist store limit meet error", errs.ZapError(err))
		return err
	}
	log.Info("store limit changed", zap.Uint64("store-id", storeID), zap.String("type", typ.String()), zap.Float64("rate-per-min", ratePerMin))
	return nil
}

// SetAllStoresLimit sets all store limit for a given type and rate.
func (c *RaftCluster) SetAllStoresLimit(typ storelimit.Type, ratePerMin float64) error {
	old := c.opt.GetScheduleConfig().Clone()
	oldAdd := config.DefaultStoreLimit.GetDefaultStoreLimit(storelimit.AddPeer)
	oldRemove := config.DefaultStoreLimit.GetDefaultStoreLimit(storelimit.RemovePeer)
	c.opt.SetAllStoresLimit(typ, ratePerMin)
	if err := c.opt.Persist(c.storage); err != nil {
		// roll back the store limit
		c.opt.SetScheduleConfig(old)
		config.DefaultStoreLimit.SetDefaultStoreLimit(storelimit.AddPeer, oldAdd)
		config.DefaultStoreLimit.SetDefaultStoreLimit(storelimit.RemovePeer, oldRemove)
		log.Error("persist store limit meet error", errs.ZapError(err))
		return err
	}
	log.Info("all store limit changed", zap.String("type", typ.String()), zap.Float64("rate-per-min", ratePerMin))
	return nil
}

// SetAllStoresLimitTTL sets all store limit for a given type and rate with ttl.
func (c *RaftCluster) SetAllStoresLimitTTL(typ storelimit.Type, ratePerMin float64, ttl time.Duration) {
	c.opt.SetAllStoresLimitTTL(c.ctx, c.etcdClient, typ, ratePerMin, ttl)
}

// GetClusterVersion returns the current cluster version.
func (c *RaftCluster) GetClusterVersion() string {
	return c.opt.GetClusterVersion().String()
}

// GetEtcdClient returns the current etcd client
func (c *RaftCluster) GetEtcdClient() *clientv3.Client {
	return c.etcdClient
}

var healthURL = "/pd/api/v1/ping"

// CheckHealth checks if members are healthy.
func CheckHealth(client *http.Client, members []*pdpb.Member) map[uint64]*pdpb.Member {
	healthMembers := make(map[uint64]*pdpb.Member)
	for _, member := range members {
		for _, cURL := range member.ClientUrls {
			ctx, cancel := context.WithTimeout(context.Background(), clientTimeout)
			req, err := http.NewRequestWithContext(ctx, http.MethodGet, fmt.Sprintf("%s%s", cURL, healthURL), nil)
			if err != nil {
				log.Error("failed to new request", errs.ZapError(errs.ErrNewHTTPRequest, err))
				cancel()
				continue
			}

			resp, err := client.Do(req)
			if resp != nil {
				resp.Body.Close()
			}
			cancel()
			if err == nil && resp.StatusCode == http.StatusOK {
				healthMembers[member.GetMemberId()] = member
				break
			}
		}
	}
	return healthMembers
}

// GetMembers return a slice of Members.
func GetMembers(etcdClient *clientv3.Client) ([]*pdpb.Member, error) {
	listResp, err := etcdutil.ListEtcdMembers(etcdClient)
	if err != nil {
		return nil, err
	}

	members := make([]*pdpb.Member, 0, len(listResp.Members))
	for _, m := range listResp.Members {
		info := &pdpb.Member{
			Name:       m.Name,
			MemberId:   m.ID,
			ClientUrls: m.ClientURLs,
			PeerUrls:   m.PeerURLs,
		}
		members = append(members, info)
	}

	return members, nil
}

// IsClientURL returns whether addr is a ClientUrl of any member.
func IsClientURL(addr string, etcdClient *clientv3.Client) bool {
	members, err := GetMembers(etcdClient)
	if err != nil {
		return false
	}
	for _, member := range members {
		for _, u := range member.GetClientUrls() {
			if u == addr {
				return true
			}
		}
	}
	return false
}

// cacheCluster include cache info to improve the performance.
type cacheCluster struct {
	*RaftCluster
	stores []*core.StoreInfo
}

// GetStores returns store infos from cache
func (c *cacheCluster) GetStores() []*core.StoreInfo {
	return c.stores
}

// newCacheCluster constructor for cache
func newCacheCluster(c *RaftCluster) *cacheCluster {
	return &cacheCluster{
		RaftCluster: c,
		stores:      c.GetStores(),
	}
}<|MERGE_RESOLUTION|>--- conflicted
+++ resolved
@@ -29,11 +29,6 @@
 	"github.com/pingcap/kvproto/pkg/metapb"
 	"github.com/pingcap/kvproto/pkg/pdpb"
 	"github.com/pingcap/log"
-<<<<<<< HEAD
-	"github.com/sasha-s/go-deadlock"
-	"github.com/tikv/pd/pkg/component"
-=======
->>>>>>> 62315670
 	"github.com/tikv/pd/pkg/errs"
 	"github.com/tikv/pd/pkg/etcdutil"
 	"github.com/tikv/pd/pkg/logutil"
@@ -89,7 +84,7 @@
 // store 1 -> /1/raft/s/1, value is metapb.Store
 // region 1 -> /1/raft/r/1, value is metapb.Region
 type RaftCluster struct {
-	deadlock.RWMutex
+	sync.RWMutex
 
 	serverCtx context.Context
 	ctx       context.Context

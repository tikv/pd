--- conflicted
+++ resolved
@@ -107,12 +107,8 @@
 	minSnapshotDurationSec = 5
 
 	// heartbeat relative const
-<<<<<<< HEAD
-	hbConcurrentRunner = "heartbeat-async"
-=======
-	heartbeatTaskRunner = "heartbeat-async-task-runner"
-	logTaskRunner       = "log-async-task-runner"
->>>>>>> a674e668
+	heartbeatTaskRunner = "heartbeat-async"
+	logTaskRunner       = "log-async"
 )
 
 // Server is the interface for cluster.

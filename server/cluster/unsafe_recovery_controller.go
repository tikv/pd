// Copyright 2021 TiKV Project Authors.
//
// Licensed under the Apache License, Version 2.0 (the "License");
// you may not use this file except in compliance with the License.
// You may obtain a copy of the License at
//
//	   http://www.apache.org/licenses/LICENSE-2.0
//
// Unless required by applicable law or agreed to in writing, software
// distributed under the License is distributed on an "AS IS" BASIS,
// WITHOUT WARRANTIES OR CONDITIONS OF ANY KIND, either express or implied.
// See the License for the specific language governing permissions and
// limitations under the License.

package cluster

import (
	"bytes"
	"fmt"
	"sort"
	"strconv"
	"time"

	"github.com/pingcap/errors"
	"github.com/pingcap/kvproto/pkg/metapb"
	"github.com/pingcap/kvproto/pkg/pdpb"
	"github.com/pingcap/log"
	"github.com/tikv/pd/pkg/btree"
	"github.com/tikv/pd/pkg/errs"
	"github.com/tikv/pd/pkg/syncutil"
	"github.com/tikv/pd/server/core"
)

type unsafeRecoveryStage int

const (
	storeRequestInterval = time.Second * 60
)

// Stage transition graph: for more details, please check `unsafeRecoveryController.HandleStoreHeartbeat()`
//   +-----------+
//   |           |
//   |   idle    |
//   |           |
//   +-----------+
//         |
//         |
//         v
//   +-----------+             +-----------+               +-----------+
//   |           |------------>|           |               |           |
//   |  collect  |             |  force    |               |  failed   |
//   |  report   |      +------|  leader   |-------+------>|           |
//   |           |      |      |           |       |       +-----------+
//   +-----------+      |      +-----------+       |
//                      |         |     ^          |
//                      |         |     |          |
//                      |         v     |          |
//                      |      +-----------+       |
//                      |      |           |       |
//                      |      |  demote   |       |
//                      +------|  voter    |-------+
//                      |      |           |       |
//                      |      +-----------+       |
//                      |         |     ^          |
//                      |         |     |          |
//                      |         v     |          |
//                      |      +-----------+       |
//   +-----------+      |      |           |       |
//   |           |      |      |  create   |       |
//   | finished  |      |      |  region   |-------+
//   |           |<-----+------|           |
//   +-----------+             +-----------+
//
const (
	idle unsafeRecoveryStage = iota
	collectReport
	forceLeader
	demoteFailedVoter
	createEmptyRegion
	finished
	failed
)

type unsafeRecoveryController struct {
	syncutil.RWMutex

	cluster      *RaftCluster
	stage        unsafeRecoveryStage
	failedStores map[uint64]interface{}

	// collected reports from store, if not reported yet, it would be nil
	storeReports      map[uint64]*pdpb.StoreReport
	numStoresReported int

	storePlanExpires   map[uint64]time.Time
	storeRecoveryPlans map[uint64]*pdpb.RecoveryPlan

	output []string
	err    error
}

func newUnsafeRecoveryController(cluster *RaftCluster) *unsafeRecoveryController {
	return &unsafeRecoveryController{
		cluster:            cluster,
		stage:              idle,
		failedStores:       make(map[uint64]interface{}),
		storeReports:       make(map[uint64]*pdpb.StoreReport),
		numStoresReported:  0,
		storePlanExpires:   make(map[uint64]time.Time),
		storeRecoveryPlans: make(map[uint64]*pdpb.RecoveryPlan),
		output:             make([]string, 0),
		err:                nil,
	}
}

<<<<<<< HEAD
func (u *unsafeRecoveryController) reset() {
	u.stage = idle
	u.failedStores = make(map[uint64]interface{})
	u.storeReports = make(map[uint64]*pdpb.StoreReport)
	u.numStoresReported = 0
	u.storePlanExpires = make(map[uint64]time.Time)
	u.storeRecoveryPlans = make(map[uint64]*pdpb.RecoveryPlan)
	u.output = make([]string, 0)
	u.err = nil
}

// RemoveFailedStores removes failed stores from the cluster.
func (u *unsafeRecoveryController) RemoveFailedStores(failedStores map[uint64]interface{}) error {
	u.Lock()
	defer u.Unlock()

	if u.stage != idle {
		return errors.Errorf("Another request is working in progress")
=======
// IsRunning returns whether there is ongoing unsafe recovery process. If yes, further unsafe
// recovery requests, schedulers, checkers, AskSplit and AskBatchSplit requests are blocked.
func (u *unsafeRecoveryController) IsRunning() bool {
	u.RLock()
	defer u.RUnlock()
	return u.stage != ready && u.stage != finished
}

// RemoveFailedStores removes failed stores from the cluster.
func (u *unsafeRecoveryController) RemoveFailedStores(failedStores map[uint64]string) error {
	if u.IsRunning() {
		return errs.ErrUnsafeRecoveryIsRunning.FastGenByArgs()
	}
	u.Lock()
	defer u.Unlock()
	if len(failedStores) == 0 {
		return errs.ErrUnsafeRecoveryInvalidInput.FastGenByArgs("no store specified")
>>>>>>> fc74bea3
	}

	// validate the stores and mark the store as tombstone forcibly
	for failedStore := range failedStores {
		store := u.cluster.GetStore(failedStore)
<<<<<<< HEAD
		if store == nil {
			return errors.Errorf("Store %v doesn't exist", failedStore)
		} else if (store.IsPreparing() || store.IsServing()) && !store.IsDisconnected() {
			return errors.Errorf("Store %v is up and connected", failedStore)
=======
		if store != nil && (store.IsPreparing() || store.IsServing()) && !store.IsDisconnected() {
			return errs.ErrUnsafeRecoveryInvalidInput.FastGenByArgs(fmt.Sprintf("store %v is up and connected", failedStore))
>>>>>>> fc74bea3
		}
	}
	for failedStore := range failedStores {
		err := u.cluster.BuryStore(failedStore, true)
<<<<<<< HEAD
		if err != nil && errors.ErrorNotEqual(err, errs.ErrStoreNotFound.FastGenByArgs(failedStore)) {
=======
		if err != nil && !errors.ErrorEqual(err, errs.ErrStoreNotFound.FastGenByArgs(failedStore)) {
>>>>>>> fc74bea3
			return err
		}
	}

	u.reset()
	for _, s := range u.cluster.GetStores() {
		// TODO: check TiFlash
		if s.IsRemoved() || s.IsPhysicallyDestroyed() || core.IsStoreContainLabel(s.GetMeta(), core.EngineKey, core.EngineTiFlash) {
			continue
		}
		if _, exists := failedStores[s.GetID()]; exists {
			continue
		}
		u.storeReports[s.GetID()] = nil
		// generate empty plan to request peer report
		u.getRecoveryPlan(s.GetID())
	}

	u.failedStores = failedStores
	u.changeStage(collectReport)
	return nil
}

// HandleStoreHeartbeat handles the store heartbeat requests and checks whether the stores need to
// send detailed report back.
func (u *unsafeRecoveryController) HandleStoreHeartbeat(heartbeat *pdpb.StoreHeartbeatRequest, resp *pdpb.StoreHeartbeatResponse) {
	u.Lock()
	defer u.Unlock()

	if u.stage == idle || u.stage == finished || u.stage == failed {
		// no recovery in progress, do nothing
		return
	}

	allCollected := false
	allCollected, u.err = u.collectReport(heartbeat, resp)
	if u.err != nil {
		u.changeStage(failed)
		return
	}

	if allCollected {
		hasPlan := true
		switch u.stage {
		case collectReport:
			if u.generateForceLeaderPlan() {
				u.changeStage(forceLeader)
			} else if u.generateCreateEmptyRegionPlan() {
				u.changeStage(createEmptyRegion)
			} else {
				hasPlan = false
			}
		case forceLeader:
			if u.generateDemoteFailedVoterPlan() {
				u.changeStage(demoteFailedVoter)
			} else if u.generateCreateEmptyRegionPlan() {
				u.changeStage(createEmptyRegion)
			} else {
				hasPlan = false
			}
		case demoteFailedVoter:
			// may still have plan to do, recheck again
			if u.generateForceLeaderPlan() {
				u.changeStage(forceLeader)
			} else if u.generateDemoteFailedVoterPlan() {
				u.changeStage(demoteFailedVoter)
			} else if u.generateCreateEmptyRegionPlan() {
				u.changeStage(createEmptyRegion)
			} else {
				hasPlan = false
			}
		case createEmptyRegion:
			if u.generateCreateEmptyRegionPlan() {
				u.changeStage(createEmptyRegion)
			} else {
				hasPlan = false
			}
		default:
			panic("unreachable")
		}

		if !hasPlan {
			if u.err == nil {
				u.changeStage(finished)
			} else {
<<<<<<< HEAD
				u.changeStage(failed)
=======
				u.executionResults[heartbeat.Stats.StoreId] = true
				u.executionReports[heartbeat.Stats.StoreId] = heartbeat.StoreReport
				u.numStoresPlanExecuted++
				if u.numStoresPlanExecuted == len(u.storeRecoveryPlans) {
					u.cluster.PauseOrResumeScheduler("all", 0)
					log.Info("Recover finished.")
					go func() {
						for _, history := range u.History() {
							log.Info(history)
						}
					}()
					u.stage = finished
				}
>>>>>>> fc74bea3
			}
			return
		}
	}

	u.dispatchPlan(heartbeat, resp)
}

/// It dispatches recovery plan if any.
func (u *unsafeRecoveryController) dispatchPlan(heartbeat *pdpb.StoreHeartbeatRequest, resp *pdpb.StoreHeartbeatResponse) {
	storeID := heartbeat.Stats.StoreId
	now := time.Now()

	if reported, exist := u.storeReports[storeID]; reported != nil || !exist {
		// the plan has been executed, no need to dispatch again
		// or no need to displan plan to this store(e.g. Tiflash)
		return
	}

	if expire, dispatched := u.storePlanExpires[storeID]; !dispatched || expire.Before(now) {
		if dispatched {
			log.Info(fmt.Sprintf("Unsafe Recovery store %d recovery plan execution timeout, retry", storeID))
		}
		// Dispatch the recovery plan to the store, and the plan may be empty.
		resp.RecoveryPlan = u.getRecoveryPlan(storeID)
		u.storePlanExpires[storeID] = now.Add(storeRequestInterval)
	}
}

// It collects and checks if store reports have been fully collected.
func (u *unsafeRecoveryController) collectReport(heartbeat *pdpb.StoreHeartbeatRequest, resp *pdpb.StoreHeartbeatResponse) (bool, error) {
	storeID := heartbeat.Stats.StoreId
	if _, isFailedStore := u.failedStores[storeID]; isFailedStore {
		return false, errors.Errorf("Receive heartbeat from failed store %d", storeID)
	}

	if heartbeat.StoreReport == nil {
		return false, nil
	}

	if _, dispatched := u.storePlanExpires[storeID]; !dispatched {
		// if the plan isn't ever dispatched, but get a report, it must be illegal, just ignore it
		return false, nil
	}

	if report, exists := u.storeReports[storeID]; exists {
		// if receive duplicated report from the same TiKV, use the latest one
		u.storeReports[storeID] = heartbeat.StoreReport
		if report == nil {
			u.numStoresReported++
			if u.numStoresReported == len(u.storeReports) {
				return true, nil
			}
		}
	}
	return false, nil
}

func (u *unsafeRecoveryController) GetStage() unsafeRecoveryStage {
	u.RLock()
	defer u.RUnlock()
	return u.stage
}

func (u *unsafeRecoveryController) changeStage(stage unsafeRecoveryStage) {
	u.stage = stage

	var output []string
	switch u.stage {
	case idle:
	case collectReport:
		stores := ""
		count := 0
		for store := range u.failedStores {
			count += 1
			stores += fmt.Sprintf("%d", store)
			if count != len(u.failedStores) {
				stores += ", "
			}
		}
		output = append(output, fmt.Sprintf("Unsafe recovery enters collect report stage: failed stores %s", stores))
	case forceLeader:
		output = append(output, "Unsafe recovery enters force leader stage")
		output = append(output, u.getForceLeaderPlanDigest()...)
	case demoteFailedVoter:
		output = append(output, "Unsafe recovery enters demote failed voter stage")
		output = append(output, u.getDemoteFailedVoterPlanDigest()...)
	case createEmptyRegion:
		output = append(output, "Unsafe recovery enters create empty region stage")
		output = append(output, u.getCreateEmptyRegionPlanDigest()...)
	case finished:
		output = append(output, "Unsafe recovery finished")
	case failed:
		output = append(output, fmt.Sprintf("Unsafe recovery failed: %v", u.err))
	}

	u.output = append(u.output, output...)
	for _, o := range output {
		log.Info(o)
	}

	// reset store reports to nil instead of delete, because it relays on the item
	// to decide which store it needs to collect the report from.
	for k := range u.storeReports {
		u.storeReports[k] = nil
	}
	u.numStoresReported = 0
}

func (u *unsafeRecoveryController) getForceLeaderPlanDigest() []string {
	var output []string
	for storeID, plan := range u.storeRecoveryPlans {
		forceLeaders := plan.GetForceLeader()
		if forceLeaders == nil {
			continue
		}
		regions := ""
		for i, regionID := range forceLeaders.GetEnterForceLeaders() {
			regions += fmt.Sprintf("%d", regionID)
			if i != len(forceLeaders.GetEnterForceLeaders())-1 {
				regions += ", "
			}
		}
		output = append(output, fmt.Sprintf(" - store %d", storeID))
		output = append(output, fmt.Sprintf("   - force leader on regions: %s", regions))
	}
	return output
}

func (u *unsafeRecoveryController) getDemoteFailedVoterPlanDigest() []string {
	var output []string
	for storeID, plan := range u.storeRecoveryPlans {
		if len(plan.GetDemotes()) == 0 && len(plan.GetTombstones()) == 0 {
			continue
		}
		output = append(output, fmt.Sprintf(" - store %d", storeID))
		for _, demote := range plan.GetDemotes() {
			peers := ""
			for _, peer := range demote.GetFailedVoters() {
				peers += fmt.Sprintf("{%v}", peer)
				if peer != demote.GetFailedVoters()[len(demote.GetFailedVoters())-1] {
					peers += ", "
				}
			}
			output = append(output, fmt.Sprintf("   - region %d demotes peers %s", demote.GetRegionId(), peers))
		}
		for _, tombstone := range plan.GetTombstones() {
			output = append(output, fmt.Sprintf("   - tombstone the peer of region %d", tombstone))
		}
	}
	return output
}

func (u *unsafeRecoveryController) getCreateEmptyRegionPlanDigest() []string {
	var output []string
	for storeID, plan := range u.storeRecoveryPlans {
		if plan.GetCreates() == nil {
			continue
		}
		output = append(output, fmt.Sprintf(" - store %d", storeID))
		for _, region := range plan.GetCreates() {
			output = append(output, fmt.Sprintf("   - create region %v", core.RegionToHexMeta(region)))
		}
	}
	return output
}

func (u *unsafeRecoveryController) canElectLeader(region *metapb.Region) bool {
	hasQuorum := func(voters []*metapb.Peer) bool {
		numFailedVoters := 0
		numLiveVoters := 0

		for _, voter := range voters {
			if _, ok := u.failedStores[voter.StoreId]; ok {
				numFailedVoters += 1
			} else {
				numLiveVoters += 1
			}
		}
		return numFailedVoters < numLiveVoters
	}

	// consider joint consensus
	var incomingVoters []*metapb.Peer
	var outgoingVoters []*metapb.Peer

	for _, peer := range region.Peers {
		if peer.Role == metapb.PeerRole_Voter || peer.Role == metapb.PeerRole_IncomingVoter {
			incomingVoters = append(incomingVoters, peer)
		}
		if peer.Role == metapb.PeerRole_Voter || peer.Role == metapb.PeerRole_DemotingVoter {
			outgoingVoters = append(outgoingVoters, peer)
		}
	}

	return hasQuorum(incomingVoters) && hasQuorum(outgoingVoters)
}

func (u *unsafeRecoveryController) getFailedPeers(region *metapb.Region) []*metapb.Peer {
	var failedPeers []*metapb.Peer
	for _, peer := range region.Peers {
		// TODO: if peer is outgoing, no need to demote it.
		if _, ok := u.failedStores[peer.StoreId]; ok {
			failedPeers = append(failedPeers, peer)
		}
	}
	return failedPeers
}

var _ btree.Item = &regionItem{}

type regionItem struct {
	report  *pdpb.PeerReport
	storeID uint64
}

// TODO!!!!!!!!!!!!
// 5. make region tree generic
// 6. consider Tiflash
// 7. consider commit merge
// 8. add test cases
// 9. consider in the midst joint state, after exit, may no need to demote
// 10. add report step to avoid wrong information

// Less returns true if the region start key is less than the other.
func (r *regionItem) Less(other btree.Item) bool {
	left := r.Region().GetStartKey()
	right := other.(*regionItem).Region().GetStartKey()
	return bytes.Compare(left, right) < 0
}

func (r *regionItem) Contains(key []byte) bool {
	start, end := r.Region().GetStartKey(), r.Region().GetEndKey()
	return bytes.Compare(key, start) >= 0 && (len(end) == 0 || bytes.Compare(key, end) < 0)
}

func (r *regionItem) Region() *metapb.Region {
	return r.report.GetRegionState().GetRegion()
}

func (r *regionItem) IsEpochStale(other *regionItem) bool {
	re := r.Region().GetRegionEpoch()
	oe := other.Region().GetRegionEpoch()
	return re.GetVersion() < oe.GetVersion() || re.GetConfVer() < oe.GetConfVer()
}

func (r *regionItem) IsStale(origin *regionItem) bool {
	if r.Region().GetId() != origin.Region().GetId() {
		panic("should compare peers of same region")
	}

	// compare region epoch, last log term, last log index and commit index in order
	if r.IsEpochStale(origin) {
		return true
	}
	re := r.Region().GetRegionEpoch()
	oe := origin.Region().GetRegionEpoch()
	if re.GetVersion() == oe.GetVersion() && re.GetConfVer() == oe.GetConfVer() {
		return r.IsRaftStale(origin)
	}
	return false
}

func (r *regionItem) IsRaftStale(origin *regionItem) bool {
	rs := r.report.GetRaftState()
	os := origin.report.GetRaftState()
	if rs.GetHardState().GetTerm() < os.GetHardState().GetTerm() {
		return true
	} else if rs.GetHardState().GetTerm() == os.GetHardState().GetTerm() {
		if rs.GetLastIndex() < os.GetLastIndex() {
			return true
		} else if rs.GetLastIndex() == os.GetLastIndex() {
			return rs.GetHardState().GetCommit() < os.GetHardState().GetCommit()
		}
	}
	return false
}

const (
	defaultBTreeDegree = 64
)

type regionTree struct {
	regions map[uint64]*regionItem
	tree    *btree.BTree
}

func newRegionTree() *regionTree {
	return &regionTree{
		regions: make(map[uint64]*regionItem),
		tree:    btree.New(defaultBTreeDegree),
	}
}

func (t *regionTree) contains(regionID uint64) bool {
	_, ok := t.regions[regionID]
	return ok
}

// getOverlaps gets the regions which are overlapped with the specified region range.
func (t *regionTree) getOverlaps(item *regionItem) []*regionItem {
	// note that find() gets the last item that is less or equal than the region.
	// in the case: |_______a_______|_____b_____|___c___|
	// new region is     |______d______|
	// find() will return regionItem of region_a
	// and both startKey of region_a and region_b are less than endKey of region_d,
	// thus they are regarded as overlapped regions.
	result := t.find(item)
	if result == nil {
		result = item
	}

	end := item.Region().GetEndKey()
	var overlaps []*regionItem
	t.tree.AscendGreaterOrEqual(result, func(i btree.Item) bool {
		over := i.(*regionItem)
		if len(end) > 0 && bytes.Compare(end, over.Region().GetStartKey()) <= 0 {
			return false
		}
		overlaps = append(overlaps, over)
		return true
	})
	return overlaps
}

// find is a helper function to find an item that contains the regions start key.
func (t *regionTree) find(item *regionItem) *regionItem {
	var result *regionItem
	t.tree.DescendLessOrEqual(item, func(i btree.Item) bool {
		result = i.(*regionItem)
		return false
	})

	if result == nil || !result.Contains(item.Region().GetStartKey()) {
		return nil
	}

	return result
}

// Insert the peer report of one region int the tree.
// It finds and deletes all the overlapped regions first, and then
// insert the new region.
func (t *regionTree) insert(item *regionItem) bool {
	overlaps := t.getOverlaps(item)

	if t.contains(item.Region().GetId()) {
		// it's ensured by the `buildUpFromReports` that only insert the latest peer of one region.
		panic("region shouldn't be updated twice")
	}

	for _, old := range overlaps {
		// it's ensured by the `buildUpFromReports` that peers are inserted in epoch descending order.
		if old.IsEpochStale(item) {
			panic("region's epoch shouldn't be staler than old ones")
		}
		return false
	}
	t.regions[item.Region().GetId()] = item
	t.tree.ReplaceOrInsert(item)
	return true
}

func (u *unsafeRecoveryController) getRecoveryPlan(storeID uint64) *pdpb.RecoveryPlan {
	if _, exists := u.storeRecoveryPlans[storeID]; !exists {
		u.storeRecoveryPlans[storeID] = &pdpb.RecoveryPlan{}
	}
	return u.storeRecoveryPlans[storeID]
}

func (u *unsafeRecoveryController) buildUpFromReports() (*regionTree, map[uint64][]*regionItem) {
	// clean up previous plan
	u.storePlanExpires = make(map[uint64]time.Time)
	u.storeRecoveryPlans = make(map[uint64]*pdpb.RecoveryPlan)

	peersMap := make(map[uint64][]*regionItem)
	// Go through all the peer reports to build up the newest region tree
	for storeID, storeReport := range u.storeReports {
		for _, peerReport := range storeReport.PeerReports {
			item := &regionItem{report: peerReport, storeID: storeID}
			peersMap[item.Region().GetId()] = append(peersMap[item.Region().GetId()], item)
		}
	}

	// find the report of the leader
	newestPeerReports := make([]*regionItem, 0, len(peersMap))
	for _, peers := range peersMap {
		var latest *regionItem
		for _, peer := range peers {
			if latest == nil || latest.IsEpochStale(peer) {
				latest = peer
			}
		}
		newestPeerReports = append(newestPeerReports, latest)
	}

	// sort in descending order of epoch
	sort.SliceStable(newestPeerReports, func(i, j int) bool {
		return newestPeerReports[j].IsEpochStale(newestPeerReports[i])
	})

	newestRegionTree := newRegionTree()
	for _, peer := range newestPeerReports {
		newestRegionTree.insert(peer)
	}
	return newestRegionTree, peersMap
}

func (u *unsafeRecoveryController) generateForceLeaderPlan() bool {
	newestRegionTree, peersMap := u.buildUpFromReports()
	hasPlan := false

	selectLeader := func(peersMap map[uint64][]*regionItem, region *metapb.Region) *regionItem {
		var leader *regionItem
		for _, peer := range peersMap[region.GetId()] {
			if leader == nil || leader.IsRaftStale(peer) {
				leader = peer
			}
		}
		return leader
	}

	// Check the regions in newest Region Tree to see if it can still elect leader
	// considering the failed stores
	newestRegionTree.tree.Ascend(func(item btree.Item) bool {
		region := item.(*regionItem).Region()
		if !u.canElectLeader(region) {
			if item.(*regionItem).report.IsForceLeader {
				// already is a force leader, skip but set hasPlan = true
				return true
			}
			// the peer with largest log index/term may have lower commit/apply index, namely, lower epoch version
			// so find which peer should to be the leader instead of using peer info in the region tree.
			leader := selectLeader(peersMap, region)
			storeRecoveryPlan := u.getRecoveryPlan(leader.storeID)
			if storeRecoveryPlan.ForceLeader == nil {
				storeRecoveryPlan.ForceLeader = &pdpb.ForceLeader{}
				for store := range u.failedStores {
					storeRecoveryPlan.ForceLeader.FailedStores = append(storeRecoveryPlan.ForceLeader.FailedStores, store)
				}
			}
			storeRecoveryPlan.ForceLeader.EnterForceLeaders = append(storeRecoveryPlan.ForceLeader.EnterForceLeaders, region.GetId())
			hasPlan = true
		}
		return true
	})

	// TODO: need to resolve the case 2
	// it's hard to distinguish it with unfinished split region
	// and it's rare, so won't do it now

	return hasPlan
}

func (u *unsafeRecoveryController) generateDemoteFailedVoterPlan() bool {
	newestRegionTree, peersMap := u.buildUpFromReports()
	hasPlan := false

	findForceLeader := func(peersMap map[uint64][]*regionItem, region *metapb.Region) *regionItem {
		var leader *regionItem
		for _, peer := range peersMap[region.GetId()] {
			if peer.report.IsForceLeader {
				leader = peer
				break
			}
		}
		return leader
	}

	// Check the regions in newest Region Tree to see if it can still elect leader
	// considering the failed stores
	newestRegionTree.tree.Ascend(func(item btree.Item) bool {
		region := item.(*regionItem).Region()
		if !u.canElectLeader(region) {
			leader := findForceLeader(peersMap, region)
			if leader == nil {
				// can't find the force leader, maybe a newly split region, skip
				return true
			}
			storeRecoveryPlan := u.getRecoveryPlan(leader.storeID)
			storeRecoveryPlan.Demotes = append(storeRecoveryPlan.Demotes,
				&pdpb.DemoteFailedVoters{
					RegionId:     region.GetId(),
					FailedVoters: u.getFailedPeers(leader.Region()),
				},
			)
			hasPlan = true
		}
		return true
	})

	// Tombstone the peers of region not presented in the newest region tree
	for storeID, storeReport := range u.storeReports {
		for _, peerReport := range storeReport.PeerReports {
			regionID := peerReport.GetRegionState().Region.Id
			if !newestRegionTree.contains(regionID) {
				if u.canElectLeader(peerReport.GetRegionState().Region) {
					// find invalid peer but it has quorum
					continue
				} else {
					// the peer is not in the valid regions, should be deleted directly
					storeRecoveryPlan := u.getRecoveryPlan(storeID)
					storeRecoveryPlan.Tombstones = append(storeRecoveryPlan.Tombstones, regionID)
					hasPlan = true
				}
			}
		}
	}
	return hasPlan
}

func (u *unsafeRecoveryController) generateCreateEmptyRegionPlan() bool {
	newestRegionTree, _ := u.buildUpFromReports()
	hasPlan := false

	createRegion := func(startKey, endKey []byte, storeID uint64) (*metapb.Region, error) {
		regionID, err := u.cluster.GetAllocator().Alloc()
		if err != nil {
			return nil, err
		}
		peerID, err := u.cluster.GetAllocator().Alloc()
		if err != nil {
			return nil, err
		}
		return &metapb.Region{
			Id:          regionID,
			StartKey:    startKey,
			EndKey:      endKey,
			RegionEpoch: &metapb.RegionEpoch{ConfVer: 1, Version: 1},
			Peers:       []*metapb.Peer{{Id: peerID, StoreId: storeID, Role: metapb.PeerRole_Voter}},
		}, nil
	}

	// There may be ranges that are covered by no one. Find these empty ranges, create new
	// regions that cover them and evenly distribute newly created regions among all stores.
	lastEnd := []byte("")
	var lastStoreID uint64
	newestRegionTree.tree.Ascend(func(item btree.Item) bool {
		region := item.(*regionItem).Region()
		storeID := item.(*regionItem).storeID
		if !bytes.Equal(region.StartKey, lastEnd) {
			newRegion, err := createRegion(lastEnd, region.StartKey, storeID)
			if err != nil {
				u.err = err
				return false
			}
			storeRecoveryPlan := u.getRecoveryPlan(storeID)
			storeRecoveryPlan.Creates = append(storeRecoveryPlan.Creates, newRegion)
			hasPlan = true
		}
		lastEnd = region.EndKey
		lastStoreID = storeID
		return true
	})
	if u.err != nil {
		return false
	}
	if !bytes.Equal(lastEnd, []byte("")) {
		newRegion, err := createRegion(lastEnd, []byte(""), lastStoreID)
		if err != nil {
			u.err = err
			return false
		}
		storeRecoveryPlan := u.getRecoveryPlan(lastStoreID)
		storeRecoveryPlan.Creates = append(storeRecoveryPlan.Creates, newRegion)
		hasPlan = true
	}
	return hasPlan
}

func (u *unsafeRecoveryController) getReportStatus() []string {
	var status []string
	if u.numStoresReported != len(u.storeReports) {
		status = append(status, fmt.Sprintf("Collecting reports from alive stores(%d/%d):", u.numStoresReported, len(u.storeReports)))
		var reported, unreported, undispatched string
		for storeID, report := range u.storeReports {
			if report == nil {
				if _, requested := u.storePlanExpires[storeID]; !requested {
					undispatched += strconv.FormatUint(storeID, 10) + ", "
				} else {
					unreported += strconv.FormatUint(storeID, 10) + ", "
				}
			} else {
				reported += strconv.FormatUint(storeID, 10) + ", "
			}
		}
		status = append(status, " - Stores that have not dispatched plan: "+undispatched)
		status = append(status, " - Stores that have reported to PD: "+reported)
		status = append(status, " - Stores that have not reported to PD: "+unreported)
	} else {
		status = append(status, fmt.Sprintf("Collected reports from all %d alive stores", len(u.storeReports)))
	}
	return status
}

// Show returns the current status of ongoing unsafe recover operation.
func (u *unsafeRecoveryController) Show() []string {
	u.RLock()
	defer u.RUnlock()

	if u.stage == idle {
		return []string{"No on-going recovery."}
	}
	status := u.output
	if u.stage != finished {
		status = append(status, u.getReportStatus()...)
	}
	return status
}

// History returns the history logs of the current unsafe recover operation.
func (u *unsafeRecoveryController) History() []string {
	u.RLock()
	defer u.RUnlock()

	if u.stage <= idle {
		return []string{"No unsafe recover has been triggered since PD restarted."}
	}
	return u.output
}<|MERGE_RESOLUTION|>--- conflicted
+++ resolved
@@ -113,7 +113,6 @@
 	}
 }
 
-<<<<<<< HEAD
 func (u *unsafeRecoveryController) reset() {
 	u.stage = idle
 	u.failedStores = make(map[uint64]interface{})
@@ -125,55 +124,38 @@
 	u.err = nil
 }
 
-// RemoveFailedStores removes failed stores from the cluster.
-func (u *unsafeRecoveryController) RemoveFailedStores(failedStores map[uint64]interface{}) error {
-	u.Lock()
-	defer u.Unlock()
-
-	if u.stage != idle {
-		return errors.Errorf("Another request is working in progress")
-=======
 // IsRunning returns whether there is ongoing unsafe recovery process. If yes, further unsafe
 // recovery requests, schedulers, checkers, AskSplit and AskBatchSplit requests are blocked.
 func (u *unsafeRecoveryController) IsRunning() bool {
 	u.RLock()
 	defer u.RUnlock()
-	return u.stage != ready && u.stage != finished
+	return u.stage != idle && u.stage != finished && u.stage != failed
 }
 
 // RemoveFailedStores removes failed stores from the cluster.
-func (u *unsafeRecoveryController) RemoveFailedStores(failedStores map[uint64]string) error {
+func (u *unsafeRecoveryController) RemoveFailedStores(failedStores map[uint64]interface{}) error {
 	if u.IsRunning() {
 		return errs.ErrUnsafeRecoveryIsRunning.FastGenByArgs()
 	}
 	u.Lock()
 	defer u.Unlock()
+
 	if len(failedStores) == 0 {
 		return errs.ErrUnsafeRecoveryInvalidInput.FastGenByArgs("no store specified")
->>>>>>> fc74bea3
 	}
 
 	// validate the stores and mark the store as tombstone forcibly
 	for failedStore := range failedStores {
 		store := u.cluster.GetStore(failedStore)
-<<<<<<< HEAD
 		if store == nil {
 			return errors.Errorf("Store %v doesn't exist", failedStore)
 		} else if (store.IsPreparing() || store.IsServing()) && !store.IsDisconnected() {
-			return errors.Errorf("Store %v is up and connected", failedStore)
-=======
-		if store != nil && (store.IsPreparing() || store.IsServing()) && !store.IsDisconnected() {
 			return errs.ErrUnsafeRecoveryInvalidInput.FastGenByArgs(fmt.Sprintf("store %v is up and connected", failedStore))
->>>>>>> fc74bea3
 		}
 	}
 	for failedStore := range failedStores {
 		err := u.cluster.BuryStore(failedStore, true)
-<<<<<<< HEAD
-		if err != nil && errors.ErrorNotEqual(err, errs.ErrStoreNotFound.FastGenByArgs(failedStore)) {
-=======
 		if err != nil && !errors.ErrorEqual(err, errs.ErrStoreNotFound.FastGenByArgs(failedStore)) {
->>>>>>> fc74bea3
 			return err
 		}
 	}
@@ -259,23 +241,7 @@
 			if u.err == nil {
 				u.changeStage(finished)
 			} else {
-<<<<<<< HEAD
 				u.changeStage(failed)
-=======
-				u.executionResults[heartbeat.Stats.StoreId] = true
-				u.executionReports[heartbeat.Stats.StoreId] = heartbeat.StoreReport
-				u.numStoresPlanExecuted++
-				if u.numStoresPlanExecuted == len(u.storeRecoveryPlans) {
-					u.cluster.PauseOrResumeScheduler("all", 0)
-					log.Info("Recover finished.")
-					go func() {
-						for _, history := range u.History() {
-							log.Info(history)
-						}
-					}()
-					u.stage = finished
-				}
->>>>>>> fc74bea3
 			}
 			return
 		}
@@ -367,8 +333,10 @@
 		output = append(output, "Unsafe recovery enters create empty region stage")
 		output = append(output, u.getCreateEmptyRegionPlanDigest()...)
 	case finished:
+		u.cluster.PauseOrResumeScheduler("all", 0)
 		output = append(output, "Unsafe recovery finished")
 	case failed:
+		u.cluster.PauseOrResumeScheduler("all", 0)
 		output = append(output, fmt.Sprintf("Unsafe recovery failed: %v", u.err))
 	}
 

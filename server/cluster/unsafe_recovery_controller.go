// Copyright 2021 TiKV Project Authors.
//
// Licensed under the Apache License, Version 2.0 (the "License");
// you may not use this file except in compliance with the License.
// You may obtain a copy of the License at
//
//	   http://www.apache.org/licenses/LICENSE-2.0
//
// Unless required by applicable law or agreed to in writing, software
// distributed under the License is distributed on an "AS IS" BASIS,
// WITHOUT WARRANTIES OR CONDITIONS OF ANY KIND, either express or implied.
// See the License for the specific language governing permissions and
// limitations under the License.

package cluster

import (
	"bytes"
	"encoding/json"
	"fmt"
	"sort"
	"strconv"
	"strings"
	"time"

	"github.com/pingcap/errors"
	"github.com/pingcap/kvproto/pkg/metapb"
	"github.com/pingcap/kvproto/pkg/pdpb"
	"github.com/pingcap/log"
	"github.com/tikv/pd/pkg/btree"
	"github.com/tikv/pd/pkg/codec"
	"github.com/tikv/pd/pkg/errs"
	"github.com/tikv/pd/pkg/syncutil"
	"github.com/tikv/pd/server/core"
	"go.uber.org/zap"
)

type unsafeRecoveryStage int

const (
	storeRequestInterval = time.Second * 40
)

// Stage transition graph: for more details, please check `unsafeRecoveryController.HandleStoreHeartbeat()`
//  +-----------+
//  |           |
//  |   idle    |
//  |           |
//  +-----------+
//  	  |
//  	  |
//  	  |
//  	  v              +-----------+
//  +-----------+        |           |          +-----------+           +-----------+
//  |           |------->|   force   |--------->|           |           |           |           +-----------+
//  |  collect  |        | LeaderFor |          |  force    |           | exitForce |           |           |
//  |  Report   |        |CommitMerge|----+-----|  Leader   |-----+---->|  Leader   |---------->|  failed   |
//  |           |        |           |    |     |           |     |     |           |           |           |
//  +-----------+        +-----------+    |     +-----------+     |     +-----------+           +-----------+
//  	  |  							  |        |     ^        |
//  	  | 							  |        |     |        |
//  	  |   							  |        |     |        |
//  	  |   							  |        v     |        |
//  	  |   							  |     +-----------+     |
//  	  |   							  |     |           |     |
//  	  |   							  |     |  demote   |     |
//  	  |   							  +-----|  Voter    |-----+
//  	  |   							  |     |           |     |
//  	  |   							  |     +-----------+     |
//  	  |   							  |        |     ^        |
//  	  |   							  |        |     |        |
//  	  |   							  |        |     |        |
//  	  v   			+-----------+     |     +-----------+     |
//  +-----------+       |           |     |     |           |     |
//  |           |       | exitForce |     v     |  create   |     |
//  | finished  |<------|  Leader   |<----------|  Region   |-----+
//  |           |       |           |           |           |
//  +-----------+       +-----------+           +-----------+
//
const (
	idle unsafeRecoveryStage = iota
	collectReport
	forceLeaderForCommitMerge
	forceLeader
	demoteFailedVoter
	createEmptyRegion
	exitForceLeader
	finished
	failed
)

type unsafeRecoveryController struct {
	syncutil.RWMutex

	cluster *RaftCluster
	stage   unsafeRecoveryStage
	// the round of recovery, which is an increasing number to identify the reports of each round
	step         uint64
	failedStores map[uint64]struct{}
	timeout      time.Time

	// collected reports from store, if not reported yet, it would be nil
	storeReports      map[uint64]*pdpb.StoreReport
	numStoresReported int

	storePlanExpires   map[uint64]time.Time
	storeRecoveryPlans map[uint64]*pdpb.RecoveryPlan

	// accumulated output for the whole recovery process
	output              []StageOutput
	affectedTableIDs    []int64
	affectedMetaRegions []uint64
	err                 error
}

// StageOutput is the information for one stage of the recovery process.
type StageOutput struct {
	Info    string              `json:"info,omitempty"`
	Time    string              `json:"time,omitempty"`
	Actions map[string][]string `json:"actions,omitempty"`
	Details []string            `json:"details,omitempty"`
}

func newUnsafeRecoveryController(cluster *RaftCluster) *unsafeRecoveryController {
	u := &unsafeRecoveryController{
		cluster: cluster,
	}
	u.reset()
	return u
}

func (u *unsafeRecoveryController) reset() {
	u.stage = idle
	u.step = 0
	u.failedStores = make(map[uint64]struct{})
	u.storeReports = make(map[uint64]*pdpb.StoreReport)
	u.numStoresReported = 0
	u.storePlanExpires = make(map[uint64]time.Time)
	u.storeRecoveryPlans = make(map[uint64]*pdpb.RecoveryPlan)
	u.output = make([]StageOutput, 0)
	u.affectedTableIDs = make([]int64, 0)
	u.affectedMetaRegions = make([]uint64, 0)
	u.err = nil
}

// IsRunning returns whether there is ongoing unsafe recovery process. If yes, further unsafe
// recovery requests, schedulers, checkers, AskSplit and AskBatchSplit requests are blocked.
func (u *unsafeRecoveryController) IsRunning() bool {
	u.RLock()
	defer u.RUnlock()
	return u.stage != idle && u.stage != finished && u.stage != failed
}

// RemoveFailedStores removes failed stores from the cluster.
func (u *unsafeRecoveryController) RemoveFailedStores(failedStores map[uint64]struct{}, timeout uint64) error {
	if u.IsRunning() {
		return errs.ErrUnsafeRecoveryIsRunning.FastGenByArgs()
	}
	u.Lock()
	defer u.Unlock()

	if len(failedStores) == 0 {
		return errs.ErrUnsafeRecoveryInvalidInput.FastGenByArgs("no store specified")
	}

	// validate the stores and mark the store as tombstone forcibly
	for failedStore := range failedStores {
		store := u.cluster.GetStore(failedStore)
		if store == nil {
			return errs.ErrUnsafeRecoveryInvalidInput.FastGenByArgs(fmt.Sprintf("store %v doesn't exist", failedStore))
		} else if (store.IsPreparing() || store.IsServing()) && !store.IsDisconnected() {
			return errs.ErrUnsafeRecoveryInvalidInput.FastGenByArgs(fmt.Sprintf("store %v is up and connected", failedStore))
		}
	}
	for failedStore := range failedStores {
		err := u.cluster.BuryStore(failedStore, true)
		if err != nil && !errors.ErrorEqual(err, errs.ErrStoreNotFound.FastGenByArgs(failedStore)) {
			return err
		}
	}

	u.reset()
	for _, s := range u.cluster.GetStores() {
<<<<<<< HEAD
		if s.IsRemoved() || s.IsPhysicallyDestroyed() || s.IsTiFlashRelatedStore() {
=======
		// Tiflash isn't supportted yet, so just do not collect store reports of Tiflash
		if s.IsRemoved() || s.IsPhysicallyDestroyed() || s.IsTiFlash() {
>>>>>>> 85918318
			continue
		}
		if _, exists := failedStores[s.GetID()]; exists {
			continue
		}
		u.storeReports[s.GetID()] = nil
	}

	u.timeout = time.Now().Add(time.Duration(timeout) * time.Second)
	u.failedStores = failedStores
	u.changeStage(collectReport)
	return nil
}

// Show returns the current status of ongoing unsafe recover operation.
func (u *unsafeRecoveryController) Show() []StageOutput {
	u.Lock()
	defer u.Unlock()

	if u.stage == idle {
		return []StageOutput{{Info: "No on-going recovery."}}
	}
	u.checkTimeout()
	status := u.output
	if u.stage != finished && u.stage != failed {
		status = append(status, u.getReportStatus())
	}
	return status
}

func (u *unsafeRecoveryController) getReportStatus() StageOutput {
	var status StageOutput
	status.Time = time.Now().Format("2006-01-02 15:04:05.000")
	if u.numStoresReported != len(u.storeReports) {
		status.Info = fmt.Sprintf("Collecting reports from alive stores(%d/%d)", u.numStoresReported, len(u.storeReports))
		var reported, unreported, undispatched string
		for storeID, report := range u.storeReports {
			str := strconv.FormatUint(storeID, 10) + ", "
			if report == nil {
				if _, requested := u.storePlanExpires[storeID]; !requested {
					undispatched += str
				} else {
					unreported += str
				}
			} else {
				reported += str
			}
		}
		status.Details = append(status.Details, "Stores that have not dispatched plan: "+strings.Trim(undispatched, ", "))
		status.Details = append(status.Details, "Stores that have reported to PD: "+strings.Trim(reported, ", "))
		status.Details = append(status.Details, "Stores that have not reported to PD: "+strings.Trim(unreported, ", "))
	} else {
		status.Info = fmt.Sprintf("Collected reports from all %d alive stores", len(u.storeReports))
	}
	return status
}

func (u *unsafeRecoveryController) checkTimeout() bool {
	if u.stage == finished || u.stage == failed {
		return false
	}

	if time.Now().After(u.timeout) {
		u.err = errors.Errorf("Exceeds timeout %v", u.timeout)
		return u.handleErr()
	}
	return false
}

// HandleStoreHeartbeat handles the store heartbeat requests and checks whether the stores need to
// send detailed report back.
func (u *unsafeRecoveryController) HandleStoreHeartbeat(heartbeat *pdpb.StoreHeartbeatRequest, resp *pdpb.StoreHeartbeatResponse) {
	if !u.IsRunning() {
		// no recovery in progress, do nothing
		return
	}
	u.Lock()
	defer u.Unlock()

	if u.checkTimeout() {
		return
	}

	allCollected, err := u.collectReport(heartbeat)
	if err != nil {
		u.err = err
		if u.handleErr() {
			return
		}
	}

	if allCollected {
		newestRegionTree, peersMap, err := u.buildUpFromReports()
		if err != nil {
			u.err = err
			if u.handleErr() {
				return
			}
		}

		// clean up previous plan
		u.storePlanExpires = make(map[uint64]time.Time)
		u.storeRecoveryPlans = make(map[uint64]*pdpb.RecoveryPlan)

		stage := u.stage
		reCheck := false
		for {
			switch stage {
			case collectReport:
				fallthrough
			case forceLeaderForCommitMerge:
				if u.generateForceLeaderPlan(newestRegionTree, peersMap, true) {
					u.changeStage(forceLeaderForCommitMerge)
					break
				}
				fallthrough
			case forceLeader:
				if u.generateForceLeaderPlan(newestRegionTree, peersMap, false) {
					u.changeStage(forceLeader)
					break
				}
				fallthrough
			case demoteFailedVoter:
				if u.generateDemoteFailedVoterPlan(newestRegionTree, peersMap) {
					u.changeStage(demoteFailedVoter)
					break
				} else if !reCheck {
					reCheck = true
					stage = forceLeaderForCommitMerge
					continue
				}
				fallthrough
			case createEmptyRegion:
				if u.generateCreateEmptyRegionPlan(newestRegionTree, peersMap) {
					u.changeStage(createEmptyRegion)
					break
				}
				fallthrough
			case exitForceLeader:
				// no need to generate plan, empty recovery plan triggers exit force leader on TiKV side
				if u.generateExitForceLeaderPlan() {
					u.changeStage(exitForceLeader)
				}
			default:
				panic("unreachable")
			}

			hasPlan := len(u.storeRecoveryPlans) != 0
			if u.err != nil {
				if u.handleErr() {
					return
				}
			} else if !hasPlan {
				u.changeStage(finished)
				return
			}
			break
		}
	}

	u.dispatchPlan(heartbeat, resp)
}

func (u *unsafeRecoveryController) handleErr() bool {
	if u.err != nil {
		if u.stage == exitForceLeader {
			u.changeStage(failed)
			return true
		}
		u.storePlanExpires = make(map[uint64]time.Time)
		u.storeRecoveryPlans = make(map[uint64]*pdpb.RecoveryPlan)
		u.timeout = time.Now().Add(storeRequestInterval)
		u.changeStage(exitForceLeader)
	}
	return false
}

/// It dispatches recovery plan if any.
func (u *unsafeRecoveryController) dispatchPlan(heartbeat *pdpb.StoreHeartbeatRequest, resp *pdpb.StoreHeartbeatResponse) {
	storeID := heartbeat.Stats.StoreId
	now := time.Now()

	if reported, exist := u.storeReports[storeID]; reported != nil || !exist {
		// the plan has been executed, no need to dispatch again
		// or no need to displan plan to this store(e.g. Tiflash)
		return
	}

	if expire, dispatched := u.storePlanExpires[storeID]; !dispatched || expire.Before(now) {
		if dispatched {
			log.Info("Unsafe recovery store recovery plan execution timeout, retry", zap.Uint64("store-id", storeID))
		}
		// Dispatch the recovery plan to the store, and the plan may be empty.
		resp.RecoveryPlan = u.getRecoveryPlan(storeID)
		resp.RecoveryPlan.Step = u.step
		u.storePlanExpires[storeID] = now.Add(storeRequestInterval)
	}
}

// It collects and checks if store reports have been fully collected.
func (u *unsafeRecoveryController) collectReport(heartbeat *pdpb.StoreHeartbeatRequest) (bool, error) {
	storeID := heartbeat.Stats.StoreId
	if _, isFailedStore := u.failedStores[storeID]; isFailedStore {
		return false, errors.Errorf("Receive heartbeat from failed store %d", storeID)
	}

	if heartbeat.StoreReport == nil {
		return false, nil
	}

	if heartbeat.StoreReport.GetStep() != u.step {
		log.Info("Unsafe recovery receives invalid store report",
			zap.Uint64("store-id", storeID), zap.Uint64("expected-step", u.step), zap.Uint64("obtained-step", heartbeat.StoreReport.GetStep()))
		// invalid store report, ignore
		return false, nil
	}

	if report, exists := u.storeReports[storeID]; exists {
		// if receive duplicated report from the same TiKV, use the latest one
		u.storeReports[storeID] = heartbeat.StoreReport
		if report == nil {
			u.numStoresReported++
			if u.numStoresReported == len(u.storeReports) {
				return true, nil
			}
		}
	}
	return false, nil
}

// Gets the stage of the current unsafe recovery.
func (u *unsafeRecoveryController) GetStage() unsafeRecoveryStage {
	u.RLock()
	defer u.RUnlock()
	return u.stage
}

func (u *unsafeRecoveryController) changeStage(stage unsafeRecoveryStage) {
	u.stage = stage

	var output StageOutput
	output.Time = time.Now().Format("2006-01-02 15:04:05.000")
	switch u.stage {
	case idle:
	case collectReport:
		stores := ""
		count := 0
		for store := range u.failedStores {
			count += 1
			stores += fmt.Sprintf("%d", store)
			if count != len(u.failedStores) {
				stores += ", "
			}
		}
		output.Info = fmt.Sprintf("Unsafe recovery enters collect report stage: failed stores %s", stores)
	case forceLeaderForCommitMerge:
		output.Info = "Unsafe recovery enters force leader for commit merge stage"
		output.Actions = u.getForceLeaderPlanDigest()
	case forceLeader:
		output.Info = "Unsafe recovery enters force leader stage"
		output.Actions = u.getForceLeaderPlanDigest()
	case demoteFailedVoter:
		output.Info = "Unsafe recovery enters demote failed voter stage"
		output.Actions = u.getDemoteFailedVoterPlanDigest()
	case createEmptyRegion:
		output.Info = "Unsafe recovery enters create empty region stage"
		output.Actions = u.getCreateEmptyRegionPlanDigest()
	case exitForceLeader:
		output.Info = "Unsafe recovery enters exit force leader stage"
		if u.err != nil {
			output.Details = append(output.Details, u.err.Error())
		}
	case finished:
		if u.step > 1 {
			// == 1 means no operation has done, no need to invalid cache
			u.cluster.DropCacheAllRegion()
		}
		output.Info = "Unsafe recovery finished"
		output.Details = u.getAffectedTableDigest()
		u.storePlanExpires = make(map[uint64]time.Time)
		u.storeRecoveryPlans = make(map[uint64]*pdpb.RecoveryPlan)
	case failed:
		output.Info = fmt.Sprintf("Unsafe recovery failed: %v", u.err)
		output.Details = u.getAffectedTableDigest()
		u.storePlanExpires = make(map[uint64]time.Time)
		u.storeRecoveryPlans = make(map[uint64]*pdpb.RecoveryPlan)
	}

	u.output = append(u.output, output)
	data, err := json.Marshal(output)
	if err != nil {
		u.err = err
		return
	}
	log.Info(string(data))

	// reset store reports to nil instead of delete, because it relays on the item
	// to decide which store it needs to collect the report from.
	for k := range u.storeReports {
		u.storeReports[k] = nil
	}
	u.numStoresReported = 0
	u.step += 1
}

func (u *unsafeRecoveryController) getForceLeaderPlanDigest() map[string][]string {
	outputs := make(map[string][]string)
	for storeID, plan := range u.storeRecoveryPlans {
		forceLeaders := plan.GetForceLeader()
		if forceLeaders != nil {
			regions := ""
			for i, regionID := range forceLeaders.GetEnterForceLeaders() {
				regions += fmt.Sprintf("%d", regionID)
				if i != len(forceLeaders.GetEnterForceLeaders())-1 {
					regions += ", "
				}
			}
			outputs[fmt.Sprintf("store %d", storeID)] = []string{fmt.Sprintf("force leader on regions: %s", regions)}
		}
	}
	return outputs
}

func (u *unsafeRecoveryController) getDemoteFailedVoterPlanDigest() map[string][]string {
	outputs := make(map[string][]string)
	for storeID, plan := range u.storeRecoveryPlans {
		if len(plan.GetDemotes()) == 0 && len(plan.GetTombstones()) == 0 {
			continue
		}
		output := []string{}
		for _, demote := range plan.GetDemotes() {
			peers := ""
			for _, peer := range demote.GetFailedVoters() {
				peers += fmt.Sprintf("{ %v}, ", peer) // the extra space is intentional
			}
			output = append(output, fmt.Sprintf("region %d demotes peers %s", demote.GetRegionId(), strings.Trim(peers, ", ")))
		}
		for _, tombstone := range plan.GetTombstones() {
			output = append(output, fmt.Sprintf("tombstone the peer of region %d", tombstone))
		}
		outputs[fmt.Sprintf("store %d", storeID)] = output
	}
	return outputs
}

func (u *unsafeRecoveryController) getCreateEmptyRegionPlanDigest() map[string][]string {
	outputs := make(map[string][]string)
	for storeID, plan := range u.storeRecoveryPlans {
		if plan.GetCreates() == nil {
			continue
		}
		output := []string{}
		for _, region := range plan.GetCreates() {
			info := core.RegionToHexMeta(region).String()
			// avoid json escape character to make the output readable
			info = strings.ReplaceAll(info, "<", "{ ") // the extra space is intentional
			info = strings.ReplaceAll(info, ">", "}")
			output = append(output, fmt.Sprintf("create region %v", info))
		}
		outputs[fmt.Sprintf("store %d", storeID)] = output
	}
	return outputs
}

func (u *unsafeRecoveryController) getAffectedTableDigest() []string {
	var details []string
	if len(u.affectedMetaRegions) != 0 {
		regions := ""
		for _, r := range u.affectedMetaRegions {
			regions += fmt.Sprintf("%d, ", r)
		}
		details = append(details, "affected meta regions: "+strings.Trim(regions, ", "))
	}
	if len(u.affectedTableIDs) != 0 {
		tables := ""
		for _, t := range u.affectedTableIDs {
			tables += fmt.Sprintf("%d, ", t)
		}
		details = append(details, "affected table ids: "+strings.Trim(tables, ", "))
	}
	return details
}

func (u *unsafeRecoveryController) recordAffectedRegion(region *metapb.Region) {
	isMeta, tableID := codec.Key(region.StartKey).MetaOrTable()
	if isMeta {
		u.affectedMetaRegions = append(u.affectedMetaRegions, region.GetId())
	} else if tableID != 0 {
		u.affectedTableIDs = append(u.affectedTableIDs, tableID)
	}
}

func (u *unsafeRecoveryController) canElectLeader(region *metapb.Region, onlyIncoming bool) bool {
	hasQuorum := func(voters []*metapb.Peer) bool {
		numFailedVoters := 0
		numLiveVoters := 0

		for _, voter := range voters {
			if _, ok := u.failedStores[voter.StoreId]; ok {
				numFailedVoters += 1
			} else {
				numLiveVoters += 1
			}
		}
		return numFailedVoters < numLiveVoters
	}

	// consider joint consensus
	var incomingVoters []*metapb.Peer
	var outgoingVoters []*metapb.Peer

	for _, peer := range region.Peers {
		if peer.Role == metapb.PeerRole_Voter || peer.Role == metapb.PeerRole_IncomingVoter {
			incomingVoters = append(incomingVoters, peer)
		}
		if peer.Role == metapb.PeerRole_Voter || peer.Role == metapb.PeerRole_DemotingVoter {
			outgoingVoters = append(outgoingVoters, peer)
		}
	}

	return hasQuorum(incomingVoters) && (onlyIncoming || hasQuorum(outgoingVoters))
}

func (u *unsafeRecoveryController) getFailedPeers(region *metapb.Region) []*metapb.Peer {
	// if it can form a quorum after exiting the joint state, then no need to demotes any peer
	if u.canElectLeader(region, true) {
		return nil
	}

	var failedPeers []*metapb.Peer
	for _, peer := range region.Peers {
		if peer.Role == metapb.PeerRole_Learner || peer.Role == metapb.PeerRole_DemotingVoter {
			continue
		}
		if _, ok := u.failedStores[peer.StoreId]; ok {
			failedPeers = append(failedPeers, peer)
		}
	}
	return failedPeers
}

var _ btree.Item = &regionItem{}

type regionItem struct {
	report  *pdpb.PeerReport
	storeID uint64
}

// Less returns true if the region start key is less than the other.
func (r *regionItem) Less(other btree.Item) bool {
	left := r.Region().GetStartKey()
	right := other.(*regionItem).Region().GetStartKey()
	return bytes.Compare(left, right) < 0
}

func (r *regionItem) Contains(key []byte) bool {
	start, end := r.Region().GetStartKey(), r.Region().GetEndKey()
	return bytes.Compare(key, start) >= 0 && (len(end) == 0 || bytes.Compare(key, end) < 0)
}

func (r *regionItem) Region() *metapb.Region {
	return r.report.GetRegionState().GetRegion()
}

func (r *regionItem) IsInitialized() bool {
	return len(r.Region().Peers) != 0
}

func (r *regionItem) IsEpochStale(other *regionItem) bool {
	re := r.Region().GetRegionEpoch()
	oe := other.Region().GetRegionEpoch()
	return re.GetVersion() < oe.GetVersion() || re.GetConfVer() < oe.GetConfVer()
}

func (r *regionItem) IsRaftStale(origin *regionItem) bool {
	rs := r.report.GetRaftState()
	os := origin.report.GetRaftState()
	if rs.GetHardState().GetTerm() < os.GetHardState().GetTerm() {
		return true
	} else if rs.GetHardState().GetTerm() == os.GetHardState().GetTerm() {
		if rs.GetLastIndex() < os.GetLastIndex() {
			return true
		} else if rs.GetLastIndex() == os.GetLastIndex() {
			if rs.GetHardState().GetCommit() < os.GetHardState().GetCommit() {
				return true
			} else if rs.GetHardState().GetCommit() == os.GetHardState().GetCommit() {
				// better use voter rather than learner
				for _, peer := range r.Region().GetPeers() {
					if peer.StoreId == r.storeID {
						if peer.Role == metapb.PeerRole_DemotingVoter || peer.Role == metapb.PeerRole_Learner {
							return true
						}
					}
				}
			}
		}
	}
	return false
}

const (
	defaultBTreeDegree = 64
)

type regionTree struct {
	regions map[uint64]*regionItem
	tree    *btree.BTree
}

func newRegionTree() *regionTree {
	return &regionTree{
		regions: make(map[uint64]*regionItem),
		tree:    btree.New(defaultBTreeDegree),
	}
}

func (t *regionTree) size() int {
	return t.tree.Len()
}

func (t *regionTree) contains(regionID uint64) bool {
	_, ok := t.regions[regionID]
	return ok
}

// getOverlaps gets the regions which are overlapped with the specified region range.
func (t *regionTree) getOverlaps(item *regionItem) []*regionItem {
	// note that find() gets the last item that is less or equal than the region.
	// in the case: |_______a_______|_____b_____|___c___|
	// new region is     |______d______|
	// find() will return regionItem of region_a
	// and both startKey of region_a and region_b are less than endKey of region_d,
	// thus they are regarded as overlapped regions.
	result := t.find(item)
	if result == nil {
		result = item
	}

	end := item.Region().GetEndKey()
	var overlaps []*regionItem
	t.tree.AscendGreaterOrEqual(result, func(i btree.Item) bool {
		over := i.(*regionItem)
		if len(end) > 0 && bytes.Compare(end, over.Region().GetStartKey()) <= 0 {
			return false
		}
		overlaps = append(overlaps, over)
		return true
	})
	return overlaps
}

// find is a helper function to find an item that contains the regions start key.
func (t *regionTree) find(item *regionItem) *regionItem {
	var result *regionItem
	t.tree.DescendLessOrEqual(item, func(i btree.Item) bool {
		result = i.(*regionItem)
		return false
	})

	if result == nil || !result.Contains(item.Region().GetStartKey()) {
		return nil
	}

	return result
}

// Insert the peer report of one region int the tree.
// It finds and deletes all the overlapped regions first, and then
// insert the new region.
func (t *regionTree) insert(item *regionItem) (bool, error) {
	overlaps := t.getOverlaps(item)

	if t.contains(item.Region().GetId()) {
		// it's ensured by the `buildUpFromReports` that only insert the latest peer of one region.
		return false, errors.Errorf("region %v shouldn't be updated twice", item.Region().GetId())
	}

	for _, old := range overlaps {
		// it's ensured by the `buildUpFromReports` that peers are inserted in epoch descending order.
		if old.IsEpochStale(item) {
			return false, errors.Errorf("region %v's epoch shouldn't be staler than old ones %v", item, old)
		}
	}
	if len(overlaps) != 0 {
		return false, nil
	}

	t.regions[item.Region().GetId()] = item
	t.tree.ReplaceOrInsert(item)
	return true, nil
}

func (u *unsafeRecoveryController) getRecoveryPlan(storeID uint64) *pdpb.RecoveryPlan {
	if _, exists := u.storeRecoveryPlans[storeID]; !exists {
		u.storeRecoveryPlans[storeID] = &pdpb.RecoveryPlan{}
	}
	return u.storeRecoveryPlans[storeID]
}

func (u *unsafeRecoveryController) buildUpFromReports() (*regionTree, map[uint64][]*regionItem, error) {
	peersMap := make(map[uint64][]*regionItem)
	// Go through all the peer reports to build up the newest region tree
	for storeID, storeReport := range u.storeReports {
		for _, peerReport := range storeReport.PeerReports {
			item := &regionItem{report: peerReport, storeID: storeID}
			peersMap[item.Region().GetId()] = append(peersMap[item.Region().GetId()], item)
		}
	}

	// find the report of the leader
	newestPeerReports := make([]*regionItem, 0, len(peersMap))
	for _, peers := range peersMap {
		var latest *regionItem
		for _, peer := range peers {
			if latest == nil || latest.IsEpochStale(peer) {
				latest = peer
			}
		}
		if !latest.IsInitialized() {
			// ignore the uninitialized peer
			continue
		}
		newestPeerReports = append(newestPeerReports, latest)
	}

	// sort in descending order of epoch
	sort.SliceStable(newestPeerReports, func(i, j int) bool {
		return newestPeerReports[j].IsEpochStale(newestPeerReports[i])
	})

	newestRegionTree := newRegionTree()
	for _, peer := range newestPeerReports {
		_, err := newestRegionTree.insert(peer)
		if err != nil {
			return nil, nil, err
		}
	}
	return newestRegionTree, peersMap, nil
}

func (u *unsafeRecoveryController) generateForceLeaderPlan(newestRegionTree *regionTree, peersMap map[uint64][]*regionItem, forCommitMerge bool) bool {
	if u.err != nil {
		return false
	}
	hasPlan := false

	selectLeader := func(region *metapb.Region) *regionItem {
		var leader *regionItem
		for _, peer := range peersMap[region.GetId()] {
			if leader == nil || leader.IsRaftStale(peer) {
				leader = peer
			}
		}
		return leader
	}

	hasForceLeader := func(region *metapb.Region) bool {
		for _, peer := range peersMap[region.GetId()] {
			if peer.report.IsForceLeader {
				return true
			}
		}
		return false
	}

	// Check the regions in newest Region Tree to see if it can still elect leader
	// considering the failed stores
	newestRegionTree.tree.Ascend(func(item btree.Item) bool {
		report := item.(*regionItem).report
		region := item.(*regionItem).Region()
		if !u.canElectLeader(region, false) {
			if hasForceLeader(region) {
				// already is a force leader, skip
				return true
			}
			if forCommitMerge && !report.HasCommitMerge {
				// check force leader only for ones has commit merge to avoid the case that
				// target region can't catch up log for the source region due to force leader
				// propose an empty raft log on being leader
				return true
			} else if !forCommitMerge && report.HasCommitMerge {
				u.err = errors.Errorf("unexpected commit merge state for report %v", report)
				return false
			}
			// the peer with largest log index/term may have lower commit/apply index, namely, lower epoch version
			// so find which peer should to be the leader instead of using peer info in the region tree.
			leader := selectLeader(region)
			if leader == nil {
				u.err = errors.Errorf("can't select leader for region %v", region)
				return false
			}
			storeRecoveryPlan := u.getRecoveryPlan(leader.storeID)
			if storeRecoveryPlan.ForceLeader == nil {
				storeRecoveryPlan.ForceLeader = &pdpb.ForceLeader{}
				for store := range u.failedStores {
					storeRecoveryPlan.ForceLeader.FailedStores = append(storeRecoveryPlan.ForceLeader.FailedStores, store)
				}
			}
			storeRecoveryPlan.ForceLeader.EnterForceLeaders = append(storeRecoveryPlan.ForceLeader.EnterForceLeaders, region.GetId())
			u.recordAffectedRegion(leader.Region())
			hasPlan = true
		}
		return true
	})

	// TODO: need to resolve the case 2
	// it's hard to distinguish it with unfinished split region
	// and it's rare, so won't do it now

	return hasPlan
}

func (u *unsafeRecoveryController) generateDemoteFailedVoterPlan(newestRegionTree *regionTree, peersMap map[uint64][]*regionItem) bool {
	if u.err != nil {
		return false
	}
	hasPlan := false

	findForceLeader := func(peersMap map[uint64][]*regionItem, region *metapb.Region) *regionItem {
		var leader *regionItem
		for _, peer := range peersMap[region.GetId()] {
			if peer.report.IsForceLeader {
				leader = peer
				break
			}
		}
		return leader
	}

	// Check the regions in newest Region Tree to see if it can still elect leader
	// considering the failed stores
	newestRegionTree.tree.Ascend(func(item btree.Item) bool {
		region := item.(*regionItem).Region()
		if !u.canElectLeader(region, false) {
			leader := findForceLeader(peersMap, region)
			if leader == nil {
				// can't find the force leader, maybe a newly split region, skip
				return true
			}
			storeRecoveryPlan := u.getRecoveryPlan(leader.storeID)
			storeRecoveryPlan.Demotes = append(storeRecoveryPlan.Demotes,
				&pdpb.DemoteFailedVoters{
					RegionId:     region.GetId(),
					FailedVoters: u.getFailedPeers(leader.Region()),
				},
			)
			u.recordAffectedRegion(leader.Region())
			hasPlan = true
		}
		return true
	})

	// Tombstone the peers of region not presented in the newest region tree
	for storeID, storeReport := range u.storeReports {
		for _, peerReport := range storeReport.PeerReports {
			region := peerReport.GetRegionState().Region
			if !newestRegionTree.contains(region.GetId()) {
				if !u.canElectLeader(region, false) {
					// the peer is not in the valid regions, should be deleted directly
					storeRecoveryPlan := u.getRecoveryPlan(storeID)
					storeRecoveryPlan.Tombstones = append(storeRecoveryPlan.Tombstones, region.GetId())
					u.recordAffectedRegion(region)
					hasPlan = true
				}
			}
		}
	}
	return hasPlan
}

func (u *unsafeRecoveryController) generateCreateEmptyRegionPlan(newestRegionTree *regionTree, peersMap map[uint64][]*regionItem) bool {
	if u.err != nil {
		return false
	}
	hasPlan := false

	createRegion := func(startKey, endKey []byte, storeID uint64) (*metapb.Region, error) {
		regionID, err := u.cluster.GetAllocator().Alloc()
		if err != nil {
			return nil, err
		}
		peerID, err := u.cluster.GetAllocator().Alloc()
		if err != nil {
			return nil, err
		}
		return &metapb.Region{
			Id:          regionID,
			StartKey:    startKey,
			EndKey:      endKey,
			RegionEpoch: &metapb.RegionEpoch{ConfVer: 1, Version: 1},
			Peers:       []*metapb.Peer{{Id: peerID, StoreId: storeID, Role: metapb.PeerRole_Voter}},
		}, nil
	}

	// There may be ranges that are covered by no one. Find these empty ranges, create new
	// regions that cover them and evenly distribute newly created regions among all stores.
	lastEnd := []byte("")
	var lastStoreID uint64
	newestRegionTree.tree.Ascend(func(item btree.Item) bool {
		region := item.(*regionItem).Region()
		storeID := item.(*regionItem).storeID
		if !bytes.Equal(region.StartKey, lastEnd) {
			newRegion, err := createRegion(lastEnd, region.StartKey, storeID)
			if err != nil {
				u.err = err
				return false
			}
			// paranoid check: shouldn't overlap with any of the peers
			for _, peers := range peersMap {
				for _, peer := range peers {
					if !peer.IsInitialized() {
						continue
					}
					if (bytes.Compare(newRegion.StartKey, peer.Region().StartKey) <= 0 &&
						(len(newRegion.EndKey) == 0 || bytes.Compare(peer.Region().StartKey, newRegion.EndKey) < 0)) ||
						((len(peer.Region().EndKey) == 0 || bytes.Compare(newRegion.StartKey, peer.Region().EndKey) < 0) &&
							(len(newRegion.EndKey) == 0 || (len(peer.Region().EndKey) != 0 && bytes.Compare(peer.Region().EndKey, newRegion.EndKey) <= 0))) {
						u.err = errors.Errorf("Find overlap peer %v with newly created empty region %v", core.RegionToHexMeta(peer.Region()), core.RegionToHexMeta(newRegion))
						return false
					}
				}
			}
			storeRecoveryPlan := u.getRecoveryPlan(storeID)
			storeRecoveryPlan.Creates = append(storeRecoveryPlan.Creates, newRegion)
			u.recordAffectedRegion(newRegion)
			hasPlan = true
		}
		lastEnd = region.EndKey
		lastStoreID = storeID
		return true
	})
	if u.err != nil {
		return false
	}

	if !bytes.Equal(lastEnd, []byte("")) || newestRegionTree.size() == 0 {
		if lastStoreID == 0 {
			// the last store id is invalid, so choose a random one
			for storeID := range u.storeReports {
				lastStoreID = storeID
				break
			}
		}
		newRegion, err := createRegion(lastEnd, []byte(""), lastStoreID)
		if err != nil {
			u.err = err
			return false
		}
		storeRecoveryPlan := u.getRecoveryPlan(lastStoreID)
		storeRecoveryPlan.Creates = append(storeRecoveryPlan.Creates, newRegion)
		u.recordAffectedRegion(newRegion)
		hasPlan = true
	}
	return hasPlan
}

func (u *unsafeRecoveryController) generateExitForceLeaderPlan() bool {
	for storeID, storeReport := range u.storeReports {
		for _, peerReport := range storeReport.PeerReports {
			if peerReport.IsForceLeader {
				_ = u.getRecoveryPlan(storeID)
				break
			}
		}
	}
	return false
}<|MERGE_RESOLUTION|>--- conflicted
+++ resolved
@@ -181,12 +181,8 @@
 
 	u.reset()
 	for _, s := range u.cluster.GetStores() {
-<<<<<<< HEAD
+		// Tiflash isn't supportted yet, so just do not collect store reports of Tiflash
 		if s.IsRemoved() || s.IsPhysicallyDestroyed() || s.IsTiFlashRelatedStore() {
-=======
-		// Tiflash isn't supportted yet, so just do not collect store reports of Tiflash
-		if s.IsRemoved() || s.IsPhysicallyDestroyed() || s.IsTiFlash() {
->>>>>>> 85918318
 			continue
 		}
 		if _, exists := failedStores[s.GetID()]; exists {

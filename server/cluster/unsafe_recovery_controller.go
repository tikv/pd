--- conflicted
+++ resolved
@@ -176,12 +176,8 @@
 
 	u.reset()
 	for _, s := range u.cluster.GetStores() {
-<<<<<<< HEAD
 		// Tiflash isn't supportted yet, so just do not collect store reports of Tiflash
-		if s.IsRemoved() || s.IsPhysicallyDestroyed() || core.IsStoreContainLabel(s.GetMeta(), core.EngineKey, core.EngineTiFlash) {
-=======
 		if s.IsRemoved() || s.IsPhysicallyDestroyed() || s.IsTiFlash() {
->>>>>>> 656f50d4
 			continue
 		}
 		if _, exists := failedStores[s.GetID()]; exists {

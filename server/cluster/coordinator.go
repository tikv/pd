// Copyright 2016 PingCAP, Inc.
//
// Licensed under the Apache License, Version 2.0 (the "License");
// you may not use this file except in compliance with the License.
// You may obtain a copy of the License at
//
//	   http://www.apache.org/licenses/LICENSE-2.0
//
// Unless required by applicable law or agreed to in writing, software
// distributed under the License is distributed on an "AS IS" BASIS,
// See the License for the specific language governing permissions and
// limitations under the License.

package cluster

import (
	"bytes"
	"context"
	"fmt"
	"net/http"
	"sync"
	"sync/atomic"
	"time"

	"github.com/pingcap/log"
	"github.com/pingcap/pd/v4/pkg/keyutil"
	"github.com/pingcap/pd/v4/pkg/logutil"
	"github.com/pingcap/pd/v4/server/config"
	"github.com/pingcap/pd/v4/server/schedule"
	"github.com/pingcap/pd/v4/server/schedule/operator"
	"github.com/pingcap/pd/v4/server/schedule/opt"
	"github.com/pingcap/pd/v4/server/schedulers"
	"github.com/pingcap/pd/v4/server/statistics"
	"github.com/pkg/errors"
	"go.uber.org/zap"
)

const (
	runSchedulerCheckInterval = 3 * time.Second
	collectFactor             = 0.8
	collectTimeout            = 5 * time.Minute
	maxScheduleRetries        = 10
	maxLoadConfigRetries      = 10

	patrolScanRegionLimit = 128 // It takes about 14 minutes to iterate 1 million regions.
	// PluginLoad means action for load plugin
	PluginLoad = "PluginLoad"
	// PluginUnload means action for unload plugin
	PluginUnload = "PluginUnload"
)

// ErrNotBootstrapped is error info for cluster not bootstrapped.
var ErrNotBootstrapped = errors.New("TiKV cluster not bootstrapped, please start TiKV first")

// coordinator is used to manage all schedulers and checkers to decide if the region needs to be scheduled.
type coordinator struct {
	sync.RWMutex

	wg              sync.WaitGroup
	ctx             context.Context
	cancel          context.CancelFunc
	cluster         *RaftCluster
	checkers        *schedule.CheckerController
	regionScatterer *schedule.RegionScatterer
	schedulers      map[string]*scheduleController
	opController    *schedule.OperatorController
	hbStreams       opt.HeartbeatStreams
	pluginInterface *schedule.PluginInterface
}

// newCoordinator creates a new coordinator.
func newCoordinator(ctx context.Context, cluster *RaftCluster, hbStreams opt.HeartbeatStreams) *coordinator {
	ctx, cancel := context.WithCancel(ctx)
	opController := schedule.NewOperatorController(ctx, cluster, hbStreams)
	return &coordinator{
		ctx:             ctx,
		cancel:          cancel,
		cluster:         cluster,
		checkers:        schedule.NewCheckerController(ctx, cluster, cluster.ruleManager, opController),
		regionScatterer: schedule.NewRegionScatterer(cluster),
		schedulers:      make(map[string]*scheduleController),
		opController:    opController,
		hbStreams:       hbStreams,
		pluginInterface: schedule.NewPluginInterface(),
	}
}

// patrolRegions is used to scan regions.
// The checkers will check these regions to decide if they need to do some operations.
func (c *coordinator) patrolRegions() {
	defer logutil.LogPanic()

	defer c.wg.Done()
	timer := time.NewTimer(c.cluster.GetPatrolRegionInterval())
	defer timer.Stop()

	log.Info("coordinator starts patrol regions")
	start := time.Now()
	var key []byte
	for {
		select {
		case <-timer.C:
			timer.Reset(c.cluster.GetPatrolRegionInterval())
		case <-c.ctx.Done():
			log.Info("patrol regions has been stopped")
			return
		}

<<<<<<< HEAD
<<<<<<< HEAD
=======
=======
>>>>>>> 4108b4b3
		// Check suspect regions first.
		for _, id := range c.cluster.GetSuspectRegions() {
			region := c.cluster.GetRegion(id)
			if region == nil {
				// the region could be recent split, continue to wait.
				continue
			}
			if c.opController.GetOperator(id) != nil {
				c.cluster.RemoveSuspectRegion(id)
				continue
			}
			checkerIsBusy, ops := c.checkers.CheckRegion(region)
			if checkerIsBusy {
				continue
			}
			if len(ops) > 0 {
				c.opController.AddWaitingOperator(ops...)
			}
			c.cluster.RemoveSuspectRegion(id)
		}

<<<<<<< HEAD
		// Check suspect key ranges
		c.checkSuspectKeyRanges()

>>>>>>> 11eb116... cluster: Support check regions after rule updated. (#2664)
=======
>>>>>>> 4108b4b3
		regions := c.cluster.ScanRegions(key, nil, patrolScanRegionLimit)
		if len(regions) == 0 {
			// Resets the scan key.
			key = nil
			continue
		}

		for _, region := range regions {
			// Skips the region if there is already a pending operator.
			if c.opController.GetOperator(region.GetID()) != nil {
				continue
			}

			checkerIsBusy, ops := c.checkers.CheckRegion(region)
			if checkerIsBusy {
				break
			}

			key = region.GetEndKey()
			if len(ops) > 0 {
				c.opController.AddWaitingOperator(ops...)
			}
		}
		// Updates the label level isolation statistics.
		c.cluster.updateRegionsLabelLevelStats(regions)
		if len(key) == 0 {
			patrolCheckRegionsHistogram.Observe(time.Since(start).Seconds())
			start = time.Now()
		}
	}
}

// checkSuspectKeyRanges would pop one suspect key range group
// The regions of new version key range and old version key range would be placed into
// the suspect regions map
func (c *coordinator) checkSuspectKeyRanges() {
	_, keyRange, success := c.cluster.PopOneSuspectKeyRange()
	if !success {
		return
	}
	limit := 1024
	regions := c.cluster.ScanRegions(keyRange[0], keyRange[1], limit)
	if len(regions) == 0 {
		return
	}
	regionIDList := make([]uint64, 0, len(regions))
	for _, region := range regions {
		regionIDList = append(regionIDList, region.GetID())
	}

	// if the last region's end key is smaller the keyRange[1] which means there existed the remaining regions between
	// keyRange[0] and keyRange[1] after scan regions, so we put the end key and keyRange[1] into Suspect KeyRanges
	lastRegion := regions[len(regions)-1]
	if lastRegion.GetEndKey() != nil && bytes.Compare(lastRegion.GetEndKey(), keyRange[1]) < 0 {
		restKeyRange := [2][]byte{
			lastRegion.GetEndKey(),
			keyRange[1],
		}
		c.cluster.AddSuspectKeyRange(keyutil.BuildKeyRangeKey(lastRegion.GetEndKey(), keyRange[1]), restKeyRange)
	}
	c.cluster.AddSuspectRegions(regionIDList...)
}

// drivePushOperator is used to push the unfinished operator to the excutor.
func (c *coordinator) drivePushOperator() {
	defer logutil.LogPanic()

	defer c.wg.Done()
	log.Info("coordinator begins to actively drive push operator")
	ticker := time.NewTicker(schedule.PushOperatorTickInterval)
	defer ticker.Stop()
	for {
		select {
		case <-c.ctx.Done():
			log.Info("drive push operator has been stopped")
			return
		case <-ticker.C:
			c.opController.PushOperators()
		}
	}
}

func (c *coordinator) run() {
	ticker := time.NewTicker(runSchedulerCheckInterval)
	defer ticker.Stop()
	log.Info("coordinator starts to collect cluster information")
	for {
		if c.shouldRun() {
			log.Info("coordinator has finished cluster information preparation")
			break
		}
		select {
		case <-ticker.C:
		case <-c.ctx.Done():
			log.Info("coordinator stops running")
			return
		}
	}
	log.Info("coordinator starts to run schedulers")
	var (
		scheduleNames []string
		configs       []string
		err           error
	)
	for i := 0; i < maxLoadConfigRetries; i++ {
		scheduleNames, configs, err = c.cluster.storage.LoadAllScheduleConfig()
		if err == nil {
			break
		}
		log.Error("cannot load schedulers' config", zap.Int("retry-times", i), zap.Error(err))
	}
	if err != nil {
		log.Fatal("cannot load schedulers' config", zap.Error(err))
	}

	scheduleCfg := c.cluster.opt.GetScheduleConfig().Clone()
	// The new way to create scheduler with the independent configuration.
	for i, name := range scheduleNames {
		data := configs[i]
		typ := schedule.FindSchedulerTypeByName(name)
		var cfg config.SchedulerConfig
		for _, c := range scheduleCfg.Schedulers {
			if c.Type == typ {
				cfg = c
				break
			}
		}
		if len(cfg.Type) == 0 {
			log.Error("the scheduler type not found", zap.String("scheduler-name", name))
			continue
		}
		if cfg.Disable {
			log.Info("skip create scheduler with independent configuration", zap.String("scheduler-name", name), zap.String("scheduler-type", cfg.Type))
			continue
		}
		s, err := schedule.CreateScheduler(cfg.Type, c.opController, c.cluster.storage, schedule.ConfigJSONDecoder([]byte(data)))
		if err != nil {
			log.Error("can not create scheduler with independent configuration", zap.String("scheduler-name", name), zap.Error(err))
			continue
		}
		log.Info("create scheduler with independent configuration", zap.String("scheduler-name", s.GetName()))
		if err = c.addScheduler(s); err != nil {
			log.Error("can not add scheduler with independent configuration", zap.String("scheduler-name", s.GetName()), zap.Error(err))
		}
	}

	// The old way to create the scheduler.
	k := 0
	for _, schedulerCfg := range scheduleCfg.Schedulers {
		if schedulerCfg.Disable {
			scheduleCfg.Schedulers[k] = schedulerCfg
			k++
			log.Info("skip create scheduler", zap.String("scheduler-type", schedulerCfg.Type))
			continue
		}

		s, err := schedule.CreateScheduler(schedulerCfg.Type, c.opController, c.cluster.storage, schedule.ConfigSliceDecoder(schedulerCfg.Type, schedulerCfg.Args))
		if err != nil {
			log.Error("can not create scheduler", zap.String("scheduler-type", schedulerCfg.Type), zap.Error(err))
			continue
		}

		log.Info("create scheduler", zap.String("scheduler-name", s.GetName()))
		if err = c.addScheduler(s, schedulerCfg.Args...); err != nil && err != schedulers.ErrSchedulerExisted {
			log.Error("can not add scheduler", zap.String("scheduler-name", s.GetName()), zap.Error(err))
		} else {
			// Only records the valid scheduler config.
			scheduleCfg.Schedulers[k] = schedulerCfg
			k++
		}
	}

	// Removes the invalid scheduler config and persist.
	scheduleCfg.Schedulers = scheduleCfg.Schedulers[:k]
	c.cluster.opt.SetScheduleConfig(scheduleCfg)
	if err := c.cluster.opt.Persist(c.cluster.storage); err != nil {
		log.Error("cannot persist schedule config", zap.Error(err))
	}

	c.wg.Add(2)
	// Starts to patrol regions.
	go c.patrolRegions()
	go c.drivePushOperator()
}

// LoadPlugin load user plugin
func (c *coordinator) LoadPlugin(pluginPath string, ch chan string) {
	log.Info("load plugin", zap.String("plugin-path", pluginPath))
	// get func: SchedulerType from plugin
	SchedulerType, err := c.pluginInterface.GetFunction(pluginPath, "SchedulerType")
	if err != nil {
		log.Error("GetFunction SchedulerType error", zap.Error(err))
		return
	}
	schedulerType := SchedulerType.(func() string)
	// get func: SchedulerArgs from plugin
	SchedulerArgs, err := c.pluginInterface.GetFunction(pluginPath, "SchedulerArgs")
	if err != nil {
		log.Error("GetFunction SchedulerArgs error", zap.Error(err))
		return
	}
	schedulerArgs := SchedulerArgs.(func() []string)
	// create and add user scheduler
	s, err := schedule.CreateScheduler(schedulerType(), c.opController, c.cluster.storage, schedule.ConfigSliceDecoder(schedulerType(), schedulerArgs()))
	if err != nil {
		log.Error("can not create scheduler", zap.String("scheduler-type", schedulerType()), zap.Error(err))
		return
	}
	log.Info("create scheduler", zap.String("scheduler-name", s.GetName()))
	if err = c.addScheduler(s); err != nil {
		log.Error("can't add scheduler", zap.String("scheduler-name", s.GetName()), zap.Error(err))
		return
	}

	c.wg.Add(1)
	go c.waitPluginUnload(pluginPath, s.GetName(), ch)
}

func (c *coordinator) waitPluginUnload(pluginPath, schedulerName string, ch chan string) {
	defer logutil.LogPanic()
	defer c.wg.Done()
	// Get signal from channel which means user unload the plugin
	for {
		select {
		case action := <-ch:
			if action == PluginUnload {
				err := c.removeScheduler(schedulerName)
				if err != nil {
					log.Error("can not remove scheduler", zap.String("scheduler-name", schedulerName), zap.Error(err))
				} else {
					log.Info("unload plugin", zap.String("plugin", pluginPath))
					return
				}
			} else {
				log.Error("unknown action", zap.String("action", action))
			}
		case <-c.ctx.Done():
			log.Info("unload plugin has been stopped")
			return
		}
	}
}

func (c *coordinator) stop() {
	c.cancel()
}

// Hack to retrieve info from scheduler.
// TODO: remove it.
type hasHotStatus interface {
	GetHotReadStatus() *statistics.StoreHotPeersInfos
	GetHotWriteStatus() *statistics.StoreHotPeersInfos
	GetWritePendingInfluence() map[uint64]schedulers.Influence
	GetReadPendingInfluence() map[uint64]schedulers.Influence
}

func (c *coordinator) getHotWriteRegions() *statistics.StoreHotPeersInfos {
	c.RLock()
	defer c.RUnlock()
	s, ok := c.schedulers[schedulers.HotRegionName]
	if !ok {
		return nil
	}
	if h, ok := s.Scheduler.(hasHotStatus); ok {
		return h.GetHotWriteStatus()
	}
	return nil
}

func (c *coordinator) getHotReadRegions() *statistics.StoreHotPeersInfos {
	c.RLock()
	defer c.RUnlock()
	s, ok := c.schedulers[schedulers.HotRegionName]
	if !ok {
		return nil
	}
	if h, ok := s.Scheduler.(hasHotStatus); ok {
		return h.GetHotReadStatus()
	}
	return nil
}

func (c *coordinator) getSchedulers() []string {
	c.RLock()
	defer c.RUnlock()
	names := make([]string, 0, len(c.schedulers))
	for name := range c.schedulers {
		names = append(names, name)
	}
	return names
}

func (c *coordinator) getSchedulerHandlers() map[string]http.Handler {
	c.RLock()
	defer c.RUnlock()
	handlers := make(map[string]http.Handler, len(c.schedulers))
	for name, scheduler := range c.schedulers {
		handlers[name] = scheduler.Scheduler
	}
	return handlers
}

func (c *coordinator) collectSchedulerMetrics() {
	c.RLock()
	defer c.RUnlock()
	for _, s := range c.schedulers {
		var allowScheduler float64
		// If the scheduler is not allowed to schedule, it will disappear in Grafana panel.
		// See issue #1341.
		if s.AllowSchedule() {
			allowScheduler = 1
		}
		schedulerStatusGauge.WithLabelValues(s.GetName(), "allow").Set(allowScheduler)
	}
}

func (c *coordinator) resetSchedulerMetrics() {
	schedulerStatusGauge.Reset()
}

func (c *coordinator) collectHotSpotMetrics() {
	c.RLock()
	// Collects hot write region metrics.
	s, ok := c.schedulers[schedulers.HotRegionName]
	if !ok {
		c.RUnlock()
		return
	}
	c.RUnlock()
	stores := c.cluster.GetStores()
	status := s.Scheduler.(hasHotStatus).GetHotWriteStatus()
	pendings := s.Scheduler.(hasHotStatus).GetWritePendingInfluence()
	for _, s := range stores {
		storeAddress := s.GetAddress()
		storeID := s.GetID()
		storeLabel := fmt.Sprintf("%d", storeID)
		stat, ok := status.AsPeer[storeID]
		if ok {
			hotSpotStatusGauge.WithLabelValues(storeAddress, storeLabel, "total_written_bytes_as_peer").Set(stat.TotalBytesRate)
			hotSpotStatusGauge.WithLabelValues(storeAddress, storeLabel, "total_written_keys_as_peer").Set(stat.TotalBytesRate)
			hotSpotStatusGauge.WithLabelValues(storeAddress, storeLabel, "hot_write_region_as_peer").Set(float64(stat.Count))
		} else {
			hotSpotStatusGauge.WithLabelValues(storeAddress, storeLabel, "total_written_bytes_as_peer").Set(0)
			hotSpotStatusGauge.WithLabelValues(storeAddress, storeLabel, "hot_write_region_as_peer").Set(0)
			hotSpotStatusGauge.WithLabelValues(storeAddress, storeLabel, "total_written_keys_as_peer").Set(0)
		}

		stat, ok = status.AsLeader[storeID]
		if ok {
			hotSpotStatusGauge.WithLabelValues(storeAddress, storeLabel, "total_written_bytes_as_leader").Set(stat.TotalBytesRate)
			hotSpotStatusGauge.WithLabelValues(storeAddress, storeLabel, "total_written_keys_as_leader").Set(stat.TotalKeysRate)
			hotSpotStatusGauge.WithLabelValues(storeAddress, storeLabel, "hot_write_region_as_leader").Set(float64(stat.Count))
		} else {
			hotSpotStatusGauge.WithLabelValues(storeAddress, storeLabel, "total_written_bytes_as_leader").Set(0)
			hotSpotStatusGauge.WithLabelValues(storeAddress, storeLabel, "total_written_keys_as_leader").Set(0)
			hotSpotStatusGauge.WithLabelValues(storeAddress, storeLabel, "hot_write_region_as_leader").Set(0)
		}

		infl := pendings[storeID]
		// TODO: add to tidb-ansible after merging pending influence into operator influence.
		hotSpotStatusGauge.WithLabelValues(storeAddress, storeLabel, "write_pending_influence_byte_rate").Set(infl.ByteRate)
		hotSpotStatusGauge.WithLabelValues(storeAddress, storeLabel, "write_pending_influence_key_rate").Set(infl.KeyRate)
		hotSpotStatusGauge.WithLabelValues(storeAddress, storeLabel, "write_pending_influence_count").Set(infl.Count)
	}

	// Collects hot read region metrics.
	status = s.Scheduler.(hasHotStatus).GetHotReadStatus()
	pendings = s.Scheduler.(hasHotStatus).GetReadPendingInfluence()
	for _, s := range stores {
		storeAddress := s.GetAddress()
		storeID := s.GetID()
		storeLabel := fmt.Sprintf("%d", storeID)
		stat, ok := status.AsLeader[storeID]
		if ok {
			hotSpotStatusGauge.WithLabelValues(storeAddress, storeLabel, "total_read_bytes_as_leader").Set(stat.TotalBytesRate)
			hotSpotStatusGauge.WithLabelValues(storeAddress, storeLabel, "total_read_keys_as_leader").Set(stat.TotalKeysRate)
			hotSpotStatusGauge.WithLabelValues(storeAddress, storeLabel, "hot_read_region_as_leader").Set(float64(stat.Count))
		} else {
			hotSpotStatusGauge.WithLabelValues(storeAddress, storeLabel, "total_read_bytes_as_leader").Set(0)
			hotSpotStatusGauge.WithLabelValues(storeAddress, storeLabel, "total_read_keys_as_leader").Set(0)
			hotSpotStatusGauge.WithLabelValues(storeAddress, storeLabel, "hot_read_region_as_leader").Set(0)
		}

		infl := pendings[storeID]
		hotSpotStatusGauge.WithLabelValues(storeAddress, storeLabel, "read_pending_influence_byte_rate").Set(infl.ByteRate)
		hotSpotStatusGauge.WithLabelValues(storeAddress, storeLabel, "read_pending_influence_key_rate").Set(infl.KeyRate)
		hotSpotStatusGauge.WithLabelValues(storeAddress, storeLabel, "read_pending_influence_count").Set(infl.Count)
	}
}

func (c *coordinator) resetHotSpotMetrics() {
	hotSpotStatusGauge.Reset()
}

func (c *coordinator) shouldRun() bool {
	return c.cluster.isPrepared()
}

func (c *coordinator) addScheduler(scheduler schedule.Scheduler, args ...string) error {
	c.Lock()
	defer c.Unlock()

	if _, ok := c.schedulers[scheduler.GetName()]; ok {
		return schedulers.ErrSchedulerExisted
	}

	s := newScheduleController(c, scheduler)
	if err := s.Prepare(c.cluster); err != nil {
		return err
	}

	c.wg.Add(1)
	go c.runScheduler(s)
	c.schedulers[s.GetName()] = s
	c.cluster.opt.AddSchedulerCfg(s.GetType(), args)
	return nil
}

func (c *coordinator) removeScheduler(name string) error {
	c.Lock()
	defer c.Unlock()
	if c.cluster == nil {
		return ErrNotBootstrapped
	}
	s, ok := c.schedulers[name]
	if !ok {
		return schedulers.ErrSchedulerNotFound
	}

	s.Stop()
	schedulerStatusGauge.WithLabelValues(name, "allow").Set(0)
	delete(c.schedulers, name)

	var err error
	opt := c.cluster.opt
	if err = opt.RemoveSchedulerCfg(s.Ctx(), name); err != nil {
		log.Error("can not remove scheduler", zap.String("scheduler-name", name), zap.Error(err))
	} else if err = opt.Persist(c.cluster.storage); err != nil {
		log.Error("the option can not persist scheduler config", zap.Error(err))
	} else {
		err = c.cluster.storage.RemoveScheduleConfig(name)
		if err != nil {
			log.Error("can not remove the scheduler config", zap.Error(err))
		}
	}
	return err
}

func (c *coordinator) pauseOrResumeScheduler(name string, t int64) error {
	c.Lock()
	defer c.Unlock()
	if c.cluster == nil {
		return ErrNotBootstrapped
	}
	s := make([]*scheduleController, 0)
	if name != "all" {
		sc, ok := c.schedulers[name]
		if !ok {
			return schedulers.ErrSchedulerNotFound
		}
		s = append(s, sc)
	} else {
		for _, sc := range c.schedulers {
			s = append(s, sc)
		}
	}
	var err error
	for _, sc := range s {
		var delayUntil int64
		if t > 0 {
			delayUntil = time.Now().Unix() + t
		}
		atomic.StoreInt64(&sc.delayUntil, delayUntil)
	}
	return err
}

func (c *coordinator) isSchedulerPaused(name string) (bool, error) {
	c.RLock()
	defer c.RUnlock()
	if c.cluster == nil {
		return false, ErrNotBootstrapped
	}
	s, ok := c.schedulers[name]
	if !ok {
		return false, schedulers.ErrSchedulerNotFound
	}
	return s.IsPaused(), nil
}

func (c *coordinator) runScheduler(s *scheduleController) {
	defer logutil.LogPanic()
	defer c.wg.Done()
	defer s.Cleanup(c.cluster)

	timer := time.NewTimer(s.GetInterval())
	defer timer.Stop()

	for {
		select {
		case <-timer.C:
			timer.Reset(s.GetInterval())
			if !s.AllowSchedule() {
				continue
			}
			if op := s.Schedule(); op != nil {
				added := c.opController.AddWaitingOperator(op...)
				log.Debug("add operator", zap.Int("added", added), zap.Int("total", len(op)), zap.String("scheduler", s.GetName()))
			}

		case <-s.Ctx().Done():
			log.Info("scheduler has been stopped",
				zap.String("scheduler-name", s.GetName()),
				zap.Error(s.Ctx().Err()))
			return
		}
	}
}

// scheduleController is used to manage a scheduler to schedule.
type scheduleController struct {
	schedule.Scheduler
	cluster      *RaftCluster
	opController *schedule.OperatorController
	nextInterval time.Duration
	ctx          context.Context
	cancel       context.CancelFunc
	delayUntil   int64
}

// newScheduleController creates a new scheduleController.
func newScheduleController(c *coordinator, s schedule.Scheduler) *scheduleController {
	ctx, cancel := context.WithCancel(c.ctx)
	return &scheduleController{
		Scheduler:    s,
		cluster:      c.cluster,
		opController: c.opController,
		nextInterval: s.GetMinInterval(),
		ctx:          ctx,
		cancel:       cancel,
	}
}

func (s *scheduleController) Ctx() context.Context {
	return s.ctx
}

func (s *scheduleController) Stop() {
	s.cancel()
}

func (s *scheduleController) Schedule() []*operator.Operator {
	for i := 0; i < maxScheduleRetries; i++ {
		// If we have schedule, reset interval to the minimal interval.
		if op := s.Scheduler.Schedule(s.cluster); op != nil {
			s.nextInterval = s.Scheduler.GetMinInterval()
			return op
		}
	}
	s.nextInterval = s.Scheduler.GetNextInterval(s.nextInterval)
	return nil
}

// GetInterval returns the interval of scheduling for a scheduler.
func (s *scheduleController) GetInterval() time.Duration {
	return s.nextInterval
}

// AllowSchedule returns if a scheduler is allowed to schedule.
func (s *scheduleController) AllowSchedule() bool {
	return s.Scheduler.IsScheduleAllowed(s.cluster) && !s.IsPaused()
}

// isPaused returns if a schedueler is paused.
func (s *scheduleController) IsPaused() bool {
	delayUntil := atomic.LoadInt64(&s.delayUntil)
	return time.Now().Unix() < delayUntil
}<|MERGE_RESOLUTION|>--- conflicted
+++ resolved
@@ -106,11 +106,6 @@
 			return
 		}
 
-<<<<<<< HEAD
-<<<<<<< HEAD
-=======
-=======
->>>>>>> 4108b4b3
 		// Check suspect regions first.
 		for _, id := range c.cluster.GetSuspectRegions() {
 			region := c.cluster.GetRegion(id)
@@ -132,13 +127,9 @@
 			c.cluster.RemoveSuspectRegion(id)
 		}
 
-<<<<<<< HEAD
 		// Check suspect key ranges
 		c.checkSuspectKeyRanges()
 
->>>>>>> 11eb116... cluster: Support check regions after rule updated. (#2664)
-=======
->>>>>>> 4108b4b3
 		regions := c.cluster.ScanRegions(key, nil, patrolScanRegionLimit)
 		if len(regions) == 0 {
 			// Resets the scan key.

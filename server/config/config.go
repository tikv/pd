// Copyright 2016 TiKV Project Authors.
//
// Licensed under the Apache License, Version 2.0 (the "License");
// you may not use this file except in compliance with the License.
// You may obtain a copy of the License at
//
//     http://www.apache.org/licenses/LICENSE-2.0
//
// Unless required by applicable law or agreed to in writing, software
// distributed under the License is distributed on an "AS IS" BASIS,
// WITHOUT WARRANTIES OR CONDITIONS OF ANY KIND, either express or implied.
// See the License for the specific language governing permissions and
// limitations under the License.

package config

import (
	"crypto/tls"
	"encoding/json"
	"fmt"
	"math"
	"net/url"
	"os"
	"path/filepath"
	"strings"
	"time"

	"github.com/docker/go-units"
	"github.com/spf13/pflag"
	"github.com/tikv/pd/pkg/core/storelimit"
	"github.com/tikv/pd/pkg/errs"
	rm "github.com/tikv/pd/pkg/mcs/resourcemanager/server"
	"github.com/tikv/pd/pkg/utils/configutil"
	"github.com/tikv/pd/pkg/utils/grpcutil"
	"github.com/tikv/pd/pkg/utils/metricutil"
	"github.com/tikv/pd/pkg/utils/syncutil"
	"github.com/tikv/pd/pkg/utils/typeutil"
	"github.com/tikv/pd/pkg/versioninfo"

	"github.com/BurntSushi/toml"
	"github.com/coreos/go-semver/semver"
	"github.com/pingcap/errors"
	"github.com/pingcap/kvproto/pkg/metapb"
	"github.com/pingcap/log"
	"go.etcd.io/etcd/embed"
	"go.etcd.io/etcd/pkg/transport"
	"go.uber.org/zap"
)

// Config is the pd server configuration.
// NOTE: This type is exported by HTTP API. Please pay more attention when modifying it.
type Config struct {
	ClientUrls          string `toml:"client-urls" json:"client-urls"`
	PeerUrls            string `toml:"peer-urls" json:"peer-urls"`
	AdvertiseClientUrls string `toml:"advertise-client-urls" json:"advertise-client-urls"`
	AdvertisePeerUrls   string `toml:"advertise-peer-urls" json:"advertise-peer-urls"`

	Name              string `toml:"name" json:"name"`
	DataDir           string `toml:"data-dir" json:"data-dir"`
	ForceNewCluster   bool   `json:"force-new-cluster"`
	EnableGRPCGateway bool   `json:"enable-grpc-gateway"`

	InitialCluster      string `toml:"initial-cluster" json:"initial-cluster"`
	InitialClusterState string `toml:"initial-cluster-state" json:"initial-cluster-state"`
	InitialClusterToken string `toml:"initial-cluster-token" json:"initial-cluster-token"`

	// Join to an existing pd cluster, a string of endpoints.
	Join string `toml:"join" json:"join"`

	// LeaderLease time, if leader doesn't update its TTL
	// in etcd after lease time, etcd will expire the leader key
	// and other servers can campaign the leader again.
	// Etcd only supports seconds TTL, so here is second too.
	LeaderLease int64 `toml:"lease" json:"lease"`

	// Log related config.
	Log log.Config `toml:"log" json:"log"`

	// Backward compatibility.
	LogFileDeprecated  string `toml:"log-file" json:"log-file,omitempty"`
	LogLevelDeprecated string `toml:"log-level" json:"log-level,omitempty"`

	// MaxConcurrentTSOProxyStreamings is the maximum number of concurrent TSO proxy streaming process routines allowed.
	// Exceeding this limit will result in an error being returned to the client when a new client starts a TSO streaming.
	// Set this to 0 will disable TSO Proxy.
	// Set this to the negative value to disable the limit.
	MaxConcurrentTSOProxyStreamings int `toml:"max-concurrent-tso-proxy-streamings" json:"max-concurrent-tso-proxy-streamings"`
	// TSOProxyRecvFromClientTimeout is the timeout for the TSO proxy to receive a tso request from a client via grpc TSO stream.
	// After the timeout, the TSO proxy will close the grpc TSO stream.
	TSOProxyRecvFromClientTimeout typeutil.Duration `toml:"tso-proxy-recv-from-client-timeout" json:"tso-proxy-recv-from-client-timeout"`

	// TSOSaveInterval is the interval to save timestamp.
	TSOSaveInterval typeutil.Duration `toml:"tso-save-interval" json:"tso-save-interval"`

	// The interval to update physical part of timestamp. Usually, this config should not be set.
	// At most 1<<18 (262144) TSOs can be generated in the interval. The smaller the value, the
	// more TSOs provided, and at the same time consuming more CPU time.
	// This config is only valid in 1ms to 10s. If it's configured too long or too short, it will
	// be automatically clamped to the range.
	TSOUpdatePhysicalInterval typeutil.Duration `toml:"tso-update-physical-interval" json:"tso-update-physical-interval"`

	// EnableLocalTSO is used to enable the Local TSO Allocator feature,
	// which allows the PD server to generate Local TSO for certain DC-level transactions.
	// To make this feature meaningful, user has to set the "zone" label for the PD server
	// to indicate which DC this PD belongs to.
	EnableLocalTSO bool `toml:"enable-local-tso" json:"enable-local-tso"`

	Metric metricutil.MetricConfig `toml:"metric" json:"metric"`

	Schedule ScheduleConfig `toml:"schedule" json:"schedule"`

	Replication ReplicationConfig `toml:"replication" json:"replication"`

	PDServerCfg PDServerConfig `toml:"pd-server" json:"pd-server"`

	ClusterVersion semver.Version `toml:"cluster-version" json:"cluster-version"`

	// Labels indicates the labels set for **this** PD server. The labels describe some specific properties
	// like `zone`/`rack`/`host`. Currently, labels won't affect the PD server except for some special
	// label keys. Now we have following special keys:
	// 1. 'zone' is a special key that indicates the DC location of this PD server. If it is set, the value for this
	// will be used to determine which DC's Local TSO service this PD will provide with if EnableLocalTSO is true.
	Labels map[string]string `toml:"labels" json:"labels"`

	// QuotaBackendBytes Raise alarms when backend size exceeds the given quota. 0 means use the default quota.
	// the default size is 2GB, the maximum is 8GB.
	QuotaBackendBytes typeutil.ByteSize `toml:"quota-backend-bytes" json:"quota-backend-bytes"`
	// AutoCompactionMode is either 'periodic' or 'revision'. The default value is 'periodic'.
	AutoCompactionMode string `toml:"auto-compaction-mode" json:"auto-compaction-mode"`
	// AutoCompactionRetention is either duration string with time unit
	// (e.g. '5m' for 5-minute), or revision unit (e.g. '5000').
	// If no time unit is provided and compaction mode is 'periodic',
	// the unit defaults to hour. For example, '5' translates into 5-hour.
	// The default retention is 1 hour.
	// Before etcd v3.3.x, the type of retention is int. We add 'v2' suffix to make it backward compatible.
	AutoCompactionRetention string `toml:"auto-compaction-retention" json:"auto-compaction-retention-v2"`

	// TickInterval is the interval for etcd Raft tick.
	TickInterval typeutil.Duration `toml:"tick-interval"`
	// ElectionInterval is the interval for etcd Raft election.
	ElectionInterval typeutil.Duration `toml:"election-interval"`
	// Prevote is true to enable Raft Pre-Vote.
	// If enabled, Raft runs an additional election phase
	// to check whether it would get enough votes to win
	// an election, thus minimizing disruptions.
	PreVote bool `toml:"enable-prevote"`

	MaxRequestBytes uint `toml:"max-request-bytes" json:"max-request-bytes"`

	Security configutil.SecurityConfig `toml:"security" json:"security"`

	LabelProperty LabelPropertyConfig `toml:"label-property" json:"label-property"`

	// For all warnings during parsing.
	WarningMsgs []string

	DisableStrictReconfigCheck bool

	HeartbeatStreamBindInterval typeutil.Duration
	LeaderPriorityCheckInterval typeutil.Duration

	Logger   *zap.Logger        `json:"-"`
	LogProps *log.ZapProperties `json:"-"`

	Dashboard DashboardConfig `toml:"dashboard" json:"dashboard"`

	ReplicationMode ReplicationModeConfig `toml:"replication-mode" json:"replication-mode"`

	Keyspace KeyspaceConfig `toml:"keyspace" json:"keyspace"`

	Controller rm.ControllerConfig `toml:"controller" json:"controller"`
}

// NewConfig creates a new config.
func NewConfig() *Config {
	return &Config{}
}

const (
	defaultLeaderLease             = int64(3)
	defaultCompactionMode          = "periodic"
	defaultAutoCompactionRetention = "1h"
	defaultQuotaBackendBytes       = typeutil.ByteSize(8 * units.GiB) // 8GB

	// The default max bytes for grpc message
	// Unsafe recovery report is included in store heartbeat, and assume that each peer report occupies about 500B at most,
	// then 150MB can fit for store reports that have about 300k regions which is something of a huge amount of region on one TiKV.
	defaultMaxRequestBytes = uint(150 * units.MiB) // 150MB

	defaultName                = "pd"
	defaultClientUrls          = "http://127.0.0.1:2379"
	defaultPeerUrls            = "http://127.0.0.1:2380"
	defaultInitialClusterState = embed.ClusterStateFlagNew
	defaultInitialClusterToken = "pd-cluster"

	// etcd use 100ms for heartbeat and 1s for election timeout.
	// We can enlarge both a little to reduce the network aggression.
	// now embed etcd use TickMs for heartbeat, we will update
	// after embed etcd decouples tick and heartbeat.
	defaultTickInterval = 500 * time.Millisecond
	// embed etcd has a check that `5 * tick > election`
	defaultElectionInterval = 3000 * time.Millisecond

	defaultMetricsPushInterval = 15 * time.Second

	defaultHeartbeatStreamRebindInterval = time.Minute

	defaultLeaderPriorityCheckInterval = time.Minute

	defaultUseRegionStorage  = true
	defaultTraceRegionFlow   = true
	defaultFlowRoundByDigit  = 3 // KB
	maxTraceFlowRoundByDigit = 5 // 0.1 MB
	defaultMaxResetTSGap     = 24 * time.Hour
	defaultKeyType           = "table"

	// DefaultMinResolvedTSPersistenceInterval is the default value of min resolved ts persistent interval.
	DefaultMinResolvedTSPersistenceInterval = time.Second

	defaultStrictlyMatchLabel   = false
	defaultEnablePlacementRules = true
	defaultEnableGRPCGateway    = true
	defaultDisableErrorVerbose  = true
	defaultEnableWitness        = false
	defaultHaltScheduling       = false

	defaultDashboardAddress = "auto"

	defaultDRWaitStoreTimeout = time.Minute

	defaultMaxConcurrentTSOProxyStreamings = 5000
	defaultTSOProxyRecvFromClientTimeout   = 1 * time.Hour

	defaultTSOSaveInterval = time.Duration(defaultLeaderLease) * time.Second
	// defaultTSOUpdatePhysicalInterval is the default value of the config `TSOUpdatePhysicalInterval`.
	defaultTSOUpdatePhysicalInterval = 50 * time.Millisecond
	maxTSOUpdatePhysicalInterval     = 10 * time.Second
	minTSOUpdatePhysicalInterval     = 1 * time.Millisecond

	defaultLogFormat = "text"

	defaultMaxMovableHotPeerSize = int64(512)

	defaultServerMemoryLimit          = 0
	minServerMemoryLimit              = 0
	maxServerMemoryLimit              = 0.99
	defaultServerMemoryLimitGCTrigger = 0.7
	minServerMemoryLimitGCTrigger     = 0.5
	maxServerMemoryLimitGCTrigger     = 0.99
	defaultEnableGOGCTuner            = false
	defaultGCTunerThreshold           = 0.6
	minGCTunerThreshold               = 0
	maxGCTunerThreshold               = 0.9

	defaultWaitRegionSplitTimeout   = 30 * time.Second
	defaultCheckRegionSplitInterval = 50 * time.Millisecond
	minCheckRegionSplitInterval     = 1 * time.Millisecond
	maxCheckRegionSplitInterval     = 100 * time.Millisecond
)

// Special keys for Labels
const (
	// ZoneLabel is the name of the key which indicates DC location of this PD server.
	ZoneLabel = "zone"
)

var (
	defaultEnableTelemetry = false
	defaultRuntimeServices = []string{}
	defaultLocationLabels  = []string{}
	// DefaultStoreLimit is the default store limit of add peer and remove peer.
	DefaultStoreLimit = StoreLimit{AddPeer: 15, RemovePeer: 15}
	// DefaultTiFlashStoreLimit is the default TiFlash store limit of add peer and remove peer.
	DefaultTiFlashStoreLimit = StoreLimit{AddPeer: 30, RemovePeer: 30}
)

func init() {
	initByLDFlags(versioninfo.PDEdition)
}

func initByLDFlags(edition string) {
	if edition != versioninfo.CommunityEdition {
		defaultEnableTelemetry = false
	}
}

// StoreLimit is the default limit of adding peer and removing peer when putting stores.
type StoreLimit struct {
	mu syncutil.RWMutex
	// AddPeer is the default rate of adding peers for store limit (per minute).
	AddPeer float64
	// RemovePeer is the default rate of removing peers for store limit (per minute).
	RemovePeer float64
}

// SetDefaultStoreLimit sets the default store limit for a given type.
func (sl *StoreLimit) SetDefaultStoreLimit(typ storelimit.Type, ratePerMin float64) {
	sl.mu.Lock()
	defer sl.mu.Unlock()
	switch typ {
	case storelimit.AddPeer:
		sl.AddPeer = ratePerMin
	case storelimit.RemovePeer:
		sl.RemovePeer = ratePerMin
	}
}

// GetDefaultStoreLimit gets the default store limit for a given type.
func (sl *StoreLimit) GetDefaultStoreLimit(typ storelimit.Type) float64 {
	sl.mu.RLock()
	defer sl.mu.RUnlock()
	switch typ {
	case storelimit.AddPeer:
		return sl.AddPeer
	case storelimit.RemovePeer:
		return sl.RemovePeer
	default:
		panic("invalid type")
	}
}

func adjustSchedulers(v *SchedulerConfigs, defValue SchedulerConfigs) {
	if len(*v) == 0 {
		// Make a copy to avoid changing DefaultSchedulers unexpectedly.
		// When reloading from storage, the config is passed to json.Unmarshal.
		// Without clone, the DefaultSchedulers could be overwritten.
		*v = append(defValue[:0:0], defValue...)
	}
}

// Parse parses flag definitions from the argument list.
func (c *Config) Parse(flagSet *pflag.FlagSet) error {
	// Load config file if specified.
	var (
		meta *toml.MetaData
		err  error
	)
	if configFile, _ := flagSet.GetString("config"); configFile != "" {
		meta, err = configutil.ConfigFromFile(c, configFile)
		if err != nil {
			return err
		}

		// Backward compatibility for toml config
		if c.LogFileDeprecated != "" {
			msg := fmt.Sprintf("log-file in %s is deprecated, use [log.file] instead", configFile)
			c.WarningMsgs = append(c.WarningMsgs, msg)
			if c.Log.File.Filename == "" {
				c.Log.File.Filename = c.LogFileDeprecated
			}
		}
		if c.LogLevelDeprecated != "" {
			msg := fmt.Sprintf("log-level in %s is deprecated, use [log] instead", configFile)
			c.WarningMsgs = append(c.WarningMsgs, msg)
			if c.Log.Level == "" {
				c.Log.Level = c.LogLevelDeprecated
			}
		}
		if meta.IsDefined("schedule", "disable-raft-learner") {
			msg := fmt.Sprintf("disable-raft-learner in %s is deprecated", configFile)
			c.WarningMsgs = append(c.WarningMsgs, msg)
		}
	}

	// ignore the error check here
	configutil.AdjustCommandlineString(flagSet, &c.Log.Level, "log-level")
	configutil.AdjustCommandlineString(flagSet, &c.Log.File.Filename, "log-file")
	configutil.AdjustCommandlineString(flagSet, &c.Name, "name")
	configutil.AdjustCommandlineString(flagSet, &c.DataDir, "data-dir")
	configutil.AdjustCommandlineString(flagSet, &c.ClientUrls, "client-urls")
	configutil.AdjustCommandlineString(flagSet, &c.AdvertiseClientUrls, "advertise-client-urls")
	configutil.AdjustCommandlineString(flagSet, &c.PeerUrls, "peer-urls")
	configutil.AdjustCommandlineString(flagSet, &c.AdvertisePeerUrls, "advertise-peer-urls")
	configutil.AdjustCommandlineString(flagSet, &c.InitialCluster, "initial-cluster")
	configutil.AdjustCommandlineString(flagSet, &c.Join, "join")
	configutil.AdjustCommandlineString(flagSet, &c.Metric.PushAddress, "metrics-addr")
	configutil.AdjustCommandlineString(flagSet, &c.Security.CAPath, "cacert")
	configutil.AdjustCommandlineString(flagSet, &c.Security.CertPath, "cert")
	configutil.AdjustCommandlineString(flagSet, &c.Security.KeyPath, "key")
	configutil.AdjustCommandlineBool(flagSet, &c.ForceNewCluster, "force-new-cluster")

	return c.Adjust(meta, false)
}

// Validate is used to validate if some configurations are right.
func (c *Config) Validate() error {
	if c.Join != "" && c.InitialCluster != "" {
		return errors.New("-initial-cluster and -join can not be provided at the same time")
	}
	dataDir, err := filepath.Abs(c.DataDir)
	if err != nil {
		return errors.WithStack(err)
	}
	logFile, err := filepath.Abs(c.Log.File.Filename)
	if err != nil {
		return errors.WithStack(err)
	}
	rel, err := filepath.Rel(dataDir, filepath.Dir(logFile))
	if err != nil {
		return errors.WithStack(err)
	}
	if !strings.HasPrefix(rel, "..") {
		return errors.New("log directory shouldn't be the subdirectory of data directory")
	}

	return nil
}

// Adjust is used to adjust the PD configurations.
func (c *Config) Adjust(meta *toml.MetaData, reloading bool) error {
	configMetaData := configutil.NewConfigMetadata(meta)
	if err := configMetaData.CheckUndecoded(); err != nil {
		c.WarningMsgs = append(c.WarningMsgs, err.Error())
	}

	if c.Name == "" {
		hostname, err := os.Hostname()
		if err != nil {
			return err
		}
		configutil.AdjustString(&c.Name, fmt.Sprintf("%s-%s", defaultName, hostname))
	}
	configutil.AdjustString(&c.DataDir, fmt.Sprintf("default.%s", c.Name))
	configutil.AdjustPath(&c.DataDir)

	if err := c.Validate(); err != nil {
		return err
	}

	configutil.AdjustString(&c.ClientUrls, defaultClientUrls)
	configutil.AdjustString(&c.AdvertiseClientUrls, c.ClientUrls)
	configutil.AdjustString(&c.PeerUrls, defaultPeerUrls)
	configutil.AdjustString(&c.AdvertisePeerUrls, c.PeerUrls)
	configutil.AdjustDuration(&c.Metric.PushInterval, defaultMetricsPushInterval)

	if len(c.InitialCluster) == 0 {
		// The advertise peer urls may be http://127.0.0.1:2380,http://127.0.0.1:2381
		// so the initial cluster is pd=http://127.0.0.1:2380,pd=http://127.0.0.1:2381
		items := strings.Split(c.AdvertisePeerUrls, ",")

		sep := ""
		for _, item := range items {
			c.InitialCluster += fmt.Sprintf("%s%s=%s", sep, c.Name, item)
			sep = ","
		}
	}

	configutil.AdjustString(&c.InitialClusterState, defaultInitialClusterState)
	configutil.AdjustString(&c.InitialClusterToken, defaultInitialClusterToken)

	if len(c.Join) > 0 {
		if _, err := url.Parse(c.Join); err != nil {
			return errors.Errorf("failed to parse join addr:%s, err:%v", c.Join, err)
		}
	}

	configutil.AdjustInt(&c.MaxConcurrentTSOProxyStreamings, defaultMaxConcurrentTSOProxyStreamings)
	configutil.AdjustDuration(&c.TSOProxyRecvFromClientTimeout, defaultTSOProxyRecvFromClientTimeout)

	configutil.AdjustInt64(&c.LeaderLease, defaultLeaderLease)
	configutil.AdjustDuration(&c.TSOSaveInterval, defaultTSOSaveInterval)
	configutil.AdjustDuration(&c.TSOUpdatePhysicalInterval, defaultTSOUpdatePhysicalInterval)

	if c.TSOUpdatePhysicalInterval.Duration > maxTSOUpdatePhysicalInterval {
		c.TSOUpdatePhysicalInterval.Duration = maxTSOUpdatePhysicalInterval
	} else if c.TSOUpdatePhysicalInterval.Duration < minTSOUpdatePhysicalInterval {
		c.TSOUpdatePhysicalInterval.Duration = minTSOUpdatePhysicalInterval
	}
	if c.TSOUpdatePhysicalInterval.Duration != defaultTSOUpdatePhysicalInterval {
		log.Warn("tso update physical interval is non-default",
			zap.Duration("update-physical-interval", c.TSOUpdatePhysicalInterval.Duration))
	}

	if c.Labels == nil {
		c.Labels = make(map[string]string)
	}

	configutil.AdjustString(&c.AutoCompactionMode, defaultCompactionMode)
	configutil.AdjustString(&c.AutoCompactionRetention, defaultAutoCompactionRetention)
	if !configMetaData.IsDefined("quota-backend-bytes") {
		c.QuotaBackendBytes = defaultQuotaBackendBytes
	}
	if !configMetaData.IsDefined("max-request-bytes") {
		c.MaxRequestBytes = defaultMaxRequestBytes
	}
	configutil.AdjustDuration(&c.TickInterval, defaultTickInterval)
	configutil.AdjustDuration(&c.ElectionInterval, defaultElectionInterval)

	configutil.AdjustString(&c.Metric.PushJob, c.Name)

	if err := c.Schedule.adjust(configMetaData.Child("schedule"), reloading); err != nil {
		return err
	}
	if err := c.Replication.adjust(configMetaData.Child("replication")); err != nil {
		return err
	}

	if err := c.PDServerCfg.adjust(configMetaData.Child("pd-server")); err != nil {
		return err
	}

	c.adjustLog(configMetaData.Child("log"))
	configutil.AdjustDuration(&c.HeartbeatStreamBindInterval, defaultHeartbeatStreamRebindInterval)

	configutil.AdjustDuration(&c.LeaderPriorityCheckInterval, defaultLeaderPriorityCheckInterval)

	if !configMetaData.IsDefined("enable-prevote") {
		c.PreVote = true
	}
	if !configMetaData.IsDefined("enable-grpc-gateway") {
		c.EnableGRPCGateway = defaultEnableGRPCGateway
	}

	c.Dashboard.adjust(configMetaData.Child("dashboard"))

	c.ReplicationMode.adjust(configMetaData.Child("replication-mode"))

	c.Keyspace.adjust(configMetaData.Child("keyspace"))

	c.Security.Encryption.Adjust()

	if len(c.Log.Format) == 0 {
		c.Log.Format = defaultLogFormat
	}

	c.Controller.Adjust(configMetaData.Child("controller"))

	return nil
}

func (c *Config) adjustLog(meta *configutil.ConfigMetaData) {
	if !meta.IsDefined("disable-error-verbose") {
		c.Log.DisableErrorVerbose = defaultDisableErrorVerbose
	}
}

// Clone returns a cloned configuration.
func (c *Config) Clone() *Config {
	cfg := *c
	return &cfg
}

func (c *Config) String() string {
	data, err := json.MarshalIndent(c, "", "  ")
	if err != nil {
		return "<nil>"
	}
	return string(data)
}

// ScheduleConfig is the schedule configuration.
// NOTE: This type is exported by HTTP API. Please pay more attention when modifying it.
type ScheduleConfig struct {
	// If the snapshot count of one store is greater than this value,
	// it will never be used as a source or target store.
	MaxSnapshotCount    uint64 `toml:"max-snapshot-count" json:"max-snapshot-count"`
	MaxPendingPeerCount uint64 `toml:"max-pending-peer-count" json:"max-pending-peer-count"`
	// If both the size of region is smaller than MaxMergeRegionSize
	// and the number of rows in region is smaller than MaxMergeRegionKeys,
	// it will try to merge with adjacent regions.
	MaxMergeRegionSize uint64 `toml:"max-merge-region-size" json:"max-merge-region-size"`
	MaxMergeRegionKeys uint64 `toml:"max-merge-region-keys" json:"max-merge-region-keys"`
	// SplitMergeInterval is the minimum interval time to permit merge after split.
	SplitMergeInterval typeutil.Duration `toml:"split-merge-interval" json:"split-merge-interval"`
	// SwitchWitnessInterval is the minimum interval that allows a peer to become a witness again after it is promoted to non-witness.
	SwitchWitnessInterval typeutil.Duration `toml:"switch-witness-interval" json:"switch-witness-interval"`
	// EnableOneWayMerge is the option to enable one way merge. This means a Region can only be merged into the next region of it.
	EnableOneWayMerge bool `toml:"enable-one-way-merge" json:"enable-one-way-merge,string"`
	// EnableCrossTableMerge is the option to enable cross table merge. This means two Regions can be merged with different table IDs.
	// This option only works when key type is "table".
	EnableCrossTableMerge bool `toml:"enable-cross-table-merge" json:"enable-cross-table-merge,string"`
	// PatrolRegionInterval is the interval for scanning region during patrol.
	PatrolRegionInterval typeutil.Duration `toml:"patrol-region-interval" json:"patrol-region-interval"`
	// MaxStoreDownTime is the max duration after which
	// a store will be considered to be down if it hasn't reported heartbeats.
	MaxStoreDownTime typeutil.Duration `toml:"max-store-down-time" json:"max-store-down-time"`
	// MaxStorePreparingTime is the max duration after which
	// a store will be considered to be preparing.
	MaxStorePreparingTime typeutil.Duration `toml:"max-store-preparing-time" json:"max-store-preparing-time"`
	// LeaderScheduleLimit is the max coexist leader schedules.
	LeaderScheduleLimit uint64 `toml:"leader-schedule-limit" json:"leader-schedule-limit"`
	// LeaderSchedulePolicy is the option to balance leader, there are some policies supported: ["count", "size"], default: "count"
	LeaderSchedulePolicy string `toml:"leader-schedule-policy" json:"leader-schedule-policy"`
	// RegionScheduleLimit is the max coexist region schedules.
	RegionScheduleLimit uint64 `toml:"region-schedule-limit" json:"region-schedule-limit"`
	// WitnessScheduleLimit is the max coexist witness schedules.
	WitnessScheduleLimit uint64 `toml:"witness-schedule-limit" json:"witness-schedule-limit"`
	// ReplicaScheduleLimit is the max coexist replica schedules.
	ReplicaScheduleLimit uint64 `toml:"replica-schedule-limit" json:"replica-schedule-limit"`
	// MergeScheduleLimit is the max coexist merge schedules.
	MergeScheduleLimit uint64 `toml:"merge-schedule-limit" json:"merge-schedule-limit"`
	// HotRegionScheduleLimit is the max coexist hot region schedules.
	HotRegionScheduleLimit uint64 `toml:"hot-region-schedule-limit" json:"hot-region-schedule-limit"`
	// HotRegionCacheHitThreshold is the cache hits threshold of the hot region.
	// If the number of times a region hits the hot cache is greater than this
	// threshold, it is considered a hot region.
	HotRegionCacheHitsThreshold uint64 `toml:"hot-region-cache-hits-threshold" json:"hot-region-cache-hits-threshold"`
	// StoreBalanceRate is the maximum of balance rate for each store.
	// WARN: StoreBalanceRate is deprecated.
	StoreBalanceRate float64 `toml:"store-balance-rate" json:"store-balance-rate,omitempty"`
	// StoreLimit is the limit of scheduling for stores.
	StoreLimit map[uint64]StoreLimitConfig `toml:"store-limit" json:"store-limit"`
	// TolerantSizeRatio is the ratio of buffer size for balance scheduler.
	TolerantSizeRatio float64 `toml:"tolerant-size-ratio" json:"tolerant-size-ratio"`
	//
	//      high space stage         transition stage           low space stage
	//   |--------------------|-----------------------------|-------------------------|
	//   ^                    ^                             ^                         ^
	//   0       HighSpaceRatio * capacity       LowSpaceRatio * capacity          capacity
	//
	// LowSpaceRatio is the lowest usage ratio of store which regraded as low space.
	// When in low space, store region score increases to very large and varies inversely with available size.
	LowSpaceRatio float64 `toml:"low-space-ratio" json:"low-space-ratio"`
	// HighSpaceRatio is the highest usage ratio of store which regraded as high space.
	// High space means there is a lot of spare capacity, and store region score varies directly with used size.
	HighSpaceRatio float64 `toml:"high-space-ratio" json:"high-space-ratio"`
	// RegionScoreFormulaVersion is used to control the formula used to calculate region score.
	RegionScoreFormulaVersion string `toml:"region-score-formula-version" json:"region-score-formula-version"`
	// SchedulerMaxWaitingOperator is the max coexist operators for each scheduler.
	SchedulerMaxWaitingOperator uint64 `toml:"scheduler-max-waiting-operator" json:"scheduler-max-waiting-operator"`
	// WARN: DisableLearner is deprecated.
	// DisableLearner is the option to disable using AddLearnerNode instead of AddNode.
	DisableLearner bool `toml:"disable-raft-learner" json:"disable-raft-learner,string,omitempty"`
	// DisableRemoveDownReplica is the option to prevent replica checker from
	// removing down replicas.
	// WARN: DisableRemoveDownReplica is deprecated.
	DisableRemoveDownReplica bool `toml:"disable-remove-down-replica" json:"disable-remove-down-replica,string,omitempty"`
	// DisableReplaceOfflineReplica is the option to prevent replica checker from
	// replacing offline replicas.
	// WARN: DisableReplaceOfflineReplica is deprecated.
	DisableReplaceOfflineReplica bool `toml:"disable-replace-offline-replica" json:"disable-replace-offline-replica,string,omitempty"`
	// DisableMakeUpReplica is the option to prevent replica checker from making up
	// replicas when replica count is less than expected.
	// WARN: DisableMakeUpReplica is deprecated.
	DisableMakeUpReplica bool `toml:"disable-make-up-replica" json:"disable-make-up-replica,string,omitempty"`
	// DisableRemoveExtraReplica is the option to prevent replica checker from
	// removing extra replicas.
	// WARN: DisableRemoveExtraReplica is deprecated.
	DisableRemoveExtraReplica bool `toml:"disable-remove-extra-replica" json:"disable-remove-extra-replica,string,omitempty"`
	// DisableLocationReplacement is the option to prevent replica checker from
	// moving replica to a better location.
	// WARN: DisableLocationReplacement is deprecated.
	DisableLocationReplacement bool `toml:"disable-location-replacement" json:"disable-location-replacement,string,omitempty"`

	// EnableRemoveDownReplica is the option to enable replica checker to remove down replica.
	EnableRemoveDownReplica bool `toml:"enable-remove-down-replica" json:"enable-remove-down-replica,string"`
	// EnableReplaceOfflineReplica is the option to enable replica checker to replace offline replica.
	EnableReplaceOfflineReplica bool `toml:"enable-replace-offline-replica" json:"enable-replace-offline-replica,string"`
	// EnableMakeUpReplica is the option to enable replica checker to make up replica.
	EnableMakeUpReplica bool `toml:"enable-make-up-replica" json:"enable-make-up-replica,string"`
	// EnableRemoveExtraReplica is the option to enable replica checker to remove extra replica.
	EnableRemoveExtraReplica bool `toml:"enable-remove-extra-replica" json:"enable-remove-extra-replica,string"`
	// EnableLocationReplacement is the option to enable replica checker to move replica to a better location.
	EnableLocationReplacement bool `toml:"enable-location-replacement" json:"enable-location-replacement,string"`
	// EnableDebugMetrics is the option to enable debug metrics.
	EnableDebugMetrics bool `toml:"enable-debug-metrics" json:"enable-debug-metrics,string"`
	// EnableJointConsensus is the option to enable using joint consensus as an operator step.
	EnableJointConsensus bool `toml:"enable-joint-consensus" json:"enable-joint-consensus,string"`
	// EnableTiKVSplitRegion is the option to enable tikv split region.
	// on ebs-based BR we need to disable it with TTL
	EnableTiKVSplitRegion bool `toml:"enable-tikv-split-region" json:"enable-tikv-split-region,string"`

	// Schedulers support for loading customized schedulers
	Schedulers SchedulerConfigs `toml:"schedulers" json:"schedulers-v2"` // json v2 is for the sake of compatible upgrade

	// Only used to display
	SchedulersPayload map[string]interface{} `toml:"schedulers-payload" json:"schedulers-payload"`

	// Controls the time interval between write hot regions info into leveldb.
	HotRegionsWriteInterval typeutil.Duration `toml:"hot-regions-write-interval" json:"hot-regions-write-interval"`

	// The day of hot regions data to be reserved. 0 means close.
	HotRegionsReservedDays uint64 `toml:"hot-regions-reserved-days" json:"hot-regions-reserved-days"`

	// MaxMovableHotPeerSize is the threshold of region size for balance hot region and split bucket scheduler.
	// Hot region must be split before moved if it's region size is greater than MaxMovableHotPeerSize.
	MaxMovableHotPeerSize int64 `toml:"max-movable-hot-peer-size" json:"max-movable-hot-peer-size,omitempty"`

	// EnableDiagnostic is the option to enable using diagnostic
	EnableDiagnostic bool `toml:"enable-diagnostic" json:"enable-diagnostic,string"`

	// EnableWitness is the option to enable using witness
	EnableWitness bool `toml:"enable-witness" json:"enable-witness,string"`

	// SlowStoreEvictingAffectedStoreRatioThreshold is the affected ratio threshold when judging a store is slow
	// A store's slowness must affect more than `store-count * SlowStoreEvictingAffectedStoreRatioThreshold` to trigger evicting.
	SlowStoreEvictingAffectedStoreRatioThreshold float64 `toml:"slow-store-evicting-affected-store-ratio-threshold" json:"slow-store-evicting-affected-store-ratio-threshold,omitempty"`

	// StoreLimitVersion is the version of store limit.
	// v1: which is based on the region count by rate limit.
	// v2: which is based on region size by window size.
	StoreLimitVersion string `toml:"store-limit-version" json:"store-limit-version,omitempty"`

	// HaltScheduling is the option to halt the scheduling. Once it's on, PD will halt the scheduling,
	// and any other scheduling configs will be ignored.
	HaltScheduling bool `toml:"halt-scheduling" json:"halt-scheduling,string,omitempty"`
}

// Clone returns a cloned scheduling configuration.
func (c *ScheduleConfig) Clone() *ScheduleConfig {
	schedulers := append(c.Schedulers[:0:0], c.Schedulers...)
	var storeLimit map[uint64]StoreLimitConfig
	if c.StoreLimit != nil {
		storeLimit = make(map[uint64]StoreLimitConfig, len(c.StoreLimit))
		for k, v := range c.StoreLimit {
			storeLimit[k] = v
		}
	}
	cfg := *c
	cfg.StoreLimit = storeLimit
	cfg.Schedulers = schedulers
	cfg.SchedulersPayload = nil
	return &cfg
}

const (
	defaultMaxReplicas               = 3
	defaultMaxSnapshotCount          = 64
	defaultMaxPendingPeerCount       = 64
	defaultMaxMergeRegionSize        = 20
	defaultSplitMergeInterval        = time.Hour
	defaultSwitchWitnessInterval     = time.Hour
	defaultEnableDiagnostic          = true
	defaultPatrolRegionInterval      = 10 * time.Millisecond
	defaultMaxStoreDownTime          = 30 * time.Minute
	defaultLeaderScheduleLimit       = 4
	defaultRegionScheduleLimit       = 2048
	defaultWitnessScheduleLimit      = 4
	defaultReplicaScheduleLimit      = 64
	defaultMergeScheduleLimit        = 8
	defaultHotRegionScheduleLimit    = 4
	defaultTolerantSizeRatio         = 0
	defaultLowSpaceRatio             = 0.8
	defaultHighSpaceRatio            = 0.7
	defaultRegionScoreFormulaVersion = "v2"
	// defaultHotRegionCacheHitsThreshold is the low hit number threshold of the
	// hot region.
	defaultHotRegionCacheHitsThreshold = 3
	defaultSchedulerMaxWaitingOperator = 5
	defaultLeaderSchedulePolicy        = "count"
	defaultEnableJointConsensus        = true
	defaultEnableTiKVSplitRegion       = true
	defaultEnableCrossTableMerge       = true
	defaultHotRegionsWriteInterval     = 10 * time.Minute
	defaultHotRegionsReservedDays      = 7
	// It means we skip the preparing stage after the 48 hours no matter if the store has finished preparing stage.
	defaultMaxStorePreparingTime = 48 * time.Hour
	// When a slow store affected more than 30% of total stores, it will trigger evicting.
	defaultSlowStoreEvictingAffectedStoreRatioThreshold = 0.3

	defaultStoreLimitVersion = "v1"
)

func (c *ScheduleConfig) adjust(meta *configutil.ConfigMetaData, reloading bool) error {
	if !meta.IsDefined("max-snapshot-count") {
		configutil.AdjustUint64(&c.MaxSnapshotCount, defaultMaxSnapshotCount)
	}
	if !meta.IsDefined("max-pending-peer-count") {
		configutil.AdjustUint64(&c.MaxPendingPeerCount, defaultMaxPendingPeerCount)
	}
	if !meta.IsDefined("max-merge-region-size") {
		configutil.AdjustUint64(&c.MaxMergeRegionSize, defaultMaxMergeRegionSize)
	}
	configutil.AdjustDuration(&c.SplitMergeInterval, defaultSplitMergeInterval)
	configutil.AdjustDuration(&c.SwitchWitnessInterval, defaultSwitchWitnessInterval)
	configutil.AdjustDuration(&c.PatrolRegionInterval, defaultPatrolRegionInterval)
	configutil.AdjustDuration(&c.MaxStoreDownTime, defaultMaxStoreDownTime)
	configutil.AdjustDuration(&c.HotRegionsWriteInterval, defaultHotRegionsWriteInterval)
	configutil.AdjustDuration(&c.MaxStorePreparingTime, defaultMaxStorePreparingTime)
	if !meta.IsDefined("leader-schedule-limit") {
		configutil.AdjustUint64(&c.LeaderScheduleLimit, defaultLeaderScheduleLimit)
	}
	if !meta.IsDefined("region-schedule-limit") {
		configutil.AdjustUint64(&c.RegionScheduleLimit, defaultRegionScheduleLimit)
	}
	if !meta.IsDefined("witness-schedule-limit") {
		configutil.AdjustUint64(&c.WitnessScheduleLimit, defaultWitnessScheduleLimit)
	}
	if !meta.IsDefined("replica-schedule-limit") {
		configutil.AdjustUint64(&c.ReplicaScheduleLimit, defaultReplicaScheduleLimit)
	}
	if !meta.IsDefined("merge-schedule-limit") {
		configutil.AdjustUint64(&c.MergeScheduleLimit, defaultMergeScheduleLimit)
	}
	if !meta.IsDefined("hot-region-schedule-limit") {
		configutil.AdjustUint64(&c.HotRegionScheduleLimit, defaultHotRegionScheduleLimit)
	}
	if !meta.IsDefined("hot-region-cache-hits-threshold") {
		configutil.AdjustUint64(&c.HotRegionCacheHitsThreshold, defaultHotRegionCacheHitsThreshold)
	}
	if !meta.IsDefined("tolerant-size-ratio") {
		configutil.AdjustFloat64(&c.TolerantSizeRatio, defaultTolerantSizeRatio)
	}
	if !meta.IsDefined("scheduler-max-waiting-operator") {
		configutil.AdjustUint64(&c.SchedulerMaxWaitingOperator, defaultSchedulerMaxWaitingOperator)
	}
	if !meta.IsDefined("leader-schedule-policy") {
		configutil.AdjustString(&c.LeaderSchedulePolicy, defaultLeaderSchedulePolicy)
	}
	if !meta.IsDefined("store-limit-version") {
		configutil.AdjustString(&c.StoreLimitVersion, defaultStoreLimitVersion)
	}

	if !meta.IsDefined("enable-joint-consensus") {
		c.EnableJointConsensus = defaultEnableJointConsensus
	}
	if !meta.IsDefined("enable-tikv-split-region") {
		c.EnableTiKVSplitRegion = defaultEnableTiKVSplitRegion
	}
	if !meta.IsDefined("enable-cross-table-merge") {
		c.EnableCrossTableMerge = defaultEnableCrossTableMerge
	}
	configutil.AdjustFloat64(&c.LowSpaceRatio, defaultLowSpaceRatio)
	configutil.AdjustFloat64(&c.HighSpaceRatio, defaultHighSpaceRatio)
	if !meta.IsDefined("enable-diagnostic") {
		c.EnableDiagnostic = defaultEnableDiagnostic
	}

	if !meta.IsDefined("enable-witness") {
		c.EnableWitness = defaultEnableWitness
	}

	// new cluster:v2, old cluster:v1
	if !meta.IsDefined("region-score-formula-version") && !reloading {
		configutil.AdjustString(&c.RegionScoreFormulaVersion, defaultRegionScoreFormulaVersion)
	}

	if !meta.IsDefined("halt-scheduling") {
		c.HaltScheduling = defaultHaltScheduling
	}

	adjustSchedulers(&c.Schedulers, DefaultSchedulers)

	for k, b := range c.migrateConfigurationMap() {
		v, err := c.parseDeprecatedFlag(meta, k, *b[0], *b[1])
		if err != nil {
			return err
		}
		*b[0], *b[1] = false, v // reset old flag false to make it ignored when marshal to JSON
	}

	if c.StoreBalanceRate != 0 {
		DefaultStoreLimit = StoreLimit{AddPeer: c.StoreBalanceRate, RemovePeer: c.StoreBalanceRate}
		c.StoreBalanceRate = 0
	}

	if c.StoreLimit == nil {
		c.StoreLimit = make(map[uint64]StoreLimitConfig)
	}

	if !meta.IsDefined("hot-regions-reserved-days") {
		configutil.AdjustUint64(&c.HotRegionsReservedDays, defaultHotRegionsReservedDays)
	}

	if !meta.IsDefined("max-movable-hot-peer-size") {
		configutil.AdjustInt64(&c.MaxMovableHotPeerSize, defaultMaxMovableHotPeerSize)
	}

	if !meta.IsDefined("slow-store-evicting-affected-store-ratio-threshold") {
		configutil.AdjustFloat64(&c.SlowStoreEvictingAffectedStoreRatioThreshold, defaultSlowStoreEvictingAffectedStoreRatioThreshold)
	}
	return c.Validate()
}

func (c *ScheduleConfig) migrateConfigurationMap() map[string][2]*bool {
	return map[string][2]*bool{
		"remove-down-replica":     {&c.DisableRemoveDownReplica, &c.EnableRemoveDownReplica},
		"replace-offline-replica": {&c.DisableReplaceOfflineReplica, &c.EnableReplaceOfflineReplica},
		"make-up-replica":         {&c.DisableMakeUpReplica, &c.EnableMakeUpReplica},
		"remove-extra-replica":    {&c.DisableRemoveExtraReplica, &c.EnableRemoveExtraReplica},
		"location-replacement":    {&c.DisableLocationReplacement, &c.EnableLocationReplacement},
	}
}

// GetMaxMergeRegionKeys returns the max merge keys.
// it should keep consistent with tikv: https://github.com/tikv/tikv/pull/12484
func (c *ScheduleConfig) GetMaxMergeRegionKeys() uint64 {
	if keys := c.MaxMergeRegionKeys; keys != 0 {
		return keys
	}
	return c.MaxMergeRegionSize * 10000
}

func (c *ScheduleConfig) parseDeprecatedFlag(meta *configutil.ConfigMetaData, name string, old, new bool) (bool, error) {
	oldName, newName := "disable-"+name, "enable-"+name
	defineOld, defineNew := meta.IsDefined(oldName), meta.IsDefined(newName)
	switch {
	case defineNew && defineOld:
		if new == old {
			return false, errors.Errorf("config item %s and %s(deprecated) are conflict", newName, oldName)
		}
		return new, nil
	case defineNew && !defineOld:
		return new, nil
	case !defineNew && defineOld:
		return !old, nil // use !disable-*
	case !defineNew && !defineOld:
		return true, nil // use default value true
	}
	return false, nil // unreachable.
}

// MigrateDeprecatedFlags updates new flags according to deprecated flags.
func (c *ScheduleConfig) MigrateDeprecatedFlags() {
	c.DisableLearner = false
	if c.StoreBalanceRate != 0 {
		DefaultStoreLimit = StoreLimit{AddPeer: c.StoreBalanceRate, RemovePeer: c.StoreBalanceRate}
		c.StoreBalanceRate = 0
	}
	for _, b := range c.migrateConfigurationMap() {
		// If old=false (previously disabled), set both old and new to false.
		if *b[0] {
			*b[0], *b[1] = false, false
		}
	}
}

// Validate is used to validate if some scheduling configurations are right.
func (c *ScheduleConfig) Validate() error {
	if c.TolerantSizeRatio < 0 {
		return errors.New("tolerant-size-ratio should be non-negative")
	}
	if c.LowSpaceRatio < 0 || c.LowSpaceRatio > 1 {
		return errors.New("low-space-ratio should between 0 and 1")
	}
	if c.HighSpaceRatio < 0 || c.HighSpaceRatio > 1 {
		return errors.New("high-space-ratio should between 0 and 1")
	}
	if c.LowSpaceRatio <= c.HighSpaceRatio {
		return errors.New("low-space-ratio should be larger than high-space-ratio")
	}
	if c.LeaderSchedulePolicy != "count" && c.LeaderSchedulePolicy != "size" {
		return errors.Errorf("leader-schedule-policy %v is invalid", c.LeaderSchedulePolicy)
	}
	if c.SlowStoreEvictingAffectedStoreRatioThreshold == 0 {
		return errors.Errorf("slow-store-evicting-affected-store-ratio-threshold is not set")
	}
	return nil
}

// Deprecated is used to find if there is an option has been deprecated.
func (c *ScheduleConfig) Deprecated() error {
	if c.DisableLearner {
		return errors.New("disable-raft-learner has already been deprecated")
	}
	if c.DisableRemoveDownReplica {
		return errors.New("disable-remove-down-replica has already been deprecated")
	}
	if c.DisableReplaceOfflineReplica {
		return errors.New("disable-replace-offline-replica has already been deprecated")
	}
	if c.DisableMakeUpReplica {
		return errors.New("disable-make-up-replica has already been deprecated")
	}
	if c.DisableRemoveExtraReplica {
		return errors.New("disable-remove-extra-replica has already been deprecated")
	}
	if c.DisableLocationReplacement {
		return errors.New("disable-location-replacement has already been deprecated")
	}
	if c.StoreBalanceRate != 0 {
		return errors.New("store-balance-rate has already been deprecated")
	}
	return nil
}

// StoreLimitConfig is a config about scheduling rate limit of different types for a store.
type StoreLimitConfig struct {
	AddPeer    float64 `toml:"add-peer" json:"add-peer"`
	RemovePeer float64 `toml:"remove-peer" json:"remove-peer"`
}

// SchedulerConfigs is a slice of customized scheduler configuration.
type SchedulerConfigs []SchedulerConfig

// SchedulerConfig is customized scheduler configuration
type SchedulerConfig struct {
	Type        string   `toml:"type" json:"type"`
	Args        []string `toml:"args" json:"args"`
	Disable     bool     `toml:"disable" json:"disable"`
	ArgsPayload string   `toml:"args-payload" json:"args-payload"`
}

// DefaultSchedulers are the schedulers be created by default.
// If these schedulers are not in the persistent configuration, they
// will be created automatically when reloading.
var DefaultSchedulers = SchedulerConfigs{
	{Type: "balance-region"},
	{Type: "balance-leader"},
	{Type: "balance-witness"},
	{Type: "hot-region"},
	{Type: "transfer-witness-leader"},
}

// IsDefaultScheduler checks whether the scheduler is enable by default.
func IsDefaultScheduler(typ string) bool {
	for _, c := range DefaultSchedulers {
		if typ == c.Type {
			return true
		}
	}
	return false
}

// ReplicationConfig is the replication configuration.
// NOTE: This type is exported by HTTP API. Please pay more attention when modifying it.
type ReplicationConfig struct {
	// MaxReplicas is the number of replicas for each region.
	MaxReplicas uint64 `toml:"max-replicas" json:"max-replicas"`

	// The label keys specified the location of a store.
	// The placement priorities is implied by the order of label keys.
	// For example, ["zone", "rack"] means that we should place replicas to
	// different zones first, then to different racks if we don't have enough zones.
	LocationLabels typeutil.StringSlice `toml:"location-labels" json:"location-labels"`
	// StrictlyMatchLabel strictly checks if the label of TiKV is matched with LocationLabels.
	StrictlyMatchLabel bool `toml:"strictly-match-label" json:"strictly-match-label,string"`

	// When PlacementRules feature is enabled. MaxReplicas, LocationLabels and IsolationLabels are not used any more.
	EnablePlacementRules bool `toml:"enable-placement-rules" json:"enable-placement-rules,string"`

	// EnablePlacementRuleCache controls whether use cache during rule checker
	EnablePlacementRulesCache bool `toml:"enable-placement-rules-cache" json:"enable-placement-rules-cache,string"`

	// IsolationLevel is used to isolate replicas explicitly and forcibly if it's not empty.
	// Its value must be empty or one of LocationLabels.
	// Example:
	// location-labels = ["zone", "rack", "host"]
	// isolation-level = "zone"
	// With configuration like above, PD ensure that all replicas be placed in different zones.
	// Even if a zone is down, PD will not try to make up replicas in other zone
	// because other zones already have replicas on it.
	IsolationLevel string `toml:"isolation-level" json:"isolation-level"`
}

// Clone makes a deep copy of the config.
func (c *ReplicationConfig) Clone() *ReplicationConfig {
	locationLabels := append(c.LocationLabels[:0:0], c.LocationLabels...)
	cfg := *c
	cfg.LocationLabels = locationLabels
	return &cfg
}

// Validate is used to validate if some replication configurations are right.
func (c *ReplicationConfig) Validate() error {
	foundIsolationLevel := false
	for _, label := range c.LocationLabels {
		err := ValidateLabels([]*metapb.StoreLabel{{Key: label}})
		if err != nil {
			return err
		}
		// IsolationLevel should be empty or one of LocationLabels
		if !foundIsolationLevel && label == c.IsolationLevel {
			foundIsolationLevel = true
		}
	}
	if c.IsolationLevel != "" && !foundIsolationLevel {
		return errors.New("isolation-level must be one of location-labels or empty")
	}
	return nil
}

func (c *ReplicationConfig) adjust(meta *configutil.ConfigMetaData) error {
	configutil.AdjustUint64(&c.MaxReplicas, defaultMaxReplicas)
	if !meta.IsDefined("enable-placement-rules") {
		c.EnablePlacementRules = defaultEnablePlacementRules
	}
	if !meta.IsDefined("strictly-match-label") {
		c.StrictlyMatchLabel = defaultStrictlyMatchLabel
	}
	if !meta.IsDefined("location-labels") {
		c.LocationLabels = defaultLocationLabels
	}
	return c.Validate()
}

// PDServerConfig is the configuration for pd server.
// NOTE: This type is exported by HTTP API. Please pay more attention when modifying it.
type PDServerConfig struct {
	// UseRegionStorage enables the independent region storage.
	UseRegionStorage bool `toml:"use-region-storage" json:"use-region-storage,string"`
	// MaxResetTSGap is the max gap to reset the TSO.
	MaxResetTSGap typeutil.Duration `toml:"max-gap-reset-ts" json:"max-gap-reset-ts"`
	// KeyType is option to specify the type of keys.
	// There are some types supported: ["table", "raw", "txn"], default: "table"
	KeyType string `toml:"key-type" json:"key-type"`
	// RuntimeServices is the running extension services.
	RuntimeServices typeutil.StringSlice `toml:"runtime-services" json:"runtime-services"`
	// MetricStorage is the cluster metric storage.
	// Currently we use prometheus as metric storage, we may use PD/TiKV as metric storage later.
	MetricStorage string `toml:"metric-storage" json:"metric-storage"`
	// There are some values supported: "auto", "none", or a specific address, default: "auto"
	DashboardAddress string `toml:"dashboard-address" json:"dashboard-address"`
	// TraceRegionFlow the option to update flow information of regions.
	// WARN: TraceRegionFlow is deprecated.
	TraceRegionFlow bool `toml:"trace-region-flow" json:"trace-region-flow,string,omitempty"`
	// FlowRoundByDigit used to discretization processing flow information.
	FlowRoundByDigit int `toml:"flow-round-by-digit" json:"flow-round-by-digit"`
	// MinResolvedTSPersistenceInterval is the interval to save the min resolved ts.
	MinResolvedTSPersistenceInterval typeutil.Duration `toml:"min-resolved-ts-persistence-interval" json:"min-resolved-ts-persistence-interval"`
	// ServerMemoryLimit indicates the memory limit of current process.
	ServerMemoryLimit float64 `toml:"server-memory-limit" json:"server-memory-limit"`
	// ServerMemoryLimitGCTrigger indicates the gc percentage of the ServerMemoryLimit.
	ServerMemoryLimitGCTrigger float64 `toml:"server-memory-limit-gc-trigger" json:"server-memory-limit-gc-trigger"`
	// EnableGOGCTuner is to enable GOGC tuner. it can tuner GOGC.
	EnableGOGCTuner bool `toml:"enable-gogc-tuner" json:"enable-gogc-tuner,string"`
	// GCTunerThreshold is the threshold of GC tuner.
	GCTunerThreshold float64 `toml:"gc-tuner-threshold" json:"gc-tuner-threshold"`
<<<<<<< HEAD
	// GCTunerThreshold is the threshold of GC tuner.
	GlobalServiceSafePointIDs []string `toml:"global-service-safe-point-ids" json:"global-service-safe-point-ids"`
=======
	// BlockSafePointV1 is used to control gc safe point v1 and service safe point v1 can not be updated.
	BlockSafePointV1 bool `toml:"block-safe-point-v1" json:"block-safe-point-v1,string"`
>>>>>>> 7ac9e6be
}

func (c *PDServerConfig) adjust(meta *configutil.ConfigMetaData) error {
	configutil.AdjustDuration(&c.MaxResetTSGap, defaultMaxResetTSGap)
	if !meta.IsDefined("use-region-storage") {
		c.UseRegionStorage = defaultUseRegionStorage
	}
	if !meta.IsDefined("key-type") {
		c.KeyType = defaultKeyType
	}
	if !meta.IsDefined("runtime-services") {
		c.RuntimeServices = defaultRuntimeServices
	}
	if !meta.IsDefined("dashboard-address") {
		c.DashboardAddress = defaultDashboardAddress
	}
	if !meta.IsDefined("trace-region-flow") {
		c.TraceRegionFlow = defaultTraceRegionFlow
	}
	if !meta.IsDefined("flow-round-by-digit") {
		configutil.AdjustInt(&c.FlowRoundByDigit, defaultFlowRoundByDigit)
	}
	if !meta.IsDefined("min-resolved-ts-persistence-interval") {
		configutil.AdjustDuration(&c.MinResolvedTSPersistenceInterval, DefaultMinResolvedTSPersistenceInterval)
	}
	if !meta.IsDefined("server-memory-limit") {
		configutil.AdjustFloat64(&c.ServerMemoryLimit, defaultServerMemoryLimit)
	}
	if c.ServerMemoryLimit < minServerMemoryLimit {
		c.ServerMemoryLimit = minServerMemoryLimit
	} else if c.ServerMemoryLimit > maxServerMemoryLimit {
		c.ServerMemoryLimit = maxServerMemoryLimit
	}
	if !meta.IsDefined("server-memory-limit-gc-trigger") {
		configutil.AdjustFloat64(&c.ServerMemoryLimitGCTrigger, defaultServerMemoryLimitGCTrigger)
	}
	if c.ServerMemoryLimitGCTrigger < minServerMemoryLimitGCTrigger {
		c.ServerMemoryLimitGCTrigger = minServerMemoryLimitGCTrigger
	} else if c.ServerMemoryLimitGCTrigger > maxServerMemoryLimitGCTrigger {
		c.ServerMemoryLimitGCTrigger = maxServerMemoryLimitGCTrigger
	}
	if !meta.IsDefined("enable-gogc-tuner") {
		c.EnableGOGCTuner = defaultEnableGOGCTuner
	}
	if !meta.IsDefined("gc-tuner-threshold") {
		configutil.AdjustFloat64(&c.GCTunerThreshold, defaultGCTunerThreshold)
	}
	if c.GCTunerThreshold < minGCTunerThreshold {
		c.GCTunerThreshold = minGCTunerThreshold
	} else if c.GCTunerThreshold > maxGCTunerThreshold {
		c.GCTunerThreshold = maxGCTunerThreshold
	}
	c.migrateConfigurationFromFile(meta)
	return c.Validate()
}

func (c *PDServerConfig) migrateConfigurationFromFile(meta *configutil.ConfigMetaData) error {
	oldName, newName := "trace-region-flow", "flow-round-by-digit"
	defineOld, defineNew := meta.IsDefined(oldName), meta.IsDefined(newName)
	switch {
	case defineOld && defineNew:
		if c.TraceRegionFlow && (c.FlowRoundByDigit == defaultFlowRoundByDigit) {
			return errors.Errorf("config item %s and %s(deprecated) are conflict", newName, oldName)
		}
	case defineOld && !defineNew:
		if !c.TraceRegionFlow {
			c.FlowRoundByDigit = math.MaxInt8
		}
	}
	return nil
}

// MigrateDeprecatedFlags updates new flags according to deprecated flags.
func (c *PDServerConfig) MigrateDeprecatedFlags() {
	if !c.TraceRegionFlow {
		c.FlowRoundByDigit = math.MaxInt8
	}
	// json omity the false. next time will not persist to the kv.
	c.TraceRegionFlow = false
}

// Clone returns a cloned PD server config.
func (c *PDServerConfig) Clone() *PDServerConfig {
	runtimeServices := append(c.RuntimeServices[:0:0], c.RuntimeServices...)
	cfg := *c
	cfg.RuntimeServices = runtimeServices
	return &cfg
}

// Validate is used to validate if some pd-server configurations are right.
func (c *PDServerConfig) Validate() error {
	switch c.DashboardAddress {
	case "auto":
	case "none":
	default:
		if err := ValidateURLWithScheme(c.DashboardAddress); err != nil {
			return err
		}
	}
	if c.KeyType != "table" && c.KeyType != "raw" && c.KeyType != "txn" {
		return errors.Errorf("key-type %v is invalid", c.KeyType)
	}
	if c.FlowRoundByDigit < 0 {
		return errs.ErrConfigItem.GenWithStack("flow round by digit cannot be negative number")
	}
	if c.ServerMemoryLimit < minServerMemoryLimit || c.ServerMemoryLimit > maxServerMemoryLimit {
		return errors.New(fmt.Sprintf("server-memory-limit should between %v and %v", minServerMemoryLimit, maxServerMemoryLimit))
	}
	if c.ServerMemoryLimitGCTrigger < minServerMemoryLimitGCTrigger || c.ServerMemoryLimitGCTrigger > maxServerMemoryLimitGCTrigger {
		return errors.New(fmt.Sprintf("server-memory-limit-gc-trigger should between %v and %v",
			minServerMemoryLimitGCTrigger, maxServerMemoryLimitGCTrigger))
	}
	if c.GCTunerThreshold < minGCTunerThreshold || c.GCTunerThreshold > maxGCTunerThreshold {
		return errors.New(fmt.Sprintf("gc-tuner-threshold should between %v and %v", minGCTunerThreshold, maxGCTunerThreshold))
	}

	return nil
}

// StoreLabel is the config item of LabelPropertyConfig.
type StoreLabel struct {
	Key   string `toml:"key" json:"key"`
	Value string `toml:"value" json:"value"`
}

// LabelPropertyConfig is the config section to set properties to store labels.
// NOTE: This type is exported by HTTP API. Please pay more attention when modifying it.
type LabelPropertyConfig map[string][]StoreLabel

// Clone returns a cloned label property configuration.
func (c LabelPropertyConfig) Clone() LabelPropertyConfig {
	m := make(map[string][]StoreLabel, len(c))
	for k, sl := range c {
		sl2 := make([]StoreLabel, 0, len(sl))
		sl2 = append(sl2, sl...)
		m[k] = sl2
	}
	return m
}

// GetLeaderLease returns the leader lease.
func (c *Config) GetLeaderLease() int64 {
	return c.LeaderLease
}

// IsLocalTSOEnabled returns if the local TSO is enabled.
func (c *Config) IsLocalTSOEnabled() bool {
	return c.EnableLocalTSO
}

// GetMaxConcurrentTSOProxyStreamings returns the max concurrent TSO proxy streamings.
// If the value is negative, there is no limit.
func (c *Config) GetMaxConcurrentTSOProxyStreamings() int {
	return c.MaxConcurrentTSOProxyStreamings
}

// GetTSOProxyRecvFromClientTimeout returns timeout value for TSO proxy receiving from the client.
func (c *Config) GetTSOProxyRecvFromClientTimeout() time.Duration {
	return c.TSOProxyRecvFromClientTimeout.Duration
}

// GetTSOUpdatePhysicalInterval returns TSO update physical interval.
func (c *Config) GetTSOUpdatePhysicalInterval() time.Duration {
	return c.TSOUpdatePhysicalInterval.Duration
}

// GetTSOSaveInterval returns TSO save interval.
func (c *Config) GetTSOSaveInterval() time.Duration {
	return c.TSOSaveInterval.Duration
}

// GetTLSConfig returns the TLS config.
func (c *Config) GetTLSConfig() *grpcutil.TLSConfig {
	return &c.Security.TLSConfig
}

// GenEmbedEtcdConfig generates a configuration for embedded etcd.
func (c *Config) GenEmbedEtcdConfig() (*embed.Config, error) {
	cfg := embed.NewConfig()
	cfg.Name = c.Name
	cfg.Dir = c.DataDir
	cfg.WalDir = ""
	cfg.InitialCluster = c.InitialCluster
	cfg.ClusterState = c.InitialClusterState
	cfg.InitialClusterToken = c.InitialClusterToken
	cfg.EnablePprof = true
	cfg.PreVote = c.PreVote
	cfg.StrictReconfigCheck = !c.DisableStrictReconfigCheck
	cfg.TickMs = uint(c.TickInterval.Duration / time.Millisecond)
	cfg.ElectionMs = uint(c.ElectionInterval.Duration / time.Millisecond)
	cfg.AutoCompactionMode = c.AutoCompactionMode
	cfg.AutoCompactionRetention = c.AutoCompactionRetention
	cfg.QuotaBackendBytes = int64(c.QuotaBackendBytes)
	cfg.MaxRequestBytes = c.MaxRequestBytes

	allowedCN, serr := c.Security.GetOneAllowedCN()
	if serr != nil {
		return nil, serr
	}
	cfg.ClientTLSInfo.ClientCertAuth = len(c.Security.CAPath) != 0
	cfg.ClientTLSInfo.TrustedCAFile = c.Security.CAPath
	cfg.ClientTLSInfo.CertFile = c.Security.CertPath
	cfg.ClientTLSInfo.KeyFile = c.Security.KeyPath
	// Client no need to set the CN. (cfg.ClientTLSInfo.AllowedCN = allowedCN)
	cfg.PeerTLSInfo.ClientCertAuth = len(c.Security.CAPath) != 0
	cfg.PeerTLSInfo.TrustedCAFile = c.Security.CAPath
	cfg.PeerTLSInfo.CertFile = c.Security.CertPath
	cfg.PeerTLSInfo.KeyFile = c.Security.KeyPath
	cfg.PeerTLSInfo.AllowedCN = allowedCN
	cfg.ForceNewCluster = c.ForceNewCluster
	cfg.ZapLoggerBuilder = embed.NewZapCoreLoggerBuilder(c.Logger, c.Logger.Core(), c.LogProps.Syncer)
	cfg.EnableGRPCGateway = c.EnableGRPCGateway
	cfg.EnableV2 = true
	cfg.Logger = "zap"
	var err error

	cfg.LPUrls, err = parseUrls(c.PeerUrls)
	if err != nil {
		return nil, err
	}

	cfg.APUrls, err = parseUrls(c.AdvertisePeerUrls)
	if err != nil {
		return nil, err
	}

	cfg.LCUrls, err = parseUrls(c.ClientUrls)
	if err != nil {
		return nil, err
	}

	cfg.ACUrls, err = parseUrls(c.AdvertiseClientUrls)
	if err != nil {
		return nil, err
	}

	return cfg, nil
}

// DashboardConfig is the configuration for tidb-dashboard.
type DashboardConfig struct {
	TiDBCAPath         string `toml:"tidb-cacert-path" json:"tidb-cacert-path"`
	TiDBCertPath       string `toml:"tidb-cert-path" json:"tidb-cert-path"`
	TiDBKeyPath        string `toml:"tidb-key-path" json:"tidb-key-path"`
	PublicPathPrefix   string `toml:"public-path-prefix" json:"public-path-prefix"`
	InternalProxy      bool   `toml:"internal-proxy" json:"internal-proxy"`
	EnableTelemetry    bool   `toml:"enable-telemetry" json:"enable-telemetry"`
	EnableExperimental bool   `toml:"enable-experimental" json:"enable-experimental"`
}

// ToTiDBTLSConfig generates tls config for connecting to TiDB, used by tidb-dashboard.
func (c *DashboardConfig) ToTiDBTLSConfig() (*tls.Config, error) {
	if (len(c.TiDBCertPath) != 0 && len(c.TiDBKeyPath) != 0) || len(c.TiDBCAPath) != 0 {
		tlsInfo := transport.TLSInfo{
			CertFile:      c.TiDBCertPath,
			KeyFile:       c.TiDBKeyPath,
			TrustedCAFile: c.TiDBCAPath,
		}
		tlsConfig, err := tlsInfo.ClientConfig()
		if err != nil {
			return nil, errors.WithStack(err)
		}
		return tlsConfig, nil
	}
	return nil, nil
}

func (c *DashboardConfig) adjust(meta *configutil.ConfigMetaData) {
	if !meta.IsDefined("enable-telemetry") {
		c.EnableTelemetry = defaultEnableTelemetry
	}
}

// ReplicationModeConfig is the configuration for the replication policy.
// NOTE: This type is exported by HTTP API. Please pay more attention when modifying it.
type ReplicationModeConfig struct {
	ReplicationMode string                      `toml:"replication-mode" json:"replication-mode"` // can be 'dr-auto-sync' or 'majority', default value is 'majority'
	DRAutoSync      DRAutoSyncReplicationConfig `toml:"dr-auto-sync" json:"dr-auto-sync"`         // used when ReplicationMode is 'dr-auto-sync'
}

// Clone returns a copy of replication mode config.
func (c *ReplicationModeConfig) Clone() *ReplicationModeConfig {
	cfg := *c
	return &cfg
}

func (c *ReplicationModeConfig) adjust(meta *configutil.ConfigMetaData) {
	if !meta.IsDefined("replication-mode") || NormalizeReplicationMode(c.ReplicationMode) == "" {
		c.ReplicationMode = "majority"
	}
	c.DRAutoSync.adjust(meta.Child("dr-auto-sync"))
}

// NormalizeReplicationMode converts user's input mode to internal use.
// It returns "" if failed to convert.
func NormalizeReplicationMode(m string) string {
	s := strings.ReplaceAll(strings.ToLower(m), "_", "-")
	if s == "majority" || s == "dr-auto-sync" {
		return s
	}
	return ""
}

// DRAutoSyncReplicationConfig is the configuration for auto sync mode between 2 data centers.
type DRAutoSyncReplicationConfig struct {
	LabelKey         string            `toml:"label-key" json:"label-key"`
	Primary          string            `toml:"primary" json:"primary"`
	DR               string            `toml:"dr" json:"dr"`
	PrimaryReplicas  int               `toml:"primary-replicas" json:"primary-replicas"`
	DRReplicas       int               `toml:"dr-replicas" json:"dr-replicas"`
	WaitStoreTimeout typeutil.Duration `toml:"wait-store-timeout" json:"wait-store-timeout"`
	PauseRegionSplit bool              `toml:"pause-region-split" json:"pause-region-split,string"`
}

func (c *DRAutoSyncReplicationConfig) adjust(meta *configutil.ConfigMetaData) {
	if !meta.IsDefined("wait-store-timeout") {
		c.WaitStoreTimeout = typeutil.NewDuration(defaultDRWaitStoreTimeout)
	}
}

// KeyspaceConfig is the configuration for keyspace management.
type KeyspaceConfig struct {
	// PreAlloc contains the keyspace to be allocated during keyspace manager initialization.
	PreAlloc []string `toml:"pre-alloc" json:"pre-alloc"`
	// WaitRegionSplit indicates whether to wait for the region split to complete
	WaitRegionSplit bool `toml:"wait-region-split" json:"wait-region-split"`
	// WaitRegionSplitTimeout indicates the max duration to wait region split.
	WaitRegionSplitTimeout typeutil.Duration `toml:"wait-region-split-timeout" json:"wait-region-split-timeout"`
	// CheckRegionSplitInterval indicates the interval to check whether the region split is complete
	CheckRegionSplitInterval typeutil.Duration `toml:"check-region-split-interval" json:"check-region-split-interval"`
}

// Validate checks if keyspace config falls within acceptable range.
func (c *KeyspaceConfig) Validate() error {
	if c.CheckRegionSplitInterval.Duration > maxCheckRegionSplitInterval || c.CheckRegionSplitInterval.Duration < minCheckRegionSplitInterval {
		return errors.New(fmt.Sprintf("[keyspace] check-region-split-interval should between %v and %v",
			minCheckRegionSplitInterval, maxCheckRegionSplitInterval))
	}
	if c.CheckRegionSplitInterval.Duration >= c.WaitRegionSplitTimeout.Duration {
		return errors.New("[keyspace] check-region-split-interval should be less than wait-region-split-timeout")
	}
	return nil
}

func (c *KeyspaceConfig) adjust(meta *configutil.ConfigMetaData) {
	if !meta.IsDefined("wait-region-split") {
		c.WaitRegionSplit = true
	}
	if !meta.IsDefined("wait-region-split-timeout") {
		c.WaitRegionSplitTimeout = typeutil.NewDuration(defaultWaitRegionSplitTimeout)
	}
	if !meta.IsDefined("check-region-split-interval") {
		c.CheckRegionSplitInterval = typeutil.NewDuration(defaultCheckRegionSplitInterval)
	}
}

// Clone makes a deep copy of the keyspace config.
func (c *KeyspaceConfig) Clone() *KeyspaceConfig {
	preAlloc := append(c.PreAlloc[:0:0], c.PreAlloc...)
	cfg := *c
	cfg.PreAlloc = preAlloc
	return &cfg
}

// GetPreAlloc returns the keyspace to be allocated during keyspace manager initialization.
func (c *KeyspaceConfig) GetPreAlloc() []string {
	return c.PreAlloc
}

// ToWaitRegionSplit returns whether to wait for the region split to complete.
func (c *KeyspaceConfig) ToWaitRegionSplit() bool {
	return c.WaitRegionSplit
}

// GetWaitRegionSplitTimeout returns the max duration to wait region split.
func (c *KeyspaceConfig) GetWaitRegionSplitTimeout() time.Duration {
	return c.WaitRegionSplitTimeout.Duration
}

// GetCheckRegionSplitInterval returns the interval to check whether the region split is complete.
func (c *KeyspaceConfig) GetCheckRegionSplitInterval() time.Duration {
	return c.CheckRegionSplitInterval.Duration
}<|MERGE_RESOLUTION|>--- conflicted
+++ resolved
@@ -1106,13 +1106,10 @@
 	EnableGOGCTuner bool `toml:"enable-gogc-tuner" json:"enable-gogc-tuner,string"`
 	// GCTunerThreshold is the threshold of GC tuner.
 	GCTunerThreshold float64 `toml:"gc-tuner-threshold" json:"gc-tuner-threshold"`
-<<<<<<< HEAD
 	// GCTunerThreshold is the threshold of GC tuner.
 	GlobalServiceSafePointIDs []string `toml:"global-service-safe-point-ids" json:"global-service-safe-point-ids"`
-=======
 	// BlockSafePointV1 is used to control gc safe point v1 and service safe point v1 can not be updated.
 	BlockSafePointV1 bool `toml:"block-safe-point-v1" json:"block-safe-point-v1,string"`
->>>>>>> 7ac9e6be
 }
 
 func (c *PDServerConfig) adjust(meta *configutil.ConfigMetaData) error {

--- conflicted
+++ resolved
@@ -209,13 +209,10 @@
 	defaultDisableErrorVerbose = true
 
 	defaultEnableDynamicConfig = true
-<<<<<<< HEAD
 	defaultDashboardAddress    = "auto"
-=======
 
 	defaultDRWaitStoreTimeout = time.Minute
 	defaultDRWaitSyncTimeout  = time.Minute
->>>>>>> b8f1ed75
 )
 
 var (

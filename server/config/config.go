// Copyright 2016 TiKV Project Authors.
//
// Licensed under the Apache License, Version 2.0 (the "License");
// you may not use this file except in compliance with the License.
// You may obtain a copy of the License at
//
//     http://www.apache.org/licenses/LICENSE-2.0
//
// Unless required by applicable law or agreed to in writing, software
// distributed under the License is distributed on an "AS IS" BASIS,
// WITHOUT WARRANTIES OR CONDITIONS OF ANY KIND, either express or implied.
// See the License for the specific language governing permissions and
// limitations under the License.

package config

import (
	"crypto/tls"
	"encoding/json"
	"flag"
	"fmt"
	"math"
	"net/url"
	"os"
	"path/filepath"
	"strings"
	"time"

	"github.com/docker/go-units"
	"github.com/tikv/pd/pkg/encryption"
	"github.com/tikv/pd/pkg/errs"
	"github.com/tikv/pd/pkg/grpcutil"
	"github.com/tikv/pd/pkg/logutil"
	"github.com/tikv/pd/pkg/metricutil"
	"github.com/tikv/pd/pkg/syncutil"
	"github.com/tikv/pd/pkg/typeutil"
	"github.com/tikv/pd/server/core/storelimit"
	"github.com/tikv/pd/server/versioninfo"

	"github.com/BurntSushi/toml"
	"github.com/coreos/go-semver/semver"
	"github.com/pingcap/errors"
	"github.com/pingcap/kvproto/pkg/metapb"
	"github.com/pingcap/log"
	"go.etcd.io/etcd/embed"
	"go.etcd.io/etcd/pkg/transport"
	"go.uber.org/zap"
	"go.uber.org/zap/zapcore"
)

// Config is the pd server configuration.
// NOTE: This type is exported by HTTP API. Please pay more attention when modifying it.
type Config struct {
	flagSet *flag.FlagSet

	Version bool `json:"-"`

	ConfigCheck bool `json:"-"`

	ClientUrls          string `toml:"client-urls" json:"client-urls"`
	PeerUrls            string `toml:"peer-urls" json:"peer-urls"`
	AdvertiseClientUrls string `toml:"advertise-client-urls" json:"advertise-client-urls"`
	AdvertisePeerUrls   string `toml:"advertise-peer-urls" json:"advertise-peer-urls"`

	Name              string `toml:"name" json:"name"`
	DataDir           string `toml:"data-dir" json:"data-dir"`
	ForceNewCluster   bool   `json:"force-new-cluster"`
	EnableGRPCGateway bool   `json:"enable-grpc-gateway"`

	InitialCluster      string `toml:"initial-cluster" json:"initial-cluster"`
	InitialClusterState string `toml:"initial-cluster-state" json:"initial-cluster-state"`
	InitialClusterToken string `toml:"initial-cluster-token" json:"initial-cluster-token"`

	// Join to an existing pd cluster, a string of endpoints.
	Join string `toml:"join" json:"join"`

	// LeaderLease time, if leader doesn't update its TTL
	// in etcd after lease time, etcd will expire the leader key
	// and other servers can campaign the leader again.
	// Etcd only supports seconds TTL, so here is second too.
	LeaderLease int64 `toml:"lease" json:"lease"`

	// Log related config.
	Log log.Config `toml:"log" json:"log"`

	// Backward compatibility.
	LogFileDeprecated  string `toml:"log-file" json:"log-file,omitempty"`
	LogLevelDeprecated string `toml:"log-level" json:"log-level,omitempty"`

	// TSOSaveInterval is the interval to save timestamp.
	TSOSaveInterval typeutil.Duration `toml:"tso-save-interval" json:"tso-save-interval"`

	// The interval to update physical part of timestamp. Usually, this config should not be set.
	// At most 1<<18 (262144) TSOs can be generated in the interval. The smaller the value, the
	// more TSOs provided, and at the same time consuming more CPU time.
	// This config is only valid in 1ms to 10s. If it's configured too long or too short, it will
	// be automatically clamped to the range.
	TSOUpdatePhysicalInterval typeutil.Duration `toml:"tso-update-physical-interval" json:"tso-update-physical-interval"`

	// EnableLocalTSO is used to enable the Local TSO Allocator feature,
	// which allows the PD server to generate Local TSO for certain DC-level transactions.
	// To make this feature meaningful, user has to set the "zone" label for the PD server
	// to indicate which DC this PD belongs to.
	EnableLocalTSO bool `toml:"enable-local-tso" json:"enable-local-tso"`

	Metric metricutil.MetricConfig `toml:"metric" json:"metric"`

	Schedule ScheduleConfig `toml:"schedule" json:"schedule"`

	Replication ReplicationConfig `toml:"replication" json:"replication"`

	PDServerCfg PDServerConfig `toml:"pd-server" json:"pd-server"`

	ClusterVersion semver.Version `toml:"cluster-version" json:"cluster-version"`

	// Labels indicates the labels set for **this** PD server. The labels describe some specific properties
	// like `zone`/`rack`/`host`. Currently, labels won't affect the PD server except for some special
	// label keys. Now we have following special keys:
	// 1. 'zone' is a special key that indicates the DC location of this PD server. If it is set, the value for this
	// will be used to determine which DC's Local TSO service this PD will provide with if EnableLocalTSO is true.
	Labels map[string]string `toml:"labels" json:"labels"`

	// QuotaBackendBytes Raise alarms when backend size exceeds the given quota. 0 means use the default quota.
	// the default size is 2GB, the maximum is 8GB.
	QuotaBackendBytes typeutil.ByteSize `toml:"quota-backend-bytes" json:"quota-backend-bytes"`
	// AutoCompactionMode is either 'periodic' or 'revision'. The default value is 'periodic'.
	AutoCompactionMode string `toml:"auto-compaction-mode" json:"auto-compaction-mode"`
	// AutoCompactionRetention is either duration string with time unit
	// (e.g. '5m' for 5-minute), or revision unit (e.g. '5000').
	// If no time unit is provided and compaction mode is 'periodic',
	// the unit defaults to hour. For example, '5' translates into 5-hour.
	// The default retention is 1 hour.
	// Before etcd v3.3.x, the type of retention is int. We add 'v2' suffix to make it backward compatible.
	AutoCompactionRetention string `toml:"auto-compaction-retention" json:"auto-compaction-retention-v2"`

	// TickInterval is the interval for etcd Raft tick.
	TickInterval typeutil.Duration `toml:"tick-interval"`
	// ElectionInterval is the interval for etcd Raft election.
	ElectionInterval typeutil.Duration `toml:"election-interval"`
	// Prevote is true to enable Raft Pre-Vote.
	// If enabled, Raft runs an additional election phase
	// to check whether it would get enough votes to win
	// an election, thus minimizing disruptions.
	PreVote bool `toml:"enable-prevote"`

	MaxRequestBytes uint `toml:"max-request-bytes" json:"max-request-bytes"`

	Security SecurityConfig `toml:"security" json:"security"`

	LabelProperty LabelPropertyConfig `toml:"label-property" json:"label-property"`

	configFile string

	// For all warnings during parsing.
	WarningMsgs []string

	DisableStrictReconfigCheck bool

	HeartbeatStreamBindInterval typeutil.Duration
	LeaderPriorityCheckInterval typeutil.Duration

	logger   *zap.Logger
	logProps *log.ZapProperties

	Dashboard DashboardConfig `toml:"dashboard" json:"dashboard"`

	ReplicationMode ReplicationModeConfig `toml:"replication-mode" json:"replication-mode"`
}

// NewConfig creates a new config.
func NewConfig() *Config {
	cfg := &Config{}
	cfg.flagSet = flag.NewFlagSet("pd", flag.ContinueOnError)
	fs := cfg.flagSet

	fs.BoolVar(&cfg.Version, "V", false, "print version information and exit")
	fs.BoolVar(&cfg.Version, "version", false, "print version information and exit")
	fs.StringVar(&cfg.configFile, "config", "", "config file")
	fs.BoolVar(&cfg.ConfigCheck, "config-check", false, "check config file validity and exit")

	fs.StringVar(&cfg.Name, "name", "", "human-readable name for this pd member")

	fs.StringVar(&cfg.DataDir, "data-dir", "", "path to the data directory (default 'default.${name}')")
	fs.StringVar(&cfg.ClientUrls, "client-urls", defaultClientUrls, "url for client traffic")
	fs.StringVar(&cfg.AdvertiseClientUrls, "advertise-client-urls", "", "advertise url for client traffic (default '${client-urls}')")
	fs.StringVar(&cfg.PeerUrls, "peer-urls", defaultPeerUrls, "url for peer traffic")
	fs.StringVar(&cfg.AdvertisePeerUrls, "advertise-peer-urls", "", "advertise url for peer traffic (default '${peer-urls}')")
	fs.StringVar(&cfg.InitialCluster, "initial-cluster", "", "initial cluster configuration for bootstrapping, e,g. pd=http://127.0.0.1:2380")
	fs.StringVar(&cfg.Join, "join", "", "join to an existing cluster (usage: cluster's '${advertise-client-urls}'")

	fs.StringVar(&cfg.Metric.PushAddress, "metrics-addr", "", "prometheus pushgateway address, leaves it empty will disable prometheus push")

	fs.StringVar(&cfg.Log.Level, "L", "info", "log level: debug, info, warn, error, fatal (default 'info')")
	fs.StringVar(&cfg.Log.File.Filename, "log-file", "", "log file path")

	fs.StringVar(&cfg.Security.CAPath, "cacert", "", "path of file that contains list of trusted TLS CAs")
	fs.StringVar(&cfg.Security.CertPath, "cert", "", "path of file that contains X509 certificate in PEM format")
	fs.StringVar(&cfg.Security.KeyPath, "key", "", "path of file that contains X509 key in PEM format")
	fs.BoolVar(&cfg.ForceNewCluster, "force-new-cluster", false, "force to create a new one-member cluster")

	return cfg
}

const (
	defaultLeaderLease             = int64(3)
	defaultCompactionMode          = "periodic"
	defaultAutoCompactionRetention = "1h"
	defaultQuotaBackendBytes       = typeutil.ByteSize(8 * units.GiB) // 8GB

	// The default max bytes for grpc message
	// Unsafe recovery report is included in store heartbeat, and assume that each peer report occupies about 500B at most,
	// then 150MB can fit for store reports that have about 300k regions which is something of a huge amount of region on one TiKV.
	defaultMaxRequestBytes = uint(150 * units.MiB) // 150MB

	defaultName                = "pd"
	defaultClientUrls          = "http://127.0.0.1:2379"
	defaultPeerUrls            = "http://127.0.0.1:2380"
	defaultInitialClusterState = embed.ClusterStateFlagNew
	defaultInitialClusterToken = "pd-cluster"

	// etcd use 100ms for heartbeat and 1s for election timeout.
	// We can enlarge both a little to reduce the network aggression.
	// now embed etcd use TickMs for heartbeat, we will update
	// after embed etcd decouples tick and heartbeat.
	defaultTickInterval = 500 * time.Millisecond
	// embed etcd has a check that `5 * tick > election`
	defaultElectionInterval = 3000 * time.Millisecond

	defaultMetricsPushInterval = 15 * time.Second

	defaultHeartbeatStreamRebindInterval = time.Minute

	defaultLeaderPriorityCheckInterval = time.Minute

	defaultUseRegionStorage  = true
	defaultTraceRegionFlow   = true
	defaultFlowRoundByDigit  = 3 // KB
	maxTraceFlowRoundByDigit = 5 // 0.1 MB
	defaultMaxResetTSGap     = 24 * time.Hour
	defaultKeyType           = "table"

	// DefaultMinResolvedTSPersistenceInterval is the default value of min resolved ts persistent interval.
	DefaultMinResolvedTSPersistenceInterval = time.Second

	defaultStrictlyMatchLabel   = false
	defaultEnablePlacementRules = true
	defaultEnableGRPCGateway    = true
	defaultDisableErrorVerbose  = true
	defaultEnableSwitchWitness  = false

	defaultDashboardAddress = "auto"

	defaultDRWaitStoreTimeout = time.Minute

	defaultTSOSaveInterval = time.Duration(defaultLeaderLease) * time.Second
	// DefaultTSOUpdatePhysicalInterval is the default value of the config `TSOUpdatePhysicalInterval`.
	DefaultTSOUpdatePhysicalInterval = 50 * time.Millisecond
	maxTSOUpdatePhysicalInterval     = 10 * time.Second
	minTSOUpdatePhysicalInterval     = 1 * time.Millisecond

	defaultLogFormat = "text"

	defaultMaxMovableHotPeerSize = int64(512)
)

// Special keys for Labels
const (
	// ZoneLabel is the name of the key which indicates DC location of this PD server.
	ZoneLabel = "zone"
)

var (
	defaultEnableTelemetry = true
	defaultRuntimeServices = []string{}
	defaultLocationLabels  = []string{}
	// DefaultStoreLimit is the default store limit of add peer and remove peer.
	DefaultStoreLimit = StoreLimit{AddPeer: 15, RemovePeer: 15}
	// DefaultTiFlashStoreLimit is the default TiFlash store limit of add peer and remove peer.
	DefaultTiFlashStoreLimit = StoreLimit{AddPeer: 30, RemovePeer: 30}
)

func init() {
	initByLDFlags(versioninfo.PDEdition)
}

func initByLDFlags(edition string) {
	if edition != versioninfo.CommunityEdition {
		defaultEnableTelemetry = false
	}
}

// StoreLimit is the default limit of adding peer and removing peer when putting stores.
type StoreLimit struct {
	mu syncutil.RWMutex
	// AddPeer is the default rate of adding peers for store limit (per minute).
	AddPeer float64
	// RemovePeer is the default rate of removing peers for store limit (per minute).
	RemovePeer float64
}

// SetDefaultStoreLimit sets the default store limit for a given type.
func (sl *StoreLimit) SetDefaultStoreLimit(typ storelimit.Type, ratePerMin float64) {
	sl.mu.Lock()
	defer sl.mu.Unlock()
	switch typ {
	case storelimit.AddPeer:
		sl.AddPeer = ratePerMin
	case storelimit.RemovePeer:
		sl.RemovePeer = ratePerMin
	}
}

// GetDefaultStoreLimit gets the default store limit for a given type.
func (sl *StoreLimit) GetDefaultStoreLimit(typ storelimit.Type) float64 {
	sl.mu.RLock()
	defer sl.mu.RUnlock()
	switch typ {
	case storelimit.AddPeer:
		return sl.AddPeer
	case storelimit.RemovePeer:
		return sl.RemovePeer
	default:
		panic("invalid type")
	}
}

func adjustString(v *string, defValue string) {
	if len(*v) == 0 {
		*v = defValue
	}
}

func adjustUint64(v *uint64, defValue uint64) {
	if *v == 0 {
		*v = defValue
	}
}

func adjustInt64(v *int64, defValue int64) {
	if *v == 0 {
		*v = defValue
	}
}

func adjustInt(v *int, defValue int) {
	if *v == 0 {
		*v = defValue
	}
}

func adjustFloat64(v *float64, defValue float64) {
	if *v == 0 {
		*v = defValue
	}
}

func adjustDuration(v *typeutil.Duration, defValue time.Duration) {
	if v.Duration <= 0 {
		v.Duration = defValue
	}
}

func adjustSchedulers(v *SchedulerConfigs, defValue SchedulerConfigs) {
	if len(*v) == 0 {
		// Make a copy to avoid changing DefaultSchedulers unexpectedly.
		// When reloading from storage, the config is passed to json.Unmarshal.
		// Without clone, the DefaultSchedulers could be overwritten.
		*v = append(defValue[:0:0], defValue...)
	}
}

func adjustPath(p *string) {
	absPath, err := filepath.Abs(*p)
	if err == nil {
		*p = absPath
	}
}

// Parse parses flag definitions from the argument list.
func (c *Config) Parse(arguments []string) error {
	// Parse first to get config file.
	err := c.flagSet.Parse(arguments)
	if err != nil {
		return errors.WithStack(err)
	}

	// Load config file if specified.
	var meta *toml.MetaData
	if c.configFile != "" {
		meta, err = c.configFromFile(c.configFile)
		if err != nil {
			return err
		}

		// Backward compatibility for toml config
		if c.LogFileDeprecated != "" {
			msg := fmt.Sprintf("log-file in %s is deprecated, use [log.file] instead", c.configFile)
			c.WarningMsgs = append(c.WarningMsgs, msg)
			if c.Log.File.Filename == "" {
				c.Log.File.Filename = c.LogFileDeprecated
			}
		}
		if c.LogLevelDeprecated != "" {
			msg := fmt.Sprintf("log-level in %s is deprecated, use [log] instead", c.configFile)
			c.WarningMsgs = append(c.WarningMsgs, msg)
			if c.Log.Level == "" {
				c.Log.Level = c.LogLevelDeprecated
			}
		}
		if meta.IsDefined("schedule", "disable-raft-learner") {
			msg := fmt.Sprintf("disable-raft-learner in %s is deprecated", c.configFile)
			c.WarningMsgs = append(c.WarningMsgs, msg)
		}
		if meta.IsDefined("dashboard", "disable-telemetry") {
			msg := fmt.Sprintf("disable-telemetry in %s is deprecated, use enable-telemetry instead", c.configFile)
			c.WarningMsgs = append(c.WarningMsgs, msg)
		}
	}

	// Parse again to replace with command line options.
	err = c.flagSet.Parse(arguments)
	if err != nil {
		return errors.WithStack(err)
	}

	if len(c.flagSet.Args()) != 0 {
		return errors.Errorf("'%s' is an invalid flag", c.flagSet.Arg(0))
	}

	err = c.Adjust(meta, false)
	return err
}

// Validate is used to validate if some configurations are right.
func (c *Config) Validate() error {
	if c.Join != "" && c.InitialCluster != "" {
		return errors.New("-initial-cluster and -join can not be provided at the same time")
	}
	dataDir, err := filepath.Abs(c.DataDir)
	if err != nil {
		return errors.WithStack(err)
	}
	logFile, err := filepath.Abs(c.Log.File.Filename)
	if err != nil {
		return errors.WithStack(err)
	}
	rel, err := filepath.Rel(dataDir, filepath.Dir(logFile))
	if err != nil {
		return errors.WithStack(err)
	}
	if !strings.HasPrefix(rel, "..") {
		return errors.New("log directory shouldn't be the subdirectory of data directory")
	}

	return nil
}

// Utility to test if a configuration is defined.
type configMetaData struct {
	meta *toml.MetaData
	path []string
}

func newConfigMetadata(meta *toml.MetaData) *configMetaData {
	return &configMetaData{meta: meta}
}

func (m *configMetaData) IsDefined(key string) bool {
	if m.meta == nil {
		return false
	}
	keys := append([]string(nil), m.path...)
	keys = append(keys, key)
	return m.meta.IsDefined(keys...)
}

func (m *configMetaData) Child(path ...string) *configMetaData {
	newPath := append([]string(nil), m.path...)
	newPath = append(newPath, path...)
	return &configMetaData{
		meta: m.meta,
		path: newPath,
	}
}

func (m *configMetaData) CheckUndecoded() error {
	if m.meta == nil {
		return nil
	}
	undecoded := m.meta.Undecoded()
	if len(undecoded) == 0 {
		return nil
	}
	errInfo := "Config contains undefined item: "
	for _, key := range undecoded {
		errInfo += key.String() + ", "
	}
	return errors.New(errInfo[:len(errInfo)-2])
}

// Adjust is used to adjust the PD configurations.
func (c *Config) Adjust(meta *toml.MetaData, reloading bool) error {
	configMetaData := newConfigMetadata(meta)
	if err := configMetaData.CheckUndecoded(); err != nil {
		c.WarningMsgs = append(c.WarningMsgs, err.Error())
	}

	if c.Name == "" {
		hostname, err := os.Hostname()
		if err != nil {
			return err
		}
		adjustString(&c.Name, fmt.Sprintf("%s-%s", defaultName, hostname))
	}
	adjustString(&c.DataDir, fmt.Sprintf("default.%s", c.Name))
	adjustPath(&c.DataDir)

	if err := c.Validate(); err != nil {
		return err
	}

	adjustString(&c.ClientUrls, defaultClientUrls)
	adjustString(&c.AdvertiseClientUrls, c.ClientUrls)
	adjustString(&c.PeerUrls, defaultPeerUrls)
	adjustString(&c.AdvertisePeerUrls, c.PeerUrls)
	adjustDuration(&c.Metric.PushInterval, defaultMetricsPushInterval)

	if len(c.InitialCluster) == 0 {
		// The advertise peer urls may be http://127.0.0.1:2380,http://127.0.0.1:2381
		// so the initial cluster is pd=http://127.0.0.1:2380,pd=http://127.0.0.1:2381
		items := strings.Split(c.AdvertisePeerUrls, ",")

		sep := ""
		for _, item := range items {
			c.InitialCluster += fmt.Sprintf("%s%s=%s", sep, c.Name, item)
			sep = ","
		}
	}

	adjustString(&c.InitialClusterState, defaultInitialClusterState)
	adjustString(&c.InitialClusterToken, defaultInitialClusterToken)

	if len(c.Join) > 0 {
		if _, err := url.Parse(c.Join); err != nil {
			return errors.Errorf("failed to parse join addr:%s, err:%v", c.Join, err)
		}
	}

	adjustInt64(&c.LeaderLease, defaultLeaderLease)

	adjustDuration(&c.TSOSaveInterval, defaultTSOSaveInterval)

	adjustDuration(&c.TSOUpdatePhysicalInterval, DefaultTSOUpdatePhysicalInterval)

	if c.TSOUpdatePhysicalInterval.Duration > maxTSOUpdatePhysicalInterval {
		c.TSOUpdatePhysicalInterval.Duration = maxTSOUpdatePhysicalInterval
	} else if c.TSOUpdatePhysicalInterval.Duration < minTSOUpdatePhysicalInterval {
		c.TSOUpdatePhysicalInterval.Duration = minTSOUpdatePhysicalInterval
	}

	if c.Labels == nil {
		c.Labels = make(map[string]string)
	}

	adjustString(&c.AutoCompactionMode, defaultCompactionMode)
	adjustString(&c.AutoCompactionRetention, defaultAutoCompactionRetention)
	if !configMetaData.IsDefined("quota-backend-bytes") {
		c.QuotaBackendBytes = defaultQuotaBackendBytes
	}
	if !configMetaData.IsDefined("max-request-bytes") {
		c.MaxRequestBytes = defaultMaxRequestBytes
	}
	adjustDuration(&c.TickInterval, defaultTickInterval)
	adjustDuration(&c.ElectionInterval, defaultElectionInterval)

	adjustString(&c.Metric.PushJob, c.Name)

	if err := c.Schedule.adjust(configMetaData.Child("schedule"), reloading); err != nil {
		return err
	}
	if err := c.Replication.adjust(configMetaData.Child("replication")); err != nil {
		return err
	}

	if err := c.PDServerCfg.adjust(configMetaData.Child("pd-server")); err != nil {
		return err
	}

	c.adjustLog(configMetaData.Child("log"))
	adjustDuration(&c.HeartbeatStreamBindInterval, defaultHeartbeatStreamRebindInterval)

	adjustDuration(&c.LeaderPriorityCheckInterval, defaultLeaderPriorityCheckInterval)

	if !configMetaData.IsDefined("enable-prevote") {
		c.PreVote = true
	}
	if !configMetaData.IsDefined("enable-grpc-gateway") {
		c.EnableGRPCGateway = defaultEnableGRPCGateway
	}

	c.Dashboard.adjust(configMetaData.Child("dashboard"))

	c.ReplicationMode.adjust(configMetaData.Child("replication-mode"))

	c.Security.Encryption.Adjust()

	if len(c.Log.Format) == 0 {
		c.Log.Format = defaultLogFormat
	}

	return nil
}

func (c *Config) adjustLog(meta *configMetaData) {
	if !meta.IsDefined("disable-error-verbose") {
		c.Log.DisableErrorVerbose = defaultDisableErrorVerbose
	}
}

// Clone returns a cloned configuration.
func (c *Config) Clone() *Config {
	cfg := *c
	return &cfg
}

func (c *Config) String() string {
	data, err := json.MarshalIndent(c, "", "  ")
	if err != nil {
		return "<nil>"
	}
	return string(data)
}

// configFromFile loads config from file.
func (c *Config) configFromFile(path string) (*toml.MetaData, error) {
	meta, err := toml.DecodeFile(path, c)
	return &meta, errors.WithStack(err)
}

// ScheduleConfig is the schedule configuration.
// NOTE: This type is exported by HTTP API. Please pay more attention when modifying it.
type ScheduleConfig struct {
	// If the snapshot count of one store is greater than this value,
	// it will never be used as a source or target store.
	MaxSnapshotCount    uint64 `toml:"max-snapshot-count" json:"max-snapshot-count"`
	MaxPendingPeerCount uint64 `toml:"max-pending-peer-count" json:"max-pending-peer-count"`
	// If both the size of region is smaller than MaxMergeRegionSize
	// and the number of rows in region is smaller than MaxMergeRegionKeys,
	// it will try to merge with adjacent regions.
	MaxMergeRegionSize uint64 `toml:"max-merge-region-size" json:"max-merge-region-size"`
	MaxMergeRegionKeys uint64 `toml:"max-merge-region-keys" json:"max-merge-region-keys"`
	// SplitMergeInterval is the minimum interval time to permit merge after split.
	SplitMergeInterval typeutil.Duration `toml:"split-merge-interval" json:"split-merge-interval"`
	// SwitchWitnessInterval is the minimum interval that allows a peer to become a witness again after it is promoted to non-witness.
	SwitchWitnessInterval typeutil.Duration `toml:"switch-witness-interval" json:"swtich-witness-interval"`
	// EnableOneWayMerge is the option to enable one way merge. This means a Region can only be merged into the next region of it.
	EnableOneWayMerge bool `toml:"enable-one-way-merge" json:"enable-one-way-merge,string"`
	// EnableCrossTableMerge is the option to enable cross table merge. This means two Regions can be merged with different table IDs.
	// This option only works when key type is "table".
	EnableCrossTableMerge bool `toml:"enable-cross-table-merge" json:"enable-cross-table-merge,string"`
	// PatrolRegionInterval is the interval for scanning region during patrol.
	PatrolRegionInterval typeutil.Duration `toml:"patrol-region-interval" json:"patrol-region-interval"`
	// MaxStoreDownTime is the max duration after which
	// a store will be considered to be down if it hasn't reported heartbeats.
	MaxStoreDownTime typeutil.Duration `toml:"max-store-down-time" json:"max-store-down-time"`
	// MaxStorePreparingTime is the max duration after which
	// a store will be considered to be preparing.
	MaxStorePreparingTime typeutil.Duration `toml:"max-store-preparing-time" json:"max-store-preparing-time"`
	// LeaderScheduleLimit is the max coexist leader schedules.
	LeaderScheduleLimit uint64 `toml:"leader-schedule-limit" json:"leader-schedule-limit"`
	// LeaderSchedulePolicy is the option to balance leader, there are some policies supported: ["count", "size"], default: "count"
	LeaderSchedulePolicy string `toml:"leader-schedule-policy" json:"leader-schedule-policy"`
	// RegionScheduleLimit is the max coexist region schedules.
	RegionScheduleLimit uint64 `toml:"region-schedule-limit" json:"region-schedule-limit"`
	// ReplicaScheduleLimit is the max coexist replica schedules.
	ReplicaScheduleLimit uint64 `toml:"replica-schedule-limit" json:"replica-schedule-limit"`
	// MergeScheduleLimit is the max coexist merge schedules.
	MergeScheduleLimit uint64 `toml:"merge-schedule-limit" json:"merge-schedule-limit"`
	// HotRegionScheduleLimit is the max coexist hot region schedules.
	HotRegionScheduleLimit uint64 `toml:"hot-region-schedule-limit" json:"hot-region-schedule-limit"`
	// HotRegionCacheHitThreshold is the cache hits threshold of the hot region.
	// If the number of times a region hits the hot cache is greater than this
	// threshold, it is considered a hot region.
	HotRegionCacheHitsThreshold uint64 `toml:"hot-region-cache-hits-threshold" json:"hot-region-cache-hits-threshold"`
	// StoreBalanceRate is the maximum of balance rate for each store.
	// WARN: StoreBalanceRate is deprecated.
	StoreBalanceRate float64 `toml:"store-balance-rate" json:"store-balance-rate,omitempty"`
	// StoreLimit is the limit of scheduling for stores.
	StoreLimit map[uint64]StoreLimitConfig `toml:"store-limit" json:"store-limit"`
	// TolerantSizeRatio is the ratio of buffer size for balance scheduler.
	TolerantSizeRatio float64 `toml:"tolerant-size-ratio" json:"tolerant-size-ratio"`
	//
	//      high space stage         transition stage           low space stage
	//   |--------------------|-----------------------------|-------------------------|
	//   ^                    ^                             ^                         ^
	//   0       HighSpaceRatio * capacity       LowSpaceRatio * capacity          capacity
	//
	// LowSpaceRatio is the lowest usage ratio of store which regraded as low space.
	// When in low space, store region score increases to very large and varies inversely with available size.
	LowSpaceRatio float64 `toml:"low-space-ratio" json:"low-space-ratio"`
	// HighSpaceRatio is the highest usage ratio of store which regraded as high space.
	// High space means there is a lot of spare capacity, and store region score varies directly with used size.
	HighSpaceRatio float64 `toml:"high-space-ratio" json:"high-space-ratio"`
	// RegionScoreFormulaVersion is used to control the formula used to calculate region score.
	RegionScoreFormulaVersion string `toml:"region-score-formula-version" json:"region-score-formula-version"`
	// SchedulerMaxWaitingOperator is the max coexist operators for each scheduler.
	SchedulerMaxWaitingOperator uint64 `toml:"scheduler-max-waiting-operator" json:"scheduler-max-waiting-operator"`
	// WARN: DisableLearner is deprecated.
	// DisableLearner is the option to disable using AddLearnerNode instead of AddNode.
	DisableLearner bool `toml:"disable-raft-learner" json:"disable-raft-learner,string,omitempty"`
	// DisableRemoveDownReplica is the option to prevent replica checker from
	// removing down replicas.
	// WARN: DisableRemoveDownReplica is deprecated.
	DisableRemoveDownReplica bool `toml:"disable-remove-down-replica" json:"disable-remove-down-replica,string,omitempty"`
	// DisableReplaceOfflineReplica is the option to prevent replica checker from
	// replacing offline replicas.
	// WARN: DisableReplaceOfflineReplica is deprecated.
	DisableReplaceOfflineReplica bool `toml:"disable-replace-offline-replica" json:"disable-replace-offline-replica,string,omitempty"`
	// DisableMakeUpReplica is the option to prevent replica checker from making up
	// replicas when replica count is less than expected.
	// WARN: DisableMakeUpReplica is deprecated.
	DisableMakeUpReplica bool `toml:"disable-make-up-replica" json:"disable-make-up-replica,string,omitempty"`
	// DisableRemoveExtraReplica is the option to prevent replica checker from
	// removing extra replicas.
	// WARN: DisableRemoveExtraReplica is deprecated.
	DisableRemoveExtraReplica bool `toml:"disable-remove-extra-replica" json:"disable-remove-extra-replica,string,omitempty"`
	// DisableLocationReplacement is the option to prevent replica checker from
	// moving replica to a better location.
	// WARN: DisableLocationReplacement is deprecated.
	DisableLocationReplacement bool `toml:"disable-location-replacement" json:"disable-location-replacement,string,omitempty"`

	// EnableRemoveDownReplica is the option to enable replica checker to remove down replica.
	EnableRemoveDownReplica bool `toml:"enable-remove-down-replica" json:"enable-remove-down-replica,string"`
	// EnableReplaceOfflineReplica is the option to enable replica checker to replace offline replica.
	EnableReplaceOfflineReplica bool `toml:"enable-replace-offline-replica" json:"enable-replace-offline-replica,string"`
	// EnableMakeUpReplica is the option to enable replica checker to make up replica.
	EnableMakeUpReplica bool `toml:"enable-make-up-replica" json:"enable-make-up-replica,string"`
	// EnableRemoveExtraReplica is the option to enable replica checker to remove extra replica.
	EnableRemoveExtraReplica bool `toml:"enable-remove-extra-replica" json:"enable-remove-extra-replica,string"`
	// EnableLocationReplacement is the option to enable replica checker to move replica to a better location.
	EnableLocationReplacement bool `toml:"enable-location-replacement" json:"enable-location-replacement,string"`
	// EnableDebugMetrics is the option to enable debug metrics.
	EnableDebugMetrics bool `toml:"enable-debug-metrics" json:"enable-debug-metrics,string"`
	// EnableJointConsensus is the option to enable using joint consensus as a operator step.
	EnableJointConsensus bool `toml:"enable-joint-consensus" json:"enable-joint-consensus,string"`
	// EnableTiKVSplitRegion is the option to enable tikv split region.
	// on ebs-based BR we need to disable it with TTL
	EnableTiKVSplitRegion bool `toml:"enable-tikv-split-region" json:"enable-tikv-split-region,string"`

	// Schedulers support for loading customized schedulers
	Schedulers SchedulerConfigs `toml:"schedulers" json:"schedulers-v2"` // json v2 is for the sake of compatible upgrade

	// Only used to display
	SchedulersPayload map[string]interface{} `toml:"schedulers-payload" json:"schedulers-payload"`

	// StoreLimitMode can be auto or manual, when set to auto,
	// PD tries to change the store limit values according to
	// the load state of the cluster dynamically. User can
	// overwrite the auto-tuned value by pd-ctl, when the value
	// is overwritten, the value is fixed until it is deleted.
	// Default: manual
	StoreLimitMode string `toml:"store-limit-mode" json:"store-limit-mode"`

	// Controls the time interval between write hot regions info into leveldb.
	HotRegionsWriteInterval typeutil.Duration `toml:"hot-regions-write-interval" json:"hot-regions-write-interval"`

	// The day of hot regions data to be reserved. 0 means close.
	HotRegionsReservedDays uint64 `toml:"hot-regions-reserved-days" json:"hot-regions-reserved-days"`

	// MaxMovableHotPeerSize is the threshold of region size for balance hot region and split bucket scheduler.
	// Hot region must be split before moved if it's region size is greater than MaxMovableHotPeerSize.
	MaxMovableHotPeerSize int64 `toml:"max-movable-hot-peer-size" json:"max-movable-hot-peer-size,omitempty"`

	// EnableDiagnostic is the the option to enable using diagnostic
	EnableDiagnostic bool `toml:"enable-diagnostic" json:"enable-diagnostic,string"`

<<<<<<< HEAD
	// OperatorTimeoutOffset is the offset of operator timeout, default is 0.
	OperatorTimeoutOffset typeutil.Duration `toml:"operator-timeout-offset" json:"operator-timeout-offset"`
=======
	// EnableSwitchWitness is the option to enable using witness
	EnableSwitchWitness bool `toml:"enable-switch-witness" json:"enable-switch-witness,string"`
>>>>>>> d92df1f5
}

// Clone returns a cloned scheduling configuration.
func (c *ScheduleConfig) Clone() *ScheduleConfig {
	schedulers := append(c.Schedulers[:0:0], c.Schedulers...)
	var storeLimit map[uint64]StoreLimitConfig
	if c.StoreLimit != nil {
		storeLimit = make(map[uint64]StoreLimitConfig, len(c.StoreLimit))
		for k, v := range c.StoreLimit {
			storeLimit[k] = v
		}
	}
	cfg := *c
	cfg.StoreLimit = storeLimit
	cfg.Schedulers = schedulers
	cfg.SchedulersPayload = nil
	return &cfg
}

const (
	defaultMaxReplicas               = 3
	defaultMaxSnapshotCount          = 64
	defaultMaxPendingPeerCount       = 64
	defaultMaxMergeRegionSize        = 20
	defaultSplitMergeInterval        = time.Hour
	defaultSwitchWitnessInterval     = time.Hour
	defaultEnableDiagnostic          = false
	defaultOperatorTimeoutOffset     = 0 * time.Second
	defaultPatrolRegionInterval      = 10 * time.Millisecond
	defaultMaxStoreDownTime          = 30 * time.Minute
	defaultLeaderScheduleLimit       = 4
	defaultRegionScheduleLimit       = 2048
	defaultReplicaScheduleLimit      = 64
	defaultMergeScheduleLimit        = 8
	defaultHotRegionScheduleLimit    = 4
	defaultTolerantSizeRatio         = 0
	defaultLowSpaceRatio             = 0.8
	defaultHighSpaceRatio            = 0.7
	defaultRegionScoreFormulaVersion = "v2"
	// defaultHotRegionCacheHitsThreshold is the low hit number threshold of the
	// hot region.
	defaultHotRegionCacheHitsThreshold = 3
	defaultSchedulerMaxWaitingOperator = 5
	defaultLeaderSchedulePolicy        = "count"
	defaultStoreLimitMode              = "manual"
	defaultEnableJointConsensus        = true
	defaultEnableTiKVSplitRegion       = true
	defaultEnableCrossTableMerge       = true
	defaultHotRegionsWriteInterval     = 10 * time.Minute
	defaultHotRegionsReservedDays      = 7
	// It means we skip the preparing stage after the 48 hours no matter if the store has finished preparing stage.
	defaultMaxStorePreparingTime = 48 * time.Hour
)

func (c *ScheduleConfig) adjust(meta *configMetaData, reloading bool) error {
	if !meta.IsDefined("max-snapshot-count") {
		adjustUint64(&c.MaxSnapshotCount, defaultMaxSnapshotCount)
	}
	if !meta.IsDefined("max-pending-peer-count") {
		adjustUint64(&c.MaxPendingPeerCount, defaultMaxPendingPeerCount)
	}
	if !meta.IsDefined("max-merge-region-size") {
		adjustUint64(&c.MaxMergeRegionSize, defaultMaxMergeRegionSize)
	}
	adjustDuration(&c.SplitMergeInterval, defaultSplitMergeInterval)
	adjustDuration(&c.SwitchWitnessInterval, defaultSwitchWitnessInterval)
	adjustDuration(&c.PatrolRegionInterval, defaultPatrolRegionInterval)
	adjustDuration(&c.MaxStoreDownTime, defaultMaxStoreDownTime)
	adjustDuration(&c.HotRegionsWriteInterval, defaultHotRegionsWriteInterval)
	adjustDuration(&c.MaxStorePreparingTime, defaultMaxStorePreparingTime)
	if !meta.IsDefined("leader-schedule-limit") {
		adjustUint64(&c.LeaderScheduleLimit, defaultLeaderScheduleLimit)
	}
	if !meta.IsDefined("region-schedule-limit") {
		adjustUint64(&c.RegionScheduleLimit, defaultRegionScheduleLimit)
	}
	if !meta.IsDefined("replica-schedule-limit") {
		adjustUint64(&c.ReplicaScheduleLimit, defaultReplicaScheduleLimit)
	}
	if !meta.IsDefined("merge-schedule-limit") {
		adjustUint64(&c.MergeScheduleLimit, defaultMergeScheduleLimit)
	}
	if !meta.IsDefined("hot-region-schedule-limit") {
		adjustUint64(&c.HotRegionScheduleLimit, defaultHotRegionScheduleLimit)
	}
	if !meta.IsDefined("hot-region-cache-hits-threshold") {
		adjustUint64(&c.HotRegionCacheHitsThreshold, defaultHotRegionCacheHitsThreshold)
	}
	if !meta.IsDefined("tolerant-size-ratio") {
		adjustFloat64(&c.TolerantSizeRatio, defaultTolerantSizeRatio)
	}
	if !meta.IsDefined("scheduler-max-waiting-operator") {
		adjustUint64(&c.SchedulerMaxWaitingOperator, defaultSchedulerMaxWaitingOperator)
	}
	if !meta.IsDefined("leader-schedule-policy") {
		adjustString(&c.LeaderSchedulePolicy, defaultLeaderSchedulePolicy)
	}
	if !meta.IsDefined("store-limit-mode") {
		adjustString(&c.StoreLimitMode, defaultStoreLimitMode)
	}
	if !meta.IsDefined("enable-joint-consensus") {
		c.EnableJointConsensus = defaultEnableJointConsensus
	}
	if !meta.IsDefined("enable-tikv-split-region") {
		c.EnableTiKVSplitRegion = defaultEnableTiKVSplitRegion
	}
	if !meta.IsDefined("enable-cross-table-merge") {
		c.EnableCrossTableMerge = defaultEnableCrossTableMerge
	}
	adjustFloat64(&c.LowSpaceRatio, defaultLowSpaceRatio)
	adjustFloat64(&c.HighSpaceRatio, defaultHighSpaceRatio)
	if !meta.IsDefined("enable-diagnostic") {
		c.EnableDiagnostic = defaultEnableDiagnostic
	}

<<<<<<< HEAD
	if !meta.IsDefined("operator-timeout-offset") {
		adjustDuration(&c.OperatorTimeoutOffset, defaultOperatorTimeoutOffset)
=======
	if !meta.IsDefined("enable-switch-witness") {
		c.EnableSwitchWitness = defaultEnableSwitchWitness
>>>>>>> d92df1f5
	}

	// new cluster:v2, old cluster:v1
	if !meta.IsDefined("region-score-formula-version") && !reloading {
		adjustString(&c.RegionScoreFormulaVersion, defaultRegionScoreFormulaVersion)
	}

	adjustSchedulers(&c.Schedulers, DefaultSchedulers)

	for k, b := range c.migrateConfigurationMap() {
		v, err := c.parseDeprecatedFlag(meta, k, *b[0], *b[1])
		if err != nil {
			return err
		}
		*b[0], *b[1] = false, v // reset old flag false to make it ignored when marshal to JSON
	}

	if c.StoreBalanceRate != 0 {
		DefaultStoreLimit = StoreLimit{AddPeer: c.StoreBalanceRate, RemovePeer: c.StoreBalanceRate}
		c.StoreBalanceRate = 0
	}

	if c.StoreLimit == nil {
		c.StoreLimit = make(map[uint64]StoreLimitConfig)
	}

	if !meta.IsDefined("hot-regions-reserved-days") {
		adjustUint64(&c.HotRegionsReservedDays, defaultHotRegionsReservedDays)
	}

	return c.Validate()
}

func (c *ScheduleConfig) migrateConfigurationMap() map[string][2]*bool {
	return map[string][2]*bool{
		"remove-down-replica":     {&c.DisableRemoveDownReplica, &c.EnableRemoveDownReplica},
		"replace-offline-replica": {&c.DisableReplaceOfflineReplica, &c.EnableReplaceOfflineReplica},
		"make-up-replica":         {&c.DisableMakeUpReplica, &c.EnableMakeUpReplica},
		"remove-extra-replica":    {&c.DisableRemoveExtraReplica, &c.EnableRemoveExtraReplica},
		"location-replacement":    {&c.DisableLocationReplacement, &c.EnableLocationReplacement},
	}
}

// GetMaxMergeRegionKeys returns the max merge keys.
// it should keep consistent with tikv: https://github.com/tikv/tikv/pull/12484
func (c *ScheduleConfig) GetMaxMergeRegionKeys() uint64 {
	if keys := c.MaxMergeRegionKeys; keys != 0 {
		return keys
	}
	return c.MaxMergeRegionSize * 10000
}

func (c *ScheduleConfig) parseDeprecatedFlag(meta *configMetaData, name string, old, new bool) (bool, error) {
	oldName, newName := "disable-"+name, "enable-"+name
	defineOld, defineNew := meta.IsDefined(oldName), meta.IsDefined(newName)
	switch {
	case defineNew && defineOld:
		if new == old {
			return false, errors.Errorf("config item %s and %s(deprecated) are conflict", newName, oldName)
		}
		return new, nil
	case defineNew && !defineOld:
		return new, nil
	case !defineNew && defineOld:
		return !old, nil // use !disable-*
	case !defineNew && !defineOld:
		return true, nil // use default value true
	}
	return false, nil // unreachable.
}

// MigrateDeprecatedFlags updates new flags according to deprecated flags.
func (c *ScheduleConfig) MigrateDeprecatedFlags() {
	c.DisableLearner = false
	if c.StoreBalanceRate != 0 {
		DefaultStoreLimit = StoreLimit{AddPeer: c.StoreBalanceRate, RemovePeer: c.StoreBalanceRate}
		c.StoreBalanceRate = 0
	}
	for _, b := range c.migrateConfigurationMap() {
		// If old=false (previously disabled), set both old and new to false.
		if *b[0] {
			*b[0], *b[1] = false, false
		}
	}
}

// Validate is used to validate if some scheduling configurations are right.
func (c *ScheduleConfig) Validate() error {
	if c.TolerantSizeRatio < 0 {
		return errors.New("tolerant-size-ratio should be non-negative")
	}
	if c.LowSpaceRatio < 0 || c.LowSpaceRatio > 1 {
		return errors.New("low-space-ratio should between 0 and 1")
	}
	if c.HighSpaceRatio < 0 || c.HighSpaceRatio > 1 {
		return errors.New("high-space-ratio should between 0 and 1")
	}
	if c.LowSpaceRatio <= c.HighSpaceRatio {
		return errors.New("low-space-ratio should be larger than high-space-ratio")
	}
	if c.LeaderSchedulePolicy != "count" && c.LeaderSchedulePolicy != "size" {
		return errors.Errorf("leader-schedule-policy %v is invalid", c.LeaderSchedulePolicy)
	}
	for _, scheduleConfig := range c.Schedulers {
		if !IsSchedulerRegistered(scheduleConfig.Type) {
			return errors.Errorf("create func of %v is not registered, maybe misspelled", scheduleConfig.Type)
		}
	}
	return nil
}

// Deprecated is used to find if there is an option has been deprecated.
func (c *ScheduleConfig) Deprecated() error {
	if c.DisableLearner {
		return errors.New("disable-raft-learner has already been deprecated")
	}
	if c.DisableRemoveDownReplica {
		return errors.New("disable-remove-down-replica has already been deprecated")
	}
	if c.DisableReplaceOfflineReplica {
		return errors.New("disable-replace-offline-replica has already been deprecated")
	}
	if c.DisableMakeUpReplica {
		return errors.New("disable-make-up-replica has already been deprecated")
	}
	if c.DisableRemoveExtraReplica {
		return errors.New("disable-remove-extra-replica has already been deprecated")
	}
	if c.DisableLocationReplacement {
		return errors.New("disable-location-replacement has already been deprecated")
	}
	if c.StoreBalanceRate != 0 {
		return errors.New("store-balance-rate has already been deprecated")
	}
	return nil
}

// StoreLimitConfig is a config about scheduling rate limit of different types for a store.
type StoreLimitConfig struct {
	AddPeer    float64 `toml:"add-peer" json:"add-peer"`
	RemovePeer float64 `toml:"remove-peer" json:"remove-peer"`
}

// SchedulerConfigs is a slice of customized scheduler configuration.
type SchedulerConfigs []SchedulerConfig

// SchedulerConfig is customized scheduler configuration
type SchedulerConfig struct {
	Type        string   `toml:"type" json:"type"`
	Args        []string `toml:"args" json:"args"`
	Disable     bool     `toml:"disable" json:"disable"`
	ArgsPayload string   `toml:"args-payload" json:"args-payload"`
}

// DefaultSchedulers are the schedulers be created by default.
// If these schedulers are not in the persistent configuration, they
// will be created automatically when reloading.
var DefaultSchedulers = SchedulerConfigs{
	{Type: "balance-region"},
	{Type: "balance-leader"},
	{Type: "hot-region"},
	{Type: "split-bucket"},
}

// IsDefaultScheduler checks whether the scheduler is enable by default.
func IsDefaultScheduler(typ string) bool {
	for _, c := range DefaultSchedulers {
		if typ == c.Type {
			return true
		}
	}
	return false
}

// ReplicationConfig is the replication configuration.
// NOTE: This type is exported by HTTP API. Please pay more attention when modifying it.
type ReplicationConfig struct {
	// MaxReplicas is the number of replicas for each region.
	MaxReplicas uint64 `toml:"max-replicas" json:"max-replicas"`

	// The label keys specified the location of a store.
	// The placement priorities is implied by the order of label keys.
	// For example, ["zone", "rack"] means that we should place replicas to
	// different zones first, then to different racks if we don't have enough zones.
	LocationLabels typeutil.StringSlice `toml:"location-labels" json:"location-labels"`
	// StrictlyMatchLabel strictly checks if the label of TiKV is matched with LocationLabels.
	StrictlyMatchLabel bool `toml:"strictly-match-label" json:"strictly-match-label,string"`

	// When PlacementRules feature is enabled. MaxReplicas, LocationLabels and IsolationLabels are not used any more.
	EnablePlacementRules bool `toml:"enable-placement-rules" json:"enable-placement-rules,string"`

	// EnablePlacementRuleCache controls whether use cache during rule checker
	EnablePlacementRulesCache bool `toml:"enable-placement-rules-cache" json:"enable-placement-rules-cache,string"`

	// IsolationLevel is used to isolate replicas explicitly and forcibly if it's not empty.
	// Its value must be empty or one of LocationLabels.
	// Example:
	// location-labels = ["zone", "rack", "host"]
	// isolation-level = "zone"
	// With configuration like above, PD ensure that all replicas be placed in different zones.
	// Even if a zone is down, PD will not try to make up replicas in other zone
	// because other zones already have replicas on it.
	IsolationLevel string `toml:"isolation-level" json:"isolation-level"`
}

// Clone makes a deep copy of the config.
func (c *ReplicationConfig) Clone() *ReplicationConfig {
	locationLabels := append(c.LocationLabels[:0:0], c.LocationLabels...)
	cfg := *c
	cfg.LocationLabels = locationLabels
	return &cfg
}

// Validate is used to validate if some replication configurations are right.
func (c *ReplicationConfig) Validate() error {
	foundIsolationLevel := false
	for _, label := range c.LocationLabels {
		err := ValidateLabels([]*metapb.StoreLabel{{Key: label}})
		if err != nil {
			return err
		}
		// IsolationLevel should be empty or one of LocationLabels
		if !foundIsolationLevel && label == c.IsolationLevel {
			foundIsolationLevel = true
		}
	}
	if c.IsolationLevel != "" && !foundIsolationLevel {
		return errors.New("isolation-level must be one of location-labels or empty")
	}
	return nil
}

func (c *ReplicationConfig) adjust(meta *configMetaData) error {
	adjustUint64(&c.MaxReplicas, defaultMaxReplicas)
	if !meta.IsDefined("enable-placement-rules") {
		c.EnablePlacementRules = defaultEnablePlacementRules
	}
	if !meta.IsDefined("strictly-match-label") {
		c.StrictlyMatchLabel = defaultStrictlyMatchLabel
	}
	if !meta.IsDefined("location-labels") {
		c.LocationLabels = defaultLocationLabels
	}
	return c.Validate()
}

// PDServerConfig is the configuration for pd server.
// NOTE: This type is exported by HTTP API. Please pay more attention when modifying it.
type PDServerConfig struct {
	// UseRegionStorage enables the independent region storage.
	UseRegionStorage bool `toml:"use-region-storage" json:"use-region-storage,string"`
	// MaxResetTSGap is the max gap to reset the TSO.
	MaxResetTSGap typeutil.Duration `toml:"max-gap-reset-ts" json:"max-gap-reset-ts"`
	// KeyType is option to specify the type of keys.
	// There are some types supported: ["table", "raw", "txn"], default: "table"
	KeyType string `toml:"key-type" json:"key-type"`
	// RuntimeServices is the running the running extension services.
	RuntimeServices typeutil.StringSlice `toml:"runtime-services" json:"runtime-services"`
	// MetricStorage is the cluster metric storage.
	// Currently we use prometheus as metric storage, we may use PD/TiKV as metric storage later.
	MetricStorage string `toml:"metric-storage" json:"metric-storage"`
	// There are some values supported: "auto", "none", or a specific address, default: "auto"
	DashboardAddress string `toml:"dashboard-address" json:"dashboard-address"`
	// TraceRegionFlow the option to update flow information of regions.
	// WARN: TraceRegionFlow is deprecated.
	TraceRegionFlow bool `toml:"trace-region-flow" json:"trace-region-flow,string,omitempty"`
	// FlowRoundByDigit used to discretization processing flow information.
	FlowRoundByDigit int `toml:"flow-round-by-digit" json:"flow-round-by-digit"`
	// MinResolvedTSPersistenceInterval is the interval to save the min resolved ts.
	MinResolvedTSPersistenceInterval typeutil.Duration `toml:"min-resolved-ts-persistence-interval" json:"min-resolved-ts-persistence-interval"`
}

func (c *PDServerConfig) adjust(meta *configMetaData) error {
	adjustDuration(&c.MaxResetTSGap, defaultMaxResetTSGap)
	if !meta.IsDefined("use-region-storage") {
		c.UseRegionStorage = defaultUseRegionStorage
	}
	if !meta.IsDefined("key-type") {
		c.KeyType = defaultKeyType
	}
	if !meta.IsDefined("runtime-services") {
		c.RuntimeServices = defaultRuntimeServices
	}
	if !meta.IsDefined("dashboard-address") {
		c.DashboardAddress = defaultDashboardAddress
	}
	if !meta.IsDefined("trace-region-flow") {
		c.TraceRegionFlow = defaultTraceRegionFlow
	}
	if !meta.IsDefined("flow-round-by-digit") {
		adjustInt(&c.FlowRoundByDigit, defaultFlowRoundByDigit)
	}
	if !meta.IsDefined("min-resolved-ts-persistence-interval") {
		adjustDuration(&c.MinResolvedTSPersistenceInterval, DefaultMinResolvedTSPersistenceInterval)
	}
	c.migrateConfigurationFromFile(meta)
	return c.Validate()
}

func (c *PDServerConfig) migrateConfigurationFromFile(meta *configMetaData) error {
	oldName, newName := "trace-region-flow", "flow-round-by-digit"
	defineOld, defineNew := meta.IsDefined(oldName), meta.IsDefined(newName)
	switch {
	case defineOld && defineNew:
		if c.TraceRegionFlow && (c.FlowRoundByDigit == defaultFlowRoundByDigit) {
			return errors.Errorf("config item %s and %s(deprecated) are conflict", newName, oldName)
		}
	case defineOld && !defineNew:
		if !c.TraceRegionFlow {
			c.FlowRoundByDigit = math.MaxInt8
		}
	}
	return nil
}

// MigrateDeprecatedFlags updates new flags according to deprecated flags.
func (c *PDServerConfig) MigrateDeprecatedFlags() {
	if !c.TraceRegionFlow {
		c.FlowRoundByDigit = math.MaxInt8
	}
	// json omity the false. next time will not persist to the kv.
	c.TraceRegionFlow = false
}

// Clone returns a cloned PD server config.
func (c *PDServerConfig) Clone() *PDServerConfig {
	runtimeServices := append(c.RuntimeServices[:0:0], c.RuntimeServices...)
	cfg := *c
	cfg.RuntimeServices = runtimeServices
	return &cfg
}

// Validate is used to validate if some pd-server configurations are right.
func (c *PDServerConfig) Validate() error {
	switch c.DashboardAddress {
	case "auto":
	case "none":
	default:
		if err := ValidateURLWithScheme(c.DashboardAddress); err != nil {
			return err
		}
	}
	if c.KeyType != "table" && c.KeyType != "raw" && c.KeyType != "txn" {
		return errors.Errorf("key-type %v is invalid", c.KeyType)
	}
	if c.FlowRoundByDigit < 0 {
		return errs.ErrConfigItem.GenWithStack("flow round by digit cannot be negative number")
	}

	return nil
}

// StoreLabel is the config item of LabelPropertyConfig.
type StoreLabel struct {
	Key   string `toml:"key" json:"key"`
	Value string `toml:"value" json:"value"`
}

// RejectLeader is the label property type that suggests a store should not
// have any region leaders.
const RejectLeader = "reject-leader"

// LabelPropertyConfig is the config section to set properties to store labels.
// NOTE: This type is exported by HTTP API. Please pay more attention when modifying it.
type LabelPropertyConfig map[string][]StoreLabel

// Clone returns a cloned label property configuration.
func (c LabelPropertyConfig) Clone() LabelPropertyConfig {
	m := make(map[string][]StoreLabel, len(c))
	for k, sl := range c {
		sl2 := make([]StoreLabel, 0, len(sl))
		sl2 = append(sl2, sl...)
		m[k] = sl2
	}
	return m
}

// SetupLogger setup the logger.
func (c *Config) SetupLogger() error {
	lg, p, err := log.InitLogger(&c.Log, zap.AddStacktrace(zapcore.FatalLevel))
	if err != nil {
		return errs.ErrInitLogger.Wrap(err).FastGenWithCause()
	}
	c.logger = lg
	c.logProps = p
	logutil.SetRedactLog(c.Security.RedactInfoLog)
	return nil
}

// GetZapLogger gets the created zap logger.
func (c *Config) GetZapLogger() *zap.Logger {
	return c.logger
}

// GetZapLogProperties gets properties of the zap logger.
func (c *Config) GetZapLogProperties() *log.ZapProperties {
	return c.logProps
}

// GetConfigFile gets the config file.
func (c *Config) GetConfigFile() string {
	return c.configFile
}

// GenEmbedEtcdConfig generates a configuration for embedded etcd.
func (c *Config) GenEmbedEtcdConfig() (*embed.Config, error) {
	cfg := embed.NewConfig()
	cfg.Name = c.Name
	cfg.Dir = c.DataDir
	cfg.WalDir = ""
	cfg.InitialCluster = c.InitialCluster
	cfg.ClusterState = c.InitialClusterState
	cfg.InitialClusterToken = c.InitialClusterToken
	cfg.EnablePprof = true
	cfg.PreVote = c.PreVote
	cfg.StrictReconfigCheck = !c.DisableStrictReconfigCheck
	cfg.TickMs = uint(c.TickInterval.Duration / time.Millisecond)
	cfg.ElectionMs = uint(c.ElectionInterval.Duration / time.Millisecond)
	cfg.AutoCompactionMode = c.AutoCompactionMode
	cfg.AutoCompactionRetention = c.AutoCompactionRetention
	cfg.QuotaBackendBytes = int64(c.QuotaBackendBytes)
	cfg.MaxRequestBytes = c.MaxRequestBytes

	allowedCN, serr := c.Security.GetOneAllowedCN()
	if serr != nil {
		return nil, serr
	}
	cfg.ClientTLSInfo.ClientCertAuth = len(c.Security.CAPath) != 0
	cfg.ClientTLSInfo.TrustedCAFile = c.Security.CAPath
	cfg.ClientTLSInfo.CertFile = c.Security.CertPath
	cfg.ClientTLSInfo.KeyFile = c.Security.KeyPath
	// Client no need to set the CN. (cfg.ClientTLSInfo.AllowedCN = allowedCN)
	cfg.PeerTLSInfo.ClientCertAuth = len(c.Security.CAPath) != 0
	cfg.PeerTLSInfo.TrustedCAFile = c.Security.CAPath
	cfg.PeerTLSInfo.CertFile = c.Security.CertPath
	cfg.PeerTLSInfo.KeyFile = c.Security.KeyPath
	cfg.PeerTLSInfo.AllowedCN = allowedCN
	cfg.ForceNewCluster = c.ForceNewCluster
	cfg.ZapLoggerBuilder = embed.NewZapCoreLoggerBuilder(c.logger, c.logger.Core(), c.logProps.Syncer)
	cfg.EnableGRPCGateway = c.EnableGRPCGateway
	cfg.EnableV2 = true
	cfg.Logger = "zap"
	var err error

	cfg.LPUrls, err = parseUrls(c.PeerUrls)
	if err != nil {
		return nil, err
	}

	cfg.APUrls, err = parseUrls(c.AdvertisePeerUrls)
	if err != nil {
		return nil, err
	}

	cfg.LCUrls, err = parseUrls(c.ClientUrls)
	if err != nil {
		return nil, err
	}

	cfg.ACUrls, err = parseUrls(c.AdvertiseClientUrls)
	if err != nil {
		return nil, err
	}

	return cfg, nil
}

// DashboardConfig is the configuration for tidb-dashboard.
type DashboardConfig struct {
	TiDBCAPath         string `toml:"tidb-cacert-path" json:"tidb-cacert-path"`
	TiDBCertPath       string `toml:"tidb-cert-path" json:"tidb-cert-path"`
	TiDBKeyPath        string `toml:"tidb-key-path" json:"tidb-key-path"`
	PublicPathPrefix   string `toml:"public-path-prefix" json:"public-path-prefix"`
	InternalProxy      bool   `toml:"internal-proxy" json:"internal-proxy"`
	EnableTelemetry    bool   `toml:"enable-telemetry" json:"enable-telemetry"`
	EnableExperimental bool   `toml:"enable-experimental" json:"enable-experimental"`
	// WARN: DisableTelemetry is deprecated.
	DisableTelemetry bool `toml:"disable-telemetry" json:"disable-telemetry,omitempty"`
}

// ToTiDBTLSConfig generates tls config for connecting to TiDB, used by tidb-dashboard.
func (c *DashboardConfig) ToTiDBTLSConfig() (*tls.Config, error) {
	if (len(c.TiDBCertPath) != 0 && len(c.TiDBKeyPath) != 0) || len(c.TiDBCAPath) != 0 {
		tlsInfo := transport.TLSInfo{
			CertFile:      c.TiDBCertPath,
			KeyFile:       c.TiDBKeyPath,
			TrustedCAFile: c.TiDBCAPath,
		}
		tlsConfig, err := tlsInfo.ClientConfig()
		if err != nil {
			return nil, errors.WithStack(err)
		}
		return tlsConfig, nil
	}
	return nil, nil
}

func (c *DashboardConfig) adjust(meta *configMetaData) {
	if !meta.IsDefined("enable-telemetry") {
		c.EnableTelemetry = defaultEnableTelemetry
	}
	c.EnableTelemetry = c.EnableTelemetry && !c.DisableTelemetry
}

// ReplicationModeConfig is the configuration for the replication policy.
// NOTE: This type is exported by HTTP API. Please pay more attention when modifying it.
type ReplicationModeConfig struct {
	ReplicationMode string                      `toml:"replication-mode" json:"replication-mode"` // can be 'dr-auto-sync' or 'majority', default value is 'majority'
	DRAutoSync      DRAutoSyncReplicationConfig `toml:"dr-auto-sync" json:"dr-auto-sync"`         // used when ReplicationMode is 'dr-auto-sync'
}

// Clone returns a copy of replication mode config.
func (c *ReplicationModeConfig) Clone() *ReplicationModeConfig {
	cfg := *c
	return &cfg
}

func (c *ReplicationModeConfig) adjust(meta *configMetaData) {
	if !meta.IsDefined("replication-mode") || NormalizeReplicationMode(c.ReplicationMode) == "" {
		c.ReplicationMode = "majority"
	}
	c.DRAutoSync.adjust(meta.Child("dr-auto-sync"))
}

// NormalizeReplicationMode converts user's input mode to internal use.
// It returns "" if failed to convert.
func NormalizeReplicationMode(m string) string {
	s := strings.ReplaceAll(strings.ToLower(m), "_", "-")
	if s == "majority" || s == "dr-auto-sync" {
		return s
	}
	return ""
}

// DRAutoSyncReplicationConfig is the configuration for auto sync mode between 2 data centers.
type DRAutoSyncReplicationConfig struct {
	LabelKey         string            `toml:"label-key" json:"label-key"`
	Primary          string            `toml:"primary" json:"primary"`
	DR               string            `toml:"dr" json:"dr"`
	PrimaryReplicas  int               `toml:"primary-replicas" json:"primary-replicas"`
	DRReplicas       int               `toml:"dr-replicas" json:"dr-replicas"`
	WaitStoreTimeout typeutil.Duration `toml:"wait-store-timeout" json:"wait-store-timeout"`
	PauseRegionSplit bool              `toml:"pause-region-split" json:"pause-region-split,string"`
}

func (c *DRAutoSyncReplicationConfig) adjust(meta *configMetaData) {
	if !meta.IsDefined("wait-store-timeout") {
		c.WaitStoreTimeout = typeutil.NewDuration(defaultDRWaitStoreTimeout)
	}
}

// SecurityConfig indicates the security configuration for pd server
type SecurityConfig struct {
	grpcutil.TLSConfig
	// RedactInfoLog indicates that whether enabling redact log
	RedactInfoLog bool              `toml:"redact-info-log" json:"redact-info-log"`
	Encryption    encryption.Config `toml:"encryption" json:"encryption"`
}<|MERGE_RESOLUTION|>--- conflicted
+++ resolved
@@ -774,13 +774,10 @@
 	// EnableDiagnostic is the the option to enable using diagnostic
 	EnableDiagnostic bool `toml:"enable-diagnostic" json:"enable-diagnostic,string"`
 
-<<<<<<< HEAD
 	// OperatorTimeoutOffset is the offset of operator timeout, default is 0.
 	OperatorTimeoutOffset typeutil.Duration `toml:"operator-timeout-offset" json:"operator-timeout-offset"`
-=======
 	// EnableSwitchWitness is the option to enable using witness
 	EnableSwitchWitness bool `toml:"enable-switch-witness" json:"enable-switch-witness,string"`
->>>>>>> d92df1f5
 }
 
 // Clone returns a cloned scheduling configuration.
@@ -896,13 +893,11 @@
 		c.EnableDiagnostic = defaultEnableDiagnostic
 	}
 
-<<<<<<< HEAD
 	if !meta.IsDefined("operator-timeout-offset") {
 		adjustDuration(&c.OperatorTimeoutOffset, defaultOperatorTimeoutOffset)
-=======
+	}
 	if !meta.IsDefined("enable-switch-witness") {
 		c.EnableSwitchWitness = defaultEnableSwitchWitness
->>>>>>> d92df1f5
 	}
 
 	// new cluster:v2, old cluster:v1

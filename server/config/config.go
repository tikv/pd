--- conflicted
+++ resolved
@@ -769,13 +769,9 @@
 	adjustFloat64(&c.LowSpaceRatio, defaultLowSpaceRatio)
 	adjustFloat64(&c.HighSpaceRatio, defaultHighSpaceRatio)
 
-<<<<<<< HEAD
-	// make a copy to avoid changing DefaultSchedules unexpectly.
+	// Make a copy to avoid changing DefaultSchedulers unexpectedly.
 	// When reloading from storage, the config is passed to json.Unmarshal.
 	// Without clone, the DefaultSchedulers could be overwritten.
-=======
-	// make a copy to avoid changing DefaultSchedulers unexpectedly
->>>>>>> a8052f7c
 	adjustSchedulers(&c.Schedulers, append(DefaultSchedulers[:0:0], DefaultSchedulers...))
 
 	for k, b := range c.migrateConfigurationMap() {

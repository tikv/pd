// Copyright 2022 TiKV Project Authors.
//
// Licensed under the Apache License, Version 2.0 (the "License");
// you may not use this file except in compliance with the License.
// You may obtain a copy of the License at
//
//     http://www.apache.org/licenses/LICENSE-2.0
//
// Unless required by applicable law or agreed to in writing, software
// distributed under the License is distributed on an "AS IS" BASIS,
// WITHOUT WARRANTIES OR CONDITIONS OF ANY KIND, either express or implied.
// See the License for the specific language governing permissions and
// limitations under the License.

package config

import "github.com/tikv/pd/pkg/ratelimit"

const (
	defaultEnableAuditMiddleware     = false
	defaultEnableRateLimitMiddleware = false
)

// ServiceMiddlewareConfig is is the configuration for PD Service middleware.
type ServiceMiddlewareConfig struct {
	AuditConfig     `json:"audit"`
	RateLimitConfig `json:"rate-limit"`
}

// NewServiceMiddlewareConfig returns a new service middleware config
func NewServiceMiddlewareConfig() *ServiceMiddlewareConfig {
	audit := AuditConfig{
		EnableAudit: defaultEnableAuditMiddleware,
	}
	ratelimit := RateLimitConfig{
		EnableRateLimit: defaultEnableRateLimitMiddleware,
<<<<<<< HEAD
=======
		LimiterConfig:   make(map[string]ratelimit.DimensionConfig),
>>>>>>> 5a64486d
	}
	cfg := &ServiceMiddlewareConfig{
		AuditConfig:     audit,
		RateLimitConfig: ratelimit,
	}
	return cfg
}

// Clone returns a cloned service middleware configuration.
func (c *ServiceMiddlewareConfig) Clone() *ServiceMiddlewareConfig {
	cfg := *c
	return &cfg
}

// AuditConfig is the configuration for audit
type AuditConfig struct {
	// EnableAudit controls the switch of the audit middleware
	EnableAudit bool `json:"enable-audit,string"`
}

// Clone returns a cloned audit config.
func (c *AuditConfig) Clone() *AuditConfig {
	cfg := *c
	return &cfg
}

// RateLimitConfig is the configuration for rate limit
type RateLimitConfig struct {
	// EnableRateLimit controls the switch of the rate limit middleware
	EnableRateLimit bool `json:"enable-rate-limit,string"`
	// RateLimitConfig is the config of rate limit middleware
	LimiterConfig map[string]ratelimit.DimensionConfig `json:"limiter-config"`
}

// Clone returns a cloned rate limit config.
func (c *RateLimitConfig) Clone() *RateLimitConfig {
	cfg := *c
	return &cfg
}<|MERGE_RESOLUTION|>--- conflicted
+++ resolved
@@ -34,10 +34,7 @@
 	}
 	ratelimit := RateLimitConfig{
 		EnableRateLimit: defaultEnableRateLimitMiddleware,
-<<<<<<< HEAD
-=======
 		LimiterConfig:   make(map[string]ratelimit.DimensionConfig),
->>>>>>> 5a64486d
 	}
 	cfg := &ServiceMiddlewareConfig{
 		AuditConfig:     audit,

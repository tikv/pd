// Copyright 2016 PingCAP, Inc.
//
// Licensed under the Apache License, Version 2.0 (the "License");
// you may not use this file except in compliance with the License.
// You may obtain a copy of the License at
//
//     http://www.apache.org/licenses/LICENSE-2.0
//
// Unless required by applicable law or agreed to in writing, software
// distributed under the License is distributed on an "AS IS" BASIS,
// See the License for the specific language governing permissions and
// limitations under the License.

package server

import (
	"fmt"
	"time"

	log "github.com/Sirupsen/logrus"
	"github.com/pingcap/kvproto/pkg/metapb"
	"github.com/pingcap/kvproto/pkg/pdpb"
)

const maxOperatorWaitTime = 3 * time.Minute

// ResourceKind distinguishes different kinds of resources.
type ResourceKind int

const (
<<<<<<< HEAD
	UnKnownKind ResourceKind = iota
	AdminKind
	LeaderKind
	RegionKind
	PriorityKind
	OtherKind
=======
	maxOperatorWaitTime = 5 * time.Minute
>>>>>>> f8bb948a
)

var resourceKindToName = map[int]string{
	0: "unknown",
	1: "admin",
	2: "leader",
	3: "region",
	4: "priority",
	5: "other",
}

var resourceKindToValue = map[string]ResourceKind{
	"unknown":  UnKnownKind,
	"admin":    AdminKind,
	"leader":   LeaderKind,
	"region":   RegionKind,
	"priority": PriorityKind,
	"other":    OtherKind,
}

func (k ResourceKind) String() string {
	s, ok := resourceKindToName[int(k)]
	if ok {
		return s
	}
	return resourceKindToName[0]
}

func ParseResourceKind(name string) ResourceKind {
	k, ok := resourceKindToValue[name]
	if ok {
		return k
	}
	return resourceKindToValue["unknown"]
}

// Operator is an interface to schedule region.
type Operator interface {
	GetRegionID() uint64
	GetResourceKind() ResourceKind
	Do(region *RegionInfo) (*pdpb.RegionHeartbeatResponse, bool)
}

type adminOperator struct {
	Region *RegionInfo `json:"region"`
	Start  time.Time   `json:"start"`
	Ops    []Operator  `json:"ops"`
}

func newAdminOperator(region *RegionInfo, ops ...Operator) *adminOperator {
	return &adminOperator{
		Region: region,
		Start:  time.Now(),
		Ops:    ops,
	}
}

func (op *adminOperator) String() string {
	return fmt.Sprintf("%+v", *op)
}

func (op *adminOperator) GetRegionID() uint64 {
	return op.Region.GetId()
}

func (op *adminOperator) GetResourceKind() ResourceKind {
	return AdminKind
}

func (op *adminOperator) Do(region *RegionInfo) (*pdpb.RegionHeartbeatResponse, bool) {
	// Update region.
	op.Region = region.clone()

	// Do all operators in order.
	for i := 0; i < len(op.Ops); i++ {
		if res, finished := op.Ops[i].Do(region); !finished {
			return res, false
		}
	}

	// Admin operator never ends, remove it from the API.
	return nil, false
}

type regionOperator struct {
	Region *RegionInfo  `json:"region"`
	Start  time.Time    `json:"start"`
	End    time.Time    `json:"end"`
	Index  int          `json:"index"`
	Ops    []Operator   `json:"ops"`
	Kind   ResourceKind `json:"kind"`
}

func newRegionOperator(region *RegionInfo, kind ResourceKind, ops ...Operator) *regionOperator {
	// Do some check here, just fatal because it must be bug.
	if len(ops) == 0 {
		log.Fatalf("[region %d] new region operator with no ops", region.GetId())
	}

	return &regionOperator{
		Region: region,
		Start:  time.Now(),
		Ops:    ops,
		Kind:   kind,
	}
}

func (op *regionOperator) String() string {
	return fmt.Sprintf("%+v", *op)
}

func (op *regionOperator) GetRegionID() uint64 {
	return op.Region.GetId()
}

func (op *regionOperator) GetResourceKind() ResourceKind {
	return op.Kind
}

func (op *regionOperator) Do(region *RegionInfo) (*pdpb.RegionHeartbeatResponse, bool) {
	if time.Since(op.Start) > maxOperatorWaitTime {
		log.Errorf("[region %d] Operator timeout:%s", region.GetId(), op)
		return nil, true
	}

	// Update region.
	op.Region = region.clone()

	// If an operator is not finished, do it.
	for ; op.Index < len(op.Ops); op.Index++ {
		if res, finished := op.Ops[op.Index].Do(region); !finished {
			return res, false
		}
	}

	op.End = time.Now()
	return nil, true
}

type changePeerOperator struct {
	Name       string           `json:"name"`
	RegionID   uint64           `json:"region_id"`
	ChangePeer *pdpb.ChangePeer `json:"change_peer"`
}

func newAddPeerOperator(regionID uint64, peer *metapb.Peer) *changePeerOperator {
	return &changePeerOperator{
		Name:     "add_peer",
		RegionID: regionID,
		ChangePeer: &pdpb.ChangePeer{
			// FIXME: replace with actual ConfChangeType once eraftpb uses proto3.
			ChangeType: pdpb.ConfChangeType_AddNode,
			Peer:       peer,
		},
	}
}

func newRemovePeerOperator(regionID uint64, peer *metapb.Peer) *changePeerOperator {
	return &changePeerOperator{
		Name:     "remove_peer",
		RegionID: regionID,
		ChangePeer: &pdpb.ChangePeer{
			// FIXME: replace with actual ConfChangeType once eraftpb uses proto3.
			ChangeType: pdpb.ConfChangeType_RemoveNode,
			Peer:       peer,
		},
	}
}

func (op *changePeerOperator) String() string {
	return fmt.Sprintf("%+v", *op)
}

func (op *changePeerOperator) GetRegionID() uint64 {
	return op.RegionID
}

func (op *changePeerOperator) GetResourceKind() ResourceKind {
	return RegionKind
}

func (op *changePeerOperator) Do(region *RegionInfo) (*pdpb.RegionHeartbeatResponse, bool) {
	// Check if operator is finished.
	peer := op.ChangePeer.GetPeer()
	switch op.ChangePeer.GetChangeType() {
	case pdpb.ConfChangeType_AddNode:
		if region.GetPendingPeer(peer.GetId()) != nil {
			// Peer is added but not finished.
			return nil, false
		}
		if region.GetPeer(peer.GetId()) != nil {
			// Peer is added and finished.
			return nil, true
		}
	case pdpb.ConfChangeType_RemoveNode:
		if region.GetPeer(peer.GetId()) == nil {
			// Peer is removed.
			return nil, true
		}
	}

	log.Infof("[region %d] Do operator %s {%v}", region.GetId(), op.Name, op.ChangePeer.GetPeer())

	res := &pdpb.RegionHeartbeatResponse{
		ChangePeer: op.ChangePeer,
	}
	return res, false
}

type transferLeaderOperator struct {
	Name      string       `json:"name"`
	RegionID  uint64       `json:"region_id"`
	OldLeader *metapb.Peer `json:"old_leader"`
	NewLeader *metapb.Peer `json:"new_leader"`
}

func newTransferLeaderOperator(regionID uint64, oldLeader, newLeader *metapb.Peer) *transferLeaderOperator {
	return &transferLeaderOperator{
		Name:      "transfer_leader",
		RegionID:  regionID,
		OldLeader: oldLeader,
		NewLeader: newLeader,
	}
}

func (op *transferLeaderOperator) String() string {
	return fmt.Sprintf("%+v", *op)
}

func (op *transferLeaderOperator) GetRegionID() uint64 {
	return op.RegionID
}

func (op *transferLeaderOperator) GetResourceKind() ResourceKind {
	return LeaderKind
}

func (op *transferLeaderOperator) Do(region *RegionInfo) (*pdpb.RegionHeartbeatResponse, bool) {
	// Check if operator is finished.
	if region.Leader.GetId() == op.NewLeader.GetId() {
		return nil, true
	}

	log.Infof("[region %d] Do operator %s,from peer:{%v} to peer:{%v}", region.GetId(), op.Name, op.OldLeader, op.NewLeader)
	res := &pdpb.RegionHeartbeatResponse{
		TransferLeader: &pdpb.TransferLeader{
			Peer: op.NewLeader,
		},
	}
	return res, false
}<|MERGE_RESOLUTION|>--- conflicted
+++ resolved
@@ -22,22 +22,24 @@
 	"github.com/pingcap/kvproto/pkg/pdpb"
 )
 
-const maxOperatorWaitTime = 3 * time.Minute
+const maxOperatorWaitTime = 5 * time.Minute
 
 // ResourceKind distinguishes different kinds of resources.
 type ResourceKind int
 
 const (
-<<<<<<< HEAD
+	// UnKnownKind indicates the unknown kind resource
 	UnKnownKind ResourceKind = iota
+	// AdminKind indicates that specify by admin
 	AdminKind
+	// LeaderKind indicates the leader kind resource
 	LeaderKind
+	// RegionKind indicates the region kind resource
 	RegionKind
+	// PriorityKind indicates the priority kind resource
 	PriorityKind
+	// OtherKind indicates the other kind resource
 	OtherKind
-=======
-	maxOperatorWaitTime = 5 * time.Minute
->>>>>>> f8bb948a
 )
 
 var resourceKindToName = map[int]string{
@@ -66,6 +68,7 @@
 	return resourceKindToName[0]
 }
 
+// ParseResourceKind convert string to ResourceKind
 func ParseResourceKind(name string) ResourceKind {
 	k, ok := resourceKindToValue[name]
 	if ok {

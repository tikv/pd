// Copyright 2016 PingCAP, Inc.
//
// Licensed under the Apache License, Version 2.0 (the "License");
// you may not use this file except in compliance with the License.
// You may obtain a copy of the License at
//
//     http://www.apache.org/licenses/LICENSE-2.0
//
// Unless required by applicable law or agreed to in writing, software
// distributed under the License is distributed on an "AS IS" BASIS,
// See the License for the specific language governing permissions and
// limitations under the License.

package api

import (
	"net/http"
	"strconv"

	"github.com/gorilla/mux"
	"github.com/pingcap/pd/server"
	"github.com/pingcap/pd/server/schedule"
	"github.com/unrolled/render"
)

type operatorHandler struct {
	*server.Handler
	r *render.Render
}

func newOperatorHandler(handler *server.Handler, r *render.Render) *operatorHandler {
	return &operatorHandler{
		Handler: handler,
		r:       r,
	}
}

func (h *operatorHandler) Get(w http.ResponseWriter, r *http.Request) {
	id := mux.Vars(r)["region_id"]

	regionID, err := strconv.ParseUint(id, 10, 64)
	if err != nil {
		h.r.JSON(w, http.StatusInternalServerError, err.Error())
		return
	}

	op, err := h.GetOperator(regionID)
	if err != nil {
		h.r.JSON(w, http.StatusInternalServerError, err.Error())
		return
	}

	h.r.JSON(w, http.StatusOK, op)
}

func (h *operatorHandler) List(w http.ResponseWriter, r *http.Request) {
	var (
		results []*schedule.Operator
		ops     []*schedule.Operator
		err     error
	)

	kinds, ok := r.URL.Query()["kind"]
	if !ok {
		results, err = h.GetOperators()
		if err != nil {
			h.r.JSON(w, http.StatusInternalServerError, err.Error())
			return
		}
	} else {
		for _, kind := range kinds {
			switch kind {
			case "admin":
				ops, err = h.GetAdminOperators()
			case "leader":
				ops, err = h.GetLeaderOperators()
			case "region":
				ops, err = h.GetRegionOperators()
			}
			if err != nil {
				h.r.JSON(w, http.StatusInternalServerError, err.Error())
				return
			}
			results = append(results, ops...)
		}
	}

	h.r.JSON(w, http.StatusOK, results)
}

func (h *operatorHandler) Post(w http.ResponseWriter, r *http.Request) {
	var input map[string]interface{}
	if err := readJSON(r.Body, &input); err != nil {
		h.r.JSON(w, http.StatusInternalServerError, err.Error())
		return
	}

	name, ok := input["name"].(string)
	if !ok {
		h.r.JSON(w, http.StatusInternalServerError, "missing operator name")
		return
	}

	switch name {
	case "transfer-leader":
		regionID, ok := input["region_id"].(float64)
		if !ok {
			h.r.JSON(w, http.StatusBadRequest, "missing region id")
			return
		}
		storeID, ok := input["to_store_id"].(float64)
		if !ok {
			h.r.JSON(w, http.StatusBadRequest, "missing store id to transfer leader to")
			return
		}
		if err := h.AddTransferLeaderOperator(uint64(regionID), uint64(storeID)); err != nil {
			h.r.JSON(w, http.StatusInternalServerError, err.Error())
			return
		}
	case "transfer-region":
		regionID, ok := input["region_id"].(float64)
		if !ok {
			h.r.JSON(w, http.StatusBadRequest, "missing region id")
			return
		}
		storeIDs, ok := parseStoreIDs(input["to_store_ids"])
		if !ok {
			h.r.JSON(w, http.StatusBadRequest, "invalid store ids to transfer region to")
			return
		}
		if len(storeIDs) == 0 {
			h.r.JSON(w, http.StatusBadRequest, "missing store ids to transfer region to")
			return
		}
		if err := h.AddTransferRegionOperator(uint64(regionID), storeIDs); err != nil {
			h.r.JSON(w, http.StatusInternalServerError, err.Error())
			return
		}
	case "transfer-peer":
		regionID, ok := input["region_id"].(float64)
		if !ok {
			h.r.JSON(w, http.StatusBadRequest, "missing region id")
			return
		}
		fromID, ok := input["from_store_id"].(float64)
		if !ok {
			h.r.JSON(w, http.StatusBadRequest, "invalid store id to transfer peer from")
			return
		}
		toID, ok := input["to_store_id"].(float64)
		if !ok {
			h.r.JSON(w, http.StatusBadRequest, "invalid store id to transfer peer to")
			return
		}
		if err := h.AddTransferPeerOperator(uint64(regionID), uint64(fromID), uint64(toID)); err != nil {
			h.r.JSON(w, http.StatusInternalServerError, err.Error())
			return
		}
	case "add-peer":
		regionID, ok := input["region_id"].(float64)
		if !ok {
			h.r.JSON(w, http.StatusBadRequest, "missing region id")
			return
		}
		storeID, ok := input["store_id"].(float64)
		if !ok {
			h.r.JSON(w, http.StatusBadRequest, "invalid store id to transfer peer to")
			return
		}
		if err := h.AddAddPeerOperator(uint64(regionID), uint64(storeID)); err != nil {
			h.r.JSON(w, http.StatusInternalServerError, err.Error())
			return
		}
	case "remove-peer":
		regionID, ok := input["region_id"].(float64)
		if !ok {
			h.r.JSON(w, http.StatusBadRequest, "missing region id")
			return
		}
		storeID, ok := input["store_id"].(float64)
		if !ok {
			h.r.JSON(w, http.StatusBadRequest, "invalid store id to transfer peer to")
			return
		}
		if err := h.AddRemovePeerOperator(uint64(regionID), uint64(storeID)); err != nil {
			h.r.JSON(w, http.StatusInternalServerError, err.Error())
			return
		}
<<<<<<< HEAD
	case "split-region":
		regionID, ok := input["region_id"].(float64)
=======
	case "merge-region":
		regionID, ok := input["source_region_id"].(float64)
>>>>>>> b1e62491
		if !ok {
			h.r.JSON(w, http.StatusBadRequest, "missing region id")
			return
		}
<<<<<<< HEAD
		if err := h.AddSplitRegionOperator(uint64(regionID)); err != nil {
=======
		targetID, ok := input["target_region_id"].(float64)
		if !ok {
			h.r.JSON(w, http.StatusBadRequest, "invalid target region id to merge to")
			return
		}
		if err := h.AddMergeRegionOperator(uint64(regionID), uint64(targetID)); err != nil {
>>>>>>> b1e62491
			h.r.JSON(w, http.StatusInternalServerError, err.Error())
			return
		}
	default:
		h.r.JSON(w, http.StatusBadRequest, "unknown operator")
		return
	}

	h.r.JSON(w, http.StatusOK, nil)
}

func (h *operatorHandler) Delete(w http.ResponseWriter, r *http.Request) {
	id := mux.Vars(r)["region_id"]

	regionID, err := strconv.ParseUint(id, 10, 64)
	if err != nil {
		h.r.JSON(w, http.StatusInternalServerError, err.Error())
		return
	}

	if err = h.RemoveOperator(regionID); err != nil {
		h.r.JSON(w, http.StatusInternalServerError, err.Error())
		return
	}

	h.r.JSON(w, http.StatusOK, nil)
}

func parseStoreIDs(v interface{}) (map[uint64]struct{}, bool) {
	items, ok := v.([]interface{})
	if !ok {
		return nil, false
	}
	ids := make(map[uint64]struct{})
	for _, item := range items {
		id, ok := item.(float64)
		if !ok {
			return nil, false
		}
		ids[uint64(id)] = struct{}{}
	}
	return ids, true
}<|MERGE_RESOLUTION|>--- conflicted
+++ resolved
@@ -186,27 +186,28 @@
 			h.r.JSON(w, http.StatusInternalServerError, err.Error())
 			return
 		}
-<<<<<<< HEAD
-	case "split-region":
-		regionID, ok := input["region_id"].(float64)
-=======
 	case "merge-region":
 		regionID, ok := input["source_region_id"].(float64)
->>>>>>> b1e62491
-		if !ok {
-			h.r.JSON(w, http.StatusBadRequest, "missing region id")
-			return
-		}
-<<<<<<< HEAD
+		if !ok {
+			h.r.JSON(w, http.StatusBadRequest, "missing region id")
+			return
+		}
+		targetID, ok := input["target_region_id"].(float64)
+		if !ok {
+			h.r.JSON(w, http.StatusBadRequest, "invalid target region id to merge to")
+			return
+		}
+		if err := h.AddMergeRegionOperator(uint64(regionID), uint64(targetID)); err != nil {
+			h.r.JSON(w, http.StatusInternalServerError, err.Error())
+			return
+		}
+	case "split-region":
+		regionID, ok := input["region_id"].(float64)
+		if !ok {
+			h.r.JSON(w, http.StatusBadRequest, "missing region id")
+			return
+		}
 		if err := h.AddSplitRegionOperator(uint64(regionID)); err != nil {
-=======
-		targetID, ok := input["target_region_id"].(float64)
-		if !ok {
-			h.r.JSON(w, http.StatusBadRequest, "invalid target region id to merge to")
-			return
-		}
-		if err := h.AddMergeRegionOperator(uint64(regionID), uint64(targetID)); err != nil {
->>>>>>> b1e62491
 			h.r.JSON(w, http.StatusInternalServerError, err.Error())
 			return
 		}

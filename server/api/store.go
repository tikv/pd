// Copyright 2016 TiKV Project Authors.
//
// Licensed under the Apache License, Version 2.0 (the "License");
// you may not use this file except in compliance with the License.
// You may obtain a copy of the License at
//
//     http://www.apache.org/licenses/LICENSE-2.0
//
// Unless required by applicable law or agreed to in writing, software
// distributed under the License is distributed on an "AS IS" BASIS,
// WITHOUT WARRANTIES OR CONDITIONS OF ANY KIND, either express or implied.
// See the License for the specific language governing permissions and
// limitations under the License.

package api

import (
	"fmt"
	"net/http"
	"net/url"
	"strconv"
	"strings"
	"time"

	"github.com/gorilla/mux"
	"github.com/pingcap/errcode"
	"github.com/pingcap/errors"
	"github.com/pingcap/kvproto/pkg/metapb"
	"github.com/tikv/pd/pkg/core/storelimit"
	"github.com/tikv/pd/pkg/errs"
	"github.com/tikv/pd/pkg/response"
	sc "github.com/tikv/pd/pkg/schedule/config"
	"github.com/tikv/pd/pkg/slice"
	"github.com/tikv/pd/pkg/utils/apiutil"
	"github.com/tikv/pd/server"
	"github.com/unrolled/render"
)

type storeHandler struct {
	handler *server.Handler
	rd      *render.Render
}

func newStoreHandler(handler *server.Handler, rd *render.Render) *storeHandler {
	return &storeHandler{
		handler: handler,
		rd:      rd,
	}
}

// @Tags        store
// @Summary  Get a store's information.
// @Param    id  path  integer  true  "Store Id"
// @Produce     json
// @Success  200  {object}  response.StoreInfo
// @Failure  400  {string}  string  "The input is invalid."
// @Failure  404  {string}  string  "The store does not exist."
// @Failure     500  {string}  string  "PD server failed to proceed the request."
// @Router   /store/{id} [get]
func (h *storeHandler) GetStore(w http.ResponseWriter, r *http.Request) {
	rc := getCluster(r)
	vars := mux.Vars(r)
	storeID, errParse := apiutil.ParseUint64VarsField(vars, "id")
	if errParse != nil {
		apiutil.ErrorResp(h.rd, w, errcode.NewInvalidInputErr(errParse))
		return
	}

	store := rc.GetStore(storeID)
	if store == nil {
		h.rd.JSON(w, http.StatusNotFound, errs.ErrStoreNotFound.FastGenByArgs(storeID).Error())
		return
	}

	storeInfo := response.BuildStoreInfo(h.handler.GetScheduleConfig(), store)
	h.rd.JSON(w, http.StatusOK, storeInfo)
}

// @Tags     store
// @Summary  Take down a store from the cluster.
// @Param    id     path   integer  true  "Store Id"
// @Param    force  query  string   true  "force"  Enums(true, false)
// @Produce  json
// @Success  200  {string}  string  "The store is set as Offline."
// @Failure  400  {string}  string  "The input is invalid."
// @Failure  404  {string}  string  "The store does not exist."
// @Failure  410  {string}  string  "The store has already been removed."
// @Failure  500  {string}  string  "PD server failed to proceed the request."
// @Router   /store/{id} [delete]
func (h *storeHandler) DeleteStore(w http.ResponseWriter, r *http.Request) {
	rc := getCluster(r)
	vars := mux.Vars(r)
	storeID, errParse := apiutil.ParseUint64VarsField(vars, "id")
	if errParse != nil {
		apiutil.ErrorResp(h.rd, w, errcode.NewInvalidInputErr(errParse))
		return
	}

	_, force := r.URL.Query()["force"]
	err := rc.RemoveStore(storeID, force)

	if err != nil {
		h.responseStoreErr(w, err, storeID)
		return
	}

	h.rd.JSON(w, http.StatusOK, "The store is set as Offline.")
}

// @Tags     store
// @Summary  Set the store's state.
// @Param    id     path   integer  true  "Store Id"
// @Param    state  query  string   true  "state"  Enums(Up, Offline)
// @Produce  json
// @Success  200  {string}  string  "The store's state is updated."
// @Failure  400  {string}  string  "The input is invalid."
// @Failure  404  {string}  string  "The store does not exist."
// @Failure  500  {string}  string  "PD server failed to proceed the request."
// @Router   /store/{id}/state [post]
func (h *storeHandler) SetStoreState(w http.ResponseWriter, r *http.Request) {
	rc := getCluster(r)
	vars := mux.Vars(r)
	storeID, errParse := apiutil.ParseUint64VarsField(vars, "id")
	if errParse != nil {
		apiutil.ErrorResp(h.rd, w, errcode.NewInvalidInputErr(errParse))
		return
	}
	stateStr := r.URL.Query().Get("state")
	var err error
	if strings.EqualFold(stateStr, metapb.StoreState_Up.String()) {
		err = rc.UpStore(storeID)
	} else if strings.EqualFold(stateStr, metapb.StoreState_Offline.String()) {
		err = rc.RemoveStore(storeID, false)
	} else {
		err = errors.Errorf("invalid state %v", stateStr)
	}

	if err != nil {
		h.responseStoreErr(w, err, storeID)
		return
	}

	h.rd.JSON(w, http.StatusOK, "The store's state is updated.")
}

func (h *storeHandler) responseStoreErr(w http.ResponseWriter, err error, storeID uint64) {
	if errors.ErrorEqual(err, errs.ErrStoreNotFound.FastGenByArgs(storeID)) {
		h.rd.JSON(w, http.StatusNotFound, err.Error())
		return
	}

	if errors.ErrorEqual(err, errs.ErrStoreRemoved.FastGenByArgs(storeID)) {
		h.rd.JSON(w, http.StatusGone, err.Error())
		return
	}

	if err != nil {
		h.rd.JSON(w, http.StatusBadRequest, err.Error())
	}
}

// FIXME: details of input json body params
// @Tags     store
// @Summary  Set the store's label.
// @Param    id    path  integer  true  "Store Id"
// @Param    body  body  object   true  "Labels in json format"
// @Produce  json
// @Success  200  {string}  string  "The store's label is updated."
// @Failure  400  {string}  string  "The input is invalid."
// @Failure  500  {string}  string  "PD server failed to proceed the request."
// @Router   /store/{id}/label [post]
func (h *storeHandler) SetStoreLabel(w http.ResponseWriter, r *http.Request) {
	rc := getCluster(r)
	vars := mux.Vars(r)
	storeID, errParse := apiutil.ParseUint64VarsField(vars, "id")
	if errParse != nil {
		apiutil.ErrorResp(h.rd, w, errcode.NewInvalidInputErr(errParse))
		return
	}

	var input map[string]string
	if err := apiutil.ReadJSONRespondError(h.rd, w, r.Body, &input); err != nil {
		return
	}

	labels := make([]*metapb.StoreLabel, 0, len(input))
	for k, v := range input {
		labels = append(labels, &metapb.StoreLabel{
			Key:   k,
			Value: v,
		})
	}

	if err := sc.ValidateLabels(labels); err != nil {
		apiutil.ErrorResp(h.rd, w, errcode.NewInvalidInputErr(err))
		return
	}

	_, force := r.URL.Query()["force"]
	if err := rc.UpdateStoreLabels(storeID, labels, force); err != nil {
		h.rd.JSON(w, http.StatusInternalServerError, err.Error())
		return
	}

	h.rd.JSON(w, http.StatusOK, "The store's label is updated.")
}

// @Tags     store
// @Summary  delete the store's label.
// @Param    id    path  integer  true  "Store Id"
// @Param    body  body  object   true  "Labels in json format"
// @Produce  json
// @Success  200  {string}  string  "The label is deleted for store."
// @Failure  400  {string}  string  "The input is invalid."
// @Failure  500  {string}  string  "PD server failed to proceed the request."
// @Router   /store/{id}/label [delete]
func (h *storeHandler) DeleteStoreLabel(w http.ResponseWriter, r *http.Request) {
	rc := getCluster(r)
	vars := mux.Vars(r)
	storeID, errParse := apiutil.ParseUint64VarsField(vars, "id")
	if errParse != nil {
		apiutil.ErrorResp(h.rd, w, errcode.NewInvalidInputErr(errParse))
		return
	}

	var labelKey string
	if err := apiutil.ReadJSONRespondError(h.rd, w, r.Body, &labelKey); err != nil {
		return
	}
	if err := sc.ValidateLabelKey(labelKey); err != nil {
		apiutil.ErrorResp(h.rd, w, errcode.NewInvalidInputErr(err))
		return
	}
	if err := rc.DeleteStoreLabel(storeID, labelKey); err != nil {
		h.rd.JSON(w, http.StatusInternalServerError, err.Error())
		return
	}

	h.rd.JSON(w, http.StatusOK, fmt.Sprintf("The label %s is deleted for store %d.", labelKey, storeID))
}

// FIXME: details of input json body params
// @Tags     store
// @Summary  Set the store's leader/region weight.
// @Param    id    path  integer  true  "Store Id"
// @Param    body  body  object   true  "json params"
// @Produce  json
// @Success  200  {string}  string  "The store's weight is updated."
// @Failure  400  {string}  string  "The input is invalid."
// @Failure  500  {string}  string  "PD server failed to proceed the request."
// @Router   /store/{id}/weight [post]
func (h *storeHandler) SetStoreWeight(w http.ResponseWriter, r *http.Request) {
	rc := getCluster(r)
	vars := mux.Vars(r)
	storeID, errParse := apiutil.ParseUint64VarsField(vars, "id")
	if errParse != nil {
		apiutil.ErrorResp(h.rd, w, errcode.NewInvalidInputErr(errParse))
		return
	}

	var input map[string]any
	if err := apiutil.ReadJSONRespondError(h.rd, w, r.Body, &input); err != nil {
		return
	}

	leaderVal, ok := input["leader"]
	if !ok {
		h.rd.JSON(w, http.StatusBadRequest, "leader weight unset")
		return
	}
	regionVal, ok := input["region"]
	if !ok {
		h.rd.JSON(w, http.StatusBadRequest, "region weight unset")
		return
	}
	leader, ok := leaderVal.(float64)
	if !ok || leader < 0 {
		h.rd.JSON(w, http.StatusBadRequest, "bad format leader weight")
		return
	}
	region, ok := regionVal.(float64)
	if !ok || region < 0 {
		h.rd.JSON(w, http.StatusBadRequest, "bad format region weight")
		return
	}

	if err := rc.SetStoreWeight(storeID, leader, region); err != nil {
		h.rd.JSON(w, http.StatusInternalServerError, err.Error())
		return
	}

	h.rd.JSON(w, http.StatusOK, "The store's weight is updated.")
}

// FIXME: details of input json body params
// @Tags     store
// @Summary  Set the store's limit.
// @Param    ttlSecond  query  integer  false  "ttl param is only for BR and lightning now. Don't use it."
// @Param    id         path   integer  true   "Store Id"
// @Param    body       body   object   true   "json params"
// @Produce  json
// @Success  200  {string}  string  "The store's limit is updated."
// @Failure  400  {string}  string  "The input is invalid."
// @Failure  500  {string}  string  "PD server failed to proceed the request."
// @Router   /store/{id}/limit [post]
func (h *storeHandler) SetStoreLimit(w http.ResponseWriter, r *http.Request) {
	rc := getCluster(r)
	if version := rc.GetScheduleConfig().StoreLimitVersion; version != storelimit.VersionV1 {
		h.rd.JSON(w, http.StatusBadRequest, fmt.Sprintf("current store limit version:%s not support set limit", version))
		return
	}
	vars := mux.Vars(r)
	storeID, errParse := apiutil.ParseUint64VarsField(vars, "id")
	if errParse != nil {
		apiutil.ErrorResp(h.rd, w, errcode.NewInvalidInputErr(errParse))
		return
	}

	store := rc.GetStore(storeID)
	if store == nil {
		h.rd.JSON(w, http.StatusInternalServerError, errs.ErrStoreNotFound.FastGenByArgs(storeID).Error())
		return
	}

	var input map[string]any
	if err := apiutil.ReadJSONRespondError(h.rd, w, r.Body, &input); err != nil {
		return
	}

	rateVal, ok := input["rate"]
	if !ok {
		h.rd.JSON(w, http.StatusBadRequest, "rate unset")
		return
	}
	ratePerMin, ok := rateVal.(float64)
	if !ok || ratePerMin <= 0 {
		h.rd.JSON(w, http.StatusBadRequest, "invalid rate which should be larger than 0")
		return
	}

	typeValues, err := getStoreLimitType(input)
	if err != nil {
		h.rd.JSON(w, http.StatusBadRequest, err.Error())
		return
	}
	var ttl int
	if ttlSec := r.URL.Query().Get("ttlSecond"); ttlSec != "" {
		var err error
		ttl, err = strconv.Atoi(ttlSec)
		if err != nil {
			h.rd.JSON(w, http.StatusBadRequest, err.Error())
			return
		}
	}
	for _, typ := range typeValues {
		if ttl > 0 {
			key := fmt.Sprintf("add-peer-%v", storeID)
			if typ == storelimit.RemovePeer {
				key = fmt.Sprintf("remove-peer-%v", storeID)
			}
			h.handler.SetStoreLimitTTL(key, ratePerMin, time.Duration(ttl)*time.Second)
			continue
		}
		if err := h.handler.SetStoreLimit(storeID, ratePerMin, typ); err != nil {
			h.rd.JSON(w, http.StatusInternalServerError, err.Error())
			return
		}
	}
	h.rd.JSON(w, http.StatusOK, "The store's limit is updated.")
}

type storesHandler struct {
	*server.Handler
	rd *render.Render
}

func newStoresHandler(handler *server.Handler, rd *render.Render) *storesHandler {
	return &storesHandler{
		Handler: handler,
		rd:      rd,
	}
}

// @Tags     store
// @Summary  Remove tombstone records in the cluster.
// @Produce  json
// @Success  200  {string}  string  "Remove tombstone successfully."
// @Failure  500  {string}  string  "PD server failed to proceed the request."
// @Router   /stores/remove-tombstone [delete]
func (h *storesHandler) RemoveTombStone(w http.ResponseWriter, r *http.Request) {
	err := getCluster(r).RemoveTombStoneRecords()
	if err != nil {
		apiutil.ErrorResp(h.rd, w, err)
		return
	}

	h.rd.JSON(w, http.StatusOK, "Remove tombstone successfully.")
}

// FIXME: details of input json body params
// @Tags     store
// @Summary  Set limit of all stores in the cluster.
// @Accept   json
// @Param    ttlSecond  query  integer  false  "ttl param is only for BR and lightning now. Don't use it."
// @Param    body       body   object   true   "json params"
// @Produce  json
// @Success  200  {string}  string  "Set store limit successfully."
// @Failure  400  {string}  string  "The input is invalid."
// @Failure  500  {string}  string  "PD server failed to proceed the request."
// @Router   /stores/limit [post]
func (h *storesHandler) SetAllStoresLimit(w http.ResponseWriter, r *http.Request) {
<<<<<<< HEAD
	var input map[string]any
=======
	cfg := h.GetScheduleConfig()
	if version := cfg.StoreLimitVersion; version != storelimit.VersionV1 {
		h.rd.JSON(w, http.StatusBadRequest, fmt.Sprintf("current store limit version:%s not support get limit", version))
		return
	}
	var input map[string]interface{}
>>>>>>> e65ea401
	if err := apiutil.ReadJSONRespondError(h.rd, w, r.Body, &input); err != nil {
		return
	}

	rateVal, ok := input["rate"]
	if !ok {
		h.rd.JSON(w, http.StatusBadRequest, "rate unset")
		return
	}
	ratePerMin, ok := rateVal.(float64)
	if !ok || ratePerMin <= 0 {
		h.rd.JSON(w, http.StatusBadRequest, "invalid rate which should be larger than 0")
		return
	}

	typeValues, err := getStoreLimitType(input)
	if err != nil {
		h.rd.JSON(w, http.StatusBadRequest, err.Error())
		return
	}

	var ttl int
	if ttlSec := r.URL.Query().Get("ttlSecond"); ttlSec != "" {
		var err error
		ttl, err = strconv.Atoi(ttlSec)
		if err != nil {
			h.rd.JSON(w, http.StatusBadRequest, err.Error())
			return
		}
	}

	if _, ok := input["labels"]; !ok {
		for _, typ := range typeValues {
			if ttl > 0 {
				if err := h.SetAllStoresLimitTTL(ratePerMin, typ, time.Duration(ttl)*time.Second); err != nil {
					h.rd.JSON(w, http.StatusInternalServerError, err.Error())
					return
				}
			} else {
				if err := h.Handler.SetAllStoresLimit(ratePerMin, typ); err != nil {
					h.rd.JSON(w, http.StatusInternalServerError, err.Error())
					return
				}
			}
		}
	} else {
		labelMap := input["labels"].(map[string]any)
		labels := make([]*metapb.StoreLabel, 0, len(input))
		for k, v := range labelMap {
			labels = append(labels, &metapb.StoreLabel{
				Key:   k,
				Value: v.(string),
			})
		}

		if err := sc.ValidateLabels(labels); err != nil {
			apiutil.ErrorResp(h.rd, w, errcode.NewInvalidInputErr(err))
			return
		}
		for _, typ := range typeValues {
			if err := h.SetLabelStoresLimit(ratePerMin, typ, labels); err != nil {
				h.rd.JSON(w, http.StatusInternalServerError, err.Error())
				return
			}
		}
	}

	h.rd.JSON(w, http.StatusOK, "Set store limit successfully.")
}

// FIXME: details of output json body
// @Tags     store
// @Summary  Get limit of all stores in the cluster.
// @Param    include_tombstone  query  bool  false  "include Tombstone"  default(false)
// @Produce  json
// @Success  200  {object}  string
// @Failure  500  {string}  string  "PD server failed to proceed the request."
// @Router   /stores/limit [get]
func (h *storesHandler) GetAllStoresLimit(w http.ResponseWriter, r *http.Request) {
	cfg := h.GetScheduleConfig()
	if version := cfg.StoreLimitVersion; version != storelimit.VersionV1 {
		h.rd.JSON(w, http.StatusBadRequest, fmt.Sprintf("current store limit version:%s not support get limit", version))
		return
	}
	limits := cfg.StoreLimit
	includeTombstone := false
	var err error
	if includeStr := r.URL.Query().Get("include_tombstone"); includeStr != "" {
		includeTombstone, err = strconv.ParseBool(includeStr)
		if err != nil {
			h.rd.JSON(w, http.StatusBadRequest, err.Error())
			return
		}
	}
	if !includeTombstone {
		returned := make(map[uint64]sc.StoreLimitConfig, len(limits))
		rc := getCluster(r)
		for storeID, v := range limits {
			store := rc.GetStore(storeID)
			if store == nil || store.IsRemoved() {
				continue
			}
			returned[storeID] = v
		}
		h.rd.JSON(w, http.StatusOK, returned)
		return
	}
	h.rd.JSON(w, http.StatusOK, limits)
}

// @Tags     store
// @Summary  Set limit scene in the cluster.
// @Accept   json
// @Param    body  body  storelimit.Scene  true  "Store limit scene"
// @Produce  json
// @Success  200  {string}  string  "Set store limit scene successfully."
// @Failure  400  {string}  string  "The input is invalid."
// @Failure  500  {string}  string  "PD server failed to proceed the request."
// @Router   /stores/limit/scene [post]
func (h *storesHandler) SetStoreLimitScene(w http.ResponseWriter, r *http.Request) {
	typeName := r.URL.Query().Get("type")
	typeValue, err := parseStoreLimitType(typeName)
	if err != nil {
		h.rd.JSON(w, http.StatusBadRequest, err.Error())
		return
	}
	scene := h.Handler.GetStoreLimitScene(typeValue)
	if err := apiutil.ReadJSONRespondError(h.rd, w, r.Body, &scene); err != nil {
		return
	}
	h.Handler.SetStoreLimitScene(scene, typeValue)
	h.rd.JSON(w, http.StatusOK, "Set store limit scene successfully.")
}

// @Tags     store
// @Summary  Get limit scene in the cluster.
// @Produce  json
// @Success  200  {string}  string  "Get store limit scene successfully."
// @Router   /stores/limit/scene [get]
func (h *storesHandler) GetStoreLimitScene(w http.ResponseWriter, r *http.Request) {
	typeName := r.URL.Query().Get("type")
	typeValue, err := parseStoreLimitType(typeName)
	if err != nil {
		h.rd.JSON(w, http.StatusBadRequest, err.Error())
		return
	}
	scene := h.Handler.GetStoreLimitScene(typeValue)
	h.rd.JSON(w, http.StatusOK, scene)
}

// Progress contains status about a progress.
type Progress struct {
	Action       string  `json:"action"`
	StoreID      uint64  `json:"store_id,omitempty"`
	Progress     float64 `json:"progress"`
	CurrentSpeed float64 `json:"current_speed"`
	LeftSeconds  float64 `json:"left_seconds"`
}

// @Tags     stores
// @Summary  Get store progress in the cluster.
// @Produce  json
// @Success  200  {object}  Progress
// @Failure  400  {string}  string  "The input is invalid."
// @Failure  500  {string}  string  "PD server failed to proceed the request."
// @Router   /stores/progress [get]
func (h *storesHandler) GetStoresProgress(w http.ResponseWriter, r *http.Request) {
	if v := r.URL.Query().Get("id"); v != "" {
		storeID, err := strconv.ParseUint(v, 10, 64)
		if err != nil {
			apiutil.ErrorResp(h.rd, w, errcode.NewInvalidInputErr(err))
			return
		}

		action, progress, leftSeconds, currentSpeed, err := h.Handler.GetProgressByID(v)
		if err != nil {
			h.rd.JSON(w, http.StatusNotFound, err.Error())
			return
		}
		sp := &Progress{
			StoreID:      storeID,
			Action:       action,
			Progress:     progress,
			CurrentSpeed: currentSpeed,
			LeftSeconds:  leftSeconds,
		}

		h.rd.JSON(w, http.StatusOK, sp)
		return
	}
	if v := r.URL.Query().Get("action"); v != "" {
		progress, leftSeconds, currentSpeed, err := h.Handler.GetProgressByAction(v)
		if err != nil {
			h.rd.JSON(w, http.StatusNotFound, err.Error())
			return
		}
		sp := &Progress{
			Action:       v,
			Progress:     progress,
			CurrentSpeed: currentSpeed,
			LeftSeconds:  leftSeconds,
		}

		h.rd.JSON(w, http.StatusOK, sp)
		return
	}
	h.rd.JSON(w, http.StatusBadRequest, "need query parameters")
}

// @Tags     store
// @Summary     Get all stores in the cluster.
// @Param       state  query  array  true  "Specify accepted store states."
// @Produce  json
// @Success     200  {object}  response.StoresInfo
// @Failure  500  {string}  string  "PD server failed to proceed the request."
// @Router      /stores [get]
// @Deprecated  Better to use /stores/check instead.
func (h *storesHandler) GetAllStores(w http.ResponseWriter, r *http.Request) {
	rc := getCluster(r)
	stores := rc.GetMetaStores()
	StoresInfo := &response.StoresInfo{
		Stores: make([]*response.StoreInfo, 0, len(stores)),
	}

	urlFilter, err := newStoreStateFilter(r.URL)
	if err != nil {
		h.rd.JSON(w, http.StatusInternalServerError, err.Error())
		return
	}

	stores = urlFilter.filter(stores)
	for _, s := range stores {
		storeID := s.GetId()
		store := rc.GetStore(storeID)
		if store == nil {
			h.rd.JSON(w, http.StatusInternalServerError, errs.ErrStoreNotFound.FastGenByArgs(storeID).Error())
			return
		}

		storeInfo := response.BuildStoreInfo(h.GetScheduleConfig(), store)
		StoresInfo.Stores = append(StoresInfo.Stores, storeInfo)
	}
	StoresInfo.Count = len(StoresInfo.Stores)

	h.rd.JSON(w, http.StatusOK, StoresInfo)
}

// @Tags     store
// @Summary  Get all stores by states in the cluster.
// @Param    state  query  array  true  "Specify accepted store states."
// @Produce  json
// @Success  200  {object}  response.StoresInfo
// @Failure  500  {string}  string  "PD server failed to proceed the request."
// @Router   /stores/check [get]
func (h *storesHandler) GetStoresByState(w http.ResponseWriter, r *http.Request) {
	rc := getCluster(r)
	stores := rc.GetMetaStores()
	StoresInfo := &response.StoresInfo{
		Stores: make([]*response.StoreInfo, 0, len(stores)),
	}

	lowerStateName := []string{strings.ToLower(response.DownStateName), strings.ToLower(response.DisconnectedName)}
	for _, v := range metapb.StoreState_name {
		lowerStateName = append(lowerStateName, strings.ToLower(v))
	}

	var queryStates []string
	if v, ok := r.URL.Query()["state"]; ok {
		for _, s := range v {
			stateName := strings.ToLower(s)
			if stateName != "" && !slice.Contains(lowerStateName, stateName) {
				h.rd.JSON(w, http.StatusBadRequest, "unknown StoreState: "+s)
				return
			} else if stateName != "" {
				queryStates = append(queryStates, stateName)
			}
		}
	}

	for _, s := range stores {
		storeID := s.GetId()
		store := rc.GetStore(storeID)
		if store == nil {
			h.rd.JSON(w, http.StatusInternalServerError, errs.ErrStoreNotFound.FastGenByArgs(storeID).Error())
			return
		}

		storeInfo := response.BuildStoreInfo(h.GetScheduleConfig(), store)
		if queryStates != nil && !slice.Contains(queryStates, strings.ToLower(storeInfo.Store.StateName)) {
			continue
		}
		StoresInfo.Stores = append(StoresInfo.Stores, storeInfo)
	}
	StoresInfo.Count = len(StoresInfo.Stores)

	h.rd.JSON(w, http.StatusOK, StoresInfo)
}

type storeStateFilter struct {
	accepts []metapb.StoreState
}

func newStoreStateFilter(u *url.URL) (*storeStateFilter, error) {
	var acceptStates []metapb.StoreState
	if v, ok := u.Query()["state"]; ok {
		for _, s := range v {
			state, err := strconv.Atoi(s)
			if err != nil {
				return nil, errors.WithStack(err)
			}

			storeState := metapb.StoreState(state)
			switch storeState {
			case metapb.StoreState_Up, metapb.StoreState_Offline, metapb.StoreState_Tombstone:
				acceptStates = append(acceptStates, storeState)
			default:
				return nil, errors.Errorf("unknown StoreState: %v", storeState)
			}
		}
	} else {
		// Accepts Up and Offline by default.
		acceptStates = []metapb.StoreState{metapb.StoreState_Up, metapb.StoreState_Offline}
	}

	return &storeStateFilter{
		accepts: acceptStates,
	}, nil
}

func (filter *storeStateFilter) filter(stores []*metapb.Store) []*metapb.Store {
	ret := make([]*metapb.Store, 0, len(stores))
	for _, s := range stores {
		state := s.GetState()
		for _, accept := range filter.accepts {
			if state == accept {
				ret = append(ret, s)
				break
			}
		}
	}
	return ret
}

func getStoreLimitType(input map[string]any) ([]storelimit.Type, error) {
	typeNameIface, ok := input["type"]
	var err error
	if ok {
		typeName, ok := typeNameIface.(string)
		if !ok {
			err = errors.New("bad format type")
			return nil, err
		}
		typ, err := parseStoreLimitType(typeName)
		return []storelimit.Type{typ}, err
	}

	return []storelimit.Type{storelimit.AddPeer, storelimit.RemovePeer}, err
}

func parseStoreLimitType(typeName string) (storelimit.Type, error) {
	typeValue := storelimit.AddPeer
	var err error
	if typeName != "" {
		if value, ok := storelimit.TypeNameValue[typeName]; ok {
			typeValue = value
		} else {
			err = errors.New("unknown type")
		}
	}
	return typeValue, err
}<|MERGE_RESOLUTION|>--- conflicted
+++ resolved
@@ -409,16 +409,12 @@
 // @Failure  500  {string}  string  "PD server failed to proceed the request."
 // @Router   /stores/limit [post]
 func (h *storesHandler) SetAllStoresLimit(w http.ResponseWriter, r *http.Request) {
-<<<<<<< HEAD
-	var input map[string]any
-=======
 	cfg := h.GetScheduleConfig()
 	if version := cfg.StoreLimitVersion; version != storelimit.VersionV1 {
 		h.rd.JSON(w, http.StatusBadRequest, fmt.Sprintf("current store limit version:%s not support get limit", version))
 		return
 	}
-	var input map[string]interface{}
->>>>>>> e65ea401
+	var input map[string]any
 	if err := apiutil.ReadJSONRespondError(h.rd, w, r.Body, &input); err != nil {
 		return
 	}

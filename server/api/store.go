--- conflicted
+++ resolved
@@ -565,11 +565,7 @@
 			return
 		}
 
-<<<<<<< HEAD
-		p, err := h.Handler.GetProgressByID(storeID)
-=======
-		action, progress, leftSeconds, currentSpeed, err := h.GetProgressByID(v)
->>>>>>> 6f886e0a
+		p, err := h.GetProgressByID(storeID)
 		if err != nil {
 			h.rd.JSON(w, http.StatusNotFound, err.Error())
 			return
@@ -586,11 +582,7 @@
 		return
 	}
 	if v := r.URL.Query().Get("action"); v != "" {
-<<<<<<< HEAD
-		p, err := h.Handler.GetProgressByAction(v)
-=======
-		progress, leftSeconds, currentSpeed, err := h.GetProgressByAction(v)
->>>>>>> 6f886e0a
+		p, err := h.GetProgressByAction(v)
 		if err != nil {
 			h.rd.JSON(w, http.StatusNotFound, err.Error())
 			return

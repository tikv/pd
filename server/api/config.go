// Copyright 2016 PingCAP, Inc.
//
// Licensed under the Apache License, Version 2.0 (the "License");
// you may not use this file except in compliance with the License.
// You may obtain a copy of the License at
//
//     http://www.apache.org/licenses/LICENSE-2.0
//
// Unless required by applicable law or agreed to in writing, software
// distributed under the License is distributed on an "AS IS" BASIS,
// See the License for the specific language governing permissions and
// limitations under the License.

package api

import (
	"net/http"

	"github.com/pingcap/pd/server"
	"github.com/unrolled/render"
)

type confHandler struct {
	svr *server.Server
	rd  *render.Render
}

func newConfHandler(svr *server.Server, rd *render.Render) *confHandler {
	return &confHandler{
		svr: svr,
		rd:  rd,
	}
}

func (h *confHandler) Get(w http.ResponseWriter, r *http.Request) {
	h.rd.JSON(w, http.StatusOK, h.svr.GetConfig())
}

func (h *confHandler) GetSchedule(w http.ResponseWriter, r *http.Request) {
	h.rd.JSON(w, http.StatusOK, &h.svr.GetConfig().Schedule)
}

func (h *confHandler) SetSchedule(w http.ResponseWriter, r *http.Request) {
<<<<<<< HEAD
	config := &server.ScheduleConfig{}
=======
	config := h.svr.GetScheduleConfig()
>>>>>>> f46ce0b9
	err := readJSON(r.Body, config)
	if err != nil {
		h.rd.JSON(w, http.StatusInternalServerError, err.Error())
		return
	}

	h.svr.SetScheduleConfig(*config)
	h.rd.JSON(w, http.StatusOK, nil)
}

func (h *confHandler) GetReplication(w http.ResponseWriter, r *http.Request) {
	h.rd.JSON(w, http.StatusOK, &h.svr.GetConfig().Replication)
}

func (h *confHandler) SetReplication(w http.ResponseWriter, r *http.Request) {
	config := h.svr.GetReplicationConfig()
	err := readJSON(r.Body, config)
	if err != nil {
		h.rd.JSON(w, http.StatusInternalServerError, err.Error())
		return
	}

	h.svr.SetReplicationConfig(*config)
	h.rd.JSON(w, http.StatusOK, nil)
}<|MERGE_RESOLUTION|>--- conflicted
+++ resolved
@@ -41,11 +41,7 @@
 }
 
 func (h *confHandler) SetSchedule(w http.ResponseWriter, r *http.Request) {
-<<<<<<< HEAD
-	config := &server.ScheduleConfig{}
-=======
 	config := h.svr.GetScheduleConfig()
->>>>>>> f46ce0b9
 	err := readJSON(r.Body, config)
 	if err != nil {
 		h.rd.JSON(w, http.StatusInternalServerError, err.Error())

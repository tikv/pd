// Copyright 2022 TiKV Project Authors.
//
// Licensed under the Apache License, Version 2.0 (the "License");
// you may not use this file except in compliance with the License.
// You may obtain a copy of the License at
//
//     http://www.apache.org/licenses/LICENSE-2.0
//
// Unless required by applicable law or agreed to in writing, software
// distributed under the License is distributed on an "AS IS" BASIS,
// WITHOUT WARRANTIES OR CONDITIONS OF ANY KIND, either express or implied.
// See the License for the specific language governing permissions and
// limitations under the License.

package api

import (
	"encoding/json"
	"fmt"
	"net/http"

	. "github.com/pingcap/check"
	"github.com/pingcap/failpoint"
<<<<<<< HEAD
	"github.com/pingcap/kvproto/pkg/metapb"
=======
>>>>>>> 5a64486d
	"github.com/tikv/pd/pkg/ratelimit"
	tu "github.com/tikv/pd/pkg/testutil"
	"github.com/tikv/pd/server"
	"github.com/tikv/pd/server/config"
)

var _ = Suite(&testAuditMiddlewareSuite{})

type testAuditMiddlewareSuite struct {
	svr       *server.Server
	cleanup   cleanUpFunc
	urlPrefix string
}

func (s *testAuditMiddlewareSuite) SetUpSuite(c *C) {
	s.svr, s.cleanup = mustNewServer(c, func(cfg *config.Config) {
		cfg.Replication.EnablePlacementRules = false
	})
	mustWaitLeader(c, []*server.Server{s.svr})

	addr := s.svr.GetAddr()
	s.urlPrefix = fmt.Sprintf("%s%s/api/v1", addr, apiPrefix)
}

func (s *testAuditMiddlewareSuite) TearDownSuite(c *C) {
	s.cleanup()
}

func (s *testAuditMiddlewareSuite) TestConfigAuditSwitch(c *C) {
	addr := fmt.Sprintf("%s/service-middleware/config", s.urlPrefix)

	sc := &config.ServiceMiddlewareConfig{}
	c.Assert(tu.ReadGetJSON(c, testDialClient, addr, sc), IsNil)
	c.Assert(sc.EnableAudit, Equals, false)

	ms := map[string]interface{}{
		"enable-audit":      "true",
		"enable-rate-limit": "true",
	}
	postData, err := json.Marshal(ms)
	c.Assert(err, IsNil)
	c.Assert(tu.CheckPostJSON(testDialClient, addr, postData, tu.StatusOK(c)), IsNil)
	sc = &config.ServiceMiddlewareConfig{}
	c.Assert(tu.ReadGetJSON(c, testDialClient, addr, sc), IsNil)
	c.Assert(sc.EnableAudit, Equals, true)
	c.Assert(sc.EnableRateLimit, Equals, true)
	ms = map[string]interface{}{
		"audit.enable-audit": "false",
		"enable-rate-limit":  "false",
	}
	postData, err = json.Marshal(ms)
	c.Assert(err, IsNil)
	c.Assert(tu.CheckPostJSON(testDialClient, addr, postData, tu.StatusOK(c)), IsNil)
	sc = &config.ServiceMiddlewareConfig{}
	c.Assert(tu.ReadGetJSON(c, testDialClient, addr, sc), IsNil)
	c.Assert(sc.EnableAudit, Equals, false)
	c.Assert(sc.EnableRateLimit, Equals, false)

	// test empty
	ms = map[string]interface{}{}
	postData, err = json.Marshal(ms)
	c.Assert(err, IsNil)
	c.Assert(tu.CheckPostJSON(testDialClient, addr, postData, tu.StatusOK(c), tu.StringContain(c, "The input is empty.")), IsNil)

	ms = map[string]interface{}{
		"audit": "false",
	}
	postData, err = json.Marshal(ms)
	c.Assert(err, IsNil)
	c.Assert(tu.CheckPostJSON(testDialClient, addr, postData, tu.Status(c, http.StatusBadRequest), tu.StringEqual(c, "config item audit not found")), IsNil)

	c.Assert(failpoint.Enable("github.com/tikv/pd/server/config/persistServiceMiddlewareFail", "return(true)"), IsNil)
	ms = map[string]interface{}{
		"audit.enable-audit": "true",
	}
	postData, err = json.Marshal(ms)
	c.Assert(err, IsNil)
	c.Assert(tu.CheckPostJSON(testDialClient, addr, postData, tu.Status(c, http.StatusBadRequest)), IsNil)
	c.Assert(failpoint.Disable("github.com/tikv/pd/server/config/persistServiceMiddlewareFail"), IsNil)

	ms = map[string]interface{}{
		"audit.audit": "false",
	}
	postData, err = json.Marshal(ms)
	c.Assert(err, IsNil)
	c.Assert(tu.CheckPostJSON(testDialClient, addr, postData, tu.Status(c, http.StatusBadRequest), tu.StringEqual(c, "config item audit not found")), IsNil)
}

var _ = Suite(&testRateLimitConfigSuite{})

type testRateLimitConfigSuite struct {
<<<<<<< HEAD
	svr     *server.Server
	cleanup cleanUpFunc
=======
	svr       *server.Server
	cleanup   cleanUpFunc
	urlPrefix string
>>>>>>> 5a64486d
}

func (s *testRateLimitConfigSuite) SetUpSuite(c *C) {
	s.svr, s.cleanup = mustNewServer(c)
	mustWaitLeader(c, []*server.Server{s.svr})
<<<<<<< HEAD

	mustBootstrapCluster(c, s.svr)
	mustPutStore(c, s.svr, 1, metapb.StoreState_Up, metapb.NodeState_Serving, nil)
=======
	mustBootstrapCluster(c, s.svr)
	s.urlPrefix = fmt.Sprintf("%s%s/api/v1", s.svr.GetAddr(), apiPrefix)
>>>>>>> 5a64486d
}

func (s *testRateLimitConfigSuite) TearDownSuite(c *C) {
	s.cleanup()
}

<<<<<<< HEAD
func (s *testRateLimitConfigSuite) TestUpdateRateLimitConfig(c *C) {
	urlPrefix := fmt.Sprintf("%s%s/api/v1/service-middleware/rate-limit/config", s.svr.GetAddr(), apiPrefix)

	// test empty type
	input := make(map[string]interface{})
	input["type"] = 123
	jsonBody, err := json.Marshal(input)
	c.Assert(err, IsNil)

	err = tu.CheckPostJSON(testDialClient, urlPrefix, jsonBody,
		tu.Status(c, http.StatusBadRequest), tu.StringEqual(c, "\"The type is empty.\"\n"))
	c.Assert(err, IsNil)
	// test invalid type
	input = make(map[string]interface{})
	input["type"] = "url"
	jsonBody, err = json.Marshal(input)
	c.Assert(err, IsNil)
	err = tu.CheckPostJSON(testDialClient, urlPrefix, jsonBody,
		tu.Status(c, http.StatusBadRequest), tu.StringEqual(c, "\"The type is invalid.\"\n"))
	c.Assert(err, IsNil)

	// test empty label
	input = make(map[string]interface{})
	input["type"] = "label"
	input["label"] = ""
	jsonBody, err = json.Marshal(input)
	c.Assert(err, IsNil)
	err = tu.CheckPostJSON(testDialClient, urlPrefix, jsonBody,
		tu.Status(c, http.StatusBadRequest), tu.StringEqual(c, "\"The label is empty.\"\n"))
	c.Assert(err, IsNil)
	// test no label matched
	input = make(map[string]interface{})
	input["type"] = "label"
	input["label"] = "TestLabel"
	jsonBody, err = json.Marshal(input)
	c.Assert(err, IsNil)
	err = tu.CheckPostJSON(testDialClient, urlPrefix, jsonBody,
		tu.Status(c, http.StatusBadRequest), tu.StringEqual(c, "\"There is no label matched.\"\n"))
	c.Assert(err, IsNil)

	// test empty path
	input = make(map[string]interface{})
	input["type"] = "path"
	input["path"] = ""
	jsonBody, err = json.Marshal(input)
	c.Assert(err, IsNil)
	err = tu.CheckPostJSON(testDialClient, urlPrefix, jsonBody,
		tu.Status(c, http.StatusBadRequest), tu.StringEqual(c, "\"The path is empty.\"\n"))
	c.Assert(err, IsNil)

	// test path but no label matched
	input = make(map[string]interface{})
	input["type"] = "path"
	input["path"] = "/pd/api/v1/test"
	jsonBody, err = json.Marshal(input)
	c.Assert(err, IsNil)
	err = tu.CheckPostJSON(testDialClient, urlPrefix, jsonBody,
		tu.Status(c, http.StatusBadRequest), tu.StringEqual(c, "\"There is no label matched.\"\n"))
	c.Assert(err, IsNil)

	// no change
	input = make(map[string]interface{})
	input["type"] = "label"
	input["label"] = "GetHealthStatus"
	jsonBody, err = json.Marshal(input)
	c.Assert(err, IsNil)
	err = tu.CheckPostJSON(testDialClient, urlPrefix, jsonBody,
		tu.StatusOK(c), tu.StringEqual(c, "\"No changed.\"\n"))
	c.Assert(err, IsNil)

	// change concurrency
	input = make(map[string]interface{})
	input["type"] = "path"
	input["path"] = "/pd/api/v1/health"
	input["method"] = "GET"
	input["concurrency"] = 100
	jsonBody, err = json.Marshal(input)
	c.Assert(err, IsNil)
	err = tu.CheckPostJSON(testDialClient, urlPrefix, jsonBody,
		tu.StatusOK(c), tu.StringEqual(c, "Concurrency limiter is changed."))
	c.Assert(err, IsNil)
	input["concurrency"] = 0
	jsonBody, err = json.Marshal(input)
	c.Assert(err, IsNil)
	err = tu.CheckPostJSON(testDialClient, urlPrefix, jsonBody,
		tu.StatusOK(c), tu.StringEqual(c, "Concurrency limiter is deleted."))
	c.Assert(err, IsNil)

	// change qps
	input = make(map[string]interface{})
	input["type"] = "path"
	input["path"] = "/pd/api/v1/health"
	input["method"] = "GET"
	input["qps"] = 100
	jsonBody, err = json.Marshal(input)
	c.Assert(err, IsNil)
	err = tu.CheckPostJSON(testDialClient, urlPrefix, jsonBody,
		tu.StatusOK(c), tu.StringEqual(c, "QPS rate limiter is changed."))
	c.Assert(err, IsNil)

	input = make(map[string]interface{})
	input["type"] = "path"
	input["path"] = "/pd/api/v1/health"
	input["method"] = "GET"
	input["qps"] = 0.3
	jsonBody, err = json.Marshal(input)
	c.Assert(err, IsNil)
	err = tu.CheckPostJSON(testDialClient, urlPrefix, jsonBody,
		tu.StatusOK(c), tu.StringEqual(c, "QPS rate limiter is changed."))
	c.Assert(err, IsNil)
	c.Assert(s.svr.GetRateLimitConfig().LimiterConfig["GetHealthStatus"].QPSBurst, Equals, 1)

	input["qps"] = -1
	jsonBody, err = json.Marshal(input)
	c.Assert(err, IsNil)
	err = tu.CheckPostJSON(testDialClient, urlPrefix, jsonBody,
		tu.StatusOK(c), tu.StringEqual(c, "QPS rate limiter is deleted."))
	c.Assert(err, IsNil)

	// change both
	input = make(map[string]interface{})
	input["type"] = "path"
	input["path"] = "/pd/api/v1/debug/pprof/profile"
	input["qps"] = 100
	input["concurrency"] = 100
	jsonBody, err = json.Marshal(input)
	c.Assert(err, IsNil)
	err = tu.CheckPostJSON(testDialClient, urlPrefix, jsonBody,
		tu.StatusOK(c), tu.StringEqual(c, "\"Concurrency limiter is changed. QPS rate limiter is changed.\"\n"))
	c.Assert(err, IsNil)

	limiter := s.svr.GetServiceRateLimiter()
	limiter.Update("SetRatelimitConfig", ratelimit.AddLabelAllowList())

	// Allow list
	input = make(map[string]interface{})
	input["type"] = "label"
	input["label"] = "SetRatelimitConfig"
	input["qps"] = 100
	input["concurrency"] = 100
	jsonBody, err = json.Marshal(input)
	c.Assert(err, IsNil)
	err = tu.CheckPostJSON(testDialClient, urlPrefix, jsonBody,
		tu.StatusNotOK(c), tu.StringEqual(c, "\"This service is in allow list whose config can not be changed.\"\n"))
	c.Assert(err, IsNil)
=======
func (s *testRateLimitConfigSuite) TestConfigRateLimitSwitch(c *C) {
	addr := fmt.Sprintf("%s/service-middleware/config", s.urlPrefix)

	sc := &config.ServiceMiddlewareConfig{}
	c.Assert(tu.ReadGetJSON(c, testDialClient, addr, sc), IsNil)
	c.Assert(sc.EnableRateLimit, Equals, false)

	ms := map[string]interface{}{
		"enable-rate-limit": "true",
	}
	postData, err := json.Marshal(ms)
	c.Assert(err, IsNil)
	c.Assert(tu.CheckPostJSON(testDialClient, addr, postData, tu.StatusOK(c)), IsNil)
	sc = &config.ServiceMiddlewareConfig{}
	c.Assert(tu.ReadGetJSON(c, testDialClient, addr, sc), IsNil)
	c.Assert(sc.EnableRateLimit, Equals, true)
	ms = map[string]interface{}{
		"enable-rate-limit": "false",
	}
	postData, err = json.Marshal(ms)
	c.Assert(err, IsNil)
	c.Assert(tu.CheckPostJSON(testDialClient, addr, postData, tu.StatusOK(c)), IsNil)
	sc = &config.ServiceMiddlewareConfig{}
	c.Assert(tu.ReadGetJSON(c, testDialClient, addr, sc), IsNil)
	c.Assert(sc.EnableRateLimit, Equals, false)

	// test empty
	ms = map[string]interface{}{}
	postData, err = json.Marshal(ms)
	c.Assert(err, IsNil)
	c.Assert(tu.CheckPostJSON(testDialClient, addr, postData, tu.StatusOK(c), tu.StringContain(c, "The input is empty.")), IsNil)

	ms = map[string]interface{}{
		"rate-limit": "false",
	}
	postData, err = json.Marshal(ms)
	c.Assert(err, IsNil)
	c.Assert(tu.CheckPostJSON(testDialClient, addr, postData, tu.Status(c, http.StatusBadRequest), tu.StringEqual(c, "config item rate-limit not found")), IsNil)

	c.Assert(failpoint.Enable("github.com/tikv/pd/server/config/persistServiceMiddlewareFail", "return(true)"), IsNil)
	ms = map[string]interface{}{
		"rate-limit.enable-rate-limit": "true",
	}
	postData, err = json.Marshal(ms)
	c.Assert(err, IsNil)
	c.Assert(tu.CheckPostJSON(testDialClient, addr, postData, tu.Status(c, http.StatusBadRequest)), IsNil)
	c.Assert(failpoint.Disable("github.com/tikv/pd/server/config/persistServiceMiddlewareFail"), IsNil)

	ms = map[string]interface{}{
		"rate-limit.rate-limit": "false",
	}
	postData, err = json.Marshal(ms)
	c.Assert(err, IsNil)
	c.Assert(tu.CheckPostJSON(testDialClient, addr, postData, tu.Status(c, http.StatusBadRequest), tu.StringEqual(c, "config item rate-limit not found")), IsNil)
}

func (s *testRateLimitConfigSuite) TestConfigLimiterConifgByOriginAPI(c *C) {
	// this test case is used to test updating `limiter-config` by origin API simply
	addr := fmt.Sprintf("%s/service-middleware/config", s.urlPrefix)
	dimensionConfig := ratelimit.DimensionConfig{QPS: 1}
	limiterConfig := map[string]interface{}{
		"CreateOperator": dimensionConfig,
	}
	ms := map[string]interface{}{
		"limiter-config": limiterConfig,
	}
	postData, err := json.Marshal(ms)
	c.Assert(err, IsNil)
	c.Assert(tu.CheckPostJSON(testDialClient, addr, postData, tu.StatusOK(c)), IsNil)
	sc := &config.ServiceMiddlewareConfig{}
	c.Assert(tu.ReadGetJSON(c, testDialClient, addr, sc), IsNil)
	c.Assert(sc.RateLimitConfig.LimiterConfig["CreateOperator"].QPS, Equals, 1.)
>>>>>>> 5a64486d
}<|MERGE_RESOLUTION|>--- conflicted
+++ resolved
@@ -21,10 +21,6 @@
 
 	. "github.com/pingcap/check"
 	"github.com/pingcap/failpoint"
-<<<<<<< HEAD
-	"github.com/pingcap/kvproto/pkg/metapb"
-=======
->>>>>>> 5a64486d
 	"github.com/tikv/pd/pkg/ratelimit"
 	tu "github.com/tikv/pd/pkg/testutil"
 	"github.com/tikv/pd/server"
@@ -116,34 +112,22 @@
 var _ = Suite(&testRateLimitConfigSuite{})
 
 type testRateLimitConfigSuite struct {
-<<<<<<< HEAD
-	svr     *server.Server
-	cleanup cleanUpFunc
-=======
 	svr       *server.Server
 	cleanup   cleanUpFunc
 	urlPrefix string
->>>>>>> 5a64486d
 }
 
 func (s *testRateLimitConfigSuite) SetUpSuite(c *C) {
 	s.svr, s.cleanup = mustNewServer(c)
 	mustWaitLeader(c, []*server.Server{s.svr})
-<<<<<<< HEAD
-
-	mustBootstrapCluster(c, s.svr)
-	mustPutStore(c, s.svr, 1, metapb.StoreState_Up, metapb.NodeState_Serving, nil)
-=======
 	mustBootstrapCluster(c, s.svr)
 	s.urlPrefix = fmt.Sprintf("%s%s/api/v1", s.svr.GetAddr(), apiPrefix)
->>>>>>> 5a64486d
 }
 
 func (s *testRateLimitConfigSuite) TearDownSuite(c *C) {
 	s.cleanup()
 }
 
-<<<<<<< HEAD
 func (s *testRateLimitConfigSuite) TestUpdateRateLimitConfig(c *C) {
 	urlPrefix := fmt.Sprintf("%s%s/api/v1/service-middleware/rate-limit/config", s.svr.GetAddr(), apiPrefix)
 
@@ -289,7 +273,8 @@
 	err = tu.CheckPostJSON(testDialClient, urlPrefix, jsonBody,
 		tu.StatusNotOK(c), tu.StringEqual(c, "\"This service is in allow list whose config can not be changed.\"\n"))
 	c.Assert(err, IsNil)
-=======
+}
+
 func (s *testRateLimitConfigSuite) TestConfigRateLimitSwitch(c *C) {
 	addr := fmt.Sprintf("%s/service-middleware/config", s.urlPrefix)
 
@@ -362,5 +347,4 @@
 	sc := &config.ServiceMiddlewareConfig{}
 	c.Assert(tu.ReadGetJSON(c, testDialClient, addr, sc), IsNil)
 	c.Assert(sc.RateLimitConfig.LimiterConfig["CreateOperator"].QPS, Equals, 1.)
->>>>>>> 5a64486d
 }
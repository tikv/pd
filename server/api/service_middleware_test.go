--- conflicted
+++ resolved
@@ -21,10 +21,6 @@
 
 	. "github.com/pingcap/check"
 	"github.com/pingcap/failpoint"
-<<<<<<< HEAD
-	"github.com/pingcap/kvproto/pkg/metapb"
-=======
->>>>>>> 2d0f39f7
 	"github.com/tikv/pd/pkg/ratelimit"
 	tu "github.com/tikv/pd/pkg/testutil"
 	"github.com/tikv/pd/server"
@@ -116,27 +112,16 @@
 var _ = Suite(&testRateLimitConfigSuite{})
 
 type testRateLimitConfigSuite struct {
-<<<<<<< HEAD
-	svr     *server.Server
-	cleanup cleanUpFunc
-=======
 	svr       *server.Server
 	cleanup   cleanUpFunc
 	urlPrefix string
->>>>>>> 2d0f39f7
 }
 
 func (s *testRateLimitConfigSuite) SetUpSuite(c *C) {
 	s.svr, s.cleanup = mustNewServer(c)
 	mustWaitLeader(c, []*server.Server{s.svr})
-<<<<<<< HEAD
-
-	mustBootstrapCluster(c, s.svr)
-	mustPutStore(c, s.svr, 1, metapb.StoreState_Up, metapb.NodeState_Serving, nil)
-=======
 	mustBootstrapCluster(c, s.svr)
 	s.urlPrefix = fmt.Sprintf("%s%s/api/v1", s.svr.GetAddr(), apiPrefix)
->>>>>>> 2d0f39f7
 }
 
 func (s *testRateLimitConfigSuite) TearDownSuite(c *C) {
@@ -288,8 +273,6 @@
 	err = tu.CheckPostJSON(testDialClient, urlPrefix, jsonBody,
 		tu.StatusNotOK(c), tu.StringEqual(c, "\"This service is in allow list whose config can not be changed.\"\n"))
 	c.Assert(err, IsNil)
-<<<<<<< HEAD
-=======
 }
 
 func (s *testRateLimitConfigSuite) TestConfigRateLimitSwitch(c *C) {
@@ -364,5 +347,4 @@
 	sc := &config.ServiceMiddlewareConfig{}
 	c.Assert(tu.ReadGetJSON(c, testDialClient, addr, sc), IsNil)
 	c.Assert(sc.RateLimitConfig.LimiterConfig["CreateOperator"].QPS, Equals, 1.)
->>>>>>> 2d0f39f7
 }
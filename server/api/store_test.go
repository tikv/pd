// Copyright 2016 PingCAP, Inc.
//
// Licensed under the Apache License, Version 2.0 (the "License");
// you may not use this file except in compliance with the License.
// You may obtain a copy of the License at
//
//     http://www.apache.org/licenses/LICENSE-2.0
//
// Unless required by applicable law or agreed to in writing, software
// distributed under the License is distributed on an "AS IS" BASIS,
// See the License for the specific language governing permissions and
// limitations under the License.

package api

import (
	"encoding/json"
	"fmt"
	"io/ioutil"
	"net/http"
	"net/url"
	"time"

	. "github.com/pingcap/check"
	"github.com/pingcap/kvproto/pkg/metapb"
	"github.com/pingcap/kvproto/pkg/pdpb"
	"github.com/pingcap/pd/server"
	"github.com/pingcap/pd/server/core"
)

var _ = Suite(&testStoreSuite{})

type testStoreSuite struct {
	svr       *server.Server
	cleanup   cleanUpFunc
	urlPrefix string
	stores    []*metapb.Store
}

func (s *testStoreSuite) SetUpSuite(c *C) {
	s.stores = []*metapb.Store{
		{
			// metapb.StoreState_Up == 0
			Id:      1,
			Address: "tikv1",
			State:   metapb.StoreState_Up,
		},
		{
			Id:      4,
			Address: "tikv4",
			State:   metapb.StoreState_Up,
		},
		{
			// metapb.StoreState_Offline == 1
			Id:      6,
			Address: "tikv6",
			State:   metapb.StoreState_Offline,
		},
		{
			// metapb.StoreState_Tombstone == 2
			Id:      7,
			Address: "tikv7",
			State:   metapb.StoreState_Tombstone,
		},
	}

	s.svr, s.cleanup = mustNewServer(c)
	mustWaitLeader(c, []*server.Server{s.svr})

	addr := s.svr.GetAddr()
	s.urlPrefix = fmt.Sprintf("%s%s/api/v1", addr, apiPrefix)

	mustBootstrapCluster(c, s.svr)

	for _, store := range s.stores {
		mustPutStore(c, s.svr, store.Id, store.State, nil)
	}
}

func (s *testStoreSuite) TearDownSuite(c *C) {
	s.cleanup()
}

func checkStoresInfo(c *C, ss []*StoreInfo, want []*metapb.Store) {
	c.Assert(len(ss), Equals, len(want))
	mapWant := make(map[uint64]*metapb.Store)
	for _, s := range want {
		if _, ok := mapWant[s.Id]; !ok {
			mapWant[s.Id] = s
		}
	}
	for _, s := range ss {
		c.Assert(s.Store.Store, DeepEquals, mapWant[s.Store.Store.Id])
	}
}

func (s *testStoreSuite) TestStoresList(c *C) {
	url := fmt.Sprintf("%s/stores", s.urlPrefix)
	info := new(StoresInfo)
	err := readJSONWithURL(url, info)
	c.Assert(err, IsNil)
	checkStoresInfo(c, info.Stores, s.stores[:3])

	url = fmt.Sprintf("%s/stores?state=0", s.urlPrefix)
	info = new(StoresInfo)
	err = readJSONWithURL(url, info)
	c.Assert(err, IsNil)
	checkStoresInfo(c, info.Stores, s.stores[:2])

	url = fmt.Sprintf("%s/stores?state=1", s.urlPrefix)
	info = new(StoresInfo)
	err = readJSONWithURL(url, info)
	c.Assert(err, IsNil)
	checkStoresInfo(c, info.Stores, s.stores[2:3])

}

func (s *testStoreSuite) TestStoreGet(c *C) {
	url := fmt.Sprintf("%s/store/1", s.urlPrefix)
	info := new(StoreInfo)
	err := readJSONWithURL(url, info)
	c.Assert(err, IsNil)
	checkStoresInfo(c, []*StoreInfo{info}, s.stores[:1])
}

func (s *testStoreSuite) TestStoreLabel(c *C) {
	url := fmt.Sprintf("%s/store/1", s.urlPrefix)
	var info StoreInfo
	err := readJSONWithURL(url, &info)
	c.Assert(err, IsNil)
	c.Assert(info.Store.Labels, HasLen, 0)

	// Test set.
	labels := map[string]string{"zone": "cn", "host": "local"}
	b, err := json.Marshal(labels)
	c.Assert(err, IsNil)
	err = postJSON(url+"/label", b)
	c.Assert(err, IsNil)

	err = readJSONWithURL(url, &info)
	c.Assert(err, IsNil)
	c.Assert(info.Store.Labels, HasLen, len(labels))
	for _, l := range info.Store.Labels {
		c.Assert(labels[l.Key], Equals, l.Value)
	}

	// Test merge.
	labels = map[string]string{"zack": "zack1", "Host": "host1"}
	b, err = json.Marshal(labels)
	c.Assert(err, IsNil)
	err = postJSON(url+"/label", b)
	c.Assert(err, IsNil)

	expectLabel := map[string]string{"zone": "cn", "zack": "zack1", "host": "host1"}
	err = readJSONWithURL(url, &info)
	c.Assert(err, IsNil)
	c.Assert(info.Store.Labels, HasLen, len(expectLabel))
	for _, l := range info.Store.Labels {
		c.Assert(expectLabel[l.Key], Equals, l.Value)
	}

	s.stores[0].Labels = info.Store.Labels
}

func (s *testStoreSuite) TestStoreDelete(c *C) {
	table := []struct {
		id     int
		status int
	}{
		{
			id:     6,
			status: http.StatusOK,
		},
		{
			id:     7,
			status: http.StatusInternalServerError,
		},
	}
	client := newHTTPClient()
	for _, t := range table {
		req, err := http.NewRequest(http.MethodDelete, fmt.Sprintf("%s/store/%d", s.urlPrefix, t.id), nil)
		c.Assert(err, IsNil)
		resp, err := client.Do(req)
		ioutil.ReadAll(resp.Body)
		resp.Body.Close()
		c.Assert(err, IsNil)
		c.Assert(resp.StatusCode, Equals, t.status)
	}
}

func (s *testStoreSuite) TestStoreSetState(c *C) {
	url := fmt.Sprintf("%s/store/1", s.urlPrefix)
	info := StoreInfo{}
	err := readJSONWithURL(url, &info)
	c.Assert(err, IsNil)
	c.Assert(info.Store.State, Equals, metapb.StoreState_Up)

	// Set to Offline.
<<<<<<< HEAD
	info = storeInfo{}
	err = postJSON(url+"/state?state=Offline", nil)
=======
	info = StoreInfo{}
	err = postJSON(&http.Client{}, url+"/state?state=Offline", nil)
>>>>>>> 72d22255
	c.Assert(err, IsNil)
	err = readJSONWithURL(url, &info)
	c.Assert(err, IsNil)
	c.Assert(info.Store.State, Equals, metapb.StoreState_Offline)

	// Invalid state.
<<<<<<< HEAD
	info = storeInfo{}
	err = postJSON(url+"/state?state=Foo", nil)
=======
	info = StoreInfo{}
	err = postJSON(&http.Client{}, url+"/state?state=Foo", nil)
>>>>>>> 72d22255
	c.Assert(err, NotNil)
	err = readJSONWithURL(url, &info)
	c.Assert(err, IsNil)
	c.Assert(info.Store.State, Equals, metapb.StoreState_Offline)

	// Set back to Up.
<<<<<<< HEAD
	info = storeInfo{}
	err = postJSON(url+"/state?state=Up", nil)
=======
	info = StoreInfo{}
	err = postJSON(&http.Client{}, url+"/state?state=Up", nil)
>>>>>>> 72d22255
	c.Assert(err, IsNil)
	err = readJSONWithURL(url, &info)
	c.Assert(err, IsNil)
	c.Assert(info.Store.State, Equals, metapb.StoreState_Up)
}

func (s *testStoreSuite) TestUrlStoreFilter(c *C) {
	table := []struct {
		u    string
		want []*metapb.Store
	}{
		{
			u:    "http://localhost:2379/pd/api/v1/stores",
			want: s.stores[:3],
		},
		{
			u:    "http://localhost:2379/pd/api/v1/stores?state=2",
			want: s.stores[3:],
		},
		{
			u:    "http://localhost:2379/pd/api/v1/stores?state=0",
			want: s.stores[:2],
		},
		{
			u:    "http://localhost:2379/pd/api/v1/stores?state=2&state=1",
			want: s.stores[2:],
		},
	}

	for _, t := range table {
		uu, err := url.Parse(t.u)
		c.Assert(err, IsNil)
		f, err := newStoreStateFilter(uu)
		c.Assert(err, IsNil)
		c.Assert(f.filter(s.stores), DeepEquals, t.want)
	}

	u, err := url.Parse("http://localhost:2379/pd/api/v1/stores?state=foo")
	c.Assert(err, IsNil)
	_, err = newStoreStateFilter(u)
	c.Assert(err, NotNil)

	u, err = url.Parse("http://localhost:2379/pd/api/v1/stores?state=999999")
	c.Assert(err, IsNil)
	_, err = newStoreStateFilter(u)
	c.Assert(err, NotNil)
}

func (s *testStoreSuite) TestDownState(c *C) {
	store := &core.StoreInfo{
		Store: &metapb.Store{
			State: metapb.StoreState_Up,
		},
		Stats:           &pdpb.StoreStats{},
		LastHeartbeatTS: time.Now(),
	}
	storeInfo := newStoreInfo(store, time.Hour)
	c.Assert(storeInfo.Store.StateName, Equals, metapb.StoreState_Up.String())

	store.LastHeartbeatTS = time.Now().Add(-time.Minute * 2)
	storeInfo = newStoreInfo(store, time.Hour)
	c.Assert(storeInfo.Store.StateName, Equals, disconnectedName)

	store.LastHeartbeatTS = time.Now().Add(-time.Hour * 2)
	storeInfo = newStoreInfo(store, time.Hour)
	c.Assert(storeInfo.Store.StateName, Equals, downStateName)
}<|MERGE_RESOLUTION|>--- conflicted
+++ resolved
@@ -196,39 +196,24 @@
 	c.Assert(info.Store.State, Equals, metapb.StoreState_Up)
 
 	// Set to Offline.
-<<<<<<< HEAD
-	info = storeInfo{}
+	info = StoreInfo{}
 	err = postJSON(url+"/state?state=Offline", nil)
-=======
+	c.Assert(err, IsNil)
+	err = readJSONWithURL(url, &info)
+	c.Assert(err, IsNil)
+	c.Assert(info.Store.State, Equals, metapb.StoreState_Offline)
+
+	// Invalid state.
 	info = StoreInfo{}
-	err = postJSON(&http.Client{}, url+"/state?state=Offline", nil)
->>>>>>> 72d22255
-	c.Assert(err, IsNil)
+	err = postJSON(url+"/state?state=Foo", nil)
+	c.Assert(err, NotNil)
 	err = readJSONWithURL(url, &info)
 	c.Assert(err, IsNil)
 	c.Assert(info.Store.State, Equals, metapb.StoreState_Offline)
 
-	// Invalid state.
-<<<<<<< HEAD
-	info = storeInfo{}
-	err = postJSON(url+"/state?state=Foo", nil)
-=======
+	// Set back to Up.
 	info = StoreInfo{}
-	err = postJSON(&http.Client{}, url+"/state?state=Foo", nil)
->>>>>>> 72d22255
-	c.Assert(err, NotNil)
-	err = readJSONWithURL(url, &info)
-	c.Assert(err, IsNil)
-	c.Assert(info.Store.State, Equals, metapb.StoreState_Offline)
-
-	// Set back to Up.
-<<<<<<< HEAD
-	info = storeInfo{}
 	err = postJSON(url+"/state?state=Up", nil)
-=======
-	info = StoreInfo{}
-	err = postJSON(&http.Client{}, url+"/state?state=Up", nil)
->>>>>>> 72d22255
 	c.Assert(err, IsNil)
 	err = readJSONWithURL(url, &info)
 	c.Assert(err, IsNil)

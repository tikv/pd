// Copyright 2016 TiKV Project Authors.
//
// Licensed under the Apache License, Version 2.0 (the "License");
// you may not use this file except in compliance with the License.
// You may obtain a copy of the License at
//
//     http://www.apache.org/licenses/LICENSE-2.0
//
// Unless required by applicable law or agreed to in writing, software
// distributed under the License is distributed on an "AS IS" BASIS,
// WITHOUT WARRANTIES OR CONDITIONS OF ANY KIND, either express or implied.
// See the License for the specific language governing permissions and
// limitations under the License.

package api

import (
	"bytes"
	"encoding/hex"
	"encoding/json"
	"fmt"
	"io"
	"net/http"
	"net/url"

	"github.com/pingcap/errors"
	"github.com/tikv/pd/pkg/apiutil"
)

var (
	errNoImplement    = errors.New("no implement")
	errOptionNotExist = func(name string) error { return errors.Errorf("the option %s does not exist", name) }
)

func collectEscapeStringOption(option string, input map[string]interface{}, collectors ...func(v string)) error {
	if v, ok := input[option].(string); ok {
		value, err := url.QueryUnescape(v)
		if err != nil {
			return err
		}
		for _, c := range collectors {
			c(value)
		}
		return nil
	}
	return errOptionNotExist(option)
}

func collectStringOption(option string, input map[string]interface{}, collectors ...func(v string)) error {
	if v, ok := input[option].(string); ok {
		for _, c := range collectors {
			c(v)
		}
		return nil
	}
	return errOptionNotExist(option)
}

func readJSON(client *http.Client, url string, data interface{}) error {
	resp, err := client.Get(url)
	if err != nil {
		return err
	}
	return extractJSON(resp, data)
}

func readJSONWithBody(client *http.Client, url string, body []byte, data interface{}) error {
	req, err := http.NewRequest(http.MethodGet, url, bytes.NewBuffer(body))
	if err != nil {
		return err
	}
	resp, err := client.Do(req)
	if err != nil {
		return err
	}
	return extractJSON(resp, data)
}

func extractJSON(resp *http.Response, data interface{}) error {
	b, err := io.ReadAll(resp.Body)
	if err != nil {
		return err
	}
	if resp.StatusCode != http.StatusOK {
		return errors.Errorf("http get url %s return code %d", resp.Request.URL, resp.StatusCode)
	}
	err = json.Unmarshal(b, data)
	if err != nil {
		return errors.WithStack(err)
	}
	return nil
}

func postJSON(client *http.Client, url string, data []byte, checkOpts ...func([]byte, int)) error {
	return apiutil.PostJSON(client, url, data, checkOpts...)
}

func postJSONIgnoreRespStatus(client *http.Client, url string, data []byte, checkOpts ...func([]byte, int)) error {
	req, err := http.NewRequest(http.MethodPost, url, bytes.NewBuffer(data))
	if err != nil {
		return err
	}
	req.Header.Set("Content-Type", "application/json")
	return doJSONIgnoreRespStatus(client, req, checkOpts...)
}

func getJSON(client *http.Client, url string, data []byte, checkOpts ...func([]byte, int)) error {
	return apiutil.GetJSON(client, url, data, checkOpts...)
}

func patchJSON(client *http.Client, url string, body []byte) error {
	req, err := http.NewRequest(http.MethodPatch, url, bytes.NewBuffer(body))
	if err != nil {
		return err
	}
	resp, err := client.Do(req)
	if err != nil {
		return errors.WithStack(err)
	}
	defer resp.Body.Close()
	res, err := io.ReadAll(resp.Body)
	if err != nil {
		return err
	}
	if resp.StatusCode != http.StatusOK {
		return errors.New(string(res))
	}
	return nil
}

func doDelete(client *http.Client, url string) (int, error) {
	req, err := http.NewRequest(http.MethodDelete, url, nil)
	if err != nil {
		return http.StatusBadRequest, err
	}
	res, err := client.Do(req)
	if err != nil {
		return 0, err
	}
	defer res.Body.Close()
	return res.StatusCode, nil
}

func parseKey(name string, input map[string]interface{}) ([]byte, string, error) {
	k, ok := input[name]
	if !ok {
		return nil, "", fmt.Errorf("missing %s", name)
	}
	rawKey, ok := k.(string)
	if !ok {
		return nil, "", fmt.Errorf("bad format %s", name)
	}
	returned, err := hex.DecodeString(rawKey)
	if err != nil {
		return nil, "", fmt.Errorf("split key %s is not in hex format", name)
	}
	return returned, rawKey, nil
<<<<<<< HEAD
}

func doJSON(client *http.Client, req *http.Request, checkOpts ...func([]byte, int)) error {
	resp, err := client.Do(req)
	if err != nil {
		return errors.WithStack(err)
	}
	defer resp.Body.Close()
	res, err := io.ReadAll(resp.Body)
	if err != nil {
		return err
	}
	if resp.StatusCode != http.StatusOK {
		return errors.New(string(res))
	}
	for _, opt := range checkOpts {
		opt(res, resp.StatusCode)
	}
	return nil
}

func doJSONIgnoreRespStatus(client *http.Client, req *http.Request, checkOpts ...func([]byte, int)) error {
	resp, err := client.Do(req)
	if err != nil {
		return errors.WithStack(err)
	}
	defer resp.Body.Close()
	res, err := io.ReadAll(resp.Body)
	if err != nil {
		return err
	}
	for _, opt := range checkOpts {
		opt(res, resp.StatusCode)
	}
	return nil
=======
>>>>>>> 4dce2179
}<|MERGE_RESOLUTION|>--- conflicted
+++ resolved
@@ -96,12 +96,7 @@
 }
 
 func postJSONIgnoreRespStatus(client *http.Client, url string, data []byte, checkOpts ...func([]byte, int)) error {
-	req, err := http.NewRequest(http.MethodPost, url, bytes.NewBuffer(data))
-	if err != nil {
-		return err
-	}
-	req.Header.Set("Content-Type", "application/json")
-	return doJSONIgnoreRespStatus(client, req, checkOpts...)
+	return apiutil.PostJSONIgnoreRespStatus(client, url, data, checkOpts...)
 }
 
 func getJSON(client *http.Client, url string, data []byte, checkOpts ...func([]byte, int)) error {
@@ -155,42 +150,4 @@
 		return nil, "", fmt.Errorf("split key %s is not in hex format", name)
 	}
 	return returned, rawKey, nil
-<<<<<<< HEAD
-}
-
-func doJSON(client *http.Client, req *http.Request, checkOpts ...func([]byte, int)) error {
-	resp, err := client.Do(req)
-	if err != nil {
-		return errors.WithStack(err)
-	}
-	defer resp.Body.Close()
-	res, err := io.ReadAll(resp.Body)
-	if err != nil {
-		return err
-	}
-	if resp.StatusCode != http.StatusOK {
-		return errors.New(string(res))
-	}
-	for _, opt := range checkOpts {
-		opt(res, resp.StatusCode)
-	}
-	return nil
-}
-
-func doJSONIgnoreRespStatus(client *http.Client, req *http.Request, checkOpts ...func([]byte, int)) error {
-	resp, err := client.Do(req)
-	if err != nil {
-		return errors.WithStack(err)
-	}
-	defer resp.Body.Close()
-	res, err := io.ReadAll(resp.Body)
-	if err != nil {
-		return err
-	}
-	for _, opt := range checkOpts {
-		opt(res, resp.StatusCode)
-	}
-	return nil
-=======
->>>>>>> 4dce2179
 }
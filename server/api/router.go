// Copyright 2016 TiKV Project Authors.
//
// Licensed under the Apache License, Version 2.0 (the "License");
// you may not use this file except in compliance with the License.
// You may obtain a copy of the License at
//
//     http://www.apache.org/licenses/LICENSE-2.0
//
// Unless required by applicable law or agreed to in writing, software
// distributed under the License is distributed on an "AS IS" BASIS,
// WITHOUT WARRANTIES OR CONDITIONS OF ANY KIND, either express or implied.
// See the License for the specific language governing permissions and
// limitations under the License.

package api

import (
	"net/http"
	"net/http/pprof"
	"strings"

	"github.com/gorilla/mux"
	"github.com/pingcap/failpoint"
	"github.com/tikv/pd/server"
	"github.com/unrolled/render"
	"github.com/urfave/negroni"
)

// createRouteOption is used to register service for mux.Route
type createRouteOption func(route *mux.Route)

// setMethods is used to add HTTP Method matcher for mux.Route
func setMethods(method ...string) createRouteOption {
	return func(route *mux.Route) {
		route.Methods(method...)
	}
}

// setQueries is used to add queries for mux.Route
func setQueries(pairs ...string) createRouteOption {
	return func(route *mux.Route) {
		route.Queries(pairs...)
	}
}

func createStreamingRender() *render.Render {
	return render.New(render.Options{
		StreamingJSON: true,
	})
}

func createIndentRender() *render.Render {
	return render.New(render.Options{
		IndentJSON: true,
	})
}

// middlewareBuilder is used to build service middleware for HTTP api
type serviceMiddlewareBuilder struct {
	svr     *server.Server
	handler http.Handler
}

func newServiceMiddlewareBuilder(s *server.Server) *serviceMiddlewareBuilder {
	return &serviceMiddlewareBuilder{
		svr: s,
		handler: negroni.New(
			newRequestInfoMiddleware(s),
<<<<<<< HEAD
			newAuditMiddleware(s),
			// todo: add rate limit middleware
=======
			// todo: add audit and rate limit middleware
>>>>>>> 4f5a78a9
		),
	}
}

// registerRouteHandleFunc is used to registers a new route which will be registered matcher or service by opts for the URL path
func (s *serviceMiddlewareBuilder) registerRouteHandleFunc(router *mux.Router, serviceLabel, path string,
	handleFunc func(http.ResponseWriter, *http.Request), opts ...createRouteOption) *mux.Route {
	route := router.HandleFunc(path, s.middlewareFunc(handleFunc)).Name(serviceLabel)
	for _, opt := range opts {
		opt(route)
	}
	return route
}

// registerRouteHandleFunc is used to registers a new route which will be registered matcher or service by opts for the URL path
func (s *serviceMiddlewareBuilder) registerRouteHandler(router *mux.Router, serviceLabel, path string,
	handler http.Handler, opts ...createRouteOption) *mux.Route {
	route := router.Handle(path, s.middleware(handler)).Name(serviceLabel)
	for _, opt := range opts {
		opt(route)
	}
	return route
}

// registerRouteHandleFunc is used to registers a new route which will be registered matcher or service by opts for the URL path prefix.
func (s *serviceMiddlewareBuilder) registerPathPrefixRouteHandler(router *mux.Router, serviceLabel, prefix string,
	handler http.Handler, opts ...createRouteOption) *mux.Route {
	route := router.PathPrefix(prefix).Handler(s.middleware(handler)).Name(serviceLabel)
	for _, opt := range opts {
		opt(route)
	}
	return route
}

func (s *serviceMiddlewareBuilder) middleware(handler http.Handler) http.Handler {
	return negroni.New(negroni.Wrap(s.handler), negroni.Wrap(handler))
}

func (s *serviceMiddlewareBuilder) middlewareFunc(next func(http.ResponseWriter, *http.Request)) func(http.ResponseWriter, *http.Request) {
	return func(w http.ResponseWriter, r *http.Request) {
		s.handler.ServeHTTP(w, r)
		next(w, r)
	}
}

// The returned function is used as a lazy router to avoid the data race problem.
// @title Placement Driver Core API
// @version 1.0
// @description This is placement driver.
// @contact.name Placement Driver Support
// @contact.url https://github.com/tikv/pd/issues
// @contact.email info@pingcap.com
// @license.name Apache 2.0
// @license.url http://www.apache.org/licenses/LICENSE-2.0.html
// @BasePath /pd/api/v1
func createRouter(prefix string, svr *server.Server) *mux.Router {
	rd := createIndentRender()
	setAudit := func(labels ...string) createRouteOption {
		return func(route *mux.Route) {
			svr.RegistServiceForHTTP(route, labels...)
		}
	}

	rootRouter := mux.NewRouter().PathPrefix(prefix).Subrouter()
	handler := svr.GetHandler()

	apiPrefix := "/api/v1"
	apiRouter := rootRouter.PathPrefix(apiPrefix).Subrouter()

	clusterRouter := apiRouter.NewRoute().Subrouter()
	clusterRouter.Use(newClusterMiddleware(svr).Middleware)

	escapeRouter := clusterRouter.NewRoute().Subrouter().UseEncodedPath()

	serviceBuilder := newServiceMiddlewareBuilder(svr)
	register := serviceBuilder.registerRouteHandler
	registerPrefix := serviceBuilder.registerPathPrefixRouteHandler
	registerFunc := serviceBuilder.registerRouteHandleFunc

	operatorHandler := newOperatorHandler(handler, rd)
	registerFunc(apiRouter, "GetOperators", "/operators", operatorHandler.List, setMethods("GET"))
	registerFunc(apiRouter, "SetOperators", "/operators", operatorHandler.Post, setMethods("POST"))
	registerFunc(apiRouter, "GetRegionOperator", "/operators/{region_id}", operatorHandler.Get, setMethods("GET"))
	registerFunc(apiRouter, "DeleteRegionOperator", "/operators/{region_id}", operatorHandler.Delete, setMethods("DELETE"))

	checkerHandler := newCheckerHandler(svr, rd)
	registerFunc(apiRouter, "SetChecker", "/checker/{name}", checkerHandler.PauseOrResume, setMethods("POST"))
	registerFunc(apiRouter, "GetChecker", "/checker/{name}", checkerHandler.GetStatus, setMethods("GET"))

	schedulerHandler := newSchedulerHandler(svr, rd)
	registerFunc(apiRouter, "GetSchedulers", "/schedulers", schedulerHandler.List, setMethods("GET"))
	registerFunc(apiRouter, "AddScheduler", "/schedulers", schedulerHandler.Post, setMethods("POST"))
	registerFunc(apiRouter, "DeleteScheduler", "/schedulers/{name}", schedulerHandler.Delete, setMethods("DELETE"))
	registerFunc(apiRouter, "PauseOrResumeScheduler", "/schedulers/{name}", schedulerHandler.PauseOrResume, setMethods("POST"))

	schedulerConfigHandler := newSchedulerConfigHandler(svr, rd)
	registerPrefix(apiRouter, "GetSchedulerConfig", "/scheduler-config", schedulerConfigHandler)

	clusterHandler := newClusterHandler(svr, rd)
	register(apiRouter, "GetCluster", "/cluster", clusterHandler, setMethods("GET"))
	registerFunc(apiRouter, "GetClusterStatus", "/cluster/status", clusterHandler.GetClusterStatus)

	confHandler := newConfHandler(svr, rd)
	registerFunc(apiRouter, "GetConfig", "/config", confHandler.Get, setMethods("GET"))
	registerFunc(apiRouter, "SetConfig", "/config", confHandler.Post, setMethods("POST"))
	registerFunc(apiRouter, "GetDefaultConfig", "/config/default", confHandler.GetDefault, setMethods("GET"))
	registerFunc(apiRouter, "GetScheduleConfig", "/config/schedule", confHandler.GetSchedule, setMethods("GET"))
	registerFunc(apiRouter, "SetScheduleConfig", "/config/schedule", confHandler.SetSchedule, setMethods("POST"))
	registerFunc(apiRouter, "GetPDServerConfig", "/config/pd-server", confHandler.GetPDServer, setMethods("GET"))
	registerFunc(apiRouter, "GetReplicationConfig", "/config/replicate", confHandler.GetReplication, setMethods("GET"))
	registerFunc(apiRouter, "SetReplicationConfig", "/config/replicate", confHandler.SetReplication, setMethods("POST"))
	registerFunc(apiRouter, "GetLabelProperty", "/config/label-property", confHandler.GetLabelProperty, setMethods("GET"))
	registerFunc(apiRouter, "SetLabelProperty", "/config/label-property", confHandler.SetLabelProperty, setMethods("POST"))
	registerFunc(apiRouter, "GetClusterVersion", "/config/cluster-version", confHandler.GetClusterVersion, setMethods("GET"))
	registerFunc(apiRouter, "SetClusterVersion", "/config/cluster-version", confHandler.SetClusterVersion, setMethods("POST"))
	registerFunc(apiRouter, "GetReplicationMode", "/config/replication-mode", confHandler.GetReplicationMode, setMethods("GET"))
	registerFunc(apiRouter, "SetReplicationMode", "/config/replication-mode", confHandler.SetReplicationMode, setMethods("POST"))

	rulesHandler := newRulesHandler(svr, rd)
	registerFunc(clusterRouter, "GetAllRules", "/config/rules", rulesHandler.GetAll, setMethods("GET"))
	registerFunc(clusterRouter, "SetAllRules", "/config/rules", rulesHandler.SetAll, setMethods("POST"))
	registerFunc(clusterRouter, "SetBatchRules", "/config/rules/batch", rulesHandler.Batch, setMethods("POST"))
	registerFunc(clusterRouter, "GetRuleByGroup", "/config/rules/group/{group}", rulesHandler.GetAllByGroup, setMethods("GET"))
	registerFunc(clusterRouter, "GetRuleByByRegion", "/config/rules/region/{region}", rulesHandler.GetAllByRegion, setMethods("GET"))
	registerFunc(clusterRouter, "GetRuleByKey", "/config/rules/key/{key}", rulesHandler.GetAllByKey, setMethods("GET"))
	registerFunc(clusterRouter, "GetRuleByGroupAndID", "/config/rule/{group}/{id}", rulesHandler.Get, setMethods("GET"))
	registerFunc(clusterRouter, "SetRule", "/config/rule", rulesHandler.Set, setMethods("POST"))
	registerFunc(clusterRouter, "DeleteRuleByGroup", "/config/rule/{group}/{id}", rulesHandler.Delete, setMethods("DELETE"))

	regionLabelHandler := newRegionLabelHandler(svr, rd)
	registerFunc(clusterRouter, "GetAllRegionLabelRule", "/config/region-label/rules", regionLabelHandler.GetAllRules, setMethods("GET"))
	registerFunc(clusterRouter, "GetRegionLabelRulesByIDs", "/config/region-label/rules/ids", regionLabelHandler.GetRulesByIDs, setMethods("GET"))
	// {id} can be a string with special characters, we should enable path encode to support it.
	registerFunc(escapeRouter, "GetRegionLabelRuleByID", "/config/region-label/rule/{id}", regionLabelHandler.GetRule, setMethods("GET"))
	registerFunc(escapeRouter, "DeleteRegionLabelRule", "/config/region-label/rule/{id}", regionLabelHandler.DeleteRule, setMethods("DELETE"))
	registerFunc(clusterRouter, "SetRegionLabelRule", "/config/region-label/rule", regionLabelHandler.SetRule, setMethods("POST"))
	registerFunc(clusterRouter, "PatchRegionLabelRules", "/config/region-label/rules", regionLabelHandler.Patch, setMethods("PATCH"))

	registerFunc(clusterRouter, "GetRegionLabelByKey", "/region/id/{id}/label/{key}", regionLabelHandler.GetRegionLabel, setMethods("GET"))
	registerFunc(clusterRouter, "GetAllRegionLabels", "/region/id/{id}/labels", regionLabelHandler.GetRegionLabels, setMethods("GET"))

	registerFunc(clusterRouter, "GetRuleGroup", "/config/rule_group/{id}", rulesHandler.GetGroupConfig, setMethods("GET"))
	registerFunc(clusterRouter, "SetRuleGroup", "/config/rule_group", rulesHandler.SetGroupConfig, setMethods("POST"))
	registerFunc(clusterRouter, "DeleteRuleGroup", "/config/rule_group/{id}", rulesHandler.DeleteGroupConfig, setMethods("DELETE"))
	registerFunc(clusterRouter, "GetAllRuleGroups", "/config/rule_groups", rulesHandler.GetAllGroupConfigs, setMethods("GET"))

	registerFunc(clusterRouter, "GetAllPlacementRules", "/config/placement-rule", rulesHandler.GetAllGroupBundles, setMethods("GET"))
	registerFunc(clusterRouter, "SetAllPlacementRules", "/config/placement-rule", rulesHandler.SetAllGroupBundles, setMethods("POST"))
	// {group} can be a regular expression, we should enable path encode to
	// support special characters.
	registerFunc(clusterRouter, "GetPlacementRuleByGroup", "/config/placement-rule/{group}", rulesHandler.GetGroupBundle, setMethods("GET"))
	registerFunc(clusterRouter, "SetPlacementRuleByGroup", "/config/placement-rule/{group}", rulesHandler.SetGroupBundle, setMethods("POST"))
	registerFunc(escapeRouter, "DeletePlacementRuleByGroup", "/config/placement-rule/{group}", rulesHandler.DeleteGroupBundle, setMethods("DELETE"))

	storeHandler := newStoreHandler(handler, rd)
	registerFunc(clusterRouter, "GetStore", "/store/{id}", storeHandler.Get, setMethods("GET"))
	registerFunc(clusterRouter, "DeleteStore", "/store/{id}", storeHandler.Delete, setMethods("DELETE"))
	registerFunc(clusterRouter, "SetStoreState", "/store/{id}/state", storeHandler.SetState, setMethods("POST"))
	registerFunc(clusterRouter, "SetStoreLabel", "/store/{id}/label", storeHandler.SetLabels, setMethods("POST"))
	registerFunc(clusterRouter, "SetStoreWeight", "/store/{id}/weight", storeHandler.SetWeight, setMethods("POST"))
	registerFunc(clusterRouter, "SetStoreLimit", "/store/{id}/limit", storeHandler.SetLimit, setMethods("POST"))

	storesHandler := newStoresHandler(handler, rd)
	register(clusterRouter, "GetAllStores", "/stores", storesHandler, setMethods("GET"))
	registerFunc(clusterRouter, "RemoveTombstone", "/stores/remove-tombstone", storesHandler.RemoveTombStone, setMethods("DELETE"))
	registerFunc(clusterRouter, "GetAllStoresLimit", "/stores/limit", storesHandler.GetAllLimit, setMethods("GET"))
	registerFunc(clusterRouter, "SetAllStoresLimit", "/stores/limit", storesHandler.SetAllLimit, setMethods("POST"))
	registerFunc(clusterRouter, "SetStoreSceneLimit", "/stores/limit/scene", storesHandler.SetStoreLimitScene, setMethods("POST"))
	registerFunc(clusterRouter, "GetStoreSceneLimit", "/stores/limit/scene", storesHandler.GetStoreLimitScene, setMethods("GET"))

	labelsHandler := newLabelsHandler(svr, rd)
	registerFunc(clusterRouter, "GetLabels", "/labels", labelsHandler.Get, setMethods("GET"))
	registerFunc(clusterRouter, "GetStoresByLabel", "/labels/stores", labelsHandler.GetStores, setMethods("GET"))

	hotStatusHandler := newHotStatusHandler(handler, rd)
	registerFunc(apiRouter, "GetHotspotWriteRegion", "/hotspot/regions/write", hotStatusHandler.GetHotWriteRegions, setMethods("GET"))
	registerFunc(apiRouter, "GetHotspotReadRegion", "/hotspot/regions/read", hotStatusHandler.GetHotReadRegions, setMethods("GET"))
	registerFunc(apiRouter, "GetHotspotStores", "/hotspot/regions/history", hotStatusHandler.GetHistoryHotRegions, setMethods("GET"))
	registerFunc(apiRouter, "GetHistoryHotspotRegion", "/hotspot/stores", hotStatusHandler.GetHotStores, setMethods("GET"))

	regionHandler := newRegionHandler(svr, rd)
	registerFunc(clusterRouter, "GetRegionByID", "/region/id/{id}", regionHandler.GetRegionByID, setMethods("GET"))
	registerFunc(clusterRouter.UseEncodedPath(), "GetRegion", "/region/key/{key}", regionHandler.GetRegionByKey, setMethods("GET"))

	srd := createStreamingRender()
	regionsAllHandler := newRegionsHandler(svr, srd)
	registerFunc(clusterRouter, "GetAllRegions", "/regions", regionsAllHandler.GetAll, setMethods("GET"))

	regionsHandler := newRegionsHandler(svr, rd)
	registerFunc(clusterRouter, "ScanRegions", "/regions/key", regionsHandler.ScanRegions, setMethods("GET"))
	registerFunc(clusterRouter, "CountRegions", "/regions/count", regionsHandler.GetRegionCount, setMethods("GET"))
	registerFunc(clusterRouter, "GetRegionsByStore", "/regions/store/{id}", regionsHandler.GetStoreRegions, setMethods("GET"))
	registerFunc(clusterRouter, "GetTopWriteRegions", "/regions/writeflow", regionsHandler.GetTopWriteFlow, setMethods("GET"))
	registerFunc(clusterRouter, "GetTopReadRegions", "/regions/readflow", regionsHandler.GetTopReadFlow, setMethods("GET"))
	registerFunc(clusterRouter, "GetTopConfverRegions", "/regions/confver", regionsHandler.GetTopConfVer, setMethods("GET"))
	registerFunc(clusterRouter, "GetTopVersionRegions", "/regions/version", regionsHandler.GetTopVersion, setMethods("GET"))
	registerFunc(clusterRouter, "GetTopSizeRegions", "/regions/size", regionsHandler.GetTopSize, setMethods("GET"))
	registerFunc(clusterRouter, "GetMissPeerRegions", "/regions/check/miss-peer", regionsHandler.GetMissPeerRegions, setMethods("GET"))
	registerFunc(clusterRouter, "GetExtraPeerRegions", "/regions/check/extra-peer", regionsHandler.GetExtraPeerRegions, setMethods("GET"))
	registerFunc(clusterRouter, "GetPendingPeerRegions", "/regions/check/pending-peer", regionsHandler.GetPendingPeerRegions, setMethods("GET"))
	registerFunc(clusterRouter, "GetDownPeerRegions", "/regions/check/down-peer", regionsHandler.GetDownPeerRegions, setMethods("GET"))
	registerFunc(clusterRouter, "GetLearnerPeerRegions", "/regions/check/learner-peer", regionsHandler.GetLearnerPeerRegions, setMethods("GET"))
	registerFunc(clusterRouter, "GetEmptyRegion", "/regions/check/empty-region", regionsHandler.GetEmptyRegion, setMethods("GET"))
	registerFunc(clusterRouter, "GetOfflinePeer", "/regions/check/offline-peer", regionsHandler.GetOfflinePeer, setMethods("GET"))

	registerFunc(clusterRouter, "GetSizeHistogram", "/regions/check/hist-size", regionsHandler.GetSizeHistogram, setMethods("GET"))
	registerFunc(clusterRouter, "GetKeysHistogram", "/regions/check/hist-keys", regionsHandler.GetKeysHistogram, setMethods("GET"))
	registerFunc(clusterRouter, "GetRegionSiblings", "/regions/sibling/{id}", regionsHandler.GetRegionSiblings, setMethods("GET"))
	registerFunc(clusterRouter, "AccelerateRegionsSchedule", "/regions/accelerate-schedule", regionsHandler.AccelerateRegionsScheduleInRange, setMethods("POST"))
	registerFunc(clusterRouter, "ScatterRegions", "/regions/scatter", regionsHandler.ScatterRegions, setMethods("POST"))
	registerFunc(clusterRouter, "SplitRegions", "/regions/split", regionsHandler.SplitRegions, setMethods("POST"))
	registerFunc(clusterRouter, "GetRangeHoles", "/regions/range-holes", regionsHandler.GetRangeHoles, setMethods("GET"))
	registerFunc(clusterRouter, "CheckRegionsReplicated", "/regions/replicated", regionsHandler.CheckRegionsReplicated, setMethods("GET"), setQueries("startKey", "{startKey}", "endKey", "{endKey}"))

	register(apiRouter, "GetVersion", "/version", newVersionHandler(rd), setMethods("GET"))
	register(apiRouter, "GetPDStatus", "/status", newStatusHandler(svr, rd), setMethods("GET"))

	memberHandler := newMemberHandler(svr, rd)
	registerFunc(apiRouter, "GetMembers", "/members", memberHandler.ListMembers, setMethods("GET"))
	registerFunc(apiRouter, "DeleteMemberByName", "/members/name/{name}", memberHandler.DeleteByName, setMethods("DELETE"))
	registerFunc(apiRouter, "DeleteMemberByID", "/members/id/{id}", memberHandler.DeleteByID, setMethods("DELETE"))
	registerFunc(apiRouter, "SetMemberByName", "/members/name/{name}", memberHandler.SetMemberPropertyByName, setMethods("POST"))

	leaderHandler := newLeaderHandler(svr, rd)
	registerFunc(apiRouter, "GetLeader", "/leader", leaderHandler.Get, setMethods("GET"))
	registerFunc(apiRouter, "ResignLeader", "/leader/resign", leaderHandler.Resign, setMethods("POST"))
	registerFunc(apiRouter, "TransferLeader", "/leader/transfer/{next_leader}", leaderHandler.Transfer, setMethods("POST"))

	statsHandler := newStatsHandler(svr, rd)
	registerFunc(clusterRouter, "GetRegionStatus", "/stats/region", statsHandler.Region, setMethods("GET"))

	trendHandler := newTrendHandler(svr, rd)
	registerFunc(apiRouter, "GetTrend", "/trend", trendHandler.Handle, setMethods("GET"))

	adminHandler := newAdminHandler(svr, rd)
	registerFunc(clusterRouter, "DeleteRegionCache", "/admin/cache/region/{id}", adminHandler.HandleDropCacheRegion, setMethods("DELETE"))
	registerFunc(clusterRouter, "ResetTS", "/admin/reset-ts", adminHandler.ResetTS, setMethods("POST"))
	registerFunc(apiRouter, "SavePersistFile", "/admin/persist-file/{file_name}", adminHandler.persistFile, setMethods("POST"))
	registerFunc(clusterRouter, "SetWaitAsyncTime", "/admin/replication_mode/wait-async", adminHandler.UpdateWaitAsyncTime, setMethods("POST"))
	registerFunc(apiRouter, "SwitchServiceMiddleware", "/admin/service-middleware", adminHandler.HanldeServiceMiddlewareSwitch, setMethods("POST"))
<<<<<<< HEAD
	registerFunc(apiRouter, "SwitchAuditMiddleware", "/admin/audit-middleware", adminHandler.HanldeAuditMiddlewareSwitch, setMethods("POST"))
=======
>>>>>>> 4f5a78a9

	logHandler := newLogHandler(svr, rd)
	registerFunc(apiRouter, "SetLogLevel", "/admin/log", logHandler.Handle, setMethods("POST"))

	replicationModeHandler := newReplicationModeHandler(svr, rd)
	registerFunc(clusterRouter, "GetReplicationModeStatus", "/replication_mode/status", replicationModeHandler.GetStatus)

	// Deprecated: component exists for historical compatibility and should not be used anymore. See https://github.com/tikv/tikv/issues/11472.
	componentHandler := newComponentHandler(svr, rd)
	clusterRouter.HandleFunc("/component", componentHandler.Register).Methods("POST")
	clusterRouter.HandleFunc("/component/{component}/{addr}", componentHandler.UnRegister).Methods("DELETE")
	clusterRouter.HandleFunc("/component", componentHandler.GetAllAddress).Methods("GET")
	clusterRouter.HandleFunc("/component/{type}", componentHandler.GetAddress).Methods("GET")

	pluginHandler := newPluginHandler(handler, rd)
	registerFunc(apiRouter, "SetPlugin", "/plugin", pluginHandler.LoadPlugin, setMethods("POST"))
	registerFunc(apiRouter, "DeletePlugin", "/plugin", pluginHandler.UnloadPlugin, setMethods("DELETE"))

	register(apiRouter, "GetHealthStatus", "/health", newHealthHandler(svr, rd), setMethods("GET"))
	// Deprecated: This API is no longer maintained anymore.
	apiRouter.Handle("/diagnose", newDiagnoseHandler(svr, rd)).Methods("GET")
	registerFunc(apiRouter, "Ping", "/ping", func(w http.ResponseWriter, r *http.Request) {}, setMethods("GET"))

	// metric query use to query metric data, the protocol is compatible with prometheus.
	register(apiRouter, "QueryMetric", "/metric/query", newQueryMetric(svr), setMethods("GET", "POST"))
	register(apiRouter, "QueryMetric", "/metric/query_range", newQueryMetric(svr), setMethods("GET", "POST"))

	// tso API
	tsoHandler := newTSOHandler(svr, rd)
	registerFunc(apiRouter, "TransferLocalTSOAllocator", "/tso/allocator/transfer/{name}", tsoHandler.TransferLocalTSOAllocator, setMethods("POST"))

	// profile API
	registerFunc(apiRouter, "DebugPProfProfile", "/debug/pprof/profile", pprof.Profile)
	registerFunc(apiRouter, "DebugPProfTrace", "/debug/pprof/trace", pprof.Trace)
	registerFunc(apiRouter, "DebugPProfSymbol", "/debug/pprof/symbol", pprof.Symbol)
	register(apiRouter, "DebugPProfHeap", "/debug/pprof/heap", pprof.Handler("heap"))
	register(apiRouter, "DebugPProfMutex", "/debug/pprof/mutex", pprof.Handler("mutex"))
	register(apiRouter, "DebugPProfAllocs", "/debug/pprof/allocs", pprof.Handler("allocs"))
	register(apiRouter, "DebugPProfBlock", "/debug/pprof/block", pprof.Handler("block"))
	register(apiRouter, "DebugPProfGoroutine", "/debug/pprof/goroutine", pprof.Handler("goroutine"))
	register(apiRouter, "DebugPProfThreadCreate", "/debug/pprof/threadcreate", pprof.Handler("threadcreate"))
	register(apiRouter, "DebugPProfZip", "/debug/pprof/zip", newProfHandler(svr, rd))

	// service GC safepoint API
	serviceGCSafepointHandler := newServiceGCSafepointHandler(svr, rd)
	registerFunc(apiRouter, "GetGCSafePoint", "/gc/safepoint", serviceGCSafepointHandler.List, setMethods("GET"))
	registerFunc(apiRouter, "DeleteGCSafePoint", "/gc/safepoint/{service_id}", serviceGCSafepointHandler.Delete, setMethods("DELETE"))

	// unsafe admin operation API
	unsafeOperationHandler := newUnsafeOperationHandler(svr, rd)
	registerFunc(clusterRouter, "RemoveFailedStoresUnsafely", "/admin/unsafe/remove-failed-stores",
		unsafeOperationHandler.RemoveFailedStores, setMethods("POST"))
	registerFunc(clusterRouter, "GetOngoingFailedStoresRemoval", "/admin/unsafe/remove-failed-stores/show",
		unsafeOperationHandler.GetFailedStoresRemovalStatus, setMethods("GET"))
	registerFunc(clusterRouter, "GetHistoryFailedStoresRemoval", "/admin/unsafe/remove-failed-stores/history",
		unsafeOperationHandler.GetFailedStoresRemovalHistory, setMethods("GET"))

	// API to set or unset failpoints
	failpoint.Inject("enableFailpointAPI", func() {
		registerPrefix(apiRouter, "failpoint", "/fail", http.HandlerFunc(func(w http.ResponseWriter, r *http.Request) {
			// The HTTP handler of failpoint requires the full path to be the failpoint path.
			r.URL.Path = strings.TrimPrefix(r.URL.Path, prefix+apiPrefix+"/fail")
			new(failpoint.HttpHandler).ServeHTTP(w, r)
		}), setAudit("test"))
	})

	// Deprecated: use /pd/api/v1/health instead.
	rootRouter.Handle("/health", newHealthHandler(svr, rd)).Methods("GET")
	// Deprecated: use /pd/api/v1/diagnose instead.
	rootRouter.Handle("/diagnose", newDiagnoseHandler(svr, rd)).Methods("GET")
	// Deprecated: use /pd/api/v1/ping instead.
	rootRouter.HandleFunc("/ping", func(w http.ResponseWriter, r *http.Request) {}).Methods("GET")

	rigisterServiceLabels := make([]string, 0)
	rootRouter.Walk(func(route *mux.Route, router *mux.Router, ancestors []*mux.Route) error {
		rigisterServiceLabels = append(rigisterServiceLabels, route.GetName())
		return nil
	})

	return rootRouter
}<|MERGE_RESOLUTION|>--- conflicted
+++ resolved
@@ -66,12 +66,8 @@
 		svr: s,
 		handler: negroni.New(
 			newRequestInfoMiddleware(s),
-<<<<<<< HEAD
 			newAuditMiddleware(s),
 			// todo: add rate limit middleware
-=======
-			// todo: add audit and rate limit middleware
->>>>>>> 4f5a78a9
 		),
 	}
 }
@@ -86,7 +82,7 @@
 	return route
 }
 
-// registerRouteHandleFunc is used to registers a new route which will be registered matcher or service by opts for the URL path
+// registerRouteHandler is used to registers a new route which will be registered matcher or service by opts for the URL path
 func (s *serviceMiddlewareBuilder) registerRouteHandler(router *mux.Router, serviceLabel, path string,
 	handler http.Handler, opts ...createRouteOption) *mux.Route {
 	route := router.Handle(path, s.middleware(handler)).Name(serviceLabel)
@@ -96,7 +92,7 @@
 	return route
 }
 
-// registerRouteHandleFunc is used to registers a new route which will be registered matcher or service by opts for the URL path prefix.
+// registerPathPrefixRouteHandler is used to registers a new route which will be registered matcher or service by opts for the URL path prefix.
 func (s *serviceMiddlewareBuilder) registerPathPrefixRouteHandler(router *mux.Router, serviceLabel, prefix string,
 	handler http.Handler, opts ...createRouteOption) *mux.Route {
 	route := router.PathPrefix(prefix).Handler(s.middleware(handler)).Name(serviceLabel)
@@ -312,10 +308,7 @@
 	registerFunc(apiRouter, "SavePersistFile", "/admin/persist-file/{file_name}", adminHandler.persistFile, setMethods("POST"))
 	registerFunc(clusterRouter, "SetWaitAsyncTime", "/admin/replication_mode/wait-async", adminHandler.UpdateWaitAsyncTime, setMethods("POST"))
 	registerFunc(apiRouter, "SwitchServiceMiddleware", "/admin/service-middleware", adminHandler.HanldeServiceMiddlewareSwitch, setMethods("POST"))
-<<<<<<< HEAD
 	registerFunc(apiRouter, "SwitchAuditMiddleware", "/admin/audit-middleware", adminHandler.HanldeAuditMiddlewareSwitch, setMethods("POST"))
-=======
->>>>>>> 4f5a78a9
 
 	logHandler := newLogHandler(svr, rd)
 	registerFunc(apiRouter, "SetLogLevel", "/admin/log", logHandler.Handle, setMethods("POST"))
@@ -389,11 +382,5 @@
 	// Deprecated: use /pd/api/v1/ping instead.
 	rootRouter.HandleFunc("/ping", func(w http.ResponseWriter, r *http.Request) {}).Methods("GET")
 
-	rigisterServiceLabels := make([]string, 0)
-	rootRouter.Walk(func(route *mux.Route, router *mux.Router, ancestors []*mux.Route) error {
-		rigisterServiceLabels = append(rigisterServiceLabels, route.GetName())
-		return nil
-	})
-
 	return rootRouter
 }
--- conflicted
+++ resolved
@@ -286,7 +286,7 @@
 func (s *testConfigSuite) TestConfigService(c *C) {
 	addrGet := fmt.Sprintf("%s/config/service", s.urlPrefix)
 	sc := &config.ServiceConfig{}
-	c.Assert(readJSON(testDialClient, addrGet, sc), IsNil)
+	c.Assert(tu.ReadGetJSON(c, testDialClient, addrGet, sc), IsNil)
 	c.Assert(sc.EnableAudit, Equals, false)
 
 	addrPost := fmt.Sprintf("%s/config", s.urlPrefix)
@@ -296,18 +296,18 @@
 	}
 	postData, err := json.Marshal(ms)
 	c.Assert(err, IsNil)
-	c.Assert(postJSON(testDialClient, addrPost, postData), IsNil)
+	c.Assert(tu.CheckPostJSON(testDialClient, addrPost, postData, tu.StatusOK(c)), IsNil)
 	sc = &config.ServiceConfig{}
-	c.Assert(readJSON(testDialClient, addrGet, sc), IsNil)
+	c.Assert(tu.ReadGetJSON(c, testDialClient, addrGet, sc), IsNil)
 	c.Assert(sc.EnableAudit, Equals, true)
 	ms = map[string]interface{}{
 		"enable-audit": "false",
 	}
 	postData, err = json.Marshal(ms)
 	c.Assert(err, IsNil)
-	c.Assert(postJSON(testDialClient, addrPost, postData), IsNil)
+	c.Assert(tu.CheckPostJSON(testDialClient, addrPost, postData, tu.StatusOK(c)), IsNil)
 	sc = &config.ServiceConfig{}
-	c.Assert(readJSON(testDialClient, addrGet, sc), IsNil)
+	c.Assert(tu.ReadGetJSON(c, testDialClient, addrGet, sc), IsNil)
 	c.Assert(sc.EnableAudit, Equals, false)
 }
 
@@ -333,30 +333,6 @@
 	c.Assert(sc.FlowRoundByDigit, Equals, int(3))
 	c.Assert(sc.MinResolvedTSPersistenceInterval, Equals, typeutil.NewDuration(0))
 	c.Assert(sc.MaxResetTSGap.Duration, Equals, 24*time.Hour)
-<<<<<<< HEAD
-=======
-	c.Assert(sc.EnableAudit, Equals, false)
-
-	// test update enable-audit
-	ms = map[string]interface{}{
-		"enable-audit": true,
-	}
-	postData, err = json.Marshal(ms)
-	c.Assert(err, IsNil)
-	c.Assert(tu.CheckPostJSON(testDialClient, addrPost, postData, tu.StatusOK(c)), IsNil)
-	sc = &config.PDServerConfig{}
-	c.Assert(tu.ReadGetJSON(c, testDialClient, addrGet, sc), IsNil)
-	c.Assert(sc.EnableAudit, Equals, true)
-	ms = map[string]interface{}{
-		"enable-audit": false,
-	}
-	postData, err = json.Marshal(ms)
-	c.Assert(err, IsNil)
-	c.Assert(tu.CheckPostJSON(testDialClient, addrPost, postData, tu.StatusOK(c)), IsNil)
-	sc = &config.PDServerConfig{}
-	c.Assert(tu.ReadGetJSON(c, testDialClient, addrGet, sc), IsNil)
-	c.Assert(sc.EnableAudit, Equals, false)
->>>>>>> 0734f987
 }
 
 var ttlConfig = map[string]interface{}{

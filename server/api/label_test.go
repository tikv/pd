// Copyright 2017 TiKV Project Authors.
//
// Licensed under the Apache License, Version 2.0 (the "License");
// you may not use this file except in compliance with the License.
// You may obtain a copy of the License at
//
//     http://www.apache.org/licenses/LICENSE-2.0
//
// Unless required by applicable law or agreed to in writing, software
// distributed under the License is distributed on an "AS IS" BASIS,
// WITHOUT WARRANTIES OR CONDITIONS OF ANY KIND, either express or implied.
// See the License for the specific language governing permissions and
// limitations under the License.

package api

import (
	"context"
	"fmt"
	"testing"

	"github.com/pingcap/kvproto/pkg/metapb"
	"github.com/pingcap/kvproto/pkg/pdpb"
	"github.com/stretchr/testify/suite"
	tu "github.com/tikv/pd/pkg/testutil"
	"github.com/tikv/pd/server"
	"github.com/tikv/pd/server/config"
)

type labelsStoreTestSuite struct {
	suite.Suite
	svr       *server.Server
	cleanup   cleanUpFunc
	urlPrefix string
	stores    []*metapb.Store
}

func TestLabelsStoreTestSuite(t *testing.T) {
	suite.Run(t, new(labelsStoreTestSuite))
}

func (suite *labelsStoreTestSuite) SetupSuite() {
	suite.stores = []*metapb.Store{
		{
			Id:        1,
			Address:   "tikv1",
			State:     metapb.StoreState_Up,
			NodeState: metapb.NodeState_Serving,
			Labels: []*metapb.StoreLabel{
				{
					Key:   "zone",
					Value: "us-west-1",
				},
				{
					Key:   "disk",
					Value: "ssd",
				},
			},
			Version: "2.0.0",
		},
		{
			Id:        4,
			Address:   "tikv4",
			State:     metapb.StoreState_Up,
			NodeState: metapb.NodeState_Serving,
			Labels: []*metapb.StoreLabel{
				{
					Key:   "zone",
					Value: "us-west-2",
				},
				{
					Key:   "disk",
					Value: "hdd",
				},
			},
			Version: "2.0.0",
		},
		{
			Id:        6,
			Address:   "tikv6",
			State:     metapb.StoreState_Up,
			NodeState: metapb.NodeState_Serving,
			Labels: []*metapb.StoreLabel{
				{
					Key:   "zone",
					Value: "beijing",
				},
				{
					Key:   "disk",
					Value: "ssd",
				},
			},
			Version: "2.0.0",
		},
		{
			Id:        7,
			Address:   "tikv7",
			State:     metapb.StoreState_Up,
			NodeState: metapb.NodeState_Serving,
			Labels: []*metapb.StoreLabel{
				{
					Key:   "zone",
					Value: "hongkong",
				},
				{
					Key:   "disk",
					Value: "ssd",
				},
				{
					Key:   "other",
					Value: "test",
				},
			},
			Version: "2.0.0",
		},
	}

	re := suite.Require()
	suite.svr, suite.cleanup = mustNewServer(re, func(cfg *config.Config) {
		cfg.Replication.StrictlyMatchLabel = false
	})
	mustWaitLeader(re, []*server.Server{suite.svr})

	addr := suite.svr.GetAddr()
	suite.urlPrefix = fmt.Sprintf("%s%s/api/v1", addr, apiPrefix)

	mustBootstrapCluster(re, suite.svr)
	for _, store := range suite.stores {
		mustPutStore(re, suite.svr, store.Id, store.State, store.NodeState, store.Labels)
	}
}

func (suite *labelsStoreTestSuite) TearDownSuite() {
	suite.cleanup()
}

func (suite *labelsStoreTestSuite) TestLabelsGet() {
	url := fmt.Sprintf("%s/labels", suite.urlPrefix)
	labels := make([]*metapb.StoreLabel, 0, len(suite.stores))
	suite.NoError(tu.ReadGetJSON(suite.Require(), testDialClient, url, &labels))
}

func (suite *labelsStoreTestSuite) TestStoresLabelFilter() {
	var table = []struct {
		name, value string
		want        []*metapb.Store
	}{
		{
			name: "Zone",
			want: suite.stores,
		},
		{
			name: "other",
			want: suite.stores[3:],
		},
		{
			name:  "zone",
			value: "Us-west-1",
			want:  suite.stores[:1],
		},
		{
			name:  "Zone",
			value: "west",
			want:  suite.stores[:2],
		},
		{
			name:  "Zo",
			value: "Beijing",
			want:  suite.stores[2:3],
		},
		{
			name:  "ZONE",
			value: "SSD",
			want:  []*metapb.Store{},
		},
	}
	re := suite.Require()
	for _, t := range table {
		url := fmt.Sprintf("%s/labels/stores?name=%s&value=%s", suite.urlPrefix, t.name, t.value)
		info := new(StoresInfo)
		err := tu.ReadGetJSON(re, testDialClient, url, info)
		suite.NoError(err)
		checkStoresInfo(re, info.Stores, t.want)
	}
	_, err := newStoresLabelFilter("test", ".[test")
	suite.Error(err)
}

type strictlyLabelsStoreTestSuite struct {
	suite.Suite
	svr       *server.Server
	grpcSvr   *server.GrpcServer
	cleanup   cleanUpFunc
	urlPrefix string
}

func TestStrictlyLabelsStoreTestSuite(t *testing.T) {
	suite.Run(t, new(strictlyLabelsStoreTestSuite))
}

func (suite *strictlyLabelsStoreTestSuite) SetupSuite() {
	re := suite.Require()
	suite.svr, suite.cleanup = mustNewServer(re, func(cfg *config.Config) {
		cfg.Replication.LocationLabels = []string{"zone", "disk"}
		cfg.Replication.StrictlyMatchLabel = true
		cfg.Replication.EnablePlacementRules = false
	})
	mustWaitLeader(re, []*server.Server{suite.svr})

	suite.grpcSvr = &server.GrpcServer{Server: suite.svr}
	addr := suite.svr.GetAddr()
	suite.urlPrefix = fmt.Sprintf("%s%s/api/v1", addr, apiPrefix)

	mustBootstrapCluster(re, suite.svr)
}

<<<<<<< HEAD
func (s *testStrictlyLabelsStoreSuite) TestStoreMatch(c *C) {
	testCases := []struct {
=======
func (suite *strictlyLabelsStoreTestSuite) TestStoreMatch() {
	cases := []struct {
>>>>>>> 2aa6049c
		store       *metapb.Store
		valid       bool
		expectError string
	}{
		{
			store: &metapb.Store{
				Id:      1,
				Address: "tikv1",
				State:   metapb.StoreState_Up,
				Labels: []*metapb.StoreLabel{
					{
						Key:   "zone",
						Value: "us-west-1",
					},
					{
						Key:   "disk",
						Value: "ssd",
					},
				},
				Version: "3.0.0",
			},
			valid: true,
		},
		{
			store: &metapb.Store{
				Id:      2,
				Address: "tikv2",
				State:   metapb.StoreState_Up,
				Labels:  []*metapb.StoreLabel{},
				Version: "3.0.0",
			},
			valid:       false,
			expectError: "label configuration is incorrect",
		},
		{
			store: &metapb.Store{
				Id:      2,
				Address: "tikv2",
				State:   metapb.StoreState_Up,
				Labels: []*metapb.StoreLabel{
					{
						Key:   "zone",
						Value: "cn-beijing-1",
					},
					{
						Key:   "disk",
						Value: "ssd",
					},
					{
						Key:   "other",
						Value: "unknown",
					},
				},
				Version: "3.0.0",
			},
			valid:       false,
			expectError: "key matching the label was not found",
		},
	}

<<<<<<< HEAD
	for _, testCase := range testCases {
		_, err := s.grpcSvr.PutStore(context.Background(), &pdpb.PutStoreRequest{
			Header: &pdpb.RequestHeader{ClusterId: s.svr.ClusterID()},
=======
	for _, t := range cases {
		_, err := suite.grpcSvr.PutStore(context.Background(), &pdpb.PutStoreRequest{
			Header: &pdpb.RequestHeader{ClusterId: suite.svr.ClusterID()},
>>>>>>> 2aa6049c
			Store: &metapb.Store{
				Id:      testCase.store.Id,
				Address: fmt.Sprintf("tikv%d", testCase.store.Id),
				State:   testCase.store.State,
				Labels:  testCase.store.Labels,
				Version: testCase.store.Version,
			},
		})
<<<<<<< HEAD
		if testCase.valid {
			c.Assert(err, IsNil)
		} else {
			c.Assert(strings.Contains(err.Error(), testCase.expectError), IsTrue)
=======
		if t.valid {
			suite.NoError(err)
		} else {
			suite.Contains(err.Error(), t.expectError)
>>>>>>> 2aa6049c
		}
	}

	// enable placement rules. Report no error any more.
<<<<<<< HEAD
	c.Assert(tu.CheckPostJSON(testDialClient, fmt.Sprintf("%s/config", s.urlPrefix), []byte(`{"enable-placement-rules":"true"}`), tu.StatusOK(c)), IsNil)
	for _, testCase := range testCases {
		_, err := s.grpcSvr.PutStore(context.Background(), &pdpb.PutStoreRequest{
			Header: &pdpb.RequestHeader{ClusterId: s.svr.ClusterID()},
=======
	suite.NoError(tu.CheckPostJSON(
		testDialClient,
		fmt.Sprintf("%s/config", suite.urlPrefix),
		[]byte(`{"enable-placement-rules":"true"}`),
		tu.StatusOK(suite.Require())))
	for _, t := range cases {
		_, err := suite.grpcSvr.PutStore(context.Background(), &pdpb.PutStoreRequest{
			Header: &pdpb.RequestHeader{ClusterId: suite.svr.ClusterID()},
>>>>>>> 2aa6049c
			Store: &metapb.Store{
				Id:      testCase.store.Id,
				Address: fmt.Sprintf("tikv%d", testCase.store.Id),
				State:   testCase.store.State,
				Labels:  testCase.store.Labels,
				Version: testCase.store.Version,
			},
		})
<<<<<<< HEAD
		if testCase.valid {
			c.Assert(err, IsNil)
		} else {
			c.Assert(strings.Contains(err.Error(), testCase.expectError), IsTrue)
=======
		if t.valid {
			suite.NoError(err)
		} else {
			suite.Contains(err.Error(), t.expectError)
>>>>>>> 2aa6049c
		}
	}
}

func (suite *strictlyLabelsStoreTestSuite) TearDownSuite() {
	suite.cleanup()
}<|MERGE_RESOLUTION|>--- conflicted
+++ resolved
@@ -214,13 +214,8 @@
 	mustBootstrapCluster(re, suite.svr)
 }
 
-<<<<<<< HEAD
-func (s *testStrictlyLabelsStoreSuite) TestStoreMatch(c *C) {
+func (suite *strictlyLabelsStoreTestSuite) TestStoreMatch() {
 	testCases := []struct {
-=======
-func (suite *strictlyLabelsStoreTestSuite) TestStoreMatch() {
-	cases := []struct {
->>>>>>> 2aa6049c
 		store       *metapb.Store
 		valid       bool
 		expectError string
@@ -281,15 +276,9 @@
 		},
 	}
 
-<<<<<<< HEAD
 	for _, testCase := range testCases {
-		_, err := s.grpcSvr.PutStore(context.Background(), &pdpb.PutStoreRequest{
-			Header: &pdpb.RequestHeader{ClusterId: s.svr.ClusterID()},
-=======
-	for _, t := range cases {
 		_, err := suite.grpcSvr.PutStore(context.Background(), &pdpb.PutStoreRequest{
 			Header: &pdpb.RequestHeader{ClusterId: suite.svr.ClusterID()},
->>>>>>> 2aa6049c
 			Store: &metapb.Store{
 				Id:      testCase.store.Id,
 				Address: fmt.Sprintf("tikv%d", testCase.store.Id),
@@ -298,36 +287,22 @@
 				Version: testCase.store.Version,
 			},
 		})
-<<<<<<< HEAD
 		if testCase.valid {
-			c.Assert(err, IsNil)
-		} else {
-			c.Assert(strings.Contains(err.Error(), testCase.expectError), IsTrue)
-=======
-		if t.valid {
 			suite.NoError(err)
 		} else {
-			suite.Contains(err.Error(), t.expectError)
->>>>>>> 2aa6049c
+			suite.Contains(err.Error(), testCase.expectError)
 		}
 	}
 
 	// enable placement rules. Report no error any more.
-<<<<<<< HEAD
-	c.Assert(tu.CheckPostJSON(testDialClient, fmt.Sprintf("%s/config", s.urlPrefix), []byte(`{"enable-placement-rules":"true"}`), tu.StatusOK(c)), IsNil)
-	for _, testCase := range testCases {
-		_, err := s.grpcSvr.PutStore(context.Background(), &pdpb.PutStoreRequest{
-			Header: &pdpb.RequestHeader{ClusterId: s.svr.ClusterID()},
-=======
 	suite.NoError(tu.CheckPostJSON(
 		testDialClient,
 		fmt.Sprintf("%s/config", suite.urlPrefix),
 		[]byte(`{"enable-placement-rules":"true"}`),
 		tu.StatusOK(suite.Require())))
-	for _, t := range cases {
+	for _, testCase := range testCases {
 		_, err := suite.grpcSvr.PutStore(context.Background(), &pdpb.PutStoreRequest{
 			Header: &pdpb.RequestHeader{ClusterId: suite.svr.ClusterID()},
->>>>>>> 2aa6049c
 			Store: &metapb.Store{
 				Id:      testCase.store.Id,
 				Address: fmt.Sprintf("tikv%d", testCase.store.Id),
@@ -336,17 +311,10 @@
 				Version: testCase.store.Version,
 			},
 		})
-<<<<<<< HEAD
 		if testCase.valid {
-			c.Assert(err, IsNil)
-		} else {
-			c.Assert(strings.Contains(err.Error(), testCase.expectError), IsTrue)
-=======
-		if t.valid {
 			suite.NoError(err)
 		} else {
-			suite.Contains(err.Error(), t.expectError)
->>>>>>> 2aa6049c
+			suite.Contains(err.Error(), testCase.expectError)
 		}
 	}
 }

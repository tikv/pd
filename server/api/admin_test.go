--- conflicted
+++ resolved
@@ -17,7 +17,6 @@
 import (
 	"encoding/json"
 	"fmt"
-	"io"
 	"net/http"
 	"strings"
 	"time"
@@ -192,66 +191,6 @@
 
 func (s *testServiceSuite) TearDownSuite(c *C) {
 	s.cleanup()
-<<<<<<< HEAD
-}
-
-func (s *testServiceSuite) TestSwitchAuditMiddleware(c *C) {
-	urlPrefix := fmt.Sprintf("%s%s/api/v1/admin/audit-middleware", s.svr.GetAddr(), apiPrefix)
-
-	enableURL := fmt.Sprintf("%s?enable=true", urlPrefix)
-	err := postJSON(testDialClient, enableURL, nil,
-		func(res []byte, code int) {
-			c.Assert(string(res), Equals, "\"Switching audit middleware is successful.\"\n")
-			c.Assert(code, Equals, http.StatusOK)
-		})
-
-	c.Assert(err, IsNil)
-	c.Assert(s.svr.IsAuditMiddlewareEnabled(), Equals, true)
-
-	disableURL := fmt.Sprintf("%s?enable=false", urlPrefix)
-	err = postJSON(testDialClient, disableURL, nil,
-		func(res []byte, code int) {
-			c.Assert(string(res), Equals, "\"Switching audit middleware is successful.\"\n")
-			c.Assert(code, Equals, http.StatusOK)
-		})
-
-	c.Assert(err, IsNil)
-	c.Assert(s.svr.IsAuditMiddlewareEnabled(), Equals, false)
-}
-
-func (s *testServiceSuite) TestSwitchRateLimitMiddleware(c *C) {
-	urlPrefix := fmt.Sprintf("%s%s/api/v1/admin/ratelimit-middleware", s.svr.GetAddr(), apiPrefix)
-
-	enableURL := fmt.Sprintf("%s?enable=true", urlPrefix)
-	err := postJSON(testDialClient, enableURL, nil,
-		func(res []byte, code int) {
-			c.Assert(string(res), Equals, "\"Switching ratelimit middleware is successful.\"\n")
-			c.Assert(code, Equals, http.StatusOK)
-		})
-
-	c.Assert(err, IsNil)
-	c.Assert(s.svr.IsRateLimitMiddlewareEnabled(), Equals, true)
-
-	disableURL := fmt.Sprintf("%s?enable=false", urlPrefix)
-	err = postJSON(testDialClient, disableURL, nil,
-		func(res []byte, code int) {
-			c.Assert(string(res), Equals, "\"Switching ratelimit middleware is successful.\"\n")
-			c.Assert(code, Equals, http.StatusOK)
-		})
-
-	c.Assert(err, IsNil)
-	c.Assert(s.svr.IsRateLimitMiddlewareEnabled(), Equals, false)
-
-	failedPostURL := fmt.Sprintf("%s?enable=xxxx", urlPrefix)
-	req, err := http.NewRequest(http.MethodPost, failedPostURL, nil)
-	c.Assert(err, IsNil)
-	resp, err := testDialClient.Do(req)
-	c.Assert(err, IsNil)
-	res, err := io.ReadAll(resp.Body)
-	c.Assert(err, IsNil)
-	defer resp.Body.Close()
-	c.Assert(string(res), Equals, "\"The input is invalid.\"\n")
-	c.Assert(resp.StatusCode, Equals, http.StatusBadRequest)
 }
 
 func (s *testServiceSuite) TestUpdateRateLimitConfig(c *C) {
@@ -422,6 +361,4 @@
 			c.Assert(code, Equals, http.StatusBadRequest)
 		})
 	c.Assert(err, IsNil)
-=======
->>>>>>> 085a40e6
 }
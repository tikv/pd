// Copyright 2019 TiKV Project Authors.
//
// Licensed under the Apache License, Version 2.0 (the "License");
// you may not use this file except in compliance with the License.
// You may obtain a copy of the License at
//
//     http://www.apache.org/licenses/LICENSE-2.0
//
// Unless required by applicable law or agreed to in writing, software
// distributed under the License is distributed on an "AS IS" BASIS,
// WITHOUT WARRANTIES OR CONDITIONS OF ANY KIND, either express or implied.
// See the License for the specific language governing permissions and
// limitations under the License.

package api

import (
	"context"
	"net/http"
	"strings"

	"github.com/pingcap/failpoint"
	"github.com/pingcap/log"
	"github.com/tikv/pd/pkg/errs"
	"github.com/tikv/pd/pkg/requestutil"
	"github.com/tikv/pd/server"
	"github.com/tikv/pd/server/cluster"
	"github.com/unrolled/render"
	"github.com/urfave/negroni"
	"go.uber.org/zap"
)

<<<<<<< HEAD
// middlewareBuilder is used to build service middleware for HTTP api
type serviceMiddlewareBuilder struct {
	svr     *server.Server
	handler http.Handler
}

func newServiceMiddlewareBuilder(s *server.Server) *serviceMiddlewareBuilder {
	return &serviceMiddlewareBuilder{
		svr: s,
		handler: negroni.New(
			newRequestInfoMiddleware(s),
			newAuditMiddleware(s),
			// todo: add rate limit middleware
		),
	}
}

// registerRouteHandleFunc is used to registers a new route which will be registered matcher or service by opts for the URL path
func (s *serviceMiddlewareBuilder) registerRouteHandleFunc(router *mux.Router, serviceLabel, path string,
	handleFunc func(http.ResponseWriter, *http.Request), opts ...createRouteOption) *mux.Route {
	route := router.HandleFunc(path, s.middlewareFunc(handleFunc)).Name(serviceLabel)
	for _, opt := range opts {
		opt(route)
	}
	return route
}

// registerRouteHandleFunc is used to registers a new route which will be registered matcher or service by opts for the URL path
func (s *serviceMiddlewareBuilder) registerRouteHandler(router *mux.Router, serviceLabel, path string,
	handler http.Handler, opts ...createRouteOption) *mux.Route {
	route := router.Handle(path, s.middleware(handler)).Name(serviceLabel)
	for _, opt := range opts {
		opt(route)
	}
	return route
}

// registerRouteHandleFunc is used to registers a new route which will be registered matcher or service by opts for the URL path prefix.
func (s *serviceMiddlewareBuilder) registerPathPrefixRouteHandler(router *mux.Router, serviceLabel, prefix string,
	handler http.Handler, opts ...createRouteOption) *mux.Route {
	route := router.PathPrefix(prefix).Handler(s.middleware(handler)).Name(serviceLabel)
	for _, opt := range opts {
		opt(route)
	}
	return route
}

func (s *serviceMiddlewareBuilder) middleware(handler http.Handler) http.Handler {
	return negroni.New(negroni.Wrap(s.handler), negroni.Wrap(handler))
}

func (s *serviceMiddlewareBuilder) middlewareFunc(next func(http.ResponseWriter, *http.Request)) func(http.ResponseWriter, *http.Request) {
	return func(w http.ResponseWriter, r *http.Request) {
		s.handler.ServeHTTP(w, r)
		next(w, r)
	}
}

=======
>>>>>>> dc52e3df
// requestInfoMiddleware is used to gather info from requsetInfo
type requestInfoMiddleware struct {
	svr *server.Server
}

func newRequestInfoMiddleware(s *server.Server) negroni.Handler {
	return &requestInfoMiddleware{svr: s}
}

func (rm *requestInfoMiddleware) ServeHTTP(w http.ResponseWriter, r *http.Request, next http.HandlerFunc) {
	if !rm.svr.IsServiceMiddlewareEnabled() {
		next(w, r)
		return
	}

	requestInfo := requestutil.GetRequestInfo(r)
	r = r.WithContext(requestutil.WithRequestInfo(r.Context(), requestInfo))

	failpoint.Inject("addRequestInfoMiddleware", func() {
		w.Header().Add("service-label", requestInfo.ServiceLabel)
		w.Header().Add("body-param", requestInfo.BodyParam)
		w.Header().Add("url-param", requestInfo.URLParam)
		w.Header().Add("method", requestInfo.Method)
		w.Header().Add("component", requestInfo.Component)
		w.Header().Add("ip", requestInfo.IP)
	})

	next(w, r)
}

type clusterMiddleware struct {
	s  *server.Server
	rd *render.Render
}

func newClusterMiddleware(s *server.Server) clusterMiddleware {
	return clusterMiddleware{
		s:  s,
		rd: render.New(render.Options{IndentJSON: true}),
	}
}

func (m clusterMiddleware) Middleware(h http.Handler) http.Handler {
	return http.HandlerFunc(func(w http.ResponseWriter, r *http.Request) {
		rc := m.s.GetRaftCluster()
		if rc == nil {
			m.rd.JSON(w, http.StatusInternalServerError, errs.ErrNotBootstrapped.FastGenByArgs().Error())
			return
		}
		ctx := context.WithValue(r.Context(), clusterCtxKey{}, rc)
		h.ServeHTTP(w, r.WithContext(ctx))
	})
}

type clusterCtxKey struct{}

func getCluster(r *http.Request) *cluster.RaftCluster {
	return r.Context().Value(clusterCtxKey{}).(*cluster.RaftCluster)
}

type auditMiddleware struct {
	svr *server.Server
}

func newAuditMiddleware(s *server.Server) negroni.Handler {
	return &auditMiddleware{svr: s}
}

// ServeHTTP is used to implememt negroni.Handler for auditMiddleware
func (s *auditMiddleware) ServeHTTP(w http.ResponseWriter, r *http.Request, next http.HandlerFunc) {
	if !s.svr.IsServiceMiddlewareEnabled() || !s.svr.IsAuditMiddlewareEnabled() {
		next(w, r)
		return
	}

	requestInfo, ok := requestutil.RequestInfoFrom(r.Context())
	if !ok {
		log.Warn("Audit failed", zap.Bool("request-info", ok))
		next(w, r)
	}

	labels := s.svr.GetServiceAuditBackendLabels(requestInfo.ServiceLabel)
	if labels == nil {
		next(w, r)
		return
	}

	failpoint.Inject("addAuditMiddleware", func() {
		w.Header().Add("audit-label", strings.Join(labels.Labels, ","))
	})

	for _, backend := range s.svr.GetAuditBackend() {
		if backend.Match(labels) {
			backend.ProcessHTTPRequest(&requestInfo)
		}
	}

	next(w, r)
}<|MERGE_RESOLUTION|>--- conflicted
+++ resolved
@@ -30,67 +30,6 @@
 	"go.uber.org/zap"
 )
 
-<<<<<<< HEAD
-// middlewareBuilder is used to build service middleware for HTTP api
-type serviceMiddlewareBuilder struct {
-	svr     *server.Server
-	handler http.Handler
-}
-
-func newServiceMiddlewareBuilder(s *server.Server) *serviceMiddlewareBuilder {
-	return &serviceMiddlewareBuilder{
-		svr: s,
-		handler: negroni.New(
-			newRequestInfoMiddleware(s),
-			newAuditMiddleware(s),
-			// todo: add rate limit middleware
-		),
-	}
-}
-
-// registerRouteHandleFunc is used to registers a new route which will be registered matcher or service by opts for the URL path
-func (s *serviceMiddlewareBuilder) registerRouteHandleFunc(router *mux.Router, serviceLabel, path string,
-	handleFunc func(http.ResponseWriter, *http.Request), opts ...createRouteOption) *mux.Route {
-	route := router.HandleFunc(path, s.middlewareFunc(handleFunc)).Name(serviceLabel)
-	for _, opt := range opts {
-		opt(route)
-	}
-	return route
-}
-
-// registerRouteHandleFunc is used to registers a new route which will be registered matcher or service by opts for the URL path
-func (s *serviceMiddlewareBuilder) registerRouteHandler(router *mux.Router, serviceLabel, path string,
-	handler http.Handler, opts ...createRouteOption) *mux.Route {
-	route := router.Handle(path, s.middleware(handler)).Name(serviceLabel)
-	for _, opt := range opts {
-		opt(route)
-	}
-	return route
-}
-
-// registerRouteHandleFunc is used to registers a new route which will be registered matcher or service by opts for the URL path prefix.
-func (s *serviceMiddlewareBuilder) registerPathPrefixRouteHandler(router *mux.Router, serviceLabel, prefix string,
-	handler http.Handler, opts ...createRouteOption) *mux.Route {
-	route := router.PathPrefix(prefix).Handler(s.middleware(handler)).Name(serviceLabel)
-	for _, opt := range opts {
-		opt(route)
-	}
-	return route
-}
-
-func (s *serviceMiddlewareBuilder) middleware(handler http.Handler) http.Handler {
-	return negroni.New(negroni.Wrap(s.handler), negroni.Wrap(handler))
-}
-
-func (s *serviceMiddlewareBuilder) middlewareFunc(next func(http.ResponseWriter, *http.Request)) func(http.ResponseWriter, *http.Request) {
-	return func(w http.ResponseWriter, r *http.Request) {
-		s.handler.ServeHTTP(w, r)
-		next(w, r)
-	}
-}
-
-=======
->>>>>>> dc52e3df
 // requestInfoMiddleware is used to gather info from requsetInfo
 type requestInfoMiddleware struct {
 	svr *server.Server

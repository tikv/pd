// Copyright 2019 TiKV Project Authors.
//
// Licensed under the Apache License, Version 2.0 (the "License");
// you may not use this file except in compliance with the License.
// You may obtain a copy of the License at
//
//     http://www.apache.org/licenses/LICENSE-2.0
//
// Unless required by applicable law or agreed to in writing, software
// distributed under the License is distributed on an "AS IS" BASIS,
// WITHOUT WARRANTIES OR CONDITIONS OF ANY KIND, either express or implied.
// See the License for the specific language governing permissions and
// limitations under the License.

package api

import (
	"context"
	"net/http"
	"time"

	"github.com/pingcap/failpoint"
	"github.com/tikv/pd/pkg/audit"
	"github.com/tikv/pd/pkg/errs"
	"github.com/tikv/pd/pkg/requestutil"
	"github.com/tikv/pd/server"
	"github.com/tikv/pd/server/cluster"
	"github.com/unrolled/render"
	"github.com/urfave/negroni"
)

// serviceMiddlewareBuilder is used to build service middleware for HTTP api
type serviceMiddlewareBuilder struct {
	svr      *server.Server
	handlers []negroni.Handler
}

func newServiceMiddlewareBuilder(s *server.Server) *serviceMiddlewareBuilder {
	return &serviceMiddlewareBuilder{
		svr:      s,
<<<<<<< HEAD
		handlers: []negroni.Handler{newRequestInfoMiddleware(s), newAuditMiddleware(s), newRateLimitMiddleware(s)},
=======
		handlers: []negroni.Handler{newRequestInfoMiddleware(s), newAuditMiddleware(s)},
>>>>>>> c87f49bd
	}
}

func (s *serviceMiddlewareBuilder) createHandler(next func(http.ResponseWriter, *http.Request)) http.Handler {
	return negroni.New(append(s.handlers, negroni.WrapFunc(next))...)
}

// requestInfoMiddleware is used to gather info from requsetInfo
type requestInfoMiddleware struct {
	svr *server.Server
}

func newRequestInfoMiddleware(s *server.Server) negroni.Handler {
	return &requestInfoMiddleware{svr: s}
}

func (rm *requestInfoMiddleware) ServeHTTP(w http.ResponseWriter, r *http.Request, next http.HandlerFunc) {
<<<<<<< HEAD
	if !rm.svr.GetPersistOptions().IsAuditEnabled() && !rm.svr.GetPersistOptions().IsRateLimitEnabled() {
=======
	if !rm.svr.GetServiceMiddlewarePersistOptions().IsAuditEnabled() {
>>>>>>> c87f49bd
		next(w, r)
		return
	}

	requestInfo := requestutil.GetRequestInfo(r)
	r = r.WithContext(requestutil.WithRequestInfo(r.Context(), requestInfo))

	failpoint.Inject("addRequestInfoMiddleware", func() {
		w.Header().Add("service-label", requestInfo.ServiceLabel)
		w.Header().Add("body-param", requestInfo.BodyParam)
		w.Header().Add("url-param", requestInfo.URLParam)
		w.Header().Add("method", requestInfo.Method)
		w.Header().Add("component", requestInfo.Component)
		w.Header().Add("ip", requestInfo.IP)
	})

	next(w, r)
}

type clusterMiddleware struct {
	s  *server.Server
	rd *render.Render
}

func newClusterMiddleware(s *server.Server) clusterMiddleware {
	return clusterMiddleware{
		s:  s,
		rd: render.New(render.Options{IndentJSON: true}),
	}
}

func (m clusterMiddleware) Middleware(h http.Handler) http.Handler {
	return http.HandlerFunc(func(w http.ResponseWriter, r *http.Request) {
		rc := m.s.GetRaftCluster()
		if rc == nil {
			m.rd.JSON(w, http.StatusInternalServerError, errs.ErrNotBootstrapped.FastGenByArgs().Error())
			return
		}
		ctx := context.WithValue(r.Context(), clusterCtxKey{}, rc)
		h.ServeHTTP(w, r.WithContext(ctx))
	})
}

type clusterCtxKey struct{}

func getCluster(r *http.Request) *cluster.RaftCluster {
	return r.Context().Value(clusterCtxKey{}).(*cluster.RaftCluster)
}

type auditMiddleware struct {
	svr *server.Server
}

func newAuditMiddleware(s *server.Server) negroni.Handler {
	return &auditMiddleware{svr: s}
}

// ServeHTTP is used to implememt negroni.Handler for auditMiddleware
func (s *auditMiddleware) ServeHTTP(w http.ResponseWriter, r *http.Request, next http.HandlerFunc) {
	if !s.svr.GetServiceMiddlewarePersistOptions().IsAuditEnabled() {
		next(w, r)
		return
	}

	// There is no need to check whether requestInfo is available like getting RaftCluster
	requestInfo, _ := requestutil.RequestInfoFrom(r.Context())

	labels := s.svr.GetServiceAuditBackendLabels(requestInfo.ServiceLabel)
	if labels == nil {
		next(w, r)
		return
	}

	beforeNextBackends := make([]audit.Backend, 0)
	afterNextBackends := make([]audit.Backend, 0)
	for _, backend := range s.svr.GetAuditBackend() {
		if backend.Match(labels) {
			if backend.ProcessBeforeHandler() {
				beforeNextBackends = append(beforeNextBackends, backend)
			} else {
				afterNextBackends = append(afterNextBackends, backend)
			}
		}
	}
	for _, backend := range beforeNextBackends {
		backend.ProcessHTTPRequest(r)
	}

	next(w, r)

	endTime := time.Now().Unix()
	r = r.WithContext(requestutil.WithEndTime(r.Context(), endTime))
	for _, backend := range afterNextBackends {
		backend.ProcessHTTPRequest(r)
	}
}

type rateLimitMiddleware struct {
	svr *server.Server
}

func newRateLimitMiddleware(s *server.Server) negroni.Handler {
	return &rateLimitMiddleware{svr: s}
}

// ServeHTTP is used to implememt negroni.Handler for rateLimitMiddleware
func (s *rateLimitMiddleware) ServeHTTP(w http.ResponseWriter, r *http.Request, next http.HandlerFunc) {
	if !s.svr.GetPersistOptions().IsRateLimitEnabled() {
		next(w, r)
		return
	}
	// There is no need to check whether requestInfo is available like getting RaftCluster
	requestInfo, _ := requestutil.RequestInfoFrom(r.Context())

	// There is no need to check whether rateLimiter is nil. CreateServer ensures that it is created
	rateLimiter := s.svr.GetServiceRateLimiter()
	if rateLimiter.Allow(requestInfo.ServiceLabel) {
		next(w, r)
		rateLimiter.Release(requestInfo.ServiceLabel)
	} else {
		http.Error(w, http.StatusText(http.StatusTooManyRequests), http.StatusTooManyRequests)
	}
}<|MERGE_RESOLUTION|>--- conflicted
+++ resolved
@@ -38,11 +38,7 @@
 func newServiceMiddlewareBuilder(s *server.Server) *serviceMiddlewareBuilder {
 	return &serviceMiddlewareBuilder{
 		svr:      s,
-<<<<<<< HEAD
 		handlers: []negroni.Handler{newRequestInfoMiddleware(s), newAuditMiddleware(s), newRateLimitMiddleware(s)},
-=======
-		handlers: []negroni.Handler{newRequestInfoMiddleware(s), newAuditMiddleware(s)},
->>>>>>> c87f49bd
 	}
 }
 
@@ -60,11 +56,7 @@
 }
 
 func (rm *requestInfoMiddleware) ServeHTTP(w http.ResponseWriter, r *http.Request, next http.HandlerFunc) {
-<<<<<<< HEAD
-	if !rm.svr.GetPersistOptions().IsAuditEnabled() && !rm.svr.GetPersistOptions().IsRateLimitEnabled() {
-=======
 	if !rm.svr.GetServiceMiddlewarePersistOptions().IsAuditEnabled() {
->>>>>>> c87f49bd
 		next(w, r)
 		return
 	}

--- conflicted
+++ resolved
@@ -96,22 +96,6 @@
 
 // ServeHTTP is used to implememt negroni.Handler for auditMiddleware
 func (s *auditMiddleware) ServeHTTP(w http.ResponseWriter, r *http.Request, next http.HandlerFunc) {
-<<<<<<< HEAD
-<<<<<<< Updated upstream
-	requestInfo, ok := requestutil.RequestInfoFrom(r.Context())
-	types := s.srv.
-=======
-	if s.s.GetConfig().DisableServiceMiddleware {
-		next(w, r)
-	}
-	serviceLabel := "test"
-	v := requestutil.RequestInfo{}
->>>>>>> Stashed changes
-
-	for _, backend := range s.s.GetAuditBackend() {
-		if backend.MatchType(types) {
-			backend.ProcessRequest(v)
-=======
 	if s.srv.GetConfig().DisableServiceMiddleware {
 		next(w, r)
 	}
@@ -126,7 +110,6 @@
 	for _, backend := range s.srv.GetAuditBackend() {
 		if backend.MatchType(config.Label) {
 			backend.ProcessRequest(requestInfo)
->>>>>>> e25cc685
 		}
 	}
 

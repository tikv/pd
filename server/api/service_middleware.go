--- conflicted
+++ resolved
@@ -24,10 +24,7 @@
 
 	"github.com/pingcap/errors"
 	"github.com/tikv/pd/pkg/apiutil"
-<<<<<<< HEAD
-=======
 	"github.com/tikv/pd/pkg/jsonutil"
->>>>>>> 2d0f39f7
 	"github.com/tikv/pd/pkg/ratelimit"
 	"github.com/tikv/pd/pkg/reflectutil"
 	"github.com/tikv/pd/server"
@@ -113,11 +110,7 @@
 	case "audit":
 		return h.updateAudit(cfg, kp[len(kp)-1], value)
 	case "rate-limit":
-<<<<<<< HEAD
-		return h.updateRateLimit(cfg, kp[len(kp)-1], value)
-=======
 		return h.svr.UpdateRateLimit(cfg, kp[len(kp)-1], value)
->>>>>>> 2d0f39f7
 	}
 	return errors.Errorf("config prefix %s not found", kp[0])
 }
@@ -138,40 +131,6 @@
 	return err
 }
 
-<<<<<<< HEAD
-func (h *serviceMiddlewareHandler) updateRateLimit(config *config.ServiceMiddlewareConfig, key string, value interface{}) error {
-	data, err := json.Marshal(map[string]interface{}{key: value})
-	if err != nil {
-		return err
-	}
-
-	updated, found, err := mergeConfig(&config.RateLimitConfig, data)
-	if err != nil {
-		return err
-	}
-
-	if !found {
-		return errors.Errorf("config item %s not found", key)
-	}
-
-	if updated {
-		err = h.svr.SetRateLimitConfig(config.RateLimitConfig)
-	}
-	return err
-}
-
-func (h *serviceMiddlewareHandler) updateRateLimitConfig(key, label string, value ratelimit.DimensionConfig) error {
-	cfg := h.svr.GetServiceMiddlewareConfig()
-	rateLimitCfg := make(map[string]ratelimit.DimensionConfig)
-	for label, item := range cfg.LimiterConfig {
-		rateLimitCfg[label] = item
-	}
-	rateLimitCfg[label] = value
-	return h.updateRateLimit(cfg, key, &rateLimitCfg)
-}
-
-=======
->>>>>>> 2d0f39f7
 // @Tags service_middleware
 // @Summary update ratelimit config
 // @Param body body object string "json params"
@@ -260,11 +219,7 @@
 		case status&ratelimit.ConcurrencyDeleted != 0:
 			concurrencyUpdatedFlag = "Concurrency limiter is deleted."
 		}
-<<<<<<< HEAD
-		err := h.updateRateLimitConfig("limiter-config", serviceLabel, cfg)
-=======
 		err := h.svr.UpdateRateLimitConfig("limiter-config", serviceLabel, cfg)
->>>>>>> 2d0f39f7
 		if err != nil {
 			h.rd.JSON(w, http.StatusInternalServerError, err.Error())
 		} else {

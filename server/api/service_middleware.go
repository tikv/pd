--- conflicted
+++ resolved
@@ -23,12 +23,9 @@
 	"strings"
 
 	"github.com/pingcap/errors"
-<<<<<<< HEAD
 	"github.com/tikv/pd/pkg/apiutil"
+	"github.com/tikv/pd/pkg/jsonutil"
 	"github.com/tikv/pd/pkg/ratelimit"
-=======
-	"github.com/tikv/pd/pkg/jsonutil"
->>>>>>> 5c55e8bf
 	"github.com/tikv/pd/pkg/reflectutil"
 	"github.com/tikv/pd/server"
 	"github.com/tikv/pd/server/config"
@@ -135,12 +132,7 @@
 }
 
 func (h *serviceMiddlewareHandler) updateRateLimit(config *config.ServiceMiddlewareConfig, key string, value interface{}) error {
-	data, err := json.Marshal(map[string]interface{}{key: value})
-	if err != nil {
-		return err
-	}
-
-	updated, found, err := mergeConfig(&config.RateLimitConfig, data)
+	updated, found, err := jsonutil.AddKeyValue(&config.RateLimitConfig, key, value)
 	if err != nil {
 		return err
 	}

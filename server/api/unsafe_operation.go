--- conflicted
+++ resolved
@@ -46,13 +46,8 @@
 // @Router /admin/unsafe/remove-failed-stores [POST]
 func (h *unsafeOperationHandler) RemoveFailedStores(w http.ResponseWriter, r *http.Request) {
 	rc := getCluster(r)
-<<<<<<< HEAD
-	var stores map[uint64]interface{}
-	if err := apiutil.ReadJSONRespondError(h.rd, w, r.Body, &stores); err != nil {
-=======
 	var input map[string]interface{}
 	if err := apiutil.ReadJSONRespondError(h.rd, w, r.Body, &input); err != nil {
->>>>>>> fc74bea3
 		return
 	}
 	storeSlice, ok := typeutil.JSONToUint64Slice(input["stores"])
@@ -60,9 +55,9 @@
 		h.rd.JSON(w, http.StatusBadRequest, "Store ids are invalid")
 		return
 	}
-	stores := make(map[uint64]string)
+	stores := make(map[uint64]interface{})
 	for _, store := range storeSlice {
-		stores[store] = ""
+		stores[store] = interface{}(nil)
 	}
 	if err := rc.GetUnsafeRecoveryController().RemoveFailedStores(stores); err != nil {
 		h.rd.JSON(w, http.StatusInternalServerError, err.Error())

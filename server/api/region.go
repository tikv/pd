// Copyright 2016 TiKV Project Authors.
//
// Licensed under the Apache License, Version 2.0 (the "License");
// you may not use this file except in compliance with the License.
// You may obtain a copy of the License at
//
//     http://www.apache.org/licenses/LICENSE-2.0
//
// Unless required by applicable law or agreed to in writing, software
// distributed under the License is distributed on an "AS IS" BASIS,
// WITHOUT WARRANTIES OR CONDITIONS OF ANY KIND, either express or implied.
// See the License for the specific language governing permissions and
// limitations under the License.

package api

import (
	"container/heap"
	"context"
	"encoding/hex"
	"fmt"
	"net/http"
	"net/url"
	"sort"
	"strconv"
	"strings"

	"github.com/gorilla/mux"
	jwriter "github.com/mailru/easyjson/jwriter"
	"github.com/pingcap/failpoint"
	"github.com/pingcap/kvproto/pkg/metapb"
	"github.com/pingcap/kvproto/pkg/pdpb"
	"github.com/pingcap/kvproto/pkg/replication_modepb"
	"github.com/pingcap/log"
	"github.com/tikv/pd/pkg/core"
	"github.com/tikv/pd/pkg/keyspace"
	"github.com/tikv/pd/pkg/schedule/filter"
	"github.com/tikv/pd/pkg/statistics"
	"github.com/tikv/pd/pkg/utils/apiutil"
	"github.com/tikv/pd/pkg/utils/typeutil"
	"github.com/tikv/pd/server"
	"github.com/unrolled/render"
	"go.uber.org/zap"
)

// MetaPeer is api compatible with *metapb.Peer.
// NOTE: This type is exported by HTTP API. Please pay more attention when modifying it.
type MetaPeer struct {
	*metapb.Peer
	// RoleName is `Role.String()`.
	// Since Role is serialized as int by json by default,
	// introducing it will make the output of pd-ctl easier to identify Role.
	RoleName string `json:"role_name"`
	// IsLearner is `Role == "Learner"`.
	// Since IsLearner was changed to Role in kvproto in 5.0, this field was introduced to ensure api compatibility.
	IsLearner bool `json:"is_learner,omitempty"`
}

func (m *MetaPeer) setDefaultIfNil() {
	if m.Peer == nil {
		m.Peer = &metapb.Peer{
			Id:        m.GetId(),
			StoreId:   m.GetStoreId(),
			Role:      m.GetRole(),
			IsWitness: m.GetIsWitness(),
		}
	}
}

// PDPeerStats is api compatible with *pdpb.PeerStats.
// NOTE: This type is exported by HTTP API. Please pay more attention when modifying it.
type PDPeerStats struct {
	*pdpb.PeerStats
	Peer MetaPeer `json:"peer"`
}

func (s *PDPeerStats) setDefaultIfNil() {
	if s.PeerStats == nil {
		s.PeerStats = &pdpb.PeerStats{
			Peer:        s.GetPeer(),
			DownSeconds: s.GetDownSeconds(),
		}
	}
	s.Peer.setDefaultIfNil()
}

func fromPeer(peer *metapb.Peer) MetaPeer {
	if peer == nil {
		return MetaPeer{}
	}
	return MetaPeer{
		Peer:      peer,
		RoleName:  peer.GetRole().String(),
		IsLearner: core.IsLearner(peer),
	}
}

func fromPeerSlice(peers []*metapb.Peer) []MetaPeer {
	if peers == nil {
		return nil
	}
	slice := make([]MetaPeer, len(peers))
	for i, peer := range peers {
		slice[i] = fromPeer(peer)
	}
	return slice
}

func fromPeerStats(peer *pdpb.PeerStats) PDPeerStats {
	return PDPeerStats{
		PeerStats: peer,
		Peer:      fromPeer(peer.Peer),
	}
}

func fromPeerStatsSlice(peers []*pdpb.PeerStats) []PDPeerStats {
	if peers == nil {
		return nil
	}
	slice := make([]PDPeerStats, len(peers))
	for i, peer := range peers {
		slice[i] = fromPeerStats(peer)
	}
	return slice
}

// RegionInfo records detail region info for api usage.
// NOTE: This type is exported by HTTP API. Please pay more attention when modifying it.
// easyjson:json
type RegionInfo struct {
	ID          uint64              `json:"id"`
	StartKey    string              `json:"start_key"`
	EndKey      string              `json:"end_key"`
	RegionEpoch *metapb.RegionEpoch `json:"epoch,omitempty"`
	Peers       []MetaPeer          `json:"peers,omitempty"`

	Leader          MetaPeer      `json:"leader,omitempty"`
	DownPeers       []PDPeerStats `json:"down_peers,omitempty"`
	PendingPeers    []MetaPeer    `json:"pending_peers,omitempty"`
	CPUUsage        uint64        `json:"cpu_usage"`
	WrittenBytes    uint64        `json:"written_bytes"`
	ReadBytes       uint64        `json:"read_bytes"`
	WrittenKeys     uint64        `json:"written_keys"`
	ReadKeys        uint64        `json:"read_keys"`
	ApproximateSize int64         `json:"approximate_size"`
	ApproximateKeys int64         `json:"approximate_keys"`
	Buckets         []string      `json:"buckets,omitempty"`

	ReplicationStatus *ReplicationStatus `json:"replication_status,omitempty"`
}

// ReplicationStatus represents the replication mode status of the region.
// NOTE: This type is exported by HTTP API. Please pay more attention when modifying it.
type ReplicationStatus struct {
	State   string `json:"state"`
	StateID uint64 `json:"state_id"`
}

func fromPBReplicationStatus(s *replication_modepb.RegionReplicationStatus) *ReplicationStatus {
	if s == nil {
		return nil
	}
	return &ReplicationStatus{
		State:   s.GetState().String(),
		StateID: s.GetStateId(),
	}
}

// NewAPIRegionInfo create a new API RegionInfo.
func NewAPIRegionInfo(r *core.RegionInfo) *RegionInfo {
	return InitRegion(r, &RegionInfo{})
}

// InitRegion init a new API RegionInfo from the core.RegionInfo.
func InitRegion(r *core.RegionInfo, s *RegionInfo) *RegionInfo {
	if r == nil {
		return nil
	}

	s.ID = r.GetID()
	s.StartKey = core.HexRegionKeyStr(r.GetStartKey())
	s.EndKey = core.HexRegionKeyStr(r.GetEndKey())
	s.RegionEpoch = r.GetRegionEpoch()
	s.Peers = fromPeerSlice(r.GetPeers())
	s.Leader = fromPeer(r.GetLeader())
	s.DownPeers = fromPeerStatsSlice(r.GetDownPeers())
	s.PendingPeers = fromPeerSlice(r.GetPendingPeers())
	s.CPUUsage = r.GetCPUUsage()
	s.WrittenBytes = r.GetBytesWritten()
	s.WrittenKeys = r.GetKeysWritten()
	s.ReadBytes = r.GetBytesRead()
	s.ReadKeys = r.GetKeysRead()
	s.ApproximateSize = r.GetApproximateSize()
	s.ApproximateKeys = r.GetApproximateKeys()
	s.ReplicationStatus = fromPBReplicationStatus(r.GetReplicationStatus())
	s.Buckets = nil

	keys := r.GetBuckets().GetKeys()
	if len(keys) > 0 {
		s.Buckets = make([]string, len(keys))
		for i, key := range keys {
			s.Buckets[i] = core.HexRegionKeyStr(key)
		}
	}
	return s
}

// Adjust is only used in testing, in order to compare the data from json deserialization.
func (r *RegionInfo) Adjust() {
	for _, peer := range r.DownPeers {
		// Since api.PDPeerStats uses the api.MetaPeer type variable Peer to overwrite PeerStats.Peer,
		// it needs to be restored after deserialization to be completely consistent with the original.
		peer.PeerStats.Peer = peer.Peer.Peer
	}
}

// RegionsInfo contains some regions with the detailed region info.
type RegionsInfo struct {
	Count   int          `json:"count"`
	Regions []RegionInfo `json:"regions"`
}

// Adjust is only used in testing, in order to compare the data from json deserialization.
func (s *RegionsInfo) Adjust() {
	for _, r := range s.Regions {
		r.Adjust()
	}
}

type regionHandler struct {
	svr *server.Server
	rd  *render.Render
}

func newRegionHandler(svr *server.Server, rd *render.Render) *regionHandler {
	return &regionHandler{
		svr: svr,
		rd:  rd,
	}
}

// @Tags     region
// @Summary  Search for a region by region ID.
// @Param    id  path  integer  true  "Region Id"
// @Produce  json
// @Success  200  {object}  RegionInfo
// @Failure  400  {string}  string  "The input is invalid."
// @Router   /region/id/{id} [get]
func (h *regionHandler) GetRegionByID(w http.ResponseWriter, r *http.Request) {
	informer := getRegionSetInformer(r)

	vars := mux.Vars(r)
	regionIDStr := vars["id"]
	regionID, err := strconv.ParseUint(regionIDStr, 10, 64)
	if err != nil {
		h.rd.JSON(w, http.StatusBadRequest, err.Error())
		return
	}

	regionInfo := informer.GetRegion(regionID)
	h.rd.JSON(w, http.StatusOK, NewAPIRegionInfo(regionInfo))
}

// @Tags     region
// @Summary  Search for a region by a key. GetRegion is named to be consistent with gRPC
// @Param    key  path  string  true  "Region key"
// @Produce  json
// @Success  200  {object}  RegionInfo
// @Router   /region/key/{key} [get]
func (h *regionHandler) GetRegion(w http.ResponseWriter, r *http.Request) {
	informer := getRegionSetInformer(r)
	vars := mux.Vars(r)
	key := vars["key"]
	key, err := url.QueryUnescape(key)
	if err != nil {
		h.rd.JSON(w, http.StatusBadRequest, err.Error())
		return
	}
	regionInfo := informer.GetRegionByKey([]byte(key))
	h.rd.JSON(w, http.StatusOK, NewAPIRegionInfo(regionInfo))
}

// @Tags     region
// @Summary  Check if regions in the given key ranges are replicated. Returns 'REPLICATED', 'INPROGRESS', or 'PENDING'. 'PENDING' means that there is at least one region pending for scheduling. Similarly, 'INPROGRESS' means there is at least one region in scheduling.
// @Param    startKey  query  string  true  "Regions start key, hex encoded"
// @Param    endKey    query  string  true  "Regions end key, hex encoded"
// @Produce  plain
// @Success  200  {string}  string  "INPROGRESS"
// @Failure  400  {string}  string  "The input is invalid."
// @Router   /regions/replicated [get]
func (h *regionsHandler) CheckRegionsReplicated(w http.ResponseWriter, r *http.Request) {
	rc := getCluster(r)

	vars := mux.Vars(r)
	startKeyHex := vars["startKey"]
	startKey, err := hex.DecodeString(startKeyHex)
	if err != nil {
		h.rd.JSON(w, http.StatusBadRequest, err.Error())
		return
	}
	endKeyHex := vars["endKey"]
	endKey, err := hex.DecodeString(endKeyHex)
	if err != nil {
		h.rd.JSON(w, http.StatusBadRequest, err.Error())
		return
	}

	regions := rc.ScanRegions(startKey, endKey, -1)
	state := "REPLICATED"
	for _, region := range regions {
		if !filter.IsRegionReplicated(rc, region) {
			state = "INPROGRESS"
			if rc.GetCoordinator().IsPendingRegion(region.GetID()) {
				state = "PENDING"
				break
			}
		}
	}
	failpoint.Inject("mockPending", func(val failpoint.Value) {
		aok, ok := val.(bool)
		if ok && aok {
			state = "PENDING"
		}
	})
	h.rd.JSON(w, http.StatusOK, state)
}

type regionsHandler struct {
	svr *server.Server
	rd  *render.Render
}

func newRegionsHandler(svr *server.Server, rd *render.Render) *regionsHandler {
	return &regionsHandler{
		svr: svr,
		rd:  rd,
	}
}

// marshalRegionsInfoJSON marshals regions to bytes in `RegionsInfo`'s JSON format.
// It is used to reduce the cost of JSON serialization.
func marshalRegionsInfoJSON(ctx context.Context, regions []*core.RegionInfo) ([]byte, error) {
	out := &jwriter.Writer{}
	out.RawByte('{')

	out.RawString("\"count\":")
	out.Int(len(regions))

	out.RawString(",\"regions\":")
	out.RawByte('[')
	region := &RegionInfo{}
	for i, r := range regions {
		select {
		case <-ctx.Done():
			// Return early, avoid the unnecessary computation.
			// See more details in https://github.com/tikv/pd/issues/6835
			return nil, ctx.Err()
		default:
		}
		if i > 0 {
			out.RawByte(',')
		}
		InitRegion(r, region)
		// EasyJSON will not check anonymous struct pointer field and will panic if the field is nil.
		// So we need to set the field to default value explicitly when the anonymous struct pointer is nil.
		region.Leader.setDefaultIfNil()
		for i := range region.Peers {
			region.Peers[i].setDefaultIfNil()
		}
		for i := range region.PendingPeers {
			region.PendingPeers[i].setDefaultIfNil()
		}
		for i := range region.DownPeers {
			region.DownPeers[i].setDefaultIfNil()
		}
		region.MarshalEasyJSON(out)
	}
	out.RawByte(']')

	out.RawByte('}')
	return out.Buffer.BuildBytes(), out.Error
}

// @Tags     region
// @Summary  List all regions in the cluster.
// @Produce  json
// @Success  200  {object}  RegionsInfo
// @Router   /regions [get]
func (h *regionsHandler) GetRegions(w http.ResponseWriter, r *http.Request) {
<<<<<<< HEAD
	informer := getRegionSetInformer(r)
	regions := informer.GetRegions()
	regionsInfo := convertToAPIRegions(regions)
	h.rd.JSON(w, http.StatusOK, regionsInfo)
=======
	rc := getCluster(r)
	regions := rc.GetRegions()
	b, err := marshalRegionsInfoJSON(r.Context(), regions)
	if err != nil {
		h.rd.JSON(w, http.StatusInternalServerError, err.Error())
		return
	}
	h.rd.Data(w, http.StatusOK, b)
>>>>>>> ebd2cfef
}

// @Tags     region
// @Summary  List regions in a given range [startKey, endKey).
// @Param    key     query  string   true   "Region range start key"
// @Param    endkey  query  string   true   "Region range end key"
// @Param    limit   query  integer  false  "Limit count"  default(16)
// @Produce  json
// @Success  200  {object}  RegionsInfo
// @Failure  400  {string}  string  "The input is invalid."
// @Router   /regions/key [get]
func (h *regionsHandler) ScanRegions(w http.ResponseWriter, r *http.Request) {
	informer := getRegionSetInformer(r)
	startKey := r.URL.Query().Get("key")
	endKey := r.URL.Query().Get("end_key")

	limit := defaultRegionLimit
	if limitStr := r.URL.Query().Get("limit"); limitStr != "" {
		var err error
		limit, err = strconv.Atoi(limitStr)
		if err != nil {
			h.rd.JSON(w, http.StatusBadRequest, err.Error())
			return
		}
	}
	if limit > maxRegionLimit {
		limit = maxRegionLimit
	}
<<<<<<< HEAD
	regions := informer.ScanRegions([]byte(startKey), []byte(endKey), limit)
	regionsInfo := convertToAPIRegions(regions)
	h.rd.JSON(w, http.StatusOK, regionsInfo)
=======
	regions := rc.ScanRegions([]byte(startKey), []byte(endKey), limit)
	b, err := marshalRegionsInfoJSON(r.Context(), regions)
	if err != nil {
		h.rd.JSON(w, http.StatusInternalServerError, err.Error())
		return
	}
	h.rd.Data(w, http.StatusOK, b)
>>>>>>> ebd2cfef
}

// @Tags     region
// @Summary  Get count of regions.
// @Produce  json
// @Success  200  {object}  RegionsInfo
// @Router   /regions/count [get]
func (h *regionsHandler) GetRegionCount(w http.ResponseWriter, r *http.Request) {
	informer := getRegionSetInformer(r)
	count := informer.GetTotalRegionCount()
	h.rd.JSON(w, http.StatusOK, &RegionsInfo{Count: count})
}

// @Tags     region
// @Summary  List all regions of a specific store.
// @Param    id  path  integer  true  "Store Id"
// @Produce  json
// @Success  200  {object}  RegionsInfo
// @Failure  400  {string}  string  "The input is invalid."
// @Router   /regions/store/{id} [get]
func (h *regionsHandler) GetStoreRegions(w http.ResponseWriter, r *http.Request) {
	informer := getRegionSetInformer(r)

	vars := mux.Vars(r)
	id, err := strconv.Atoi(vars["id"])
	if err != nil {
		h.rd.JSON(w, http.StatusBadRequest, err.Error())
		return
	}
<<<<<<< HEAD
	regions := informer.GetStoreRegions(uint64(id))
	regionsInfo := convertToAPIRegions(regions)
	h.rd.JSON(w, http.StatusOK, regionsInfo)
=======
	regions := rc.GetStoreRegions(uint64(id))
	b, err := marshalRegionsInfoJSON(r.Context(), regions)
	if err != nil {
		h.rd.JSON(w, http.StatusInternalServerError, err.Error())
		return
	}
	h.rd.Data(w, http.StatusOK, b)
>>>>>>> ebd2cfef
}

// @Tags     region
// @Summary  List regions belongs to the given keyspace ID.
// @Param    keyspace_id  query  string   true   "Keyspace ID"
// @Param    limit        query  integer  false  "Limit count"  default(16)
// @Produce  json
// @Success  200  {object}  RegionsInfo
// @Failure  400  {string}  string  "The input is invalid."
// @Router   /regions/keyspace/id/{id} [get]
func (h *regionsHandler) GetKeyspaceRegions(w http.ResponseWriter, r *http.Request) {
	rc := getCluster(r)
	vars := mux.Vars(r)
	keyspaceIDStr := vars["id"]
	if keyspaceIDStr == "" {
		h.rd.JSON(w, http.StatusBadRequest, "keyspace id is empty")
		return
	}

	keyspaceID64, err := strconv.ParseUint(keyspaceIDStr, 10, 32)
	if err != nil {
		h.rd.JSON(w, http.StatusBadRequest, err.Error())
		return
	}
	keyspaceID := uint32(keyspaceID64)
	keyspaceManager := h.svr.GetKeyspaceManager()
	if _, err := keyspaceManager.LoadKeyspaceByID(keyspaceID); err != nil {
		h.rd.JSON(w, http.StatusBadRequest, err.Error())
		return
	}

	limit := defaultRegionLimit
	if limitStr := r.URL.Query().Get("limit"); limitStr != "" {
		limit, err = strconv.Atoi(limitStr)
		if err != nil {
			h.rd.JSON(w, http.StatusBadRequest, err.Error())
			return
		}
	}
	if limit > maxRegionLimit {
		limit = maxRegionLimit
	}
	regionBound := keyspace.MakeRegionBound(keyspaceID)
	regions := rc.ScanRegions(regionBound.RawLeftBound, regionBound.RawRightBound, limit)
	if limit <= 0 || limit > len(regions) {
		txnRegion := rc.ScanRegions(regionBound.TxnLeftBound, regionBound.TxnRightBound, limit-len(regions))
		regions = append(regions, txnRegion...)
	}
	b, err := marshalRegionsInfoJSON(r.Context(), regions)
	if err != nil {
		h.rd.JSON(w, http.StatusInternalServerError, err.Error())
		return
	}
	h.rd.Data(w, http.StatusOK, b)
}

// @Tags     region
// @Summary  List all regions that miss peer.
// @Produce  json
// @Success  200  {object}  RegionsInfo
// @Failure  500  {string}  string  "PD server failed to proceed the request."
// @Router   /regions/check/miss-peer [get]
func (h *regionsHandler) GetMissPeerRegions(w http.ResponseWriter, r *http.Request) {
	h.getRegionsByType(w, statistics.MissPeer, r)
}

func (h *regionsHandler) getRegionsByType(
	w http.ResponseWriter,
	typ statistics.RegionStatisticType,
	r *http.Request,
) {
	handler := h.svr.GetHandler()
	regions, err := handler.GetRegionsByType(typ)
	if err != nil {
		h.rd.JSON(w, http.StatusInternalServerError, err.Error())
		return
	}
	b, err := marshalRegionsInfoJSON(r.Context(), regions)
	if err != nil {
		h.rd.JSON(w, http.StatusInternalServerError, err.Error())
		return
	}
	h.rd.Data(w, http.StatusOK, b)
}

// @Tags     region
// @Summary  List all regions that has extra peer.
// @Produce  json
// @Success  200  {object}  RegionsInfo
// @Failure  500  {string}  string  "PD server failed to proceed the request."
// @Router   /regions/check/extra-peer [get]
func (h *regionsHandler) GetExtraPeerRegions(w http.ResponseWriter, r *http.Request) {
	h.getRegionsByType(w, statistics.ExtraPeer, r)
}

// @Tags     region
// @Summary  List all regions that has pending peer.
// @Produce  json
// @Success  200  {object}  RegionsInfo
// @Failure  500  {string}  string  "PD server failed to proceed the request."
// @Router   /regions/check/pending-peer [get]
func (h *regionsHandler) GetPendingPeerRegions(w http.ResponseWriter, r *http.Request) {
	h.getRegionsByType(w, statistics.PendingPeer, r)
}

// @Tags     region
// @Summary  List all regions that has down peer.
// @Produce  json
// @Success  200  {object}  RegionsInfo
// @Failure  500  {string}  string  "PD server failed to proceed the request."
// @Router   /regions/check/down-peer [get]
func (h *regionsHandler) GetDownPeerRegions(w http.ResponseWriter, r *http.Request) {
	h.getRegionsByType(w, statistics.DownPeer, r)
}

// @Tags     region
// @Summary  List all regions that has learner peer.
// @Produce  json
// @Success  200  {object}  RegionsInfo
// @Failure  500  {string}  string  "PD server failed to proceed the request."
// @Router   /regions/check/learner-peer [get]
func (h *regionsHandler) GetLearnerPeerRegions(w http.ResponseWriter, r *http.Request) {
	h.getRegionsByType(w, statistics.LearnerPeer, r)
}

// @Tags     region
// @Summary  List all regions that has offline peer.
// @Produce  json
// @Success  200  {object}  RegionsInfo
// @Failure  500  {string}  string  "PD server failed to proceed the request."
// @Router   /regions/check/offline-peer [get]
func (h *regionsHandler) GetOfflinePeerRegions(w http.ResponseWriter, r *http.Request) {
	h.getRegionsByType(w, statistics.OfflinePeer, r)
}

// @Tags     region
// @Summary  List all regions that are oversized.
// @Produce  json
// @Success  200  {object}  RegionsInfo
// @Failure  500  {string}  string  "PD server failed to proceed the request."
// @Router   /regions/check/oversized-region [get]
func (h *regionsHandler) GetOverSizedRegions(w http.ResponseWriter, r *http.Request) {
	h.getRegionsByType(w, statistics.OversizedRegion, r)
}

// @Tags     region
// @Summary  List all regions that are undersized.
// @Produce  json
// @Success  200  {object}  RegionsInfo
// @Failure  500  {string}  string  "PD server failed to proceed the request."
// @Router   /regions/check/undersized-region [get]
func (h *regionsHandler) GetUndersizedRegions(w http.ResponseWriter, r *http.Request) {
	h.getRegionsByType(w, statistics.UndersizedRegion, r)
}

// @Tags     region
// @Summary  List all empty regions.
// @Produce  json
// @Success  200  {object}  RegionsInfo
// @Failure  500  {string}  string  "PD server failed to proceed the request."
// @Router   /regions/check/empty-region [get]
func (h *regionsHandler) GetEmptyRegions(w http.ResponseWriter, r *http.Request) {
	h.getRegionsByType(w, statistics.EmptyRegion, r)
}

type histItem struct {
	Start int64 `json:"start"`
	End   int64 `json:"end"`
	Count int64 `json:"count"`
}

type histSlice []*histItem

func (hist histSlice) Len() int {
	return len(hist)
}

func (hist histSlice) Swap(i, j int) {
	hist[i], hist[j] = hist[j], hist[i]
}

func (hist histSlice) Less(i, j int) bool {
	return hist[i].Start < hist[j].Start
}

// @Tags     region
// @Summary  Get size of histogram.
// @Param    bound  query  integer  false  "Size bound of region histogram"  minimum(1)
// @Produce  json
// @Success  200  {array}   histItem
// @Failure  400  {string}  string  "The input is invalid."
// @Router   /regions/check/hist-size [get]
func (h *regionsHandler) GetSizeHistogram(w http.ResponseWriter, r *http.Request) {
	bound := minRegionHistogramSize
	bound, err := calBound(bound, r)
	if err != nil {
		h.rd.JSON(w, http.StatusBadRequest, err.Error())
		return
	}
	informer := getRegionSetInformer(r)
	regions := informer.GetRegions()
	histSizes := make([]int64, 0, len(regions))
	for _, region := range regions {
		histSizes = append(histSizes, region.GetApproximateSize())
	}
	histItems := calHist(bound, &histSizes)
	h.rd.JSON(w, http.StatusOK, histItems)
}

// @Tags     region
// @Summary  Get keys of histogram.
// @Param    bound  query  integer  false  "Key bound of region histogram"  minimum(1000)
// @Produce  json
// @Success  200  {array}   histItem
// @Failure  400  {string}  string  "The input is invalid."
// @Router   /regions/check/hist-keys [get]
func (h *regionsHandler) GetKeysHistogram(w http.ResponseWriter, r *http.Request) {
	bound := minRegionHistogramKeys
	bound, err := calBound(bound, r)
	if err != nil {
		h.rd.JSON(w, http.StatusBadRequest, err.Error())
		return
	}
	informer := getRegionSetInformer(r)
	regions := informer.GetRegions()
	histKeys := make([]int64, 0, len(regions))
	for _, region := range regions {
		histKeys = append(histKeys, region.GetApproximateKeys())
	}
	histItems := calHist(bound, &histKeys)
	h.rd.JSON(w, http.StatusOK, histItems)
}

func calBound(bound int, r *http.Request) (int, error) {
	if boundStr := r.URL.Query().Get("bound"); boundStr != "" {
		boundInput, err := strconv.Atoi(boundStr)
		if err != nil {
			return -1, err
		}
		if bound < boundInput {
			bound = boundInput
		}
	}
	return bound, nil
}

func calHist(bound int, list *[]int64) *[]*histItem {
	var histMap = make(map[int64]int)
	for _, item := range *list {
		multiple := item / int64(bound)
		if oldCount, ok := histMap[multiple]; ok {
			histMap[multiple] = oldCount + 1
		} else {
			histMap[multiple] = 1
		}
	}
	histItems := make([]*histItem, 0, len(histMap))
	for multiple, count := range histMap {
		histInfo := &histItem{}
		histInfo.Start = multiple * int64(bound)
		histInfo.End = (multiple+1)*int64(bound) - 1
		histInfo.Count = int64(count)
		histItems = append(histItems, histInfo)
	}
	sort.Sort(histSlice(histItems))
	return &histItems
}

// @Tags     region
// @Summary  List all range holes without any region info.
// @Produce  json
// @Success  200  {object}  [][]string
// @Router   /regions/range-holes [get]
func (h *regionsHandler) GetRangeHoles(w http.ResponseWriter, r *http.Request) {
	rc := getCluster(r)
	h.rd.JSON(w, http.StatusOK, rc.GetRangeHoles())
}

// @Tags     region
// @Summary  List sibling regions of a specific region.
// @Param    id  path  integer  true  "Region Id"
// @Produce  json
// @Success  200  {object}  RegionsInfo
// @Failure  400  {string}  string  "The input is invalid."
// @Failure  404  {string}  string  "The region does not exist."
// @Router   /regions/sibling/{id} [get]
func (h *regionsHandler) GetRegionSiblings(w http.ResponseWriter, r *http.Request) {
	informer := getRegionSetInformer(r)

	vars := mux.Vars(r)
	id, err := strconv.Atoi(vars["id"])
	if err != nil {
		h.rd.JSON(w, http.StatusBadRequest, err.Error())
		return
	}
	region := informer.GetRegion(uint64(id))
	if region == nil {
		h.rd.JSON(w, http.StatusNotFound, server.ErrRegionNotFound(uint64(id)).Error())
		return
	}

<<<<<<< HEAD
	left, right := informer.GetAdjacentRegions(region)
	regionsInfo := convertToAPIRegions([]*core.RegionInfo{left, right})
	h.rd.JSON(w, http.StatusOK, regionsInfo)
=======
	left, right := rc.GetAdjacentRegions(region)
	b, err := marshalRegionsInfoJSON(r.Context(), []*core.RegionInfo{left, right})
	if err != nil {
		h.rd.JSON(w, http.StatusInternalServerError, err.Error())
		return
	}
	h.rd.Data(w, http.StatusOK, b)
>>>>>>> ebd2cfef
}

const (
	defaultRegionLimit     = 16
	maxRegionLimit         = 10240
	minRegionHistogramSize = 1
	minRegionHistogramKeys = 1000
)

// @Tags     region
// @Summary  List regions with the highest write flow.
// @Param    limit  query  integer  false  "Limit count"  default(16)
// @Produce  json
// @Success  200  {object}  RegionsInfo
// @Failure  400  {string}  string  "The input is invalid."
// @Router   /regions/writeflow [get]
func (h *regionsHandler) GetTopWriteFlowRegions(w http.ResponseWriter, r *http.Request) {
	h.GetTopNRegions(w, r, func(a, b *core.RegionInfo) bool { return a.GetBytesWritten() < b.GetBytesWritten() })
}

// @Tags     region
// @Summary  List regions with the highest read flow.
// @Param    limit  query  integer  false  "Limit count"  default(16)
// @Produce  json
// @Success  200  {object}  RegionsInfo
// @Failure  400  {string}  string  "The input is invalid."
// @Router   /regions/readflow [get]
func (h *regionsHandler) GetTopReadFlowRegions(w http.ResponseWriter, r *http.Request) {
	h.GetTopNRegions(w, r, func(a, b *core.RegionInfo) bool { return a.GetBytesRead() < b.GetBytesRead() })
}

// @Tags     region
// @Summary  List regions with the largest conf version.
// @Param    limit  query  integer  false  "Limit count"  default(16)
// @Produce  json
// @Success  200  {object}  RegionsInfo
// @Failure  400  {string}  string  "The input is invalid."
// @Router   /regions/confver [get]
func (h *regionsHandler) GetTopConfVerRegions(w http.ResponseWriter, r *http.Request) {
	h.GetTopNRegions(w, r, func(a, b *core.RegionInfo) bool {
		return a.GetMeta().GetRegionEpoch().GetConfVer() < b.GetMeta().GetRegionEpoch().GetConfVer()
	})
}

// @Tags     region
// @Summary  List regions with the largest version.
// @Param    limit  query  integer  false  "Limit count"  default(16)
// @Produce  json
// @Success  200  {object}  RegionsInfo
// @Failure  400  {string}  string  "The input is invalid."
// @Router   /regions/version [get]
func (h *regionsHandler) GetTopVersionRegions(w http.ResponseWriter, r *http.Request) {
	h.GetTopNRegions(w, r, func(a, b *core.RegionInfo) bool {
		return a.GetMeta().GetRegionEpoch().GetVersion() < b.GetMeta().GetRegionEpoch().GetVersion()
	})
}

// @Tags     region
// @Summary  List regions with the largest size.
// @Param    limit  query  integer  false  "Limit count"  default(16)
// @Produce  json
// @Success  200  {object}  RegionsInfo
// @Failure  400  {string}  string  "The input is invalid."
// @Router   /regions/size [get]
func (h *regionsHandler) GetTopSizeRegions(w http.ResponseWriter, r *http.Request) {
	h.GetTopNRegions(w, r, func(a, b *core.RegionInfo) bool {
		return a.GetApproximateSize() < b.GetApproximateSize()
	})
}

// @Tags     region
// @Summary  List regions with the largest keys.
// @Param    limit  query  integer  false  "Limit count"  default(16)
// @Produce  json
// @Success  200  {object}  RegionsInfo
// @Failure  400  {string}  string  "The input is invalid."
// @Router   /regions/keys [get]
func (h *regionsHandler) GetTopKeysRegions(w http.ResponseWriter, r *http.Request) {
	h.GetTopNRegions(w, r, func(a, b *core.RegionInfo) bool {
		return a.GetApproximateKeys() < b.GetApproximateKeys()
	})
}

// @Tags     region
// @Summary  List regions with the highest CPU usage.
// @Param    limit  query  integer  false  "Limit count"  default(16)
// @Produce  json
// @Success  200  {object}  RegionsInfo
// @Failure  400  {string}  string  "The input is invalid."
// @Router   /regions/cpu [get]
func (h *regionsHandler) GetTopCPURegions(w http.ResponseWriter, r *http.Request) {
	h.GetTopNRegions(w, r, func(a, b *core.RegionInfo) bool {
		return a.GetCPUUsage() < b.GetCPUUsage()
	})
}

// @Tags     region
// @Summary  Accelerate regions scheduling a in given range, only receive hex format for keys
// @Accept   json
// @Param    body   body   object   true   "json params"
// @Param    limit  query  integer  false  "Limit count"  default(256)
// @Produce  json
// @Success  200  {string}  string  "Accelerate regions scheduling in a given range [startKey, endKey)"
// @Failure  400  {string}  string  "The input is invalid."
// @Router   /regions/accelerate-schedule [post]
func (h *regionsHandler) AccelerateRegionsScheduleInRange(w http.ResponseWriter, r *http.Request) {
	rc := getCluster(r)
	var input map[string]interface{}
	if err := apiutil.ReadJSONRespondError(h.rd, w, r.Body, &input); err != nil {
		return
	}
	startKey, rawStartKey, err := apiutil.ParseKey("start_key", input)
	if err != nil {
		h.rd.JSON(w, http.StatusBadRequest, err.Error())
		return
	}

	endKey, rawEndKey, err := apiutil.ParseKey("end_key", input)
	if err != nil {
		h.rd.JSON(w, http.StatusBadRequest, err.Error())
		return
	}

	limit := 256
	if limitStr := r.URL.Query().Get("limit"); limitStr != "" {
		var err error
		limit, err = strconv.Atoi(limitStr)
		if err != nil {
			h.rd.JSON(w, http.StatusBadRequest, err.Error())
			return
		}
	}
	if limit > maxRegionLimit {
		limit = maxRegionLimit
	}

	regions := rc.ScanRegions(startKey, endKey, limit)
	if len(regions) > 0 {
		regionsIDList := make([]uint64, 0, len(regions))
		for _, region := range regions {
			regionsIDList = append(regionsIDList, region.GetID())
		}
		rc.AddSuspectRegions(regionsIDList...)
	}
	h.rd.Text(w, http.StatusOK, fmt.Sprintf("Accelerate regions scheduling in a given range [%s,%s)", rawStartKey, rawEndKey))
}

// @Tags     region
// @Summary  Accelerate regions scheduling in given ranges, only receive hex format for keys
// @Accept   json
// @Param    body   body   object   true   "json params"
// @Param    limit  query  integer  false  "Limit count"  default(256)
// @Produce  json
// @Success  200  {string}  string  "Accelerate regions scheduling in given ranges [startKey1, endKey1), [startKey2, endKey2), ..."
// @Failure  400  {string}  string  "The input is invalid."
// @Router   /regions/accelerate-schedule/batch [post]
func (h *regionsHandler) AccelerateRegionsScheduleInRanges(w http.ResponseWriter, r *http.Request) {
	rc := getCluster(r)
	var input []map[string]interface{}
	if err := apiutil.ReadJSONRespondError(h.rd, w, r.Body, &input); err != nil {
		return
	}
	limit := 256
	if limitStr := r.URL.Query().Get("limit"); limitStr != "" {
		var err error
		limit, err = strconv.Atoi(limitStr)
		if err != nil {
			h.rd.JSON(w, http.StatusBadRequest, err.Error())
			return
		}
	}
	if limit > maxRegionLimit {
		limit = maxRegionLimit
	}
	var msgBuilder strings.Builder
	msgBuilder.Grow(128)
	msgBuilder.WriteString("Accelerate regions scheduling in given ranges: ")
	var regions []*core.RegionInfo
	for _, rg := range input {
		startKey, rawStartKey, err := apiutil.ParseKey("start_key", rg)
		if err != nil {
			h.rd.JSON(w, http.StatusBadRequest, err.Error())
			return
		}
		endKey, rawEndKey, err := apiutil.ParseKey("end_key", rg)
		if err != nil {
			h.rd.JSON(w, http.StatusBadRequest, err.Error())
			return
		}
		regions = append(regions, rc.ScanRegions(startKey, endKey, limit)...)
		msgBuilder.WriteString(fmt.Sprintf("[%s,%s), ", rawStartKey, rawEndKey))
	}
	if len(regions) > 0 {
		regionsIDList := make([]uint64, 0, len(regions))
		for _, region := range regions {
			regionsIDList = append(regionsIDList, region.GetID())
		}
		rc.AddSuspectRegions(regionsIDList...)
	}
	h.rd.Text(w, http.StatusOK, msgBuilder.String())
}

func (h *regionsHandler) GetTopNRegions(w http.ResponseWriter, r *http.Request, less func(a, b *core.RegionInfo) bool) {
	informer := getRegionSetInformer(r)
	limit := defaultRegionLimit
	if limitStr := r.URL.Query().Get("limit"); limitStr != "" {
		var err error
		limit, err = strconv.Atoi(limitStr)
		if err != nil {
			h.rd.JSON(w, http.StatusBadRequest, err.Error())
			return
		}
	}
	if limit > maxRegionLimit {
		limit = maxRegionLimit
	}
<<<<<<< HEAD
	regions := TopNRegions(informer.GetRegions(), less, limit)
	regionsInfo := convertToAPIRegions(regions)
	h.rd.JSON(w, http.StatusOK, regionsInfo)
=======
	regions := TopNRegions(rc.GetRegions(), less, limit)
	b, err := marshalRegionsInfoJSON(r.Context(), regions)
	if err != nil {
		h.rd.JSON(w, http.StatusInternalServerError, err.Error())
		return
	}
	h.rd.Data(w, http.StatusOK, b)
>>>>>>> ebd2cfef
}

// @Tags     region
// @Summary  Scatter regions by given key ranges or regions id distributed by given group with given retry limit
// @Accept   json
// @Param    body  body  object  true  "json params"
// @Produce  json
// @Success  200  {string}  string  "Scatter regions by given key ranges or regions id distributed by given group with given retry limit"
// @Failure  400  {string}  string  "The input is invalid."
// @Router   /regions/scatter [post]
func (h *regionsHandler) ScatterRegions(w http.ResponseWriter, r *http.Request) {
	rc := getCluster(r)
	var input map[string]interface{}
	if err := apiutil.ReadJSONRespondError(h.rd, w, r.Body, &input); err != nil {
		return
	}
	_, ok1 := input["start_key"].(string)
	_, ok2 := input["end_key"].(string)
	group, ok := input["group"].(string)
	if !ok {
		group = ""
	}
	retryLimit := 5
	if rl, ok := input["retry_limit"].(float64); ok {
		retryLimit = int(rl)
	}
	opsCount := 0
	var failures map[uint64]error
	var err error
	if ok1 && ok2 {
		startKey, _, err := apiutil.ParseKey("start_key", input)
		if err != nil {
			h.rd.JSON(w, http.StatusBadRequest, err.Error())
			return
		}
		endKey, _, err := apiutil.ParseKey("end_key", input)
		if err != nil {
			h.rd.JSON(w, http.StatusBadRequest, err.Error())
			return
		}
		opsCount, failures, err = rc.GetRegionScatter().ScatterRegionsByRange(startKey, endKey, group, retryLimit)
		if err != nil {
			h.rd.JSON(w, http.StatusInternalServerError, err.Error())
			return
		}
	} else {
		ids, ok := typeutil.JSONToUint64Slice(input["regions_id"])
		if !ok {
			h.rd.JSON(w, http.StatusBadRequest, "regions_id is invalid")
			return
		}
		opsCount, failures, err = rc.GetRegionScatter().ScatterRegionsByID(ids, group, retryLimit, false)
		if err != nil {
			h.rd.JSON(w, http.StatusInternalServerError, err.Error())
			return
		}
	}
	// If there existed any operator failed to be added into Operator Controller, add its regions into unProcessedRegions
	percentage := 100
	if len(failures) > 0 {
		percentage = 100 - 100*len(failures)/(opsCount+len(failures))
		log.Debug("scatter regions", zap.Errors("failures", func() []error {
			r := make([]error, 0, len(failures))
			for _, err := range failures {
				r = append(r, err)
			}
			return r
		}()))
	}
	s := struct {
		ProcessedPercentage int `json:"processed-percentage"`
	}{
		ProcessedPercentage: percentage,
	}
	h.rd.JSON(w, http.StatusOK, &s)
}

// @Tags     region
// @Summary  Split regions with given split keys
// @Accept   json
// @Param    body  body  object  true  "json params"
// @Produce  json
// @Success  200  {string}  string  "Split regions with given split keys"
// @Failure  400  {string}  string  "The input is invalid."
// @Router   /regions/split [post]
func (h *regionsHandler) SplitRegions(w http.ResponseWriter, r *http.Request) {
	rc := getCluster(r)
	var input map[string]interface{}
	if err := apiutil.ReadJSONRespondError(h.rd, w, r.Body, &input); err != nil {
		return
	}
	rawSplitKeys, ok := input["split_keys"].([]interface{})
	if !ok {
		h.rd.JSON(w, http.StatusBadRequest, "split_keys should be provided.")
		return
	}
	if len(rawSplitKeys) < 1 {
		h.rd.JSON(w, http.StatusBadRequest, "empty split keys.")
		return
	}
	retryLimit := 5
	if rl, ok := input["retry_limit"].(float64); ok {
		retryLimit = int(rl)
	}
	splitKeys := make([][]byte, 0, len(rawSplitKeys))
	for _, rawKey := range rawSplitKeys {
		key, err := hex.DecodeString(rawKey.(string))
		if err != nil {
			h.rd.JSON(w, http.StatusBadRequest, err.Error())
			return
		}
		splitKeys = append(splitKeys, key)
	}
	s := struct {
		ProcessedPercentage int      `json:"processed-percentage"`
		NewRegionsID        []uint64 `json:"regions-id"`
	}{}
	percentage, newRegionsID := rc.GetRegionSplitter().SplitRegions(r.Context(), splitKeys, retryLimit)
	s.ProcessedPercentage = percentage
	s.NewRegionsID = newRegionsID
	failpoint.Inject("splitResponses", func(val failpoint.Value) {
		rawID, ok := val.(int)
		if ok {
			s.ProcessedPercentage = 100
			s.NewRegionsID = []uint64{uint64(rawID)}
		}
	})
	h.rd.JSON(w, http.StatusOK, &s)
}

// RegionHeap implements heap.Interface, used for selecting top n regions.
type RegionHeap struct {
	regions []*core.RegionInfo
	less    func(a, b *core.RegionInfo) bool
}

func (h *RegionHeap) Len() int           { return len(h.regions) }
func (h *RegionHeap) Less(i, j int) bool { return h.less(h.regions[i], h.regions[j]) }
func (h *RegionHeap) Swap(i, j int)      { h.regions[i], h.regions[j] = h.regions[j], h.regions[i] }

// Push pushes an element x onto the heap.
func (h *RegionHeap) Push(x interface{}) {
	h.regions = append(h.regions, x.(*core.RegionInfo))
}

// Pop removes the minimum element (according to Less) from the heap and returns
// it.
func (h *RegionHeap) Pop() interface{} {
	pos := len(h.regions) - 1
	x := h.regions[pos]
	h.regions = h.regions[:pos]
	return x
}

// Min returns the minimum region from the heap.
func (h *RegionHeap) Min() *core.RegionInfo {
	if h.Len() == 0 {
		return nil
	}
	return h.regions[0]
}

// TopNRegions returns top n regions according to the given rule.
func TopNRegions(regions []*core.RegionInfo, less func(a, b *core.RegionInfo) bool, n int) []*core.RegionInfo {
	if n <= 0 {
		return nil
	}

	hp := &RegionHeap{
		regions: make([]*core.RegionInfo, 0, n),
		less:    less,
	}
	for _, r := range regions {
		if hp.Len() < n {
			heap.Push(hp, r)
			continue
		}
		if less(hp.Min(), r) {
			heap.Pop(hp)
			heap.Push(hp, r)
		}
	}

	res := make([]*core.RegionInfo, hp.Len())
	for i := hp.Len() - 1; i >= 0; i-- {
		res[i] = heap.Pop(hp).(*core.RegionInfo)
	}
	return res
}<|MERGE_RESOLUTION|>--- conflicted
+++ resolved
@@ -387,21 +387,14 @@
 // @Success  200  {object}  RegionsInfo
 // @Router   /regions [get]
 func (h *regionsHandler) GetRegions(w http.ResponseWriter, r *http.Request) {
-<<<<<<< HEAD
 	informer := getRegionSetInformer(r)
 	regions := informer.GetRegions()
-	regionsInfo := convertToAPIRegions(regions)
-	h.rd.JSON(w, http.StatusOK, regionsInfo)
-=======
-	rc := getCluster(r)
-	regions := rc.GetRegions()
 	b, err := marshalRegionsInfoJSON(r.Context(), regions)
 	if err != nil {
 		h.rd.JSON(w, http.StatusInternalServerError, err.Error())
 		return
 	}
 	h.rd.Data(w, http.StatusOK, b)
->>>>>>> ebd2cfef
 }
 
 // @Tags     region
@@ -430,19 +423,13 @@
 	if limit > maxRegionLimit {
 		limit = maxRegionLimit
 	}
-<<<<<<< HEAD
 	regions := informer.ScanRegions([]byte(startKey), []byte(endKey), limit)
-	regionsInfo := convertToAPIRegions(regions)
-	h.rd.JSON(w, http.StatusOK, regionsInfo)
-=======
-	regions := rc.ScanRegions([]byte(startKey), []byte(endKey), limit)
 	b, err := marshalRegionsInfoJSON(r.Context(), regions)
 	if err != nil {
 		h.rd.JSON(w, http.StatusInternalServerError, err.Error())
 		return
 	}
 	h.rd.Data(w, http.StatusOK, b)
->>>>>>> ebd2cfef
 }
 
 // @Tags     region
@@ -472,19 +459,13 @@
 		h.rd.JSON(w, http.StatusBadRequest, err.Error())
 		return
 	}
-<<<<<<< HEAD
 	regions := informer.GetStoreRegions(uint64(id))
-	regionsInfo := convertToAPIRegions(regions)
-	h.rd.JSON(w, http.StatusOK, regionsInfo)
-=======
-	regions := rc.GetStoreRegions(uint64(id))
 	b, err := marshalRegionsInfoJSON(r.Context(), regions)
 	if err != nil {
 		h.rd.JSON(w, http.StatusInternalServerError, err.Error())
 		return
 	}
 	h.rd.Data(w, http.StatusOK, b)
->>>>>>> ebd2cfef
 }
 
 // @Tags     region
@@ -786,19 +767,13 @@
 		return
 	}
 
-<<<<<<< HEAD
 	left, right := informer.GetAdjacentRegions(region)
-	regionsInfo := convertToAPIRegions([]*core.RegionInfo{left, right})
-	h.rd.JSON(w, http.StatusOK, regionsInfo)
-=======
-	left, right := rc.GetAdjacentRegions(region)
 	b, err := marshalRegionsInfoJSON(r.Context(), []*core.RegionInfo{left, right})
 	if err != nil {
 		h.rd.JSON(w, http.StatusInternalServerError, err.Error())
 		return
 	}
 	h.rd.Data(w, http.StatusOK, b)
->>>>>>> ebd2cfef
 }
 
 const (
@@ -1015,19 +990,13 @@
 	if limit > maxRegionLimit {
 		limit = maxRegionLimit
 	}
-<<<<<<< HEAD
 	regions := TopNRegions(informer.GetRegions(), less, limit)
-	regionsInfo := convertToAPIRegions(regions)
-	h.rd.JSON(w, http.StatusOK, regionsInfo)
-=======
-	regions := TopNRegions(rc.GetRegions(), less, limit)
 	b, err := marshalRegionsInfoJSON(r.Context(), regions)
 	if err != nil {
 		h.rd.JSON(w, http.StatusInternalServerError, err.Error())
 		return
 	}
 	h.rd.Data(w, http.StatusOK, b)
->>>>>>> ebd2cfef
 }
 
 // @Tags     region

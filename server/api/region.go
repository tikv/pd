// Copyright 2016 PingCAP, Inc.
//
// Licensed under the Apache License, Version 2.0 (the "License");
// you may not use this file except in compliance with the License.
// You may obtain a copy of the License at
//
//     http://www.apache.org/licenses/LICENSE-2.0
//
// Unless required by applicable law or agreed to in writing, software
// distributed under the License is distributed on an "AS IS" BASIS,
// See the License for the specific language governing permissions and
// limitations under the License.

package api

import (
	"container/heap"
	"net/http"
	"strconv"

	"github.com/gorilla/mux"
	"github.com/pingcap/kvproto/pkg/metapb"
	"github.com/pingcap/kvproto/pkg/pdpb"
	"github.com/pingcap/pd/server"
	"github.com/pingcap/pd/server/core"
	"github.com/unrolled/render"
)

// RegionInfo records detail region info for api usage.
type RegionInfo struct {
	ID          uint64              `json:"id"`
	StartKey    string              `json:"start_key"`
	EndKey      string              `json:"end_key"`
	RegionEpoch *metapb.RegionEpoch `json:"epoch,omitempty"`
	Peers       []*metapb.Peer      `json:"peers,omitempty"`
	SlavePeers  []*metapb.Peer      `json:"slave_peers,omitempty"`

	Leader            *metapb.Peer      `json:"leader,omitempty"`
	DownPeers         []*pdpb.PeerStats `json:"down_peers,omitempty"`
	DownSlavePeers    []*pdpb.PeerStats `json:"down_slave_peers,omitempty"`
	PendingPeers      []*metapb.Peer    `json:"pending_peers,omitempty"`
	PendingSlavePeers []*metapb.Peer    `json:"pending_slave_peers,omitempty"`
	WrittenBytes      uint64            `json:"written_bytes,omitempty"`
	ReadBytes         uint64            `json:"read_bytes,omitempty"`
	ApproximateSize   int64             `json:"approximate_size,omitempty"`
	ApproximateKeys   int64             `json:"approximate_keys,omitempty"`
}

// NewRegionInfo create a new api RegionInfo.
func NewRegionInfo(r *core.RegionInfo) *RegionInfo {
	if r == nil {
		return nil
	}
<<<<<<< HEAD
	return &regionInfo{
		ID:                r.GetID(),
		StartKey:          string(core.HexRegionKey(r.GetStartKey())),
		EndKey:            string(core.HexRegionKey(r.GetEndKey())),
		RegionEpoch:       r.GetRegionEpoch(),
		Peers:             r.GetPeers(),
		SlavePeers:        r.GetSlavePeers(),
		Leader:            r.GetLeader(),
		DownPeers:         r.GetDownPeers(),
		DownSlavePeers:    r.GetSlaveDownPeers(),
		PendingPeers:      r.GetPendingPeers(),
		PendingSlavePeers: r.GetSlavePendingPeers(),
		WrittenBytes:      r.GetBytesWritten(),
		ReadBytes:         r.GetBytesRead(),
		ApproximateSize:   r.GetApproximateSize(),
		ApproximateKeys:   r.GetApproximateKeys(),
=======
	return &RegionInfo{
		ID:              r.GetID(),
		StartKey:        string(core.HexRegionKey(r.GetStartKey())),
		EndKey:          string(core.HexRegionKey(r.GetEndKey())),
		RegionEpoch:     r.GetRegionEpoch(),
		Peers:           r.GetPeers(),
		Leader:          r.GetLeader(),
		DownPeers:       r.GetDownPeers(),
		PendingPeers:    r.GetPendingPeers(),
		WrittenBytes:    r.GetBytesWritten(),
		ReadBytes:       r.GetBytesRead(),
		ApproximateSize: r.GetApproximateSize(),
		ApproximateKeys: r.GetApproximateKeys(),
>>>>>>> 09c2d084
	}
}

// RegionsInfo contains some regions with the detailed region info.
type RegionsInfo struct {
	Count   int           `json:"count"`
	Regions []*RegionInfo `json:"regions"`
}

type regionHandler struct {
	svr *server.Server
	rd  *render.Render
}

func newRegionHandler(svr *server.Server, rd *render.Render) *regionHandler {
	return &regionHandler{
		svr: svr,
		rd:  rd,
	}
}

func (h *regionHandler) GetRegionByID(w http.ResponseWriter, r *http.Request) {
	cluster := h.svr.GetRaftCluster()
	if cluster == nil {
		h.rd.JSON(w, http.StatusInternalServerError, server.ErrNotBootstrapped.Error())
		return
	}

	vars := mux.Vars(r)
	regionIDStr := vars["id"]
	regionID, err := strconv.ParseUint(regionIDStr, 10, 64)
	if err != nil {
		h.rd.JSON(w, http.StatusBadRequest, err.Error())
		return
	}

	regionInfo := cluster.GetRegionInfoByID(regionID)
	h.rd.JSON(w, http.StatusOK, NewRegionInfo(regionInfo))
}

func (h *regionHandler) GetRegionByKey(w http.ResponseWriter, r *http.Request) {
	cluster := h.svr.GetRaftCluster()
	if cluster == nil {
		h.rd.JSON(w, http.StatusInternalServerError, server.ErrNotBootstrapped.Error())
		return
	}
	vars := mux.Vars(r)
	key := vars["key"]
	regionInfo := cluster.GetRegionInfoByKey([]byte(key))
	h.rd.JSON(w, http.StatusOK, NewRegionInfo(regionInfo))
}

type regionsHandler struct {
	svr *server.Server
	rd  *render.Render
}

func newRegionsHandler(svr *server.Server, rd *render.Render) *regionsHandler {
	return &regionsHandler{
		svr: svr,
		rd:  rd,
	}
}

func convertToAPIRegions(regions []*core.RegionInfo) *RegionsInfo {
	regionInfos := make([]*RegionInfo, len(regions))
	for i, r := range regions {
		regionInfos[i] = NewRegionInfo(r)
	}
	return &RegionsInfo{
		Count:   len(regions),
		Regions: regionInfos,
	}
}

func (h *regionsHandler) GetAll(w http.ResponseWriter, r *http.Request) {
	cluster := h.svr.GetRaftCluster()
	if cluster == nil {
		h.rd.JSON(w, http.StatusInternalServerError, server.ErrNotBootstrapped.Error())
		return
	}
	regions := cluster.GetRegions()
	regionsInfo := convertToAPIRegions(regions)
	h.rd.JSON(w, http.StatusOK, regionsInfo)
}

func (h *regionsHandler) ScanRegionsByKey(w http.ResponseWriter, r *http.Request) {
	cluster := h.svr.GetRaftCluster()
	if cluster == nil {
		h.rd.JSON(w, http.StatusInternalServerError, server.ErrNotBootstrapped.Error())
		return
	}

	startKey := r.URL.Query().Get("key")

	limit := defaultRegionLimit
	if limitStr := r.URL.Query().Get("limit"); limitStr != "" {
		var err error
		limit, err = strconv.Atoi(limitStr)
		if err != nil {
			h.rd.JSON(w, http.StatusBadRequest, err.Error())
			return
		}
	}
	if limit > maxRegionLimit {
		limit = maxRegionLimit
	}
	regions := cluster.ScanRegionsByKey([]byte(startKey), limit)
	regionsInfo := convertToAPIRegions(regions)
	h.rd.JSON(w, http.StatusOK, regionsInfo)
}

func (h *regionsHandler) GetStoreRegions(w http.ResponseWriter, r *http.Request) {
	cluster := h.svr.GetRaftCluster()
	if cluster == nil {
		h.rd.JSON(w, http.StatusInternalServerError, server.ErrNotBootstrapped.Error())
		return
	}

	vars := mux.Vars(r)
	id, err := strconv.Atoi(vars["id"])
	if err != nil {
		h.rd.JSON(w, http.StatusBadRequest, err.Error())
		return
	}
	regions := cluster.GetStoreRegions(uint64(id))
	regionsInfo := convertToAPIRegions(regions)
	h.rd.JSON(w, http.StatusOK, regionsInfo)
}

func (h *regionsHandler) GetMissPeerRegions(w http.ResponseWriter, r *http.Request) {
	handler := h.svr.GetHandler()
	regions, err := handler.GetMissPeerRegions()
	if err != nil {
		h.rd.JSON(w, http.StatusInternalServerError, err.Error())
		return
	}
	regionsInfo := convertToAPIRegions(regions)
	h.rd.JSON(w, http.StatusOK, regionsInfo)
}

func (h *regionsHandler) GetExtraPeerRegions(w http.ResponseWriter, r *http.Request) {
	handler := h.svr.GetHandler()
	regions, err := handler.GetExtraPeerRegions()
	if err != nil {
		h.rd.JSON(w, http.StatusInternalServerError, err.Error())
		return
	}
	regionsInfo := convertToAPIRegions(regions)
	h.rd.JSON(w, http.StatusOK, regionsInfo)
}

func (h *regionsHandler) GetPendingPeerRegions(w http.ResponseWriter, r *http.Request) {
	handler := h.svr.GetHandler()
	regions, err := handler.GetPendingPeerRegions()
	if err != nil {
		h.rd.JSON(w, http.StatusInternalServerError, err.Error())
		return
	}
	regionsInfo := convertToAPIRegions(regions)
	h.rd.JSON(w, http.StatusOK, regionsInfo)
}

func (h *regionsHandler) GetDownPeerRegions(w http.ResponseWriter, r *http.Request) {
	handler := h.svr.GetHandler()
	regions, err := handler.GetDownPeerRegions()
	if err != nil {
		h.rd.JSON(w, http.StatusInternalServerError, err.Error())
		return
	}
	regionsInfo := convertToAPIRegions(regions)
	h.rd.JSON(w, http.StatusOK, regionsInfo)
}

func (h *regionsHandler) GetIncorrectNamespaceRegions(w http.ResponseWriter, r *http.Request) {
	handler := h.svr.GetHandler()
	regions, err := handler.GetIncorrectNamespaceRegions()
	if err != nil {
		h.rd.JSON(w, http.StatusInternalServerError, err.Error())
		return
	}
	regionsInfo := convertToAPIRegions(regions)
	h.rd.JSON(w, http.StatusOK, regionsInfo)
}

func (h *regionsHandler) GetRegionSiblings(w http.ResponseWriter, r *http.Request) {
	cluster := h.svr.GetRaftCluster()
	if cluster == nil {
		h.rd.JSON(w, http.StatusInternalServerError, server.ErrNotBootstrapped.Error())
		return
	}

	vars := mux.Vars(r)
	id, err := strconv.Atoi(vars["id"])
	if err != nil {
		h.rd.JSON(w, http.StatusBadRequest, err.Error())
		return
	}
	region := cluster.GetRegionInfoByID(uint64(id))
	if region == nil {
		h.rd.JSON(w, http.StatusNotFound, server.ErrRegionNotFound(uint64(id)).Error())
		return
	}

	left, right := cluster.GetAdjacentRegions(region)
	regionsInfo := convertToAPIRegions([]*core.RegionInfo{left, right})
	h.rd.JSON(w, http.StatusOK, regionsInfo)
}

const (
	defaultRegionLimit = 16
	maxRegionLimit     = 10240
)

func (h *regionsHandler) GetTopWriteFlow(w http.ResponseWriter, r *http.Request) {
	h.GetTopNRegions(w, r, func(a, b *core.RegionInfo) bool { return a.GetBytesWritten() < b.GetBytesWritten() })
}

func (h *regionsHandler) GetTopReadFlow(w http.ResponseWriter, r *http.Request) {
	h.GetTopNRegions(w, r, func(a, b *core.RegionInfo) bool { return a.GetBytesRead() < b.GetBytesRead() })
}

func (h *regionsHandler) GetTopConfVer(w http.ResponseWriter, r *http.Request) {
	h.GetTopNRegions(w, r, func(a, b *core.RegionInfo) bool {
		return a.GetMeta().GetRegionEpoch().GetConfVer() < b.GetMeta().GetRegionEpoch().GetConfVer()
	})
}

func (h *regionsHandler) GetTopVersion(w http.ResponseWriter, r *http.Request) {
	h.GetTopNRegions(w, r, func(a, b *core.RegionInfo) bool {
		return a.GetMeta().GetRegionEpoch().GetVersion() < b.GetMeta().GetRegionEpoch().GetVersion()
	})
}

func (h *regionsHandler) GetTopSize(w http.ResponseWriter, r *http.Request) {
	h.GetTopNRegions(w, r, func(a, b *core.RegionInfo) bool {
		return a.GetApproximateSize() < b.GetApproximateSize()
	})
}

func (h *regionsHandler) GetTopNRegions(w http.ResponseWriter, r *http.Request, less func(a, b *core.RegionInfo) bool) {
	cluster := h.svr.GetRaftCluster()
	if cluster == nil {
		h.rd.JSON(w, http.StatusInternalServerError, server.ErrNotBootstrapped.Error())
		return
	}
	limit := defaultRegionLimit
	if limitStr := r.URL.Query().Get("limit"); limitStr != "" {
		var err error
		limit, err = strconv.Atoi(limitStr)
		if err != nil {
			h.rd.JSON(w, http.StatusBadRequest, err.Error())
			return
		}
	}
	if limit > maxRegionLimit {
		limit = maxRegionLimit
	}
	regions := TopNRegions(cluster.GetRegions(), less, limit)
	regionsInfo := convertToAPIRegions(regions)
	h.rd.JSON(w, http.StatusOK, regionsInfo)
}

// RegionHeap implements heap.Interface, used for selecting top n regions.
type RegionHeap struct {
	regions []*core.RegionInfo
	less    func(a, b *core.RegionInfo) bool
}

func (h *RegionHeap) Len() int           { return len(h.regions) }
func (h *RegionHeap) Less(i, j int) bool { return h.less(h.regions[i], h.regions[j]) }
func (h *RegionHeap) Swap(i, j int)      { h.regions[i], h.regions[j] = h.regions[j], h.regions[i] }

// Push pushes an element x onto the heap.
func (h *RegionHeap) Push(x interface{}) {
	h.regions = append(h.regions, x.(*core.RegionInfo))
}

// Pop removes the minimum element (according to Less) from the heap and returns
// it.
func (h *RegionHeap) Pop() interface{} {
	pos := len(h.regions) - 1
	x := h.regions[pos]
	h.regions = h.regions[:pos]
	return x
}

// Min returns the minimum region from the heap.
func (h *RegionHeap) Min() *core.RegionInfo {
	if h.Len() == 0 {
		return nil
	}
	return h.regions[0]
}

// TopNRegions returns top n regions according to the given rule.
func TopNRegions(regions []*core.RegionInfo, less func(a, b *core.RegionInfo) bool, n int) []*core.RegionInfo {
	if n <= 0 {
		return nil
	}

	hp := &RegionHeap{
		regions: make([]*core.RegionInfo, 0, n),
		less:    less,
	}
	for _, r := range regions {
		if hp.Len() < n {
			heap.Push(hp, r)
			continue
		}
		if less(hp.Min(), r) {
			heap.Pop(hp)
			heap.Push(hp, r)
		}
	}

	res := make([]*core.RegionInfo, hp.Len())
	for i := hp.Len() - 1; i >= 0; i-- {
		res[i] = heap.Pop(hp).(*core.RegionInfo)
	}
	return res
}<|MERGE_RESOLUTION|>--- conflicted
+++ resolved
@@ -51,7 +51,6 @@
 	if r == nil {
 		return nil
 	}
-<<<<<<< HEAD
 	return &regionInfo{
 		ID:                r.GetID(),
 		StartKey:          string(core.HexRegionKey(r.GetStartKey())),
@@ -68,21 +67,6 @@
 		ReadBytes:         r.GetBytesRead(),
 		ApproximateSize:   r.GetApproximateSize(),
 		ApproximateKeys:   r.GetApproximateKeys(),
-=======
-	return &RegionInfo{
-		ID:              r.GetID(),
-		StartKey:        string(core.HexRegionKey(r.GetStartKey())),
-		EndKey:          string(core.HexRegionKey(r.GetEndKey())),
-		RegionEpoch:     r.GetRegionEpoch(),
-		Peers:           r.GetPeers(),
-		Leader:          r.GetLeader(),
-		DownPeers:       r.GetDownPeers(),
-		PendingPeers:    r.GetPendingPeers(),
-		WrittenBytes:    r.GetBytesWritten(),
-		ReadBytes:       r.GetBytesRead(),
-		ApproximateSize: r.GetApproximateSize(),
-		ApproximateKeys: r.GetApproximateKeys(),
->>>>>>> 09c2d084
 	}
 }
 

--- conflicted
+++ resolved
@@ -247,7 +247,7 @@
 	m.Lock()
 	defer m.Unlock()
 
-	id, err := m.cluster.AllocID()
+	id, err := m.cluster.GetAllocator().Alloc()
 	if err != nil {
 		log.Warn("failed to switch to async wait state", zap.String("replicate-mode", modeDRAutoSync), errs.ZapError(err))
 		return err
@@ -269,13 +269,8 @@
 	return m.drSwitchToAsyncWithLock(availableStores)
 }
 
-<<<<<<< HEAD
 func (m *ModeManager) drSwitchToAsyncWithLock(availableStores []uint64) error {
-	id, err := m.cluster.AllocID()
-=======
-func (m *ModeManager) drSwitchToAsyncWithLock() error {
 	id, err := m.cluster.GetAllocator().Alloc()
->>>>>>> f4b0b318
 	if err != nil {
 		log.Warn("failed to switch to async state", zap.String("replicate-mode", modeDRAutoSync), errs.ZapError(err))
 		return err

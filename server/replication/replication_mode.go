--- conflicted
+++ resolved
@@ -65,18 +65,11 @@
 	initTime time.Time
 
 	sync.RWMutex
-<<<<<<< HEAD
-	config         config.ReplicationModeConfig
-	storage        core.ReplicationStatusStorage
-	cluster        opt.Cluster
-	fileReplicater FileReplicater
-=======
 	config            config.ReplicationModeConfig
-	storage           *core.Storage
+	storage           core.ReplicationStatusStorage
 	cluster           opt.Cluster
 	fileReplicater    FileReplicater
 	replicatedMembers []uint64
->>>>>>> f569e3a3
 
 	drAutoSync drAutoSyncStatus
 	// intermediate states of the recovery process

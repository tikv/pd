// Copyright 2020 TiKV Project Authors.
//
// Licensed under the Apache License, Version 2.0 (the "License");
// you may not use this file except in compliance with the License.
// You may obtain a copy of the License at
//
//     http://www.apache.org/licenses/LICENSE-2.0
//
// Unless required by applicable law or agreed to in writing, software
// distributed under the License is distributed on an "AS IS" BASIS,
// WITHOUT WARRANTIES OR CONDITIONS OF ANY KIND, either express or implied.
// See the License for the specific language governing permissions and
// limitations under the License.

package replication

import (
	"bytes"
	"context"
	"encoding/json"
	"strings"
	"sync"
	"time"

	"github.com/pingcap/kvproto/pkg/pdpb"
	pb "github.com/pingcap/kvproto/pkg/replication_modepb"
	"github.com/pingcap/log"
	"github.com/tikv/pd/pkg/errs"
	"github.com/tikv/pd/pkg/logutil"
	"github.com/tikv/pd/pkg/slice"
	"github.com/tikv/pd/server/config"
	"github.com/tikv/pd/server/core"
<<<<<<< HEAD
	"github.com/tikv/pd/server/schedule/opt"
	"github.com/tikv/pd/server/storage/endpoint"
=======
	"github.com/tikv/pd/server/schedule"
>>>>>>> 32832a3f
	"go.uber.org/zap"
)

const (
	modeMajority   = "majority"
	modeDRAutoSync = "dr-auto-sync"
)

func modeToPB(m string) pb.ReplicationMode {
	switch m {
	case modeMajority:
		return pb.ReplicationMode_MAJORITY
	case modeDRAutoSync:
		return pb.ReplicationMode_DR_AUTO_SYNC
	}
	return 0
}

// FileReplicater is the interface that can save important data to all cluster
// nodes.
type FileReplicater interface {
	GetMembers() ([]*pdpb.Member, error)
	ReplicateFileToMember(ctx context.Context, member *pdpb.Member, name string, data []byte) error
}

const drStatusFile = "DR_STATE"
const persistFileTimeout = time.Second * 10

// ModeManager is used to control how raft logs are synchronized between
// different tikv nodes.
type ModeManager struct {
	initTime time.Time

	sync.RWMutex
	config            config.ReplicationModeConfig
<<<<<<< HEAD
	storage           endpoint.ReplicationStatusStorage
	cluster           opt.Cluster
=======
	storage           *core.Storage
	cluster           schedule.Cluster
>>>>>>> 32832a3f
	fileReplicater    FileReplicater
	replicatedMembers []uint64

	drAutoSync drAutoSyncStatus
	// intermediate states of the recovery process
	// they are accessed without locks as they are only used by background job.
	drRecoverKey   []byte // all regions that has startKey < drRecoverKey are successfully recovered
	drRecoverCount int    // number of regions that has startKey < drRecoverKey
	// When find a region that is not recovered, PD will not check all the
	// remaining regions, but read a region to estimate the overall progress
	drSampleRecoverCount int // number of regions that are recovered in sample
	drSampleTotalRegion  int // number of regions in sample
	drTotalRegion        int // number of all regions

	drMemberWaitAsyncTime map[uint64]time.Time // last sync time with follower nodes
}

// NewReplicationModeManager creates the replicate mode manager.
<<<<<<< HEAD
func NewReplicationModeManager(config config.ReplicationModeConfig, storage endpoint.ReplicationStatusStorage, cluster opt.Cluster, fileReplicater FileReplicater) (*ModeManager, error) {
=======
func NewReplicationModeManager(config config.ReplicationModeConfig, storage *core.Storage, cluster schedule.Cluster, fileReplicater FileReplicater) (*ModeManager, error) {
>>>>>>> 32832a3f
	m := &ModeManager{
		initTime:              time.Now(),
		config:                config,
		storage:               storage,
		cluster:               cluster,
		fileReplicater:        fileReplicater,
		drMemberWaitAsyncTime: make(map[uint64]time.Time),
	}
	switch config.ReplicationMode {
	case modeMajority:
	case modeDRAutoSync:
		if err := m.loadDRAutoSync(); err != nil {
			return nil, err
		}
	}
	return m, nil
}

// UpdateConfig updates configuration online and updates internal state.
func (m *ModeManager) UpdateConfig(config config.ReplicationModeConfig) error {
	m.Lock()
	defer m.Unlock()
	// If mode change from 'majority' to 'dr-auto-sync', switch to 'sync_recover'.
	if m.config.ReplicationMode == modeMajority && config.ReplicationMode == modeDRAutoSync {
		old := m.config
		m.config = config
		err := m.drSwitchToSyncRecoverWithLock()
		if err != nil {
			// restore
			m.config = old
		}
		return err
	}
	// If the label key is updated, switch to 'async' state.
	if m.config.ReplicationMode == modeDRAutoSync && config.ReplicationMode == modeDRAutoSync && m.config.DRAutoSync.LabelKey != config.DRAutoSync.LabelKey {
		old := m.config
		m.config = config
		err := m.drSwitchToAsyncWithLock()
		if err != nil {
			// restore
			m.config = old
		}
		return err
	}
	m.config = config
	return nil
}

// UpdateMemberWaitAsyncTime updates a member's wait async time.
func (m *ModeManager) UpdateMemberWaitAsyncTime(memberID uint64) {
	m.Lock()
	defer m.Unlock()
	t := time.Now()
	log.Info("udpate member wait async time", zap.Uint64("memberID", memberID), zap.Time("time", t))
	m.drMemberWaitAsyncTime[memberID] = t
}

// GetReplicationStatus returns the status to sync with tikv servers.
func (m *ModeManager) GetReplicationStatus() *pb.ReplicationStatus {
	m.RLock()
	defer m.RUnlock()

	p := &pb.ReplicationStatus{
		Mode: modeToPB(m.config.ReplicationMode),
	}
	switch m.config.ReplicationMode {
	case modeMajority:
	case modeDRAutoSync:
		p.DrAutoSync = &pb.DRAutoSync{
			LabelKey:            m.config.DRAutoSync.LabelKey,
			State:               pb.DRAutoSyncState(pb.DRAutoSyncState_value[strings.ToUpper(m.drAutoSync.State)]),
			StateId:             m.drAutoSync.StateID,
			WaitSyncTimeoutHint: int32(m.config.DRAutoSync.WaitSyncTimeout.Seconds()),
		}
	}
	return p
}

// HTTPReplicationStatus is for query status from HTTP API.
type HTTPReplicationStatus struct {
	Mode       string `json:"mode"`
	DrAutoSync struct {
		LabelKey        string  `json:"label_key"`
		State           string  `json:"state"`
		StateID         uint64  `json:"state_id,omitempty"`
		TotalRegions    int     `json:"total_regions,omitempty"`
		SyncedRegions   int     `json:"synced_regions,omitempty"`
		RecoverProgress float32 `json:"recover_progress,omitempty"`
	} `json:"dr-auto-sync,omitempty"`
}

// GetReplicationStatusHTTP returns status for HTTP API.
func (m *ModeManager) GetReplicationStatusHTTP() *HTTPReplicationStatus {
	m.RLock()
	defer m.RUnlock()
	var status HTTPReplicationStatus
	status.Mode = m.config.ReplicationMode
	switch status.Mode {
	case modeMajority:
	case modeDRAutoSync:
		status.DrAutoSync.LabelKey = m.config.DRAutoSync.LabelKey
		status.DrAutoSync.State = m.drAutoSync.State
		status.DrAutoSync.StateID = m.drAutoSync.StateID
		status.DrAutoSync.RecoverProgress = m.drAutoSync.RecoverProgress
		status.DrAutoSync.TotalRegions = m.drAutoSync.TotalRegions
		status.DrAutoSync.SyncedRegions = m.drAutoSync.SyncedRegions
	}
	return &status
}

func (m *ModeManager) getModeName() string {
	m.RLock()
	defer m.RUnlock()
	return m.config.ReplicationMode
}

const (
	drStateSync        = "sync"
	drStateAsync       = "async"
	drStateSyncRecover = "sync_recover"
)

type drAutoSyncStatus struct {
	State            string     `json:"state,omitempty"`
	StateID          uint64     `json:"state_id,omitempty"`
	RecoverStartTime *time.Time `json:"recover_start,omitempty"`
	TotalRegions     int        `json:"total_regions,omitempty"`
	SyncedRegions    int        `json:"synced_regions,omitempty"`
	RecoverProgress  float32    `json:"recover_progress,omitempty"`
}

func (m *ModeManager) loadDRAutoSync() error {
	ok, err := m.storage.LoadReplicationStatus(modeDRAutoSync, &m.drAutoSync)
	if err != nil {
		return err
	}
	if !ok {
		// initialize
		return m.drSwitchToSync()
	}
	return nil
}

func (m *ModeManager) drCheckAsyncTimeout() bool {
	m.RLock()
	defer m.RUnlock()
	timeout := m.config.DRAutoSync.WaitAsyncTimeout.Duration
	if timeout == 0 {
		return true
	}
	// make sure all members are timeout.
	for _, t := range m.drMemberWaitAsyncTime {
		if time.Since(t) <= timeout {
			return false
		}
	}
	// make sure all members that have synced with previous leader are timeout.
	return time.Since(m.initTime) > timeout
}

func (m *ModeManager) drSwitchToAsync() error {
	m.Lock()
	defer m.Unlock()
	return m.drSwitchToAsyncWithLock()
}

func (m *ModeManager) drSwitchToAsyncWithLock() error {
	id, err := m.cluster.GetAllocator().Alloc()
	if err != nil {
		log.Warn("failed to switch to async state", zap.String("replicate-mode", modeDRAutoSync), errs.ZapError(err))
		return err
	}
	dr := drAutoSyncStatus{State: drStateAsync, StateID: id}
	m.drPersistStatusWithLock(dr)
	if err := m.storage.SaveReplicationStatus(modeDRAutoSync, dr); err != nil {
		log.Warn("failed to switch to async state", zap.String("replicate-mode", modeDRAutoSync), errs.ZapError(err))
		return err
	}
	m.drAutoSync = dr
	log.Info("switched to async state", zap.String("replicate-mode", modeDRAutoSync))
	return nil
}

func (m *ModeManager) drSwitchToSyncRecover() error {
	m.Lock()
	defer m.Unlock()
	return m.drSwitchToSyncRecoverWithLock()
}

func (m *ModeManager) drSwitchToSyncRecoverWithLock() error {
	id, err := m.cluster.GetAllocator().Alloc()
	if err != nil {
		log.Warn("failed to switch to sync_recover state", zap.String("replicate-mode", modeDRAutoSync), errs.ZapError(err))
		return err
	}
	now := time.Now()
	dr := drAutoSyncStatus{State: drStateSyncRecover, StateID: id, RecoverStartTime: &now}
	m.drPersistStatusWithLock(dr)
	if err = m.storage.SaveReplicationStatus(modeDRAutoSync, dr); err != nil {
		log.Warn("failed to switch to sync_recover state", zap.String("replicate-mode", modeDRAutoSync), errs.ZapError(err))
		return err
	}
	m.drAutoSync = dr
	m.drRecoverKey, m.drRecoverCount = nil, 0
	log.Info("switched to sync_recover state", zap.String("replicate-mode", modeDRAutoSync))
	return nil
}

func (m *ModeManager) drSwitchToSync() error {
	m.Lock()
	defer m.Unlock()
	id, err := m.cluster.GetAllocator().Alloc()
	if err != nil {
		log.Warn("failed to switch to sync state", zap.String("replicate-mode", modeDRAutoSync), errs.ZapError(err))
		return err
	}
	dr := drAutoSyncStatus{State: drStateSync, StateID: id}
	m.drPersistStatusWithLock(dr)
	if err := m.storage.SaveReplicationStatus(modeDRAutoSync, dr); err != nil {
		log.Warn("failed to switch to sync state", zap.String("replicate-mode", modeDRAutoSync), errs.ZapError(err))
		return err
	}
	m.drAutoSync = dr
	log.Info("switched to sync state", zap.String("replicate-mode", modeDRAutoSync))
	return nil
}

func (m *ModeManager) drPersistStatusWithLock(status drAutoSyncStatus) {
	ctx, cancel := context.WithTimeout(context.Background(), persistFileTimeout)
	defer cancel()

	members, err := m.fileReplicater.GetMembers()
	if err != nil {
		log.Warn("failed to get members", zap.String("replicate-mode", modeDRAutoSync))
		return
	}

	data, _ := json.Marshal(status)

	m.replicatedMembers = m.replicatedMembers[:0]
	for _, member := range members {
		if err := m.fileReplicater.ReplicateFileToMember(ctx, member, drStatusFile, data); err != nil {
			log.Warn("failed to switch state", zap.String("replicate-mode", modeDRAutoSync), zap.String("new-state", status.State), errs.ZapError(err))
			// Throw away the error to make it possible to switch to async when
			// primary and dr DC are disconnected. This will result in the
			// inability to accurately determine whether data is fully
			// synchronized when using dr DC to disaster recovery.
			// Since the member will not be in `replicatedMembers` list, PD will
			// try to replicate state file later.
		} else {
			m.replicatedMembers = append(m.replicatedMembers, member.GetMemberId())
		}
	}
}

func (m *ModeManager) drCheckNeedPersistStatus(members []*pdpb.Member) bool {
	m.RLock()
	defer m.RUnlock()
	return slice.AnyOf(members, func(i int) bool { // if there is any member in the new list
		return slice.NoneOf(m.replicatedMembers, func(j int) bool { // not replicated
			return m.replicatedMembers[j] == members[i].GetMemberId()
		})
	})
}

func (m *ModeManager) drPersistStatus() {
	m.Lock()
	defer m.Unlock()
	m.drPersistStatusWithLock(drAutoSyncStatus{State: m.drAutoSync.State, StateID: m.drAutoSync.StateID})
}

func (m *ModeManager) drGetState() string {
	m.RLock()
	defer m.RUnlock()
	return m.drAutoSync.State
}

const (
	idleTimeout  = time.Minute
	tickInterval = time.Second * 10
)

// Run starts the background job.
func (m *ModeManager) Run(ctx context.Context) {
	// Wait for a while when just start, in case tikv do not connect in time.
	select {
	case <-time.After(idleTimeout):
	case <-ctx.Done():
		return
	}
	for {
		select {
		case <-time.After(tickInterval):
		case <-ctx.Done():
			return
		}
		m.tickDR()
	}
}

func (m *ModeManager) tickDR() {
	if m.getModeName() != modeDRAutoSync {
		return
	}

	drTickCounter.Inc()

	totalPrimaryPeers, totalDrPeers := m.config.DRAutoSync.PrimaryReplicas, m.config.DRAutoSync.DRReplicas
	downPrimaryStores, downDrStores, upPrimayStores, upDrStores := m.checkStoreStatus()

	// canSync is true when every region has at least 1 replica in each DC.
	canSync := downPrimaryStores < totalPrimaryPeers && downDrStores < totalDrPeers &&
		upPrimayStores > 0 && upDrStores > 0

	// hasMajority is true when every region has majority peer online.
	var upPeers int
	if downPrimaryStores < totalPrimaryPeers {
		upPeers += totalPrimaryPeers - downPrimaryStores
	}
	if downDrStores < totalDrPeers {
		upPeers += totalDrPeers - downDrStores
	}
	hasMajority := upPeers*2 > totalPrimaryPeers+totalDrPeers

	log.Debug("replication store status",
		zap.Int("up-primary", upPrimayStores),
		zap.Int("up-dr", upDrStores),
		zap.Int("down-primary", downPrimaryStores),
		zap.Int("down-dr", downDrStores),
		zap.Bool("can-sync", canSync),
		zap.Int("up-peers", upPeers),
		zap.Bool("has-majority", hasMajority),
	)

	// If hasMajority is false, the cluster is always unavailable. Switch to async won't help.
	if !canSync && hasMajority && m.drGetState() != drStateAsync && m.drCheckAsyncTimeout() {
		m.drSwitchToAsync()
	}

	if canSync && m.drGetState() == drStateAsync {
		m.drSwitchToSyncRecover()
	}

	if m.drGetState() == drStateSyncRecover {
		m.updateProgress()
		progress := m.estimateProgress()
		drRecoverProgressGauge.Set(float64(progress))

		if progress == 1.0 {
			m.drSwitchToSync()
		} else {
			m.updateRecoverProgress(progress)
		}
	}

	m.checkReplicateFile()
}

func (m *ModeManager) checkStoreStatus() (primaryDownCount, drDownCount, primaryUpCount, drUpCount int) {
	m.RLock()
	defer m.RUnlock()
	for _, s := range m.cluster.GetStores() {
		down := !s.IsTombstone() && s.DownTime() >= m.config.DRAutoSync.WaitStoreTimeout.Duration
		labelValue := s.GetLabelValue(m.config.DRAutoSync.LabelKey)
		if labelValue == m.config.DRAutoSync.Primary {
			if down {
				primaryDownCount++
			} else {
				primaryUpCount++
			}
		}
		if labelValue == m.config.DRAutoSync.DR {
			if down {
				drDownCount++
			} else {
				drUpCount++
			}
		}
	}
	return
}

func (m *ModeManager) checkReplicateFile() {
	members, err := m.fileReplicater.GetMembers()
	if err != nil {
		log.Warn("failed to get members", zap.String("replicate-mode", modeDRAutoSync))
		return
	}
	if m.drCheckNeedPersistStatus(members) {
		m.drPersistStatus()
	}
}

var (
	regionScanBatchSize = 1024
	regionMinSampleSize = 512
)

func (m *ModeManager) updateProgress() {
	m.RLock()
	defer m.RUnlock()

	for len(m.drRecoverKey) > 0 || m.drRecoverCount == 0 {
		regions := m.cluster.ScanRegions(m.drRecoverKey, nil, regionScanBatchSize)
		if len(regions) == 0 {
			log.Warn("scan empty regions",
				logutil.ZapRedactByteString("recover-key", m.drRecoverKey))
			return
		}
		for i, r := range regions {
			if m.checkRegionRecover(r, m.drRecoverKey) {
				m.drRecoverKey = r.GetEndKey()
				m.drRecoverCount++
				continue
			}
			// take sample and quit iteration.
			sampleRegions := regions[i:]
			if len(sampleRegions) < regionMinSampleSize {
				if last := sampleRegions[len(sampleRegions)-1]; len(last.GetEndKey()) > 0 {
					sampleRegions = append(sampleRegions, m.cluster.ScanRegions(last.GetEndKey(), nil, regionMinSampleSize)...)
				}
			}
			m.drSampleRecoverCount = 0
			key := m.drRecoverKey
			for _, r := range sampleRegions {
				if m.checkRegionRecover(r, key) {
					m.drSampleRecoverCount++
				}
				key = r.GetEndKey()
			}
			m.drSampleTotalRegion = len(sampleRegions)
			m.drTotalRegion = m.cluster.GetRegionCount()
			return
		}
	}
}

func (m *ModeManager) estimateProgress() float32 {
	if len(m.drRecoverKey) == 0 && m.drRecoverCount > 0 {
		return 1.0
	}

	// make sure progress less than 1
	if m.drSampleTotalRegion <= m.drSampleRecoverCount {
		m.drSampleTotalRegion = m.drSampleRecoverCount + 1
	}
	totalUnchecked := m.drTotalRegion - m.drRecoverCount
	if totalUnchecked < m.drSampleTotalRegion {
		totalUnchecked = m.drSampleTotalRegion
	}
	total := m.drRecoverCount + totalUnchecked
	uncheckRecovered := float32(totalUnchecked) * float32(m.drSampleRecoverCount) / float32(m.drSampleTotalRegion)
	return (float32(m.drRecoverCount) + uncheckRecovered) / float32(total)
}

func (m *ModeManager) checkRegionRecover(region *core.RegionInfo, startKey []byte) bool {
	// if the region not contains the key, log it and return false
	if bytes.Compare(startKey, region.GetStartKey()) < 0 {
		log.Warn("found region gap",
			logutil.ZapRedactByteString("key", core.HexRegionKey(startKey)),
			logutil.ZapRedactStringer("region", core.RegionToHexMeta(region.GetMeta())),
			zap.Uint64("region-id", region.GetID()))
		return false
	}
	return region.GetReplicationStatus().GetStateId() == m.drAutoSync.StateID &&
		region.GetReplicationStatus().GetState() == pb.RegionReplicationState_INTEGRITY_OVER_LABEL
}

func (m *ModeManager) updateRecoverProgress(progress float32) {
	m.Lock()
	defer m.Unlock()
	m.drAutoSync.RecoverProgress = progress
	m.drAutoSync.TotalRegions = m.drTotalRegion
	m.drAutoSync.SyncedRegions = m.drRecoverCount
}<|MERGE_RESOLUTION|>--- conflicted
+++ resolved
@@ -30,12 +30,8 @@
 	"github.com/tikv/pd/pkg/slice"
 	"github.com/tikv/pd/server/config"
 	"github.com/tikv/pd/server/core"
-<<<<<<< HEAD
-	"github.com/tikv/pd/server/schedule/opt"
+	"github.com/tikv/pd/server/schedule"
 	"github.com/tikv/pd/server/storage/endpoint"
-=======
-	"github.com/tikv/pd/server/schedule"
->>>>>>> 32832a3f
 	"go.uber.org/zap"
 )
 
@@ -71,13 +67,8 @@
 
 	sync.RWMutex
 	config            config.ReplicationModeConfig
-<<<<<<< HEAD
 	storage           endpoint.ReplicationStatusStorage
-	cluster           opt.Cluster
-=======
-	storage           *core.Storage
 	cluster           schedule.Cluster
->>>>>>> 32832a3f
 	fileReplicater    FileReplicater
 	replicatedMembers []uint64
 
@@ -96,11 +87,7 @@
 }
 
 // NewReplicationModeManager creates the replicate mode manager.
-<<<<<<< HEAD
-func NewReplicationModeManager(config config.ReplicationModeConfig, storage endpoint.ReplicationStatusStorage, cluster opt.Cluster, fileReplicater FileReplicater) (*ModeManager, error) {
-=======
-func NewReplicationModeManager(config config.ReplicationModeConfig, storage *core.Storage, cluster schedule.Cluster, fileReplicater FileReplicater) (*ModeManager, error) {
->>>>>>> 32832a3f
+func NewReplicationModeManager(config config.ReplicationModeConfig, storage endpoint.ReplicationStatusStorage, cluster schedule.Cluster, fileReplicater FileReplicater) (*ModeManager, error) {
 	m := &ModeManager{
 		initTime:              time.Now(),
 		config:                config,

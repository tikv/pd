// Copyright 2022 TiKV Project Authors.
//
// Licensed under the Apache License, Version 2.0 (the "License");
// you may not use this file except in compliance with the License.
// You may obtain a copy of the License at
//
//     http://www.apache.org/licenses/LICENSE-2.0
//
// Unless required by applicable law or agreed to in writing, software
// distributed under the License is distributed on an "AS IS" BASIS,
// WITHOUT WARRANTIES OR CONDITIONS OF ANY KIND, either express or implied.
// See the License for the specific language governing permissions and
// limitations under the License.

package server

import (
	"context"
	"time"

	"github.com/gogo/protobuf/proto"
	"github.com/pingcap/errors"
	"github.com/pingcap/log"
	"go.etcd.io/etcd/api/v3/mvccpb"
	clientv3 "go.etcd.io/etcd/client/v3"
	"go.uber.org/zap"

	"github.com/pingcap/failpoint"
	"github.com/pingcap/kvproto/pkg/keyspacepb"
	"github.com/pingcap/kvproto/pkg/pdpb"

	"github.com/tikv/pd/pkg/errs"
	"github.com/tikv/pd/pkg/utils/etcdutil"
	"github.com/tikv/pd/pkg/utils/grpcutil"
	"github.com/tikv/pd/pkg/utils/keypath"
)

// KeyspaceServer wraps GrpcServer to provide keyspace service.
type KeyspaceServer struct {
	*GrpcServer
}

// getErrorHeader returns corresponding ResponseHeader based on err.
func getErrorHeader(err error) *pdpb.ResponseHeader {
	switch err {
	case errs.ErrKeyspaceExists:
		return grpcutil.WrapErrorToHeader(pdpb.ErrorType_DUPLICATED_ENTRY, err.Error())
	case errs.ErrKeyspaceNotFound:
		return grpcutil.WrapErrorToHeader(pdpb.ErrorType_ENTRY_NOT_FOUND, err.Error())
	default:
		return grpcutil.WrapErrorToHeader(pdpb.ErrorType_UNKNOWN, err.Error())
	}
}

// LoadKeyspace load and return target keyspace metadata.
// Request must specify keyspace name.
// On Error, keyspaceMeta in response will be nil,
// error information will be encoded in response header with corresponding error type.
func (s *KeyspaceServer) LoadKeyspace(ctx context.Context, request *keyspacepb.LoadKeyspaceRequest) (*keyspacepb.LoadKeyspaceResponse, error) {
	log.Info("test-yjy service LoadKeyspace called", zap.String("keyspace-name", request.GetName()))
	if err := s.validateRequest(request.GetHeader()); err != nil {
		log.Info("test-yjy service LoadKeyspace validateRequest failed", zap.Error(err))
		return nil, err
	}

	manager := s.GetKeyspaceManager()
	if manager == nil {
		err := errors.New("keyspace manager is nil")
		log.Info("test-yjy service LoadKeyspace manager is nil")
		return &keyspacepb.LoadKeyspaceResponse{Header: getErrorHeader(err)}, nil
	}
	meta, err := manager.LoadKeyspace(request.GetName())
	if err != nil {
		log.Info("test-yjy service LoadKeyspace LoadKeyspace failed", zap.String("keyspace-name", request.GetName()), zap.Error(err))
		return &keyspacepb.LoadKeyspaceResponse{Header: getErrorHeader(err)}, nil
	}

	log.Info("test-yjy service LoadKeyspace success", zap.String("keyspace-name", request.GetName()), zap.Uint32("keyspace-id", meta.GetId()))
<<<<<<< HEAD
	resp := &keyspacepb.LoadKeyspaceResponse{
		Header:   wrapHeader(),
=======

	failpoint.Inject("skipKeyspaceRegionCheck", func() {
		failpoint.Return(&keyspacepb.LoadKeyspaceResponse{
			Header:   grpcutil.WrapHeader(),
			Keyspace: meta,
		}, nil)
	})
	if !manager.CheckKeyspaceRegionBound(meta.GetId()) {
		// If the keyspace region is not split yet, we treat it as not found.
		// To avoid clients using the keyspace before region split is done.
		err = errs.ErrKeyspaceNotFound
		return &keyspacepb.LoadKeyspaceResponse{Header: getErrorHeader(err)}, nil
	}

	return &keyspacepb.LoadKeyspaceResponse{
		Header:   grpcutil.WrapHeader(),
>>>>>>> df3df092
		Keyspace: meta,
	}
	log.Info("test-yjy service LoadKeyspace response",
		zap.String("keyspace-name", request.GetName()),
		zap.Any("header", resp.Header),
		zap.Bool("keyspace-nil", resp.Keyspace == nil),
		zap.Uint32("keyspace-id", func() uint32 {
			if resp.Keyspace != nil {
				return resp.Keyspace.GetId()
			}
			return 0
		}()))
	return resp, nil
}

// WatchKeyspaces captures and sends keyspace metadata changes to the client via gRPC stream.
// Note: It sends all existing keyspaces as it's first package to the client.
func (s *KeyspaceServer) WatchKeyspaces(request *keyspacepb.WatchKeyspacesRequest, stream keyspacepb.Keyspace_WatchKeyspacesServer) error {
	if err := s.validateRequest(request.GetHeader()); err != nil {
		return err
	}
	ctx, cancel := context.WithCancel(s.Context())
	defer cancel()
	startKey := keypath.KeyspaceMetaPrefix()

	keyspaces := make([]*keyspacepb.KeyspaceMeta, 0)
	putFn := func(kv *mvccpb.KeyValue) error {
		meta := &keyspacepb.KeyspaceMeta{}
		if err := proto.Unmarshal(kv.Value, meta); err != nil {
			defer cancel() // cancel context to stop watcher
			return err
		}
		keyspaces = append(keyspaces, meta)
		return nil
	}
	deleteFn := func(*mvccpb.KeyValue) error {
		return nil
	}
	postEventsFn := func([]*clientv3.Event) error {
		if len(keyspaces) == 0 {
			return nil
		}
		defer func() {
			keyspaces = keyspaces[:0]
		}()
		err := stream.Send(&keyspacepb.WatchKeyspacesResponse{
			Header:    grpcutil.WrapHeader(),
			Keyspaces: keyspaces})
		if err != nil {
			defer cancel() // cancel context to stop watcher
			return err
		}
		return nil
	}

	watcher := etcdutil.NewLoopWatcher(
		ctx,
		&s.serverLoopWg,
		s.client,
		"keyspace-server-watcher",
		startKey,
		func([]*clientv3.Event) error { return nil },
		putFn,
		deleteFn,
		postEventsFn,
		true, /* withPrefix */
	)
	watcher.StartWatchLoop()
	if err := watcher.WaitLoad(); err != nil {
		cancel() // cancel context to stop watcher
		return err
	}

	<-ctx.Done() // wait for context done
	return nil
}

// UpdateKeyspaceState updates the state of keyspace specified in the request.
func (s *KeyspaceServer) UpdateKeyspaceState(_ context.Context, request *keyspacepb.UpdateKeyspaceStateRequest) (*keyspacepb.UpdateKeyspaceStateResponse, error) {
	if err := s.validateRequest(request.GetHeader()); err != nil {
		return nil, err
	}

	manager := s.GetKeyspaceManager()
	meta, err := manager.UpdateKeyspaceStateByID(request.GetId(), request.GetState(), time.Now().Unix())
	if err != nil {
		return &keyspacepb.UpdateKeyspaceStateResponse{Header: getErrorHeader(err)}, nil
	}
	return &keyspacepb.UpdateKeyspaceStateResponse{
		Header:   grpcutil.WrapHeader(),
		Keyspace: meta,
	}, nil
}

// GetAllKeyspaces get all keyspace's metadata.
func (s *KeyspaceServer) GetAllKeyspaces(_ context.Context, request *keyspacepb.GetAllKeyspacesRequest) (*keyspacepb.GetAllKeyspacesResponse, error) {
	if err := s.validateRequest(request.GetHeader()); err != nil {
		return nil, err
	}

	manager := s.GetKeyspaceManager()
	keyspaces, err := manager.LoadRangeKeyspace(request.StartId, int(request.Limit))
	if err != nil {
		return &keyspacepb.GetAllKeyspacesResponse{Header: getErrorHeader(err)}, nil
	}

	return &keyspacepb.GetAllKeyspacesResponse{
		Header:    grpcutil.WrapHeader(),
		Keyspaces: keyspaces,
	}, nil
}<|MERGE_RESOLUTION|>--- conflicted
+++ resolved
@@ -76,10 +76,10 @@
 	}
 
 	log.Info("test-yjy service LoadKeyspace success", zap.String("keyspace-name", request.GetName()), zap.Uint32("keyspace-id", meta.GetId()))
-<<<<<<< HEAD
 	resp := &keyspacepb.LoadKeyspaceResponse{
-		Header:   wrapHeader(),
-=======
+		Header:   grpcutil.WrapHeader(),
+		Keyspace: meta,
+	}
 
 	failpoint.Inject("skipKeyspaceRegionCheck", func() {
 		failpoint.Return(&keyspacepb.LoadKeyspaceResponse{
@@ -94,11 +94,6 @@
 		return &keyspacepb.LoadKeyspaceResponse{Header: getErrorHeader(err)}, nil
 	}
 
-	return &keyspacepb.LoadKeyspaceResponse{
-		Header:   grpcutil.WrapHeader(),
->>>>>>> df3df092
-		Keyspace: meta,
-	}
 	log.Info("test-yjy service LoadKeyspace response",
 		zap.String("keyspace-name", request.GetName()),
 		zap.Any("header", resp.Header),

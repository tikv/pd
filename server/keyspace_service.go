// Copyright 2022 TiKV Project Authors.
//
// Licensed under the Apache License, Version 2.0 (the "License");
// you may not use this file except in compliance with the License.
// You may obtain a copy of the License at
//
//     http://www.apache.org/licenses/LICENSE-2.0
//
// Unless required by applicable law or agreed to in writing, software
// distributed under the License is distributed on an "AS IS" BASIS,
// WITHOUT WARRANTIES OR CONDITIONS OF ANY KIND, either express or implied.
// See the License for the specific language governing permissions and
// limitations under the License.

package server

import (
	"context"
	"path"

	"github.com/gogo/protobuf/proto"
	"github.com/pingcap/kvproto/pkg/keyspacepb"
	"github.com/pingcap/kvproto/pkg/pdpb"
	"github.com/tikv/pd/server/keyspace"
	"github.com/tikv/pd/server/storage/endpoint"
	"go.etcd.io/etcd/clientv3"
)

// KeyspaceServer wraps Server to provide keyspace service.
type KeyspaceServer struct {
	*Server
}

func (s *KeyspaceServer) header() *pdpb.ResponseHeader {
	return &pdpb.ResponseHeader{ClusterId: s.clusterID}
}

func (s *KeyspaceServer) errorHeader(err *pdpb.Error) *pdpb.ResponseHeader {
	return &pdpb.ResponseHeader{
		ClusterId: s.clusterID,
		Error:     err,
	}
}

func (s *KeyspaceServer) notBootstrappedHeader() *pdpb.ResponseHeader {
	return s.errorHeader(&pdpb.Error{
		Type:    pdpb.ErrorType_NOT_BOOTSTRAPPED,
		Message: "cluster is not bootstrapped",
	})
}

// getErrorHeader returns corresponding ResponseHeader based on err.
func (s *KeyspaceServer) getErrorHeader(err error) *pdpb.ResponseHeader {
	switch err {
	case keyspace.ErrKeyspaceExists:
		return s.errorHeader(&pdpb.Error{
			Type:    pdpb.ErrorType_DUPLICATED_ENTRY,
			Message: err.Error(),
		})
	case keyspace.ErrKeyspaceNotFound:
		return s.errorHeader(&pdpb.Error{
			Type:    pdpb.ErrorType_ENTRY_NOT_FOUND,
			Message: err.Error(),
		})
	default:
		return s.errorHeader(&pdpb.Error{
			Type:    pdpb.ErrorType_UNKNOWN,
			Message: err.Error(),
		})
	}
}

<<<<<<< HEAD
func (s *KeyspaceServer) UpdateKeyspaceConfig(ctx context.Context, request *keyspacepb.UpdateKeyspaceConfigRequest) (*keyspacepb.UpdateKeyspaceConfigResponse, error) {
	rc := s.GetRaftCluster()
	if rc == nil {
		return &keyspacepb.UpdateKeyspaceConfigResponse{Header: s.notBootstrappedHeader()}, nil
	}

	manager := s.GetKeyspaceManager()
	updatedMeta, err := manager.UpdateKeyspaceConfig(request.Name, request.Mutations)
	if err != nil {
		return &keyspacepb.UpdateKeyspaceConfigResponse{Header: s.getErrorHeader(err)}, err
	}

	return &keyspacepb.UpdateKeyspaceConfigResponse{
		Header:   s.header(),
		Keyspace: updatedMeta,
	}, nil
}

func (s *KeyspaceServer) LoadKeyspace(ctx context.Context, request *keyspacepb.LoadKeyspaceRequest) (*keyspacepb.LoadKeyspaceResponse, error) {
=======
func (s *KeyspaceServer) LoadKeyspace(_ context.Context, request *keyspacepb.LoadKeyspaceRequest) (*keyspacepb.LoadKeyspaceResponse, error) {
>>>>>>> 7e0c73be
	rc := s.GetRaftCluster()
	if rc == nil {
		return &keyspacepb.LoadKeyspaceResponse{Header: s.notBootstrappedHeader()}, nil
	}

	manager := s.GetKeyspaceManager()
	meta, err := manager.LoadKeyspace(request.Name)
	if err != nil {
		return &keyspacepb.LoadKeyspaceResponse{Header: s.getErrorHeader(err)}, err
	}
	return &keyspacepb.LoadKeyspaceResponse{
		Header:   s.header(),
		Keyspace: meta,
	}, nil
}

func (s *KeyspaceServer) WatchKeyspaces(_ *keyspacepb.WatchKeyspacesRequest, stream keyspacepb.Keyspace_WatchKeyspacesServer) error {
	rc := s.GetRaftCluster()
	if rc == nil {
		return stream.Send(&keyspacepb.WatchKeyspacesResponse{Header: s.notBootstrappedHeader()})
	}

	ctx, cancel := context.WithCancel(s.Context())
	defer cancel()

	err := s.sendAllKeyspaceMeta(ctx, stream)
	if err != nil {
		return err
	}
	watchChan := s.client.Watch(ctx, path.Join(s.rootPath, endpoint.KeyspaceMetaPrefix()), clientv3.WithPrefix())
	for {
		select {
		case <-ctx.Done():
			return nil
		case res := <-watchChan:
			keyspaces := make([]*keyspacepb.KeyspaceMeta, 0, len(res.Events))
			for _, event := range res.Events {
				if event.Type != clientv3.EventTypePut {
					continue
				}
				meta := &keyspacepb.KeyspaceMeta{}
				if err = proto.Unmarshal(event.Kv.Value, meta); err != nil {
					return err
				}
				keyspaces = append(keyspaces, meta)
			}
			if len(keyspaces) > 0 {
				if err = stream.Send(&keyspacepb.WatchKeyspacesResponse{Header: s.header(), Keyspaces: keyspaces}); err != nil {
					return err
				}
			}
		}
	}
}

func (s *KeyspaceServer) sendAllKeyspaceMeta(ctx context.Context, stream keyspacepb.Keyspace_WatchKeyspacesServer) error {
	getResp, err := s.client.Get(ctx, path.Join(s.rootPath, endpoint.KeyspaceMetaPrefix()), clientv3.WithPrefix())
	if err != nil {
		return err
	}
	metas := make([]*keyspacepb.KeyspaceMeta, getResp.Count)
	for i, kv := range getResp.Kvs {
		meta := &keyspacepb.KeyspaceMeta{}
		if err = proto.Unmarshal(kv.Value, meta); err != nil {
			return err
		}
		metas[i] = meta
	}
	return stream.Send(&keyspacepb.WatchKeyspacesResponse{Header: s.header(), Keyspaces: metas})
}<|MERGE_RESOLUTION|>--- conflicted
+++ resolved
@@ -70,29 +70,7 @@
 	}
 }
 
-<<<<<<< HEAD
-func (s *KeyspaceServer) UpdateKeyspaceConfig(ctx context.Context, request *keyspacepb.UpdateKeyspaceConfigRequest) (*keyspacepb.UpdateKeyspaceConfigResponse, error) {
-	rc := s.GetRaftCluster()
-	if rc == nil {
-		return &keyspacepb.UpdateKeyspaceConfigResponse{Header: s.notBootstrappedHeader()}, nil
-	}
-
-	manager := s.GetKeyspaceManager()
-	updatedMeta, err := manager.UpdateKeyspaceConfig(request.Name, request.Mutations)
-	if err != nil {
-		return &keyspacepb.UpdateKeyspaceConfigResponse{Header: s.getErrorHeader(err)}, err
-	}
-
-	return &keyspacepb.UpdateKeyspaceConfigResponse{
-		Header:   s.header(),
-		Keyspace: updatedMeta,
-	}, nil
-}
-
-func (s *KeyspaceServer) LoadKeyspace(ctx context.Context, request *keyspacepb.LoadKeyspaceRequest) (*keyspacepb.LoadKeyspaceResponse, error) {
-=======
 func (s *KeyspaceServer) LoadKeyspace(_ context.Context, request *keyspacepb.LoadKeyspaceRequest) (*keyspacepb.LoadKeyspaceResponse, error) {
->>>>>>> 7e0c73be
 	rc := s.GetRaftCluster()
 	if rc == nil {
 		return &keyspacepb.LoadKeyspaceResponse{Header: s.notBootstrappedHeader()}, nil

--- conflicted
+++ resolved
@@ -76,19 +76,8 @@
 		return &keyspacepb.UpdateKeyspaceConfigResponse{Header: s.notBootstrappedHeader()}, nil
 	}
 
-<<<<<<< HEAD
-	manager := s.keyspaceManager
-	updateRequest := &keyspace.UpdateKeyspaceRequest{
-		Name:        request.Name,
-		UpdateState: false,
-		ToPut:       request.Put,
-		ToDelete:    request.Delete,
-	}
-	keyspaceMeta, err := manager.UpdateKeyspace(updateRequest)
-=======
 	manager := s.GetKeyspaceManager()
 	updatedMeta, err := manager.UpdateKeyspaceConfig(request.Name, request.Mutations)
->>>>>>> f7e13fb4
 	if err != nil {
 		return &keyspacepb.UpdateKeyspaceConfigResponse{Header: s.getErrorHeader(err)}, err
 	}

--- conflicted
+++ resolved
@@ -747,7 +747,7 @@
 	globalBarriers, err := s.gcStateManager.LoadAllGlobalGCBarriers()
 	if err != nil {
 		return &pdpb.GetAllKeyspacesGCStatesResponse{
-			Header: wrapErrorToHeader(pdpb.ErrorType_UNKNOWN, err.Error()),
+			Header: gh.WrapErrorToHeader(pdpb.ErrorType_UNKNOWN, err.Error()),
 		}, nil
 	}
 	gcBarriersPb := make([]*pdpb.GlobalGCBarrierInfo, 0, len(globalBarriers))
@@ -756,14 +756,9 @@
 	}
 
 	return &pdpb.GetAllKeyspacesGCStatesResponse{
-<<<<<<< HEAD
-		Header:   gh.WrapHeader(),
-		GcStates: gcStatesPb,
-=======
-		Header:           wrapHeader(),
+		Header:           gh.WrapHeader(),
 		GcStates:         gcStatesPb,
 		GlobalGcBarriers: gcBarriersPb,
->>>>>>> 487492d7
 	}, nil
 }
 

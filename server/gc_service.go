--- conflicted
+++ resolved
@@ -254,8 +254,7 @@
 	for _, item := range resp.Kvs {
 		values = append(values, string(item.Value))
 	}
-<<<<<<< HEAD
-	return keys, values, resp.Header.Revision, nil
+	return values, resp.Header.Revision, nil
 }
 
 func (s *GrpcServer) AdvanceGCSafePoint(ctx context.Context, pointRequest *pdpb.AdvanceGCSafePointRequest) (*pdpb.AdvanceGCSafePointResponse, error) {
@@ -324,7 +323,4 @@
 		return constant.NullKeyspaceID
 	}
 	return req.GetKeyspaceScope().GetKeyspaceId()
-=======
-	return values, resp.Header.Revision, nil
->>>>>>> 027c0d79
 }
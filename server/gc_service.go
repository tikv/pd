--- conflicted
+++ resolved
@@ -237,12 +237,7 @@
 	}, nil
 }
 
-<<<<<<< HEAD
-func (s *GrpcServer) loadRangeFromEtcd(startKey, endKey string) ([]string, int64, error) {
-=======
-func (s *GrpcServer) loadRangeFromEtcd(startKey, endKey string) (keys, values []string, revision int64, err error) {
-	startKey = strings.Join([]string{s.rootPath, startKey}, "/")
->>>>>>> e3ba3d4a
+func (s *GrpcServer) loadRangeFromEtcd(startKey, endKey string) (values []string, revision int64, err error) {
 	var opOption []clientv3.OpOption
 	if endKey == "\x00" {
 		opOption = append(opOption, clientv3.WithPrefix())
@@ -253,12 +248,7 @@
 	if err != nil {
 		return nil, 0, err
 	}
-<<<<<<< HEAD
-	values := make([]string, 0, len(resp.Kvs))
-=======
-	keys = make([]string, 0, len(resp.Kvs))
 	values = make([]string, 0, len(resp.Kvs))
->>>>>>> e3ba3d4a
 	for _, item := range resp.Kvs {
 		values = append(values, string(item.Value))
 	}

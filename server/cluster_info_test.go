// Copyright 2016 PingCAP, Inc.
//
// Licensed under the Apache License, Version 2.0 (the "License");
// you may not use this file except in compliance with the License.
// You may obtain a copy of the License at
//
//     http://www.apache.org/licenses/LICENSE-2.0
//
// Unless required by applicable law or agreed to in writing, software
// distributed under the License is distributed on an "AS IS" BASIS,
// See the License for the specific language governing permissions and
// limitations under the License.

package server

import (
	"math/rand"

	. "github.com/pingcap/check"
	"github.com/pingcap/kvproto/pkg/metapb"
	"github.com/pingcap/kvproto/pkg/pdpb"
	"github.com/pingcap/pd/server/core"
	"github.com/pkg/errors"
)

var _ = Suite(&testStoresInfoSuite{})

type testStoresInfoSuite struct{}

func checkStaleRegion(origin *metapb.Region, region *metapb.Region) error {
	o := origin.GetRegionEpoch()
	e := region.GetRegionEpoch()

	if e.GetVersion() < o.GetVersion() || e.GetConfVer() < o.GetConfVer() {
		return errors.WithStack(ErrRegionIsStale(region, origin))
	}

	return nil
}

// Create n stores (0..n).
func newTestStores(n uint64) []*core.StoreInfo {
	stores := make([]*core.StoreInfo, 0, n)
	for i := uint64(1); i <= n; i++ {
		store := &metapb.Store{
			Id: i,
		}
		stores = append(stores, core.NewStoreInfo(store))
	}
	return stores
}

func (s *testStoresInfoSuite) TestStores(c *C) {
	n := uint64(10)
	cache := core.NewStoresInfo()
	stores := newTestStores(n)

	for i, store := range stores {
		id := store.GetId()
		c.Assert(cache.GetStore(id), IsNil)
		c.Assert(cache.BlockStore(id), NotNil)
		cache.SetStore(store)
		c.Assert(cache.GetStore(id), DeepEquals, store)
		c.Assert(cache.GetStoreCount(), Equals, i+1)
		c.Assert(cache.BlockStore(id), IsNil)
		c.Assert(cache.GetStore(id).IsBlocked(), IsTrue)
		c.Assert(cache.BlockStore(id), NotNil)
		cache.UnblockStore(id)
		c.Assert(cache.GetStore(id).IsBlocked(), IsFalse)
	}
	c.Assert(cache.GetStoreCount(), Equals, int(n))

	for _, store := range cache.GetStores() {
		c.Assert(store, DeepEquals, stores[store.GetId()-1])
	}
	for _, store := range cache.GetMetaStores() {
		c.Assert(store, DeepEquals, stores[store.GetId()-1].Store)
	}

	c.Assert(cache.GetStoreCount(), Equals, int(n))

	bytesWritten := uint64(8 * 1024 * 1024)
	bytesRead := uint64(128 * 1024 * 1024)
	store := cache.GetStore(1)

	store.Stats.BytesWritten = bytesWritten
	store.Stats.BytesRead = bytesRead
	store.Stats.Interval = &pdpb.TimeInterval{EndTimestamp: 10, StartTimestamp: 0}
	cache.SetStore(store)
	c.Assert(cache.TotalBytesWriteRate(), Equals, float64(bytesWritten/10))
	c.Assert(cache.TotalBytesReadRate(), Equals, float64(bytesRead/10))
}

var _ = Suite(&testRegionsInfoSuite{})

type testRegionsInfoSuite struct{}

// Create n regions (0..n) of n stores (0..n).
// Each region contains np peers, the first peer is the leader.
func newTestRegions(n, np uint64) []*core.RegionInfo {
	regions := make([]*core.RegionInfo, 0, n)
	for i := uint64(0); i < n; i++ {
		peers := make([]*metapb.Peer, 0, np)
		for j := uint64(0); j < np; j++ {
			peer := &metapb.Peer{
				Id: i*np + j,
			}
			peer.StoreId = (i + j) % n
			peers = append(peers, peer)
		}
		region := &metapb.Region{
			Id:          i,
			Peers:       peers,
			StartKey:    []byte{byte(i)},
			EndKey:      []byte{byte(i + 1)},
			RegionEpoch: &metapb.RegionEpoch{ConfVer: 1, Version: 1},
		}
		regions = append(regions, core.NewRegionInfo(region, peers[0]))
	}
	return regions
}

func (s *testRegionsInfoSuite) Test(c *C) {
	n, np := uint64(10), uint64(3)
	cache := core.NewRegionsInfo()
	regions := newTestRegions(n, np)

	for i := uint64(0); i < n; i++ {
		region := regions[i]
		regionKey := []byte{byte(i)}

		c.Assert(cache.GetRegion(i), IsNil)
		c.Assert(cache.SearchRegion(regionKey), IsNil)
		checkRegions(c, cache, regions[0:i])

		cache.AddRegion(region)
		checkRegion(c, cache.GetRegion(i), region)
		checkRegion(c, cache.SearchRegion(regionKey), region)
		checkRegions(c, cache, regions[0:(i+1)])
		// previous region
		if i == 0 {
			c.Assert(cache.SearchPrevRegion(regionKey), IsNil)
		} else {
			checkRegion(c, cache.SearchPrevRegion(regionKey), regions[i-1])
		}
		// Update leader to peer np-1.
		newRegion := region.Clone(core.WithLeader(region.GetPeers()[np-1]))
		regions[i] = newRegion
		cache.SetRegion(newRegion)
		checkRegion(c, cache.GetRegion(i), newRegion)
		checkRegion(c, cache.SearchRegion(regionKey), newRegion)
		checkRegions(c, cache, regions[0:(i+1)])

		cache.RemoveRegion(region)
		c.Assert(cache.GetRegion(i), IsNil)
		c.Assert(cache.SearchRegion(regionKey), IsNil)
		checkRegions(c, cache, regions[0:i])

		// Reset leader to peer 0.
		newRegion = region.Clone(core.WithLeader(region.GetPeers()[0]))
		regions[i] = newRegion
		cache.AddRegion(newRegion)
		checkRegion(c, cache.GetRegion(i), newRegion)
		checkRegions(c, cache, regions[0:(i+1)])
		checkRegion(c, cache.SearchRegion(regionKey), newRegion)
	}

	for i := uint64(0); i < n; i++ {
		region := cache.RandLeaderRegion(i, core.HealthRegion())
		c.Assert(region.GetLeader().GetStoreId(), Equals, i)

		region = cache.RandFollowerRegion(i, core.HealthRegion())
		c.Assert(region.GetLeader().GetStoreId(), Not(Equals), i)

		c.Assert(region.GetStorePeer(i), NotNil)
	}

	// check overlaps
	// clone it otherwise there are two items with the same key in the tree
	overlapRegion := regions[n-1].Clone(core.WithStartKey(regions[n-2].GetStartKey()))
	cache.AddRegion(overlapRegion)
	c.Assert(cache.GetRegion(n-2), IsNil)
	c.Assert(cache.GetRegion(n-1), NotNil)

	// All regions will be filtered out if they have pending peers.
	for i := uint64(0); i < n; i++ {
		for j := 0; j < cache.GetStoreLeaderCount(i); j++ {
			region := cache.RandLeaderRegion(i, core.HealthRegion())
			newRegion := region.Clone(core.WithPendingPeers(region.GetPeers()))
			cache.SetRegion(newRegion)
		}
		c.Assert(cache.RandLeaderRegion(i, core.HealthRegion()), IsNil)
	}
	for i := uint64(0); i < n; i++ {
		c.Assert(cache.RandFollowerRegion(i, core.HealthRegion()), IsNil)
	}
}

func checkRegion(c *C, a *core.RegionInfo, b *core.RegionInfo) {
	c.Assert(a.GetMeta(), DeepEquals, b.GetMeta())
	c.Assert(a.GetLeader(), DeepEquals, b.GetLeader())
	c.Assert(a.GetPeers(), DeepEquals, b.GetPeers())
	if len(a.GetDownPeers()) > 0 || len(b.GetDownPeers()) > 0 {
		c.Assert(a.GetDownPeers(), DeepEquals, b.GetDownPeers())
	}
	if len(a.GetPendingPeers()) > 0 || len(b.GetPendingPeers()) > 0 {
		c.Assert(a.GetPendingPeers(), DeepEquals, b.GetPendingPeers())
	}
}

func checkRegionsKV(c *C, kv *core.KV, regions []*core.RegionInfo) {
	if kv != nil {
		for _, region := range regions {
			var meta metapb.Region
			ok, err := kv.LoadRegion(region.GetID(), &meta)
			c.Assert(ok, IsTrue)
			c.Assert(err, IsNil)
			c.Assert(&meta, DeepEquals, region.GetMeta())
		}
	}
}

func checkRegions(c *C, cache *core.RegionsInfo, regions []*core.RegionInfo) {
	regionCount := make(map[uint64]int)
	leaderCount := make(map[uint64]int)
	followerCount := make(map[uint64]int)
	for _, region := range regions {
		for _, peer := range region.GetPeers() {
			regionCount[peer.StoreId]++
			if peer.Id == region.GetLeader().Id {
				leaderCount[peer.StoreId]++
				checkRegion(c, cache.GetLeader(peer.StoreId, region.GetID()), region)
			} else {
				followerCount[peer.StoreId]++
				checkRegion(c, cache.GetFollower(peer.StoreId, region.GetID()), region)
			}
		}
	}

	c.Assert(cache.GetRegionCount(), Equals, len(regions))
	for id, count := range regionCount {
		c.Assert(cache.GetStoreRegionCount(id), Equals, count)
	}
	for id, count := range leaderCount {
		c.Assert(cache.GetStoreLeaderCount(id), Equals, count)
	}
	for id, count := range followerCount {
		c.Assert(cache.GetStoreFollowerCount(id), Equals, count)
	}

	for _, region := range cache.GetRegions() {
		checkRegion(c, region, regions[region.GetID()])
	}
	for _, region := range cache.GetMetaRegions() {
		c.Assert(region, DeepEquals, regions[region.GetId()].GetMeta())
	}
}

var _ = Suite(&testClusterInfoSuite{})

type testClusterInfoSuite struct{}

func (s *testClusterInfoSuite) TestLoadClusterInfo(c *C) {
	server, cleanup := mustRunTestServer(c)
	defer cleanup()

	kv := server.kv
	_, opt := newTestScheduleConfig()

	// Cluster is not bootstrapped.
	cluster, err := loadClusterInfo(server.idAlloc, kv, opt)
	c.Assert(err, IsNil)
	c.Assert(cluster, IsNil)

	// Save meta, stores and regions.
	n := 10
	meta := &metapb.Cluster{Id: 123}
	c.Assert(kv.SaveMeta(meta), IsNil)
	stores := mustSaveStores(c, kv, n)
	regions := mustSaveRegions(c, kv, n)

	cluster, err = loadClusterInfo(server.idAlloc, kv, opt)
	c.Assert(err, IsNil)
	c.Assert(cluster, NotNil)

	// Check meta, stores, and regions.
	c.Assert(cluster.getMeta(), DeepEquals, meta)
	c.Assert(cluster.getStoreCount(), Equals, n)
	for _, store := range cluster.getMetaStores() {
		c.Assert(store, DeepEquals, stores[store.GetId()])
	}
	c.Assert(cluster.getRegionCount(), Equals, n)
	for _, region := range cluster.getMetaRegions() {
		c.Assert(region, DeepEquals, regions[region.GetId()])
	}
}

func (s *testClusterInfoSuite) TestStoreHeartbeat(c *C) {
	_, opt := newTestScheduleConfig()
	cluster := newClusterInfo(core.NewMockIDAllocator(), opt, core.NewKV(core.NewMemoryKV()))

	n, np := uint64(3), uint64(3)
	stores := newTestStores(n)
	regions := newTestRegions(n, np)

	for _, region := range regions {
		c.Assert(cluster.putRegion(region), IsNil)
	}
	c.Assert(cluster.getRegionCount(), Equals, int(n))

	for i, store := range stores {
		storeStats := &pdpb.StoreStats{
			StoreId:     store.GetId(),
			Capacity:    100,
			Available:   50,
			RegionCount: 1,
		}
		c.Assert(cluster.handleStoreHeartbeat(storeStats), NotNil)

		c.Assert(cluster.putStore(store), IsNil)
		c.Assert(cluster.getStoreCount(), Equals, i+1)

		c.Assert(store.LastHeartbeatTS.IsZero(), IsTrue)

		c.Assert(cluster.handleStoreHeartbeat(storeStats), IsNil)

		s := cluster.GetStore(store.GetId())
		c.Assert(s.LastHeartbeatTS.IsZero(), IsFalse)
		c.Assert(s.Stats, DeepEquals, storeStats)
	}

	c.Assert(cluster.getStoreCount(), Equals, int(n))

	for _, store := range stores {
		tmp := &metapb.Store{}
		ok, err := cluster.kv.LoadStore(store.GetId(), tmp)
		c.Assert(ok, IsTrue)
		c.Assert(err, IsNil)
		c.Assert(tmp, DeepEquals, store.Store)
	}
}

func (s *testClusterInfoSuite) TestRegionHeartbeat(c *C) {
	_, opt := newTestScheduleConfig()
	cluster := newClusterInfo(core.NewMockIDAllocator(), opt, core.NewKV(core.NewMemoryKV()))

	n, np := uint64(3), uint64(3)

	stores := newTestStores(3)
	regions := newTestRegions(n, np)

	for _, store := range stores {
		cluster.putStore(store)
	}

	for i, region := range regions {
		// region does not exist.
		c.Assert(cluster.handleRegionHeartbeat(region.Clone()), IsNil)
		checkRegions(c, cluster.core.Regions, regions[:i+1])
		checkRegionsKV(c, cluster.kv, regions[:i+1])

		// region is the same, not updated.
		c.Assert(cluster.handleRegionHeartbeat(region.Clone()), IsNil)
		checkRegions(c, cluster.core.Regions, regions[:i+1])
		checkRegionsKV(c, cluster.kv, regions[:i+1])
		origin := region
		// region is updated.
<<<<<<< HEAD
		region.RegionEpoch = &metapb.RegionEpoch{
			Version: epoch.GetVersion() + 1,
		}
		c.Assert(cluster.handleRegionHeartbeat(region.Clone()), IsNil)
=======
		region = origin.Clone(core.WithIncVersion())
		regions[i] = region
		c.Assert(cluster.handleRegionHeartbeat(region), IsNil)
>>>>>>> f0e75142
		checkRegions(c, cluster.core.Regions, regions[:i+1])
		checkRegionsKV(c, cluster.kv, regions[:i+1])

		// region is stale (Version).
		stale := origin.Clone(core.WithIncConfVer())
		c.Assert(cluster.handleRegionHeartbeat(stale), NotNil)
		checkRegions(c, cluster.core.Regions, regions[:i+1])
		checkRegionsKV(c, cluster.kv, regions[:i+1])

		// region is updated.
<<<<<<< HEAD
		region.RegionEpoch = &metapb.RegionEpoch{
			Version: epoch.GetVersion() + 1,
			ConfVer: epoch.GetConfVer() + 1,
		}
		c.Assert(cluster.handleRegionHeartbeat(region.Clone()), IsNil)
=======
		region = origin.Clone(
			core.WithIncVersion(),
			core.WithIncConfVer(),
		)
		regions[i] = region
		c.Assert(cluster.handleRegionHeartbeat(region), IsNil)
>>>>>>> f0e75142
		checkRegions(c, cluster.core.Regions, regions[:i+1])
		checkRegionsKV(c, cluster.kv, regions[:i+1])

		// region is stale (ConfVer).
		stale = origin.Clone(core.WithIncConfVer())
		c.Assert(cluster.handleRegionHeartbeat(stale), NotNil)
		checkRegions(c, cluster.core.Regions, regions[:i+1])
		checkRegionsKV(c, cluster.kv, regions[:i+1])

		// Add a down peer.
		region = region.Clone(core.WithDownPeers([]*pdpb.PeerStats{
			{
				Peer:        region.GetPeers()[rand.Intn(len(region.GetPeers()))],
				DownSeconds: 42,
			},
<<<<<<< HEAD
		}
		c.Assert(cluster.handleRegionHeartbeat(region.Clone()), IsNil)
		checkRegions(c, cluster.core.Regions, regions[:i+1])

		// Add a pending peer.
		region.PendingPeers = []*metapb.Peer{region.Peers[rand.Intn(len(region.Peers))]}
		c.Assert(cluster.handleRegionHeartbeat(region.Clone()), IsNil)
		checkRegions(c, cluster.core.Regions, regions[:i+1])

		// Clear down peers.
		region.DownPeers = nil
		c.Assert(cluster.handleRegionHeartbeat(region.Clone()), IsNil)
		checkRegions(c, cluster.core.Regions, regions[:i+1])

		// Clear pending peers.
		region.PendingPeers = nil
		c.Assert(cluster.handleRegionHeartbeat(region.Clone()), IsNil)
		checkRegions(c, cluster.core.Regions, regions[:i+1])

		// Remove  peers.
		origin := region.Clone()
		region.Peers = region.Peers[:1]
		c.Assert(cluster.handleRegionHeartbeat(region.Clone()), IsNil)
		checkRegions(c, cluster.core.Regions, regions[:i+1])
		checkRegionsKV(c, cluster.kv, regions[:i+1])
		// Add peers.
		region.Peers = origin.Peers
		c.Assert(cluster.handleRegionHeartbeat(region.Clone()), IsNil)
=======
		}))
		regions[i] = region
		c.Assert(cluster.handleRegionHeartbeat(region), IsNil)
		checkRegions(c, cluster.core.Regions, regions[:i+1])

		// Add a pending peer.
		region = region.Clone(core.WithPendingPeers([]*metapb.Peer{region.GetPeers()[rand.Intn(len(region.GetPeers()))]}))
		regions[i] = region
		c.Assert(cluster.handleRegionHeartbeat(region), IsNil)
		checkRegions(c, cluster.core.Regions, regions[:i+1])

		// Clear down peers.
		region = region.Clone(core.WithDownPeers(nil))
		regions[i] = region
		c.Assert(cluster.handleRegionHeartbeat(region), IsNil)
		checkRegions(c, cluster.core.Regions, regions[:i+1])

		// Clear pending peers.
		region = region.Clone(core.WithPendingPeers(nil))
		regions[i] = region
		c.Assert(cluster.handleRegionHeartbeat(region), IsNil)
		checkRegions(c, cluster.core.Regions, regions[:i+1])

		// Remove  peers.
		origin = region
		region = origin.Clone(core.SetPeers(region.GetPeers()[:1]))
		regions[i] = region
		c.Assert(cluster.handleRegionHeartbeat(region), IsNil)
		checkRegions(c, cluster.core.Regions, regions[:i+1])
		checkRegionsKV(c, cluster.kv, regions[:i+1])
		// Add peers.
		region = origin
		regions[i] = region
		c.Assert(cluster.handleRegionHeartbeat(region), IsNil)
>>>>>>> f0e75142
		checkRegions(c, cluster.core.Regions, regions[:i+1])
		checkRegionsKV(c, cluster.kv, regions[:i+1])
	}

	regionCounts := make(map[uint64]int)
	for _, region := range regions {
		for _, peer := range region.GetPeers() {
			regionCounts[peer.GetStoreId()]++
		}
	}
	for id, count := range regionCounts {
		c.Assert(cluster.getStoreRegionCount(id), Equals, count)
	}

	for _, region := range cluster.getRegions() {
		checkRegion(c, region, regions[region.GetID()])
	}
	for _, region := range cluster.getMetaRegions() {
		c.Assert(region, DeepEquals, regions[region.GetId()].GetMeta())
	}

	for _, region := range regions {
		for _, store := range cluster.GetRegionStores(region) {
			c.Assert(region.GetStorePeer(store.GetId()), NotNil)
		}
		for _, store := range cluster.GetFollowerStores(region) {
			peer := region.GetStorePeer(store.GetId())
			c.Assert(peer.GetId(), Not(Equals), region.GetLeader().GetId())
		}
	}

	for _, store := range cluster.core.Stores.GetStores() {
		c.Assert(store.LeaderCount, Equals, cluster.core.Regions.GetStoreLeaderCount(store.GetId()))
		c.Assert(store.RegionCount, Equals, cluster.core.Regions.GetStoreRegionCount(store.GetId()))
		c.Assert(store.LeaderSize, Equals, cluster.core.Regions.GetStoreLeaderRegionSize(store.GetId()))
		c.Assert(store.RegionSize, Equals, cluster.core.Regions.GetStoreRegionSize(store.GetId()))
	}

	// Test with kv.
	if kv := cluster.kv; kv != nil {
		for _, region := range regions {
			tmp := &metapb.Region{}
			ok, err := kv.LoadRegion(region.GetID(), tmp)
			c.Assert(ok, IsTrue)
			c.Assert(err, IsNil)
			c.Assert(tmp, DeepEquals, region.GetMeta())
		}

		// check overlap
		overlapRegion := regions[n-1].Clone(
			core.WithStartKey(regions[n-2].GetStartKey()),
			core.WithNewRegionID(regions[n-1].GetID()+1),
		)
		c.Assert(cluster.handleRegionHeartbeat(overlapRegion), IsNil)
		region := &metapb.Region{}
		ok, err := kv.LoadRegion(regions[n-1].GetID(), region)
		c.Assert(ok, IsFalse)
		c.Assert(err, IsNil)
		ok, err = kv.LoadRegion(regions[n-2].GetID(), region)
		c.Assert(ok, IsFalse)
		c.Assert(err, IsNil)
		ok, err = kv.LoadRegion(overlapRegion.GetID(), region)
		c.Assert(ok, IsTrue)
		c.Assert(err, IsNil)
		c.Assert(region, DeepEquals, overlapRegion.GetMeta())
	}
}

func heartbeatRegions(c *C, cluster *clusterInfo, regions []*metapb.Region) {
	// Heartbeat and check region one by one.
	for _, region := range regions {
		r := core.NewRegionInfo(region, nil)

		c.Assert(cluster.handleRegionHeartbeat(r), IsNil)

		checkRegion(c, cluster.GetRegion(r.GetID()), r)
		checkRegion(c, cluster.searchRegion(r.GetStartKey()), r)

		if len(r.GetEndKey()) > 0 {
			end := r.GetEndKey()[0]
			checkRegion(c, cluster.searchRegion([]byte{end - 1}), r)
		}
	}

	// Check all regions after handling all heartbeats.
	for _, region := range regions {
		r := core.NewRegionInfo(region, nil)

		checkRegion(c, cluster.GetRegion(r.GetID()), r)
		checkRegion(c, cluster.searchRegion(r.GetStartKey()), r)

		if len(r.GetEndKey()) > 0 {
			end := r.GetEndKey()[0]
			checkRegion(c, cluster.searchRegion([]byte{end - 1}), r)
			result := cluster.searchRegion([]byte{end + 1})
			c.Assert(result.GetID(), Not(Equals), r.GetID())
		}
	}
}

func (s *testClusterInfoSuite) TestHeartbeatSplit(c *C) {
	_, opt := newTestScheduleConfig()
	cluster := newClusterInfo(core.NewMockIDAllocator(), opt, nil)

	// 1: [nil, nil)
	region1 := core.NewRegionInfo(&metapb.Region{Id: 1, RegionEpoch: &metapb.RegionEpoch{Version: 1, ConfVer: 1}}, nil)
	c.Assert(cluster.handleRegionHeartbeat(region1.Clone()), IsNil)
	checkRegion(c, cluster.searchRegion([]byte("foo")), region1)

	// split 1 to 2: [nil, m) 1: [m, nil), sync 2 first.
	region1 = region1.Clone(
		core.WithStartKey([]byte("m")),
		core.WithIncVersion(),
	)
	region2 := core.NewRegionInfo(&metapb.Region{Id: 2, EndKey: []byte("m"), RegionEpoch: &metapb.RegionEpoch{Version: 1, ConfVer: 1}}, nil)
	c.Assert(cluster.handleRegionHeartbeat(region2.Clone()), IsNil)
	checkRegion(c, cluster.searchRegion([]byte("a")), region2)
	// [m, nil) is missing before r1's heartbeat.
	c.Assert(cluster.searchRegion([]byte("z")), IsNil)

	c.Assert(cluster.handleRegionHeartbeat(region1.Clone()), IsNil)
	checkRegion(c, cluster.searchRegion([]byte("z")), region1)

	// split 1 to 3: [m, q) 1: [q, nil), sync 1 first.
	region1 = region1.Clone(
		core.WithStartKey([]byte("q")),
		core.WithIncVersion(),
	)
	region3 := core.NewRegionInfo(&metapb.Region{Id: 3, StartKey: []byte("m"), EndKey: []byte("q"), RegionEpoch: &metapb.RegionEpoch{Version: 1, ConfVer: 1}}, nil)
	c.Assert(cluster.handleRegionHeartbeat(region1.Clone()), IsNil)
	checkRegion(c, cluster.searchRegion([]byte("z")), region1)
	checkRegion(c, cluster.searchRegion([]byte("a")), region2)
	// [m, q) is missing before r3's heartbeat.
	c.Assert(cluster.searchRegion([]byte("n")), IsNil)
	c.Assert(cluster.handleRegionHeartbeat(region3.Clone()), IsNil)
	checkRegion(c, cluster.searchRegion([]byte("n")), region3)
}

func (s *testClusterInfoSuite) TestRegionSplitAndMerge(c *C) {
	_, opt := newTestScheduleConfig()
	cluster := newClusterInfo(core.NewMockIDAllocator(), opt, nil)

	regions := []*metapb.Region{
		{
			Id:          1,
			StartKey:    []byte{},
			EndKey:      []byte{},
			RegionEpoch: &metapb.RegionEpoch{},
		},
	}

	// Byte will underflow/overflow if n > 7.
	n := 7

	// Split.
	for i := 0; i < n; i++ {
		regions = core.SplitRegions(regions)
		heartbeatRegions(c, cluster, regions)
	}

	// Merge.
	for i := 0; i < n; i++ {
		regions = core.MergeRegions(regions)
		heartbeatRegions(c, cluster, regions)
	}

	// Split twice and merge once.
	for i := 0; i < n*2; i++ {
		if (i+1)%3 == 0 {
			regions = core.MergeRegions(regions)
		} else {
			regions = core.SplitRegions(regions)
		}
		heartbeatRegions(c, cluster, regions)
	}
}

func (s *testClusterInfoSuite) TestUpdateStorePendingPeerCount(c *C) {
	_, opt := newTestScheduleConfig()
	tc := newTestClusterInfo(opt)
	stores := newTestStores(5)
	for _, s := range stores {
		tc.putStore(s)
	}
	peers := []*metapb.Peer{
		{
			Id:      2,
			StoreId: 1,
		},
		{
			Id:      3,
			StoreId: 2,
		},
		{
			Id:      3,
			StoreId: 3,
		},
		{
			Id:      4,
			StoreId: 4,
		},
	}
	origin := core.NewRegionInfo(&metapb.Region{Id: 1, Peers: peers[:3]}, peers[0], core.WithPendingPeers(peers[1:3]))
	tc.handleRegionHeartbeat(origin)
	checkPendingPeerCount([]int{0, 1, 1, 0}, tc.clusterInfo, c)
	newRegion := core.NewRegionInfo(&metapb.Region{Id: 1, Peers: peers[1:]}, peers[1], core.WithPendingPeers(peers[3:4]))
	tc.handleRegionHeartbeat(newRegion)
	checkPendingPeerCount([]int{0, 0, 0, 1}, tc.clusterInfo, c)
}

func checkPendingPeerCount(expect []int, cluster *clusterInfo, c *C) {
	for i, e := range expect {
		s := cluster.core.Stores.GetStore(uint64(i + 1))
		c.Assert(s.PendingPeerCount, Equals, e)
	}
}

var _ = Suite(&testClusterUtilSuite{})

type testClusterUtilSuite struct{}

func (s *testClusterUtilSuite) TestCheckStaleRegion(c *C) {
	// (0, 0) v.s. (0, 0)
	region := core.NewRegion([]byte{}, []byte{})
	origin := core.NewRegion([]byte{}, []byte{})
	c.Assert(checkStaleRegion(region, origin), IsNil)
	c.Assert(checkStaleRegion(origin, region), IsNil)

	// (1, 0) v.s. (0, 0)
	region.RegionEpoch.Version++
	c.Assert(checkStaleRegion(origin, region), IsNil)
	c.Assert(checkStaleRegion(region, origin), NotNil)

	// (1, 1) v.s. (0, 0)
	region.RegionEpoch.ConfVer++
	c.Assert(checkStaleRegion(origin, region), IsNil)
	c.Assert(checkStaleRegion(region, origin), NotNil)

	// (0, 1) v.s. (0, 0)
	region.RegionEpoch.Version--
	c.Assert(checkStaleRegion(origin, region), IsNil)
	c.Assert(checkStaleRegion(region, origin), NotNil)
}

func mustSaveStores(c *C, kv *core.KV, n int) []*metapb.Store {
	stores := make([]*metapb.Store, 0, n)
	for i := 0; i < n; i++ {
		store := &metapb.Store{Id: uint64(i)}
		stores = append(stores, store)
	}

	for _, store := range stores {
		c.Assert(kv.SaveStore(store), IsNil)
	}

	return stores
}

func mustSaveRegions(c *C, kv *core.KV, n int) []*metapb.Region {
	regions := make([]*metapb.Region, 0, n)
	for i := 0; i < n; i++ {
		region := newTestRegionMeta(uint64(i))
		regions = append(regions, region)
	}

	for _, region := range regions {
		c.Assert(kv.SaveRegion(region), IsNil)
	}

	return regions
}<|MERGE_RESOLUTION|>--- conflicted
+++ resolved
@@ -365,16 +365,9 @@
 		checkRegionsKV(c, cluster.kv, regions[:i+1])
 		origin := region
 		// region is updated.
-<<<<<<< HEAD
-		region.RegionEpoch = &metapb.RegionEpoch{
-			Version: epoch.GetVersion() + 1,
-		}
-		c.Assert(cluster.handleRegionHeartbeat(region.Clone()), IsNil)
-=======
 		region = origin.Clone(core.WithIncVersion())
 		regions[i] = region
 		c.Assert(cluster.handleRegionHeartbeat(region), IsNil)
->>>>>>> f0e75142
 		checkRegions(c, cluster.core.Regions, regions[:i+1])
 		checkRegionsKV(c, cluster.kv, regions[:i+1])
 
@@ -385,28 +378,12 @@
 		checkRegionsKV(c, cluster.kv, regions[:i+1])
 
 		// region is updated.
-<<<<<<< HEAD
-		region.RegionEpoch = &metapb.RegionEpoch{
-			Version: epoch.GetVersion() + 1,
-			ConfVer: epoch.GetConfVer() + 1,
-		}
-		c.Assert(cluster.handleRegionHeartbeat(region.Clone()), IsNil)
-=======
-		region = origin.Clone(
-			core.WithIncVersion(),
-			core.WithIncConfVer(),
-		)
-		regions[i] = region
-		c.Assert(cluster.handleRegionHeartbeat(region), IsNil)
->>>>>>> f0e75142
-		checkRegions(c, cluster.core.Regions, regions[:i+1])
 		checkRegionsKV(c, cluster.kv, regions[:i+1])
 
 		// region is stale (ConfVer).
 		stale = origin.Clone(core.WithIncConfVer())
 		c.Assert(cluster.handleRegionHeartbeat(stale), NotNil)
 		checkRegions(c, cluster.core.Regions, regions[:i+1])
-		checkRegionsKV(c, cluster.kv, regions[:i+1])
 
 		// Add a down peer.
 		region = region.Clone(core.WithDownPeers([]*pdpb.PeerStats{
@@ -414,36 +391,6 @@
 				Peer:        region.GetPeers()[rand.Intn(len(region.GetPeers()))],
 				DownSeconds: 42,
 			},
-<<<<<<< HEAD
-		}
-		c.Assert(cluster.handleRegionHeartbeat(region.Clone()), IsNil)
-		checkRegions(c, cluster.core.Regions, regions[:i+1])
-
-		// Add a pending peer.
-		region.PendingPeers = []*metapb.Peer{region.Peers[rand.Intn(len(region.Peers))]}
-		c.Assert(cluster.handleRegionHeartbeat(region.Clone()), IsNil)
-		checkRegions(c, cluster.core.Regions, regions[:i+1])
-
-		// Clear down peers.
-		region.DownPeers = nil
-		c.Assert(cluster.handleRegionHeartbeat(region.Clone()), IsNil)
-		checkRegions(c, cluster.core.Regions, regions[:i+1])
-
-		// Clear pending peers.
-		region.PendingPeers = nil
-		c.Assert(cluster.handleRegionHeartbeat(region.Clone()), IsNil)
-		checkRegions(c, cluster.core.Regions, regions[:i+1])
-
-		// Remove  peers.
-		origin := region.Clone()
-		region.Peers = region.Peers[:1]
-		c.Assert(cluster.handleRegionHeartbeat(region.Clone()), IsNil)
-		checkRegions(c, cluster.core.Regions, regions[:i+1])
-		checkRegionsKV(c, cluster.kv, regions[:i+1])
-		// Add peers.
-		region.Peers = origin.Peers
-		c.Assert(cluster.handleRegionHeartbeat(region.Clone()), IsNil)
-=======
 		}))
 		regions[i] = region
 		c.Assert(cluster.handleRegionHeartbeat(region), IsNil)
@@ -478,7 +425,6 @@
 		region = origin
 		regions[i] = region
 		c.Assert(cluster.handleRegionHeartbeat(region), IsNil)
->>>>>>> f0e75142
 		checkRegions(c, cluster.core.Regions, regions[:i+1])
 		checkRegionsKV(c, cluster.kv, regions[:i+1])
 	}

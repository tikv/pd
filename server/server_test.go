// Copyright 2016 PingCAP, Inc.
//
// Licensed under the Apache License, Version 2.0 (the "License");
// you may not use this file except in compliance with the License.
// You may obtain a copy of the License at
//
//     http://www.apache.org/licenses/LICENSE-2.0
//
// Unless required by applicable law or agreed to in writing, software
// distributed under the License is distributed on an "AS IS" BASIS,
// See the License for the specific language governing permissions and
// limitations under the License.

package server

import (
	"context"
	"fmt"
	"io/ioutil"
	"net/http"
	"testing"

	. "github.com/pingcap/check"
	"github.com/pingcap/pd/pkg/etcdutil"
	"github.com/pingcap/pd/pkg/testutil"
	"github.com/pingcap/pd/server/config"
	"go.etcd.io/etcd/embed"
	"go.etcd.io/etcd/pkg/types"
	"go.uber.org/goleak"
)

func TestServer(t *testing.T) {
	EnableZap = true
	TestingT(t)
}

func TestMain(m *testing.M) {
	goleak.VerifyTestMain(m, testutil.LeakOptions...)
}

func mustRunTestServer(c *C) (*Server, CleanupFunc) {
	var err error
	server, cleanup, err := NewTestServer(c)
	c.Assert(err, IsNil)
	mustWaitLeader(c, []*Server{server})
	return server, cleanup
}

func mustWaitLeader(c *C, svrs []*Server) *Server {
	var leader *Server
	testutil.WaitUntil(c, func(c *C) bool {
		for _, s := range svrs {
			if !s.IsClosed() && s.member.IsLeader() {
				leader = s
				return true
			}
		}
		return false
	})
	return leader
}

var _ = Suite(&testLeaderServerSuite{})

type testLeaderServerSuite struct {
	ctx        context.Context
	cancel     context.CancelFunc
	svrs       map[string]*Server
	leaderPath string
}

func (s *testLeaderServerSuite) SetUpSuite(c *C) {
	s.ctx, s.cancel = context.WithCancel(context.Background())
	s.svrs = make(map[string]*Server)

	cfgs := NewTestMultiConfig(c, 3)

	ch := make(chan *Server, 3)
	for i := 0; i < 3; i++ {
		cfg := cfgs[i]

		go func() {
			svr, err := CreateServer(s.ctx, cfg)
			c.Assert(err, IsNil)
			err = svr.Run()
			c.Assert(err, IsNil)
			ch <- svr
		}()
	}

	for i := 0; i < 3; i++ {
		svr := <-ch
		s.svrs[svr.GetAddr()] = svr
		s.leaderPath = svr.GetMember().GetLeaderPath()
	}
}

func (s *testLeaderServerSuite) TearDownSuite(c *C) {
	s.cancel()
	for _, svr := range s.svrs {
		svr.Close()
		testutil.CleanServer(svr.cfg.DataDir)
	}
}

var _ = Suite(&testServerSuite{})

type testServerSuite struct{}

func newTestServersWithCfgs(ctx context.Context, c *C, cfgs []*config.Config) ([]*Server, CleanupFunc) {
	svrs := make([]*Server, 0, len(cfgs))

	ch := make(chan *Server)
	for _, cfg := range cfgs {
		go func(cfg *config.Config) {
<<<<<<< HEAD
			svr, err := CreateServer(ctx, cfg)
=======
			svr, err := CreateServer(cfg)
			// prevent blocking if Asserts fails
			failed := true
			defer func() {
				if failed {
					ch <- nil
				} else {
					ch <- svr
				}
			}()
>>>>>>> 895ccdb3
			c.Assert(err, IsNil)
			err = svr.Run()
			c.Assert(err, IsNil)
			failed = false
		}(cfg)
	}

	for i := 0; i < len(cfgs); i++ {
		svr := <-ch
		c.Assert(svr, NotNil)
		svrs = append(svrs, svr)
	}
	mustWaitLeader(c, svrs)

	cleanup := func() {
		for _, svr := range svrs {
			svr.Close()
		}
		for _, cfg := range cfgs {
			testutil.CleanServer(cfg.DataDir)
		}
	}

	return svrs, cleanup
}

func (s *testServerSuite) TestCheckClusterID(c *C) {
	ctx, cancel := context.WithCancel(context.Background())
	defer cancel()
	cfgs := NewTestMultiConfig(c, 2)
	for i, cfg := range cfgs {
		cfg.DataDir = fmt.Sprintf("/tmp/test_pd_check_clusterID_%d", i)
		// Clean up before testing.
		testutil.CleanServer(cfg.DataDir)
	}
	originInitial := cfgs[0].InitialCluster
	for _, cfg := range cfgs {
		cfg.InitialCluster = fmt.Sprintf("%s=%s", cfg.Name, cfg.PeerUrls)
	}

	cfgA, cfgB := cfgs[0], cfgs[1]
	// Start a standalone cluster.
	svrsA, cleanA := newTestServersWithCfgs(ctx, c, []*config.Config{cfgA})
	defer cleanA()
	// Close it.
	for _, svr := range svrsA {
		svr.Close()
	}

	// Start another cluster.
	_, cleanB := newTestServersWithCfgs(ctx, c, []*config.Config{cfgB})
	defer cleanB()

	// Start previous cluster, expect an error.
	cfgA.InitialCluster = originInitial
	svr, err := CreateServer(ctx, cfgA)
	c.Assert(err, IsNil)

	etcd, err := embed.StartEtcd(svr.etcdCfg)
	c.Assert(err, IsNil)
	urlmap, err := types.NewURLsMap(svr.cfg.InitialCluster)
	c.Assert(err, IsNil)
	tlsConfig, err := svr.cfg.Security.ToTLSConfig()
	c.Assert(err, IsNil)
	err = etcdutil.CheckClusterID(etcd.Server.Cluster().ID(), urlmap, tlsConfig)
	c.Assert(err, NotNil)
	etcd.Close()
	testutil.CleanServer(cfgA.DataDir)
}

var _ = Suite(&testServerHandlerSuite{})

type testServerHandlerSuite struct{}

func (s *testServerHandlerSuite) TestRegisterServerHandler(c *C) {
	mokHandler := func(ctx context.Context, s *Server) (http.Handler, APIGroup) {
		mux := http.NewServeMux()
		mux.HandleFunc("/pd/apis/mok/v1/hello", func(w http.ResponseWriter, r *http.Request) {
			fmt.Fprintln(w, "Hello World")
		})
		info := APIGroup{
			Name:    "mok",
			Version: "v1",
		}
		return mux, info
	}

	cfg := NewTestSingleConfig(c)
	ctx, cancel := context.WithCancel(context.Background())
	svr, err := CreateServer(ctx, cfg, mokHandler)
	c.Assert(err, IsNil)
	_, err = CreateServer(ctx, cfg, mokHandler, mokHandler)
	// Repeat register.
	c.Assert(err, NotNil)
	defer func() {
		cancel()
		svr.Close()
		testutil.CleanServer(svr.cfg.DataDir)
	}()
	err = svr.Run()
	c.Assert(err, IsNil)
	addr := fmt.Sprintf("%s/pd/apis/mok/v1/hello", svr.GetAddr())
	resp, err := http.Get(addr)
	c.Assert(resp.StatusCode, Equals, http.StatusOK)
	c.Assert(err, IsNil)
	defer resp.Body.Close()
	bodyBytes, err := ioutil.ReadAll(resp.Body)
	c.Assert(err, IsNil)
	bodyString := string(bodyBytes)
	c.Assert(bodyString, Equals, "Hello World\n")
}<|MERGE_RESOLUTION|>--- conflicted
+++ resolved
@@ -113,10 +113,7 @@
 	ch := make(chan *Server)
 	for _, cfg := range cfgs {
 		go func(cfg *config.Config) {
-<<<<<<< HEAD
 			svr, err := CreateServer(ctx, cfg)
-=======
-			svr, err := CreateServer(cfg)
 			// prevent blocking if Asserts fails
 			failed := true
 			defer func() {
@@ -126,7 +123,6 @@
 					ch <- svr
 				}
 			}()
->>>>>>> 895ccdb3
 			c.Assert(err, IsNil)
 			err = svr.Run()
 			c.Assert(err, IsNil)

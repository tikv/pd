// Copyright 2016 TiKV Project Authors.
//
// Licensed under the Apache License, Version 2.0 (the "License");
// you may not use this file except in compliance with the License.
// You may obtain a copy of the License at
//
//     http://www.apache.org/licenses/LICENSE-2.0
//
// Unless required by applicable law or agreed to in writing, software
// distributed under the License is distributed on an "AS IS" BASIS,
// WITHOUT WARRANTIES OR CONDITIONS OF ANY KIND, either express or implied.
// See the License for the specific language governing permissions and
// limitations under the License.

package server

import (
	"bytes"
	"encoding/hex"
	"fmt"
	"net/http"
	"path"
	"strconv"
	"strings"
	"sync"
	"time"

	"github.com/pingcap/errors"
	"github.com/pingcap/kvproto/pkg/metapb"
	"github.com/pingcap/kvproto/pkg/pdpb"
	"github.com/pingcap/log"
	"github.com/tikv/pd/pkg/encryption"
	"github.com/tikv/pd/pkg/errs"
	"github.com/tikv/pd/server/cluster"
	"github.com/tikv/pd/server/config"
	"github.com/tikv/pd/server/core"
	"github.com/tikv/pd/server/core/storelimit"
	"github.com/tikv/pd/server/schedule"
	"github.com/tikv/pd/server/schedule/operator"
	"github.com/tikv/pd/server/schedule/opt"
	"github.com/tikv/pd/server/schedule/placement"
	"github.com/tikv/pd/server/schedulers"
	"github.com/tikv/pd/server/statistics"
	"github.com/tikv/pd/server/tso"
	"go.uber.org/zap"
)

var (
	// SchedulerConfigHandlerPath is the api router path of the schedule config handler.
	SchedulerConfigHandlerPath = "/api/v1/scheduler-config"

	// ErrServerNotStarted is error info for server not started.
	ErrServerNotStarted = errors.New("The server has not been started")
	// ErrOperatorNotFound is error info for operator not found.
	ErrOperatorNotFound = errors.New("operator not found")
	// ErrAddOperator is error info for already have an operator when adding operator.
	ErrAddOperator = errors.New("failed to add operator, maybe already have one")
	// ErrRegionNotAdjacent is error info for region not adjacent.
	ErrRegionNotAdjacent = errors.New("two regions are not adjacent")
	// ErrRegionNotFound is error info for region not found.
	ErrRegionNotFound = func(regionID uint64) error {
		return errors.Errorf("region %v not found", regionID)
	}
	// ErrRegionAbnormalPeer is error info for region has abnormal peer.
	ErrRegionAbnormalPeer = func(regionID uint64) error {
		return errors.Errorf("region %v has abnormal peer", regionID)
	}
	// ErrStoreNotFound is error info for store not found.
	ErrStoreNotFound = func(storeID uint64) error {
		return errors.Errorf("store %v not found", storeID)
	}
	// ErrPluginNotFound is error info for plugin not found.
	ErrPluginNotFound = func(pluginPath string) error {
		return errors.Errorf("plugin is not found: %s", pluginPath)
	}
)

// Handler is a helper to export methods to handle API/RPC requests.
type Handler struct {
	s               *Server
	opt             *config.PersistOptions
	pluginChMap     map[string]chan string
	pluginChMapLock sync.RWMutex
}

func newHandler(s *Server) *Handler {
	return &Handler{s: s, opt: s.persistOptions, pluginChMap: make(map[string]chan string), pluginChMapLock: sync.RWMutex{}}
}

// GetRaftCluster returns RaftCluster.
func (h *Handler) GetRaftCluster() (*cluster.RaftCluster, error) {
	rc := h.s.GetRaftCluster()
	if rc == nil {
		return nil, errs.ErrNotBootstrapped.GenWithStackByArgs()
	}
	return rc, nil
}

// GetOperatorController returns OperatorController.
func (h *Handler) GetOperatorController() (*schedule.OperatorController, error) {
	rc := h.s.GetRaftCluster()
	if rc == nil {
		return nil, errs.ErrNotBootstrapped.GenWithStackByArgs()
	}
	return rc.GetOperatorController(), nil
}

// IsSchedulerPaused returns whether scheduler is paused.
func (h *Handler) IsSchedulerPaused(name string) (bool, error) {
	rc, err := h.GetRaftCluster()
	if err != nil {
		return false, err
	}
	return rc.IsSchedulerPaused(name)
}

// IsSchedulerDisabled returns whether scheduler is disabled.
func (h *Handler) IsSchedulerDisabled(name string) (bool, error) {
	rc, err := h.GetRaftCluster()
	if err != nil {
		return false, err
	}
	return rc.IsSchedulerDisabled(name)
}

// IsSchedulerExisted returns whether scheduler is existed.
func (h *Handler) IsSchedulerExisted(name string) (bool, error) {
	rc, err := h.GetRaftCluster()
	if err != nil {
		return false, err
	}
	return rc.IsSchedulerExisted(name)
}

// GetScheduleConfig returns ScheduleConfig.
func (h *Handler) GetScheduleConfig() *config.ScheduleConfig {
	return h.s.GetScheduleConfig()
}

// GetSchedulers returns all names of schedulers.
func (h *Handler) GetSchedulers() ([]string, error) {
	c, err := h.GetRaftCluster()
	if err != nil {
		return nil, err
	}
	return c.GetSchedulers(), nil
}

// IsCheckerPaused returns if checker is paused
func (h *Handler) IsCheckerPaused(name string) (bool, error) {
	rc, err := h.GetRaftCluster()
	if err != nil {
		return false, err
	}
	return rc.IsCheckerPaused(name)
}

// GetStores returns all stores in the cluster.
func (h *Handler) GetStores() ([]*core.StoreInfo, error) {
	rc := h.s.GetRaftCluster()
	if rc == nil {
		return nil, errs.ErrNotBootstrapped.GenWithStackByArgs()
	}
	storeMetas := rc.GetMetaStores()
	stores := make([]*core.StoreInfo, 0, len(storeMetas))
	for _, s := range storeMetas {
		storeID := s.GetId()
		store := rc.GetStore(storeID)
		if store == nil {
			return nil, ErrStoreNotFound(storeID)
		}
		stores = append(stores, store)
	}
	return stores, nil
}

// GetHotWriteRegions gets all hot write regions stats.
func (h *Handler) GetHotWriteRegions() *statistics.StoreHotPeersInfos {
	c, err := h.GetRaftCluster()
	if err != nil {
		return nil
	}
	return c.GetHotWriteRegions()
}

// GetHotReadRegions gets all hot read regions stats.
func (h *Handler) GetHotReadRegions() *statistics.StoreHotPeersInfos {
	c, err := h.GetRaftCluster()
	if err != nil {
		return nil
	}
	return c.GetHotReadRegions()
}

// GetStoresLoads gets all hot write stores stats.
func (h *Handler) GetStoresLoads() map[uint64][]float64 {
	rc := h.s.GetRaftCluster()
	if rc == nil {
		return nil
	}
	return rc.GetStoresLoads()
}

// AddScheduler adds a scheduler.
func (h *Handler) AddScheduler(name string, args ...string) error {
	c, err := h.GetRaftCluster()
	if err != nil {
		return err
	}

	s, err := schedule.CreateScheduler(name, c.GetOperatorController(), h.s.storage, schedule.ConfigSliceDecoder(name, args))
	if err != nil {
		return err
	}
	log.Info("create scheduler", zap.String("scheduler-name", s.GetName()), zap.Strings("scheduler-args", args))
	if err = c.AddScheduler(s, args...); err != nil {
		log.Error("can not add scheduler", zap.String("scheduler-name", s.GetName()), zap.Strings("scheduler-args", args), errs.ZapError(err))
	} else if err = h.opt.Persist(c.GetStorage()); err != nil {
		log.Error("can not persist scheduler config", errs.ZapError(err))
	}
	return err
}

// RemoveScheduler removes a scheduler by name.
func (h *Handler) RemoveScheduler(name string) error {
	c, err := h.GetRaftCluster()
	if err != nil {
		return err
	}
	if err = c.RemoveScheduler(name); err != nil {
		log.Error("can not remove scheduler", zap.String("scheduler-name", name), errs.ZapError(err))
	}
	return err
}

// PauseOrResumeScheduler pauses a scheduler for delay seconds or resume a paused scheduler.
// t == 0 : resume scheduler.
// t > 0 : scheduler delays t seconds.
func (h *Handler) PauseOrResumeScheduler(name string, t int64) error {
	c, err := h.GetRaftCluster()
	if err != nil {
		return err
	}
	if err = c.PauseOrResumeScheduler(name, t); err != nil {
		if t == 0 {
			log.Error("can not resume scheduler", zap.String("scheduler-name", name), errs.ZapError(err))
		} else {
			log.Error("can not pause scheduler", zap.String("scheduler-name", name), errs.ZapError(err))
		}
	}
	return err
}

// PauseOrResumeChecker pauses checker for delay seconds or resume checker
// t == 0 : resume checker.
// t > 0 : checker delays t seconds.
func (h *Handler) PauseOrResumeChecker(name string, t int64) error {
	c, err := h.GetRaftCluster()
	if err != nil {
		return err
	}
	if err = c.PauseOrResumeChecker(name, t); err != nil {
		if t == 0 {
			log.Error("can not resume checker", zap.String("checker-name", name), errs.ZapError(err))
		} else {
			log.Error("can not pause checker", zap.String("checker-name", name), errs.ZapError(err))
		}
	}
	return err
}

// AddBalanceLeaderScheduler adds a balance-leader-scheduler.
func (h *Handler) AddBalanceLeaderScheduler() error {
	return h.AddScheduler(schedulers.BalanceLeaderType)
}

// AddBalanceRegionScheduler adds a balance-region-scheduler.
func (h *Handler) AddBalanceRegionScheduler() error {
	return h.AddScheduler(schedulers.BalanceRegionType)
}

// AddBalanceHotRegionScheduler adds a balance-hot-region-scheduler.
func (h *Handler) AddBalanceHotRegionScheduler() error {
	return h.AddScheduler(schedulers.HotRegionType)
}

// AddLabelScheduler adds a label-scheduler.
func (h *Handler) AddLabelScheduler() error {
	return h.AddScheduler(schedulers.LabelType)
}

// AddScatterRangeScheduler adds a balance-range-leader-scheduler
func (h *Handler) AddScatterRangeScheduler(args ...string) error {
	return h.AddScheduler(schedulers.ScatterRangeType, args...)
}

// AddGrantLeaderScheduler adds a grant-leader-scheduler.
func (h *Handler) AddGrantLeaderScheduler(storeID uint64) error {
	return h.AddScheduler(schedulers.GrantLeaderType, strconv.FormatUint(storeID, 10))
}

// AddEvictLeaderScheduler adds an evict-leader-scheduler.
func (h *Handler) AddEvictLeaderScheduler(storeID uint64) error {
	return h.AddScheduler(schedulers.EvictLeaderType, strconv.FormatUint(storeID, 10))
}

// AddShuffleLeaderScheduler adds a shuffle-leader-scheduler.
func (h *Handler) AddShuffleLeaderScheduler() error {
	return h.AddScheduler(schedulers.ShuffleLeaderType)
}

// AddShuffleRegionScheduler adds a shuffle-region-scheduler.
func (h *Handler) AddShuffleRegionScheduler() error {
	return h.AddScheduler(schedulers.ShuffleRegionType)
}

// AddShuffleHotRegionScheduler adds a shuffle-hot-region-scheduler.
func (h *Handler) AddShuffleHotRegionScheduler(limit uint64) error {
	return h.AddScheduler(schedulers.ShuffleHotRegionType, strconv.FormatUint(limit, 10))
}

// AddEvictSlowStoreScheduler adds a evict-slow-store-scheduler.
func (h *Handler) AddEvictSlowStoreScheduler() error {
	return h.AddScheduler(schedulers.EvictSlowStoreType)
}

// AddRandomMergeScheduler adds a random-merge-scheduler.
func (h *Handler) AddRandomMergeScheduler() error {
	return h.AddScheduler(schedulers.RandomMergeType)
}

// GetOperator returns the region operator.
func (h *Handler) GetOperator(regionID uint64) (*operator.Operator, error) {
	c, err := h.GetOperatorController()
	if err != nil {
		return nil, err
	}

	op := c.GetOperator(regionID)
	if op == nil {
		return nil, ErrOperatorNotFound
	}

	return op, nil
}

// GetOperatorStatus returns the status of the region operator.
func (h *Handler) GetOperatorStatus(regionID uint64) (*schedule.OperatorWithStatus, error) {
	c, err := h.GetOperatorController()
	if err != nil {
		return nil, err
	}

	op := c.GetOperatorStatus(regionID)
	if op == nil {
		return nil, ErrOperatorNotFound
	}

	return op, nil
}

// RemoveOperator removes the region operator.
func (h *Handler) RemoveOperator(regionID uint64) error {
	c, err := h.GetOperatorController()
	if err != nil {
		return err
	}

	op := c.GetOperator(regionID)
	if op == nil {
		return ErrOperatorNotFound
	}

	_ = c.RemoveOperator(op)
	return nil
}

// GetOperators returns the running operators.
func (h *Handler) GetOperators() ([]*operator.Operator, error) {
	c, err := h.GetOperatorController()
	if err != nil {
		return nil, err
	}
	return c.GetOperators(), nil
}

// GetWaitingOperators returns the waiting operators.
func (h *Handler) GetWaitingOperators() ([]*operator.Operator, error) {
	c, err := h.GetOperatorController()
	if err != nil {
		return nil, err
	}
	return c.GetWaitingOperators(), nil
}

// GetAdminOperators returns the running admin operators.
func (h *Handler) GetAdminOperators() ([]*operator.Operator, error) {
	return h.GetOperatorsOfKind(operator.OpAdmin)
}

// GetLeaderOperators returns the running leader operators.
func (h *Handler) GetLeaderOperators() ([]*operator.Operator, error) {
	return h.GetOperatorsOfKind(operator.OpLeader)
}

// GetRegionOperators returns the running region operators.
func (h *Handler) GetRegionOperators() ([]*operator.Operator, error) {
	return h.GetOperatorsOfKind(operator.OpRegion)
}

// GetOperatorsOfKind returns the running operators of the kind.
func (h *Handler) GetOperatorsOfKind(mask operator.OpKind) ([]*operator.Operator, error) {
	ops, err := h.GetOperators()
	if err != nil {
		return nil, err
	}
	var results []*operator.Operator
	for _, op := range ops {
		if op.Kind()&mask != 0 {
			results = append(results, op)
		}
	}
	return results, nil
}

// GetHistory returns finished operators' history since start.
func (h *Handler) GetHistory(start time.Time) ([]operator.OpHistory, error) {
	c, err := h.GetOperatorController()
	if err != nil {
		return nil, err
	}
	return c.GetHistory(start), nil
}

// SetAllStoresLimit is used to set limit of all stores.
func (h *Handler) SetAllStoresLimit(ratePerMin float64, limitType storelimit.Type) error {
	c, err := h.GetRaftCluster()
	if err != nil {
		return err
	}
	return c.SetAllStoresLimit(limitType, ratePerMin)
}

// SetAllStoresLimitTTL is used to set limit of all stores with ttl
func (h *Handler) SetAllStoresLimitTTL(ratePerMin float64, limitType storelimit.Type, ttl time.Duration) error {
	c, err := h.GetRaftCluster()
	if err != nil {
		return err
	}
	c.SetAllStoresLimitTTL(limitType, ratePerMin, ttl)
	return nil
}

// SetLabelStoresLimit is used to set limit of label stores.
func (h *Handler) SetLabelStoresLimit(ratePerMin float64, limitType storelimit.Type, labels []*metapb.StoreLabel) error {
	c, err := h.GetRaftCluster()
	if err != nil {
		return err
	}
	for _, store := range c.GetStores() {
		for _, label := range labels {
			for _, sl := range store.GetLabels() {
				if label.Key == sl.Key && label.Value == sl.Value {
					// TODO: need to handle some of stores are persisted, and some of stores are not.
					_ = c.SetStoreLimit(store.GetID(), limitType, ratePerMin)
				}
			}
		}
	}
	return nil
}

// GetAllStoresLimit is used to get limit of all stores.
func (h *Handler) GetAllStoresLimit(limitType storelimit.Type) (map[uint64]config.StoreLimitConfig, error) {
	c, err := h.GetRaftCluster()
	if err != nil {
		return nil, err
	}
	return c.GetAllStoresLimit(), nil
}

// SetStoreLimit is used to set the limit of a store.
func (h *Handler) SetStoreLimit(storeID uint64, ratePerMin float64, limitType storelimit.Type) error {
	c, err := h.GetRaftCluster()
	if err != nil {
		return err
	}
	return c.SetStoreLimit(storeID, limitType, ratePerMin)
}

// AddTransferLeaderOperator adds an operator to transfer leader to the store.
func (h *Handler) AddTransferLeaderOperator(regionID uint64, storeID uint64) error {
	c, err := h.GetRaftCluster()
	if err != nil {
		return err
	}

	region := c.GetRegion(regionID)
	if region == nil {
		return ErrRegionNotFound(regionID)
	}

	newLeader := region.GetStoreVoter(storeID)
	if newLeader == nil {
		return errors.Errorf("region has no voter in store %v", storeID)
	}

	op, err := operator.CreateTransferLeaderOperator("admin-transfer-leader", c, region, region.GetLeader().GetStoreId(), newLeader.GetStoreId(), operator.OpAdmin)
	if err != nil {
		log.Debug("fail to create transfer leader operator", errs.ZapError(err))
		return err
	}
	if ok := c.GetOperatorController().AddOperator(op); !ok {
		return errors.WithStack(ErrAddOperator)
	}
	return nil
}

// AddTransferRegionOperator adds an operator to transfer region to the stores.
func (h *Handler) AddTransferRegionOperator(regionID uint64, storeIDs map[uint64]placement.PeerRoleType) error {
	c, err := h.GetRaftCluster()
	if err != nil {
		return err
	}

	region := c.GetRegion(regionID)
	if region == nil {
		return ErrRegionNotFound(regionID)
	}

	if c.GetOpts().IsPlacementRulesEnabled() {
		// Cannot determine role without peer role when placement rules enabled. Not supported now.
		for _, role := range storeIDs {
			if len(role) == 0 {
				return errors.New("transfer region without peer role is not supported when placement rules enabled")
			}
		}
	}
	for id := range storeIDs {
		if err := checkStoreState(c, id); err != nil {
			return err
		}
	}

	roles := make(map[uint64]placement.PeerRoleType)
	for id, peerRole := range storeIDs {
		if peerRole == "" {
			peerRole = placement.Voter
		}
		roles[id] = peerRole
	}
	op, err := operator.CreateMoveRegionOperator("admin-move-region", c, region, operator.OpAdmin, roles)
	if err != nil {
		log.Debug("fail to create move region operator", errs.ZapError(err))
		return err
	}
	if ok := c.GetOperatorController().AddOperator(op); !ok {
		return errors.WithStack(ErrAddOperator)
	}
	return nil
}

// AddTransferPeerOperator adds an operator to transfer peer.
func (h *Handler) AddTransferPeerOperator(regionID uint64, fromStoreID, toStoreID uint64) error {
	c, err := h.GetRaftCluster()
	if err != nil {
		return err
	}

	region := c.GetRegion(regionID)
	if region == nil {
		return ErrRegionNotFound(regionID)
	}

	oldPeer := region.GetStorePeer(fromStoreID)
	if oldPeer == nil {
		return errors.Errorf("region has no peer in store %v", fromStoreID)
	}

	if err := checkStoreState(c, toStoreID); err != nil {
		return err
	}

	newPeer := &metapb.Peer{StoreId: toStoreID, Role: oldPeer.GetRole()}
	op, err := operator.CreateMovePeerOperator("admin-move-peer", c, region, operator.OpAdmin, fromStoreID, newPeer)
	if err != nil {
		log.Debug("fail to create move peer operator", errs.ZapError(err))
		return err
	}
	if ok := c.GetOperatorController().AddOperator(op); !ok {
		return errors.WithStack(ErrAddOperator)
	}
	return nil
}

// checkAdminAddPeerOperator checks adminAddPeer operator with given region ID and store ID.
func (h *Handler) checkAdminAddPeerOperator(regionID uint64, toStoreID uint64) (*cluster.RaftCluster, *core.RegionInfo, error) {
	c, err := h.GetRaftCluster()
	if err != nil {
		return nil, nil, err
	}

	region := c.GetRegion(regionID)
	if region == nil {
		return nil, nil, ErrRegionNotFound(regionID)
	}

	if region.GetStorePeer(toStoreID) != nil {
		return nil, nil, errors.Errorf("region already has peer in store %v", toStoreID)
	}

	if err := checkStoreState(c, toStoreID); err != nil {
		return nil, nil, err
	}

	return c, region, nil
}

// AddAddPeerOperator adds an operator to add peer.
func (h *Handler) AddAddPeerOperator(regionID uint64, toStoreID uint64) error {
	c, region, err := h.checkAdminAddPeerOperator(regionID, toStoreID)
	if err != nil {
		return err
	}

	newPeer := &metapb.Peer{StoreId: toStoreID}
	op, err := operator.CreateAddPeerOperator("admin-add-peer", c, region, newPeer, operator.OpAdmin)
	if err != nil {
		log.Debug("fail to create add peer operator", errs.ZapError(err))
		return err
	}
	if ok := c.GetOperatorController().AddOperator(op); !ok {
		return errors.WithStack(ErrAddOperator)
	}
	return nil
}

// AddAddLearnerOperator adds an operator to add learner.
func (h *Handler) AddAddLearnerOperator(regionID uint64, toStoreID uint64) error {
	c, region, err := h.checkAdminAddPeerOperator(regionID, toStoreID)
	if err != nil {
		return err
	}

	newPeer := &metapb.Peer{
		StoreId: toStoreID,
		Role:    metapb.PeerRole_Learner,
	}

	op, err := operator.CreateAddPeerOperator("admin-add-learner", c, region, newPeer, operator.OpAdmin)
	if err != nil {
		log.Debug("fail to create add learner operator", errs.ZapError(err))
		return err
	}
	if ok := c.GetOperatorController().AddOperator(op); !ok {
		return errors.WithStack(ErrAddOperator)
	}
	return nil
}

// AddRemovePeerOperator adds an operator to remove peer.
func (h *Handler) AddRemovePeerOperator(regionID uint64, fromStoreID uint64) error {
	c, err := h.GetRaftCluster()
	if err != nil {
		return err
	}

	region := c.GetRegion(regionID)
	if region == nil {
		return ErrRegionNotFound(regionID)
	}

	if region.GetStorePeer(fromStoreID) == nil {
		return errors.Errorf("region has no peer in store %v", fromStoreID)
	}

	op, err := operator.CreateRemovePeerOperator("admin-remove-peer", c, operator.OpAdmin, region, fromStoreID)
	if err != nil {
		log.Debug("fail to create move peer operator", errs.ZapError(err))
		return err
	}
	if ok := c.GetOperatorController().AddOperator(op); !ok {
		return errors.WithStack(ErrAddOperator)
	}
	return nil
}

// AddMergeRegionOperator adds an operator to merge region.
func (h *Handler) AddMergeRegionOperator(regionID uint64, targetID uint64) error {
	c, err := h.GetRaftCluster()
	if err != nil {
		return err
	}

	region := c.GetRegion(regionID)
	if region == nil {
		return ErrRegionNotFound(regionID)
	}

	target := c.GetRegion(targetID)
	if target == nil {
		return ErrRegionNotFound(targetID)
	}

	if !opt.IsRegionHealthy(c, region) || !opt.IsRegionReplicated(c, region) {
		return ErrRegionAbnormalPeer(regionID)
	}

	if !opt.IsRegionHealthy(c, target) || !opt.IsRegionReplicated(c, target) {
		return ErrRegionAbnormalPeer(targetID)
	}

	// for the case first region (start key is nil) with the last region (end key is nil) but not adjacent
	if (!bytes.Equal(region.GetStartKey(), target.GetEndKey()) || len(region.GetStartKey()) == 0) &&
		(!bytes.Equal(region.GetEndKey(), target.GetStartKey()) || len(region.GetEndKey()) == 0) {
		return ErrRegionNotAdjacent
	}

	ops, err := operator.CreateMergeRegionOperator("admin-merge-region", c, region, target, operator.OpAdmin)
	if err != nil {
		log.Debug("fail to create merge region operator", errs.ZapError(err))
		return err
	}
	if ok := c.GetOperatorController().AddOperator(ops...); !ok {
		return errors.WithStack(ErrAddOperator)
	}
	return nil
}

// AddSplitRegionOperator adds an operator to split a region.
func (h *Handler) AddSplitRegionOperator(regionID uint64, policyStr string, keys []string) error {
	c, err := h.GetRaftCluster()
	if err != nil {
		return err
	}

	region := c.GetRegion(regionID)
	if region == nil {
		return ErrRegionNotFound(regionID)
	}

	policy, ok := pdpb.CheckPolicy_value[strings.ToUpper(policyStr)]
	if !ok {
		return errors.Errorf("check policy %s is not supported", policyStr)
	}

	var splitKeys [][]byte
	if pdpb.CheckPolicy(policy) == pdpb.CheckPolicy_USEKEY {
		for i := range keys {
			k, err := hex.DecodeString(keys[i])
			if err != nil {
				return errors.Errorf("split key %s is not in hex format", keys[i])
			}
			splitKeys = append(splitKeys, k)
		}
	}

	op, err := operator.CreateSplitRegionOperator("admin-split-region", region, operator.OpAdmin, pdpb.CheckPolicy(policy), splitKeys)
	if err != nil {
		return err
	}

	if ok := c.GetOperatorController().AddOperator(op); !ok {
		return errors.WithStack(ErrAddOperator)
	}
	return nil
}

// AddScatterRegionOperator adds an operator to scatter a region.
func (h *Handler) AddScatterRegionOperator(regionID uint64, group string) error {
	c, err := h.GetRaftCluster()
	if err != nil {
		return err
	}

	region := c.GetRegion(regionID)
	if region == nil {
		return ErrRegionNotFound(regionID)
	}

	if c.IsRegionHot(region) {
		return errors.Errorf("region %d is a hot region", regionID)
	}

	op, err := c.GetRegionScatter().Scatter(region, group)
	if err != nil {
		return err
	}

	if op == nil {
		return nil
	}
	if ok := c.GetOperatorController().AddOperator(op); !ok {
		return errors.WithStack(ErrAddOperator)
	}
	return nil
}

// AddScatterRegionsOperators add operators to scatter regions and return the processed percentage and error
func (h *Handler) AddScatterRegionsOperators(regionIDs []uint64, startRawKey, endRawKey, group string, retryLimit int) (int, error) {
	c, err := h.GetRaftCluster()
	if err != nil {
		return 0, err
	}
	var ops []*operator.Operator
	var failures map[uint64]error
	// If startKey and endKey are both defined, use them first.
	if len(startRawKey) > 0 && len(endRawKey) > 0 {
		startKey, err := hex.DecodeString(startRawKey)
		if err != nil {
			return 0, err
		}
		endKey, err := hex.DecodeString(endRawKey)
		if err != nil {
			return 0, err
		}
		ops, failures, err = c.GetRegionScatter().ScatterRegionsByRange(startKey, endKey, group, retryLimit)
		if err != nil {
			return 0, err
		}
	} else {
		ops, failures, err = c.GetRegionScatter().ScatterRegionsByID(regionIDs, group, retryLimit)
		if err != nil {
			return 0, err
		}
	}
	// If there existed any operator failed to be added into Operator Controller, add its regions into unProcessedRegions
	for _, op := range ops {
		if ok := c.GetOperatorController().AddOperator(op); !ok {
			failures[op.RegionID()] = fmt.Errorf("region %v failed to add operator", op.RegionID())
		}
	}
	percentage := 100
	if len(failures) > 0 {
		percentage = 100 - 100*len(failures)/(len(ops)+len(failures))
	}
	return percentage, nil
}

// GetRegionsByType gets the region with specified type.
func (h *Handler) GetRegionsByType(typ statistics.RegionStatisticType) ([]*core.RegionInfo, error) {
	c := h.s.GetRaftCluster()
	if c == nil {
		return nil, errs.ErrNotBootstrapped.FastGenByArgs()
	}
	return c.GetRegionStatsByType(typ), nil
}

// GetSchedulerConfigHandler gets the handler of schedulers.
func (h *Handler) GetSchedulerConfigHandler() http.Handler {
	c, err := h.GetRaftCluster()
	if err != nil {
		return nil
	}
	mux := http.NewServeMux()
	for name, handler := range c.GetSchedulerHandlers() {
		prefix := path.Join(pdRootPath, SchedulerConfigHandlerPath, name)
		urlPath := prefix + "/"
		mux.Handle(urlPath, http.StripPrefix(prefix, handler))
	}
	return mux
}

// GetOfflinePeer gets the region with offline peer.
func (h *Handler) GetOfflinePeer(typ statistics.RegionStatisticType) ([]*core.RegionInfo, error) {
	c := h.s.GetRaftCluster()
	if c == nil {
		return nil, errs.ErrNotBootstrapped.FastGenByArgs()
	}
	return c.GetOfflineRegionStatsByType(typ), nil
}

// ResetTS resets the ts with specified tso.
func (h *Handler) ResetTS(ts uint64) error {
	tsoAllocator, err := h.s.tsoAllocatorManager.GetAllocator(tso.GlobalDCLocation)
	if err != nil {
		return err
	}
	if tsoAllocator == nil {
		return ErrServerNotStarted
	}
	return tsoAllocator.SetTSO(ts)
}

// SetStoreLimitScene sets the limit values for different scenes
func (h *Handler) SetStoreLimitScene(scene *storelimit.Scene, limitType storelimit.Type) {
	cluster := h.s.GetRaftCluster()
	cluster.GetStoreLimiter().ReplaceStoreLimitScene(scene, limitType)
}

// GetStoreLimitScene returns the limit values for different scenes
func (h *Handler) GetStoreLimitScene(limitType storelimit.Type) *storelimit.Scene {
	cluster := h.s.GetRaftCluster()
	return cluster.GetStoreLimiter().StoreLimitScene(limitType)
}

// PluginLoad loads the plugin referenced by the pluginPath
func (h *Handler) PluginLoad(pluginPath string) error {
	h.pluginChMapLock.Lock()
	defer h.pluginChMapLock.Unlock()
	cluster, err := h.GetRaftCluster()
	if err != nil {
		return err
	}
	c := cluster.GetCoordinator()
	ch := make(chan string)
	h.pluginChMap[pluginPath] = ch
	c.LoadPlugin(pluginPath, ch)
	return nil
}

// PluginUnload unloads the plugin referenced by the pluginPath
func (h *Handler) PluginUnload(pluginPath string) error {
	h.pluginChMapLock.Lock()
	defer h.pluginChMapLock.Unlock()
	if ch, ok := h.pluginChMap[pluginPath]; ok {
		ch <- cluster.PluginUnload
		return nil
	}
	return ErrPluginNotFound(pluginPath)
}

// GetAddr returns the server urls for clients.
func (h *Handler) GetAddr() string {
	return h.s.GetAddr()
}

// SetStoreLimitTTL set storeLimit with ttl
func (h *Handler) SetStoreLimitTTL(data string, value float64, ttl time.Duration) error {
	return h.s.SaveTTLConfig(map[string]interface{}{
		data: value,
	}, ttl)
}

// IsLeader return ture if this server is leader
func (h *Handler) IsLeader() bool {
	return h.s.member.IsLeader()
}

// PackHistoryHotReadRegions get read hot region info in HistoryHotRegion form.
<<<<<<< HEAD
func (h *Handler) PackHistoryHotReadRegions() ([]core.HistoryHotRegion, error) {
	hotReadRegions := h.GetHotReadRegions()
	if hotReadRegions == nil {
		return nil, nil
	}
	hotReadPeerRegions := hotReadRegions.AsPeer
	return h.packHotRegions(hotReadPeerRegions, core.ReadType.String())

}

// PackHistoryHotWriteRegions get write hot region info in HistoryHotRegion from
func (h *Handler) PackHistoryHotWriteRegions() ([]core.HistoryHotRegion, error) {
	hotWriteRegions := h.GetHotWriteRegions()
	if hotWriteRegions == nil {
		return nil, nil
	}
	hotWritePeerRegions := hotWriteRegions.AsPeer
	return h.packHotRegions(hotWritePeerRegions, core.WriteType.String())
=======
func (h *Handler) PackHistoryHotReadRegions() (historyHotRegions []core.HistoryHotRegion, err error) {
	hotReadRegions := h.GetHotReadRegions()
	if hotReadRegions == nil {
		return
	}
	hotReadPeerRegions := hotReadRegions.AsPeer
	historyPeerHotRegions, err := h.packHotRegions(hotReadPeerRegions, core.ReadType.String())
	if err != nil {
		return
	}
	historyHotRegions = append(historyHotRegions, historyPeerHotRegions...)
	return
}

// PackHistoryHotWriteRegions get write hot region info in HistoryHotRegion from
func (h *Handler) PackHistoryHotWriteRegions() (historyHotRegions []core.HistoryHotRegion, err error) {
	hotWriteRegions := h.GetHotWriteRegions()
	if hotWriteRegions == nil {
		return
	}
	hotWritePeerRegions := hotWriteRegions.AsPeer
	historyPeerHotRegions, err := h.packHotRegions(hotWritePeerRegions, core.WriteType.String())
	if err != nil {
		return
	}

	historyHotRegions = append(historyHotRegions, historyPeerHotRegions...)
	return
>>>>>>> 35d07a13
}

func (h *Handler) packHotRegions(hotPeersStat statistics.StoreHotPeersStat, hotRegionType string) (historyHotRegions []core.HistoryHotRegion, err error) {
	c, err := h.GetRaftCluster()
	if err != nil {
		return nil, err
	}
	for _, hotPeersStat := range hotPeersStat {
		stats := hotPeersStat.Stats
		for _, hotPeerStat := range stats {
			region := c.GetRegion(hotPeerStat.RegionID)
			if region == nil {
				continue
			}
			meta := region.GetMeta()
			meta, err := encryption.EncryptRegion(meta, h.s.encryptionKeyManager)
			if err != nil {
				return nil, err
			}
			var peerID uint64
			var isLearner bool
			for _, peer := range meta.Peers {
				if peer.StoreId == hotPeerStat.StoreID {
					peerID = peer.Id
					isLearner = peer.Role == metapb.PeerRole_Learner
				}
			}
			stat := core.HistoryHotRegion{
				// store in  ms.
				UpdateTime:     hotPeerStat.LastUpdateTime.UnixNano() / int64(time.Millisecond),
				RegionID:       hotPeerStat.RegionID,
				StoreID:        hotPeerStat.StoreID,
				PeerID:         peerID,
				IsLeader:       meta.Id == region.GetLeader().Id,
				IsLearner:      isLearner,
				HotDegree:      int64(hotPeerStat.HotDegree),
				FlowBytes:      hotPeerStat.ByteRate,
				KeyRate:        hotPeerStat.KeyRate,
				QueryRate:      hotPeerStat.QueryRate,
				StartKey:       meta.StartKey,
				EndKey:         meta.EndKey,
				EncryptionMeta: meta.EncryptionMeta,
				HotRegionType:  hotRegionType,
			}
			historyHotRegions = append(historyHotRegions, stat)
		}
	}
	return
}

// GetHistoryHotRegionIter return a iter which iter all qualified item .
func (h *Handler) GetHistoryHotRegionIter(hotRegionTypes []string,
	StartTime, EndTime int64) core.HotRegionStorageIterator {
	iter := h.s.hotRegionStorage.NewIterator(hotRegionTypes, StartTime, EndTime)
	return iter
}

func checkStoreState(rc *cluster.RaftCluster, storeID uint64) error {
	store := rc.GetStore(storeID)
	if store == nil {
		return errs.ErrStoreNotFound.FastGenByArgs(storeID)
	}
	if store.IsTombstone() {
		return errs.ErrStoreTombstone.FastGenByArgs(storeID)
	}
	if store.IsUnhealthy() {
		return errs.ErrStoreUnhealthy.FastGenByArgs(storeID)
	}
	return nil
}<|MERGE_RESOLUTION|>--- conflicted
+++ resolved
@@ -938,7 +938,6 @@
 }
 
 // PackHistoryHotReadRegions get read hot region info in HistoryHotRegion form.
-<<<<<<< HEAD
 func (h *Handler) PackHistoryHotReadRegions() ([]core.HistoryHotRegion, error) {
 	hotReadRegions := h.GetHotReadRegions()
 	if hotReadRegions == nil {
@@ -957,36 +956,6 @@
 	}
 	hotWritePeerRegions := hotWriteRegions.AsPeer
 	return h.packHotRegions(hotWritePeerRegions, core.WriteType.String())
-=======
-func (h *Handler) PackHistoryHotReadRegions() (historyHotRegions []core.HistoryHotRegion, err error) {
-	hotReadRegions := h.GetHotReadRegions()
-	if hotReadRegions == nil {
-		return
-	}
-	hotReadPeerRegions := hotReadRegions.AsPeer
-	historyPeerHotRegions, err := h.packHotRegions(hotReadPeerRegions, core.ReadType.String())
-	if err != nil {
-		return
-	}
-	historyHotRegions = append(historyHotRegions, historyPeerHotRegions...)
-	return
-}
-
-// PackHistoryHotWriteRegions get write hot region info in HistoryHotRegion from
-func (h *Handler) PackHistoryHotWriteRegions() (historyHotRegions []core.HistoryHotRegion, err error) {
-	hotWriteRegions := h.GetHotWriteRegions()
-	if hotWriteRegions == nil {
-		return
-	}
-	hotWritePeerRegions := hotWriteRegions.AsPeer
-	historyPeerHotRegions, err := h.packHotRegions(hotWritePeerRegions, core.WriteType.String())
-	if err != nil {
-		return
-	}
-
-	historyHotRegions = append(historyHotRegions, historyPeerHotRegions...)
-	return
->>>>>>> 35d07a13
 }
 
 func (h *Handler) packHotRegions(hotPeersStat statistics.StoreHotPeersStat, hotRegionType string) (historyHotRegions []core.HistoryHotRegion, err error) {

--- conflicted
+++ resolved
@@ -414,22 +414,13 @@
 	if err != nil {
 		return err
 	}
-<<<<<<< HEAD
-	c.opController.SetAllStoresLimit(rate, schedule.StoreLimitManual)
-=======
-	c.SetAllStoresLimit(rate)
->>>>>>> 035f65ee
+	c.SetAllStoresLimit(rate, schedule.StoreLimitManual)
 	return nil
 }
 
 // GetAllStoresLimit is used to get limit of all stores.
-<<<<<<< HEAD
 func (h *Handler) GetAllStoresLimit() (map[uint64]*schedule.StoreLimit, error) {
-	c, err := h.getCoordinator()
-=======
-func (h *Handler) GetAllStoresLimit() (map[uint64]float64, error) {
 	c, err := h.GetOperatorController()
->>>>>>> 035f65ee
 	if err != nil {
 		return nil, err
 	}
@@ -442,11 +433,7 @@
 	if err != nil {
 		return err
 	}
-<<<<<<< HEAD
-	c.opController.SetStoreLimit(storeID, rate, schedule.StoreLimitManual)
-=======
-	c.SetStoreLimit(storeID, rate)
->>>>>>> 035f65ee
+	c.SetStoreLimit(storeID, rate, schedule.StoreLimitManual)
 	return nil
 }
 

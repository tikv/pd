// Copyright 2016 TiKV Project Authors.
//
// Licensed under the Apache License, Version 2.0 (the "License");
// you may not use this file except in compliance with the License.
// You may obtain a copy of the License at
//
//     http://www.apache.org/licenses/LICENSE-2.0
//
// Unless required by applicable law or agreed to in writing, software
// distributed under the License is distributed on an "AS IS" BASIS,
// WITHOUT WARRANTIES OR CONDITIONS OF ANY KIND, either express or implied.
// See the License for the specific language governing permissions and
// limitations under the License.

package server

import (
	"bytes"
	"encoding/hex"
	"fmt"
	"net/http"
	"path"
	"strconv"
	"strings"
	"sync"
	"time"

	"github.com/pingcap/errors"
	"github.com/pingcap/kvproto/pkg/metapb"
	"github.com/pingcap/kvproto/pkg/pdpb"
	"github.com/pingcap/log"
	"github.com/tikv/pd/pkg/encryption"
	"github.com/tikv/pd/pkg/errs"
	"github.com/tikv/pd/server/cluster"
	"github.com/tikv/pd/server/config"
	"github.com/tikv/pd/server/core"
	"github.com/tikv/pd/server/core/storelimit"
	"github.com/tikv/pd/server/schedule"
	"github.com/tikv/pd/server/schedule/operator"
	"github.com/tikv/pd/server/schedule/opt"
	"github.com/tikv/pd/server/schedule/placement"
	"github.com/tikv/pd/server/schedulers"
	"github.com/tikv/pd/server/statistics"
	"github.com/tikv/pd/server/tso"
	"go.uber.org/zap"
)

var (
	// SchedulerConfigHandlerPath is the api router path of the schedule config handler.
	SchedulerConfigHandlerPath = "/api/v1/scheduler-config"

	// ErrServerNotStarted is error info for server not started.
	ErrServerNotStarted = errors.New("The server has not been started")
	// ErrOperatorNotFound is error info for operator not found.
	ErrOperatorNotFound = errors.New("operator not found")
	// ErrAddOperator is error info for already have an operator when adding operator.
	ErrAddOperator = errors.New("failed to add operator, maybe already have one")
	// ErrRegionNotAdjacent is error info for region not adjacent.
	ErrRegionNotAdjacent = errors.New("two regions are not adjacent")
	// ErrRegionNotFound is error info for region not found.
	ErrRegionNotFound = func(regionID uint64) error {
		return errors.Errorf("region %v not found", regionID)
	}
	// ErrRegionAbnormalPeer is error info for region has abnormal peer.
	ErrRegionAbnormalPeer = func(regionID uint64) error {
		return errors.Errorf("region %v has abnormal peer", regionID)
	}
	// ErrStoreNotFound is error info for store not found.
	ErrStoreNotFound = func(storeID uint64) error {
		return errors.Errorf("store %v not found", storeID)
	}
	// ErrPluginNotFound is error info for plugin not found.
	ErrPluginNotFound = func(pluginPath string) error {
		return errors.Errorf("plugin is not found: %s", pluginPath)
	}
)

// Handler is a helper to export methods to handle API/RPC requests.
type Handler struct {
	s               *Server
	opt             *config.PersistOptions
	pluginChMap     map[string]chan string
	pluginChMapLock sync.RWMutex
}

func newHandler(s *Server) *Handler {
	return &Handler{s: s, opt: s.persistOptions, pluginChMap: make(map[string]chan string), pluginChMapLock: sync.RWMutex{}}
}

// GetRaftCluster returns RaftCluster.
func (h *Handler) GetRaftCluster() (*cluster.RaftCluster, error) {
	rc := h.s.GetRaftCluster()
	if rc == nil {
		return nil, errs.ErrNotBootstrapped.GenWithStackByArgs()
	}
	return rc, nil
}

// GetOperatorController returns OperatorController.
func (h *Handler) GetOperatorController() (*schedule.OperatorController, error) {
	rc := h.s.GetRaftCluster()
	if rc == nil {
		return nil, errs.ErrNotBootstrapped.GenWithStackByArgs()
	}
	return rc.GetOperatorController(), nil
}

// IsSchedulerPaused returns whether scheduler is paused.
func (h *Handler) IsSchedulerPaused(name string) (bool, error) {
	rc, err := h.GetRaftCluster()
	if err != nil {
		return false, err
	}
	return rc.IsSchedulerPaused(name)
}

// IsSchedulerDisabled returns whether scheduler is disabled.
func (h *Handler) IsSchedulerDisabled(name string) (bool, error) {
	rc, err := h.GetRaftCluster()
	if err != nil {
		return false, err
	}
	return rc.IsSchedulerDisabled(name)
}

// IsSchedulerExisted returns whether scheduler is existed.
func (h *Handler) IsSchedulerExisted(name string) (bool, error) {
	rc, err := h.GetRaftCluster()
	if err != nil {
		return false, err
	}
	return rc.IsSchedulerExisted(name)
}

// GetScheduleConfig returns ScheduleConfig.
func (h *Handler) GetScheduleConfig() *config.ScheduleConfig {
	return h.s.GetScheduleConfig()
}

// GetSchedulers returns all names of schedulers.
func (h *Handler) GetSchedulers() ([]string, error) {
	c, err := h.GetRaftCluster()
	if err != nil {
		return nil, err
	}
	return c.GetSchedulers(), nil
}

// GetStores returns all stores in the cluster.
func (h *Handler) GetStores() ([]*core.StoreInfo, error) {
	rc := h.s.GetRaftCluster()
	if rc == nil {
		return nil, errs.ErrNotBootstrapped.GenWithStackByArgs()
	}
	storeMetas := rc.GetMetaStores()
	stores := make([]*core.StoreInfo, 0, len(storeMetas))
	for _, s := range storeMetas {
		storeID := s.GetId()
		store := rc.GetStore(storeID)
		if store == nil {
			return nil, ErrStoreNotFound(storeID)
		}
		stores = append(stores, store)
	}
	return stores, nil
}

// GetHotWriteRegions gets all hot write regions stats.
func (h *Handler) GetHotWriteRegions() *statistics.StoreHotPeersInfos {
	c, err := h.GetRaftCluster()
	if err != nil {
		return nil
	}
	return c.GetHotWriteRegions()
}

// GetHotReadRegions gets all hot read regions stats.
func (h *Handler) GetHotReadRegions() *statistics.StoreHotPeersInfos {
	c, err := h.GetRaftCluster()
	if err != nil {
		return nil
	}
	return c.GetHotReadRegions()
}

// GetStoresLoads gets all hot write stores stats.
func (h *Handler) GetStoresLoads() map[uint64][]float64 {
	rc := h.s.GetRaftCluster()
	if rc == nil {
		return nil
	}
	return rc.GetStoresLoads()
}

// AddScheduler adds a scheduler.
func (h *Handler) AddScheduler(name string, args ...string) error {
	c, err := h.GetRaftCluster()
	if err != nil {
		return err
	}

	s, err := schedule.CreateScheduler(name, c.GetOperatorController(), h.s.storage, schedule.ConfigSliceDecoder(name, args))
	if err != nil {
		return err
	}
	log.Info("create scheduler", zap.String("scheduler-name", s.GetName()), zap.Strings("scheduler-args", args))
	if err = c.AddScheduler(s, args...); err != nil {
		log.Error("can not add scheduler", zap.String("scheduler-name", s.GetName()), zap.Strings("scheduler-args", args), errs.ZapError(err))
	} else if err = h.opt.Persist(c.GetStorage()); err != nil {
		log.Error("can not persist scheduler config", errs.ZapError(err))
	}
	return err
}

// RemoveScheduler removes a scheduler by name.
func (h *Handler) RemoveScheduler(name string) error {
	c, err := h.GetRaftCluster()
	if err != nil {
		return err
	}
	if err = c.RemoveScheduler(name); err != nil {
		log.Error("can not remove scheduler", zap.String("scheduler-name", name), errs.ZapError(err))
	}
	return err
}

// PauseOrResumeScheduler pauses a scheduler for delay seconds or resume a paused scheduler.
// t == 0 : resume scheduler.
// t > 0 : scheduler delays t seconds.
func (h *Handler) PauseOrResumeScheduler(name string, t int64) error {
	c, err := h.GetRaftCluster()
	if err != nil {
		return err
	}
	if err = c.PauseOrResumeScheduler(name, t); err != nil {
		if t == 0 {
			log.Error("can not resume scheduler", zap.String("scheduler-name", name), errs.ZapError(err))
		} else {
			log.Error("can not pause scheduler", zap.String("scheduler-name", name), errs.ZapError(err))
		}
	}
	return err
}

// AddBalanceLeaderScheduler adds a balance-leader-scheduler.
func (h *Handler) AddBalanceLeaderScheduler() error {
	return h.AddScheduler(schedulers.BalanceLeaderType)
}

// AddBalanceRegionScheduler adds a balance-region-scheduler.
func (h *Handler) AddBalanceRegionScheduler() error {
	return h.AddScheduler(schedulers.BalanceRegionType)
}

// AddBalanceHotRegionScheduler adds a balance-hot-region-scheduler.
func (h *Handler) AddBalanceHotRegionScheduler() error {
	return h.AddScheduler(schedulers.HotRegionType)
}

// AddLabelScheduler adds a label-scheduler.
func (h *Handler) AddLabelScheduler() error {
	return h.AddScheduler(schedulers.LabelType)
}

// AddScatterRangeScheduler adds a balance-range-leader-scheduler
func (h *Handler) AddScatterRangeScheduler(args ...string) error {
	return h.AddScheduler(schedulers.ScatterRangeType, args...)
}

// AddGrantLeaderScheduler adds a grant-leader-scheduler.
func (h *Handler) AddGrantLeaderScheduler(storeID uint64) error {
	return h.AddScheduler(schedulers.GrantLeaderType, strconv.FormatUint(storeID, 10))
}

// AddEvictLeaderScheduler adds an evict-leader-scheduler.
func (h *Handler) AddEvictLeaderScheduler(storeID uint64) error {
	return h.AddScheduler(schedulers.EvictLeaderType, strconv.FormatUint(storeID, 10))
}

// AddShuffleLeaderScheduler adds a shuffle-leader-scheduler.
func (h *Handler) AddShuffleLeaderScheduler() error {
	return h.AddScheduler(schedulers.ShuffleLeaderType)
}

// AddShuffleRegionScheduler adds a shuffle-region-scheduler.
func (h *Handler) AddShuffleRegionScheduler() error {
	return h.AddScheduler(schedulers.ShuffleRegionType)
}

// AddShuffleHotRegionScheduler adds a shuffle-hot-region-scheduler.
func (h *Handler) AddShuffleHotRegionScheduler(limit uint64) error {
	return h.AddScheduler(schedulers.ShuffleHotRegionType, strconv.FormatUint(limit, 10))
}

// AddEvictSlowStoreScheduler adds a evict-slow-store-scheduler.
func (h *Handler) AddEvictSlowStoreScheduler() error {
	return h.AddScheduler(schedulers.EvictSlowStoreType)
}

// AddRandomMergeScheduler adds a random-merge-scheduler.
func (h *Handler) AddRandomMergeScheduler() error {
	return h.AddScheduler(schedulers.RandomMergeType)
}

// GetOperator returns the region operator.
func (h *Handler) GetOperator(regionID uint64) (*operator.Operator, error) {
	c, err := h.GetOperatorController()
	if err != nil {
		return nil, err
	}

	op := c.GetOperator(regionID)
	if op == nil {
		return nil, ErrOperatorNotFound
	}

	return op, nil
}

// GetOperatorStatus returns the status of the region operator.
func (h *Handler) GetOperatorStatus(regionID uint64) (*schedule.OperatorWithStatus, error) {
	c, err := h.GetOperatorController()
	if err != nil {
		return nil, err
	}

	op := c.GetOperatorStatus(regionID)
	if op == nil {
		return nil, ErrOperatorNotFound
	}

	return op, nil
}

// RemoveOperator removes the region operator.
func (h *Handler) RemoveOperator(regionID uint64) error {
	c, err := h.GetOperatorController()
	if err != nil {
		return err
	}

	op := c.GetOperator(regionID)
	if op == nil {
		return ErrOperatorNotFound
	}

	_ = c.RemoveOperator(op)
	return nil
}

// GetOperators returns the running operators.
func (h *Handler) GetOperators() ([]*operator.Operator, error) {
	c, err := h.GetOperatorController()
	if err != nil {
		return nil, err
	}
	return c.GetOperators(), nil
}

// GetWaitingOperators returns the waiting operators.
func (h *Handler) GetWaitingOperators() ([]*operator.Operator, error) {
	c, err := h.GetOperatorController()
	if err != nil {
		return nil, err
	}
	return c.GetWaitingOperators(), nil
}

// GetAdminOperators returns the running admin operators.
func (h *Handler) GetAdminOperators() ([]*operator.Operator, error) {
	return h.GetOperatorsOfKind(operator.OpAdmin)
}

// GetLeaderOperators returns the running leader operators.
func (h *Handler) GetLeaderOperators() ([]*operator.Operator, error) {
	return h.GetOperatorsOfKind(operator.OpLeader)
}

// GetRegionOperators returns the running region operators.
func (h *Handler) GetRegionOperators() ([]*operator.Operator, error) {
	return h.GetOperatorsOfKind(operator.OpRegion)
}

// GetOperatorsOfKind returns the running operators of the kind.
func (h *Handler) GetOperatorsOfKind(mask operator.OpKind) ([]*operator.Operator, error) {
	ops, err := h.GetOperators()
	if err != nil {
		return nil, err
	}
	var results []*operator.Operator
	for _, op := range ops {
		if op.Kind()&mask != 0 {
			results = append(results, op)
		}
	}
	return results, nil
}

// GetHistory returns finished operators' history since start.
func (h *Handler) GetHistory(start time.Time) ([]operator.OpHistory, error) {
	c, err := h.GetOperatorController()
	if err != nil {
		return nil, err
	}
	return c.GetHistory(start), nil
}

// SetAllStoresLimit is used to set limit of all stores.
func (h *Handler) SetAllStoresLimit(ratePerMin float64, limitType storelimit.Type) error {
	c, err := h.GetRaftCluster()
	if err != nil {
		return err
	}
	return c.SetAllStoresLimit(limitType, ratePerMin)
}

// SetAllStoresLimitTTL is used to set limit of all stores with ttl
func (h *Handler) SetAllStoresLimitTTL(ratePerMin float64, limitType storelimit.Type, ttl time.Duration) error {
	c, err := h.GetRaftCluster()
	if err != nil {
		return err
	}
	c.SetAllStoresLimitTTL(limitType, ratePerMin, ttl)
	return nil
}

// SetLabelStoresLimit is used to set limit of label stores.
func (h *Handler) SetLabelStoresLimit(ratePerMin float64, limitType storelimit.Type, labels []*metapb.StoreLabel) error {
	c, err := h.GetRaftCluster()
	if err != nil {
		return err
	}
	for _, store := range c.GetStores() {
		for _, label := range labels {
			for _, sl := range store.GetLabels() {
				if label.Key == sl.Key && label.Value == sl.Value {
					// TODO: need to handle some of stores are persisted, and some of stores are not.
					_ = c.SetStoreLimit(store.GetID(), limitType, ratePerMin)
				}
			}
		}
	}
	return nil
}

// GetAllStoresLimit is used to get limit of all stores.
func (h *Handler) GetAllStoresLimit(limitType storelimit.Type) (map[uint64]config.StoreLimitConfig, error) {
	c, err := h.GetRaftCluster()
	if err != nil {
		return nil, err
	}
	return c.GetAllStoresLimit(), nil
}

// SetStoreLimit is used to set the limit of a store.
func (h *Handler) SetStoreLimit(storeID uint64, ratePerMin float64, limitType storelimit.Type) error {
	c, err := h.GetRaftCluster()
	if err != nil {
		return err
	}
	return c.SetStoreLimit(storeID, limitType, ratePerMin)
}

// AddTransferLeaderOperator adds an operator to transfer leader to the store.
func (h *Handler) AddTransferLeaderOperator(regionID uint64, storeID uint64) error {
	c, err := h.GetRaftCluster()
	if err != nil {
		return err
	}

	region := c.GetRegion(regionID)
	if region == nil {
		return ErrRegionNotFound(regionID)
	}

	newLeader := region.GetStoreVoter(storeID)
	if newLeader == nil {
		return errors.Errorf("region has no voter in store %v", storeID)
	}

	op, err := operator.CreateTransferLeaderOperator("admin-transfer-leader", c, region, region.GetLeader().GetStoreId(), newLeader.GetStoreId(), operator.OpAdmin)
	if err != nil {
		log.Debug("fail to create transfer leader operator", errs.ZapError(err))
		return err
	}
	if ok := c.GetOperatorController().AddOperator(op); !ok {
		return errors.WithStack(ErrAddOperator)
	}
	return nil
}

// AddTransferRegionOperator adds an operator to transfer region to the stores.
func (h *Handler) AddTransferRegionOperator(regionID uint64, storeIDs map[uint64]placement.PeerRoleType) error {
	c, err := h.GetRaftCluster()
	if err != nil {
		return err
	}

	region := c.GetRegion(regionID)
	if region == nil {
		return ErrRegionNotFound(regionID)
	}

	if c.GetOpts().IsPlacementRulesEnabled() {
		// Cannot determine role without peer role when placement rules enabled. Not supported now.
		for _, role := range storeIDs {
			if len(role) == 0 {
				return errors.New("transfer region without peer role is not supported when placement rules enabled")
			}
		}
	}
	for id := range storeIDs {
		if err := checkStoreState(c, id); err != nil {
			return err
		}
	}

	roles := make(map[uint64]placement.PeerRoleType)
	for id, peerRole := range storeIDs {
		if peerRole == "" {
			peerRole = placement.Voter
		}
		roles[id] = peerRole
	}
	op, err := operator.CreateMoveRegionOperator("admin-move-region", c, region, operator.OpAdmin, roles)
	if err != nil {
		log.Debug("fail to create move region operator", errs.ZapError(err))
		return err
	}
	if ok := c.GetOperatorController().AddOperator(op); !ok {
		return errors.WithStack(ErrAddOperator)
	}
	return nil
}

// AddTransferPeerOperator adds an operator to transfer peer.
func (h *Handler) AddTransferPeerOperator(regionID uint64, fromStoreID, toStoreID uint64) error {
	c, err := h.GetRaftCluster()
	if err != nil {
		return err
	}

	region := c.GetRegion(regionID)
	if region == nil {
		return ErrRegionNotFound(regionID)
	}

	oldPeer := region.GetStorePeer(fromStoreID)
	if oldPeer == nil {
		return errors.Errorf("region has no peer in store %v", fromStoreID)
	}

	if err := checkStoreState(c, toStoreID); err != nil {
		return err
	}

	newPeer := &metapb.Peer{StoreId: toStoreID, Role: oldPeer.GetRole()}
	op, err := operator.CreateMovePeerOperator("admin-move-peer", c, region, operator.OpAdmin, fromStoreID, newPeer)
	if err != nil {
		log.Debug("fail to create move peer operator", errs.ZapError(err))
		return err
	}
	if ok := c.GetOperatorController().AddOperator(op); !ok {
		return errors.WithStack(ErrAddOperator)
	}
	return nil
}

// checkAdminAddPeerOperator checks adminAddPeer operator with given region ID and store ID.
func (h *Handler) checkAdminAddPeerOperator(regionID uint64, toStoreID uint64) (*cluster.RaftCluster, *core.RegionInfo, error) {
	c, err := h.GetRaftCluster()
	if err != nil {
		return nil, nil, err
	}

	region := c.GetRegion(regionID)
	if region == nil {
		return nil, nil, ErrRegionNotFound(regionID)
	}

	if region.GetStorePeer(toStoreID) != nil {
		return nil, nil, errors.Errorf("region already has peer in store %v", toStoreID)
	}

	if err := checkStoreState(c, toStoreID); err != nil {
		return nil, nil, err
	}

	return c, region, nil
}

// AddAddPeerOperator adds an operator to add peer.
func (h *Handler) AddAddPeerOperator(regionID uint64, toStoreID uint64) error {
	c, region, err := h.checkAdminAddPeerOperator(regionID, toStoreID)
	if err != nil {
		return err
	}

	newPeer := &metapb.Peer{StoreId: toStoreID}
	op, err := operator.CreateAddPeerOperator("admin-add-peer", c, region, newPeer, operator.OpAdmin)
	if err != nil {
		log.Debug("fail to create add peer operator", errs.ZapError(err))
		return err
	}
	if ok := c.GetOperatorController().AddOperator(op); !ok {
		return errors.WithStack(ErrAddOperator)
	}
	return nil
}

// AddAddLearnerOperator adds an operator to add learner.
func (h *Handler) AddAddLearnerOperator(regionID uint64, toStoreID uint64) error {
	c, region, err := h.checkAdminAddPeerOperator(regionID, toStoreID)
	if err != nil {
		return err
	}

	newPeer := &metapb.Peer{
		StoreId: toStoreID,
		Role:    metapb.PeerRole_Learner,
	}

	op, err := operator.CreateAddPeerOperator("admin-add-learner", c, region, newPeer, operator.OpAdmin)
	if err != nil {
		log.Debug("fail to create add learner operator", errs.ZapError(err))
		return err
	}
	if ok := c.GetOperatorController().AddOperator(op); !ok {
		return errors.WithStack(ErrAddOperator)
	}
	return nil
}

// AddRemovePeerOperator adds an operator to remove peer.
func (h *Handler) AddRemovePeerOperator(regionID uint64, fromStoreID uint64) error {
	c, err := h.GetRaftCluster()
	if err != nil {
		return err
	}

	region := c.GetRegion(regionID)
	if region == nil {
		return ErrRegionNotFound(regionID)
	}

	if region.GetStorePeer(fromStoreID) == nil {
		return errors.Errorf("region has no peer in store %v", fromStoreID)
	}

	op, err := operator.CreateRemovePeerOperator("admin-remove-peer", c, operator.OpAdmin, region, fromStoreID)
	if err != nil {
		log.Debug("fail to create move peer operator", errs.ZapError(err))
		return err
	}
	if ok := c.GetOperatorController().AddOperator(op); !ok {
		return errors.WithStack(ErrAddOperator)
	}
	return nil
}

// AddMergeRegionOperator adds an operator to merge region.
func (h *Handler) AddMergeRegionOperator(regionID uint64, targetID uint64) error {
	c, err := h.GetRaftCluster()
	if err != nil {
		return err
	}

	region := c.GetRegion(regionID)
	if region == nil {
		return ErrRegionNotFound(regionID)
	}

	target := c.GetRegion(targetID)
	if target == nil {
		return ErrRegionNotFound(targetID)
	}

	if !opt.IsRegionHealthy(c, region) || !opt.IsRegionReplicated(c, region) {
		return ErrRegionAbnormalPeer(regionID)
	}

	if !opt.IsRegionHealthy(c, target) || !opt.IsRegionReplicated(c, target) {
		return ErrRegionAbnormalPeer(targetID)
	}

	// for the case first region (start key is nil) with the last region (end key is nil) but not adjacent
	if (!bytes.Equal(region.GetStartKey(), target.GetEndKey()) || len(region.GetStartKey()) == 0) &&
		(!bytes.Equal(region.GetEndKey(), target.GetStartKey()) || len(region.GetEndKey()) == 0) {
		return ErrRegionNotAdjacent
	}

	ops, err := operator.CreateMergeRegionOperator("admin-merge-region", c, region, target, operator.OpAdmin)
	if err != nil {
		log.Debug("fail to create merge region operator", errs.ZapError(err))
		return err
	}
	if ok := c.GetOperatorController().AddOperator(ops...); !ok {
		return errors.WithStack(ErrAddOperator)
	}
	return nil
}

// AddSplitRegionOperator adds an operator to split a region.
func (h *Handler) AddSplitRegionOperator(regionID uint64, policyStr string, keys []string) error {
	c, err := h.GetRaftCluster()
	if err != nil {
		return err
	}

	region := c.GetRegion(regionID)
	if region == nil {
		return ErrRegionNotFound(regionID)
	}

	policy, ok := pdpb.CheckPolicy_value[strings.ToUpper(policyStr)]
	if !ok {
		return errors.Errorf("check policy %s is not supported", policyStr)
	}

	var splitKeys [][]byte
	if pdpb.CheckPolicy(policy) == pdpb.CheckPolicy_USEKEY {
		for i := range keys {
			k, err := hex.DecodeString(keys[i])
			if err != nil {
				return errors.Errorf("split key %s is not in hex format", keys[i])
			}
			splitKeys = append(splitKeys, k)
		}
	}

	op, err := operator.CreateSplitRegionOperator("admin-split-region", region, operator.OpAdmin, pdpb.CheckPolicy(policy), splitKeys)
	if err != nil {
		return err
	}

	if ok := c.GetOperatorController().AddOperator(op); !ok {
		return errors.WithStack(ErrAddOperator)
	}
	return nil
}

// AddScatterRegionOperator adds an operator to scatter a region.
func (h *Handler) AddScatterRegionOperator(regionID uint64, group string) error {
	c, err := h.GetRaftCluster()
	if err != nil {
		return err
	}

	region := c.GetRegion(regionID)
	if region == nil {
		return ErrRegionNotFound(regionID)
	}

	if c.IsRegionHot(region) {
		return errors.Errorf("region %d is a hot region", regionID)
	}

	op, err := c.GetRegionScatter().Scatter(region, group)
	if err != nil {
		return err
	}

	if op == nil {
		return nil
	}
	if ok := c.GetOperatorController().AddOperator(op); !ok {
		return errors.WithStack(ErrAddOperator)
	}
	return nil
}

// AddScatterRegionsOperators add operators to scatter regions and return the processed percentage and error
func (h *Handler) AddScatterRegionsOperators(regionIDs []uint64, startRawKey, endRawKey, group string, retryLimit int) (int, error) {
	c, err := h.GetRaftCluster()
	if err != nil {
		return 0, err
	}
	var ops []*operator.Operator
	var failures map[uint64]error
	// If startKey and endKey are both defined, use them first.
	if len(startRawKey) > 0 && len(endRawKey) > 0 {
		startKey, err := hex.DecodeString(startRawKey)
		if err != nil {
			return 0, err
		}
		endKey, err := hex.DecodeString(endRawKey)
		if err != nil {
			return 0, err
		}
		ops, failures, err = c.GetRegionScatter().ScatterRegionsByRange(startKey, endKey, group, retryLimit)
		if err != nil {
			return 0, err
		}
	} else {
		ops, failures, err = c.GetRegionScatter().ScatterRegionsByID(regionIDs, group, retryLimit)
		if err != nil {
			return 0, err
		}
	}
	// If there existed any operator failed to be added into Operator Controller, add its regions into unProcessedRegions
	for _, op := range ops {
		if ok := c.GetOperatorController().AddOperator(op); !ok {
			failures[op.RegionID()] = fmt.Errorf("region %v failed to add operator", op.RegionID())
		}
	}
	percentage := 100
	if len(failures) > 0 {
		percentage = 100 - 100*len(failures)/(len(ops)+len(failures))
	}
	return percentage, nil
}

// GetRegionsByType gets the region with specified type.
func (h *Handler) GetRegionsByType(typ statistics.RegionStatisticType) ([]*core.RegionInfo, error) {
	c := h.s.GetRaftCluster()
	if c == nil {
		return nil, errs.ErrNotBootstrapped.FastGenByArgs()
	}
	return c.GetRegionStatsByType(typ), nil
}

// GetSchedulerConfigHandler gets the handler of schedulers.
func (h *Handler) GetSchedulerConfigHandler() http.Handler {
	c, err := h.GetRaftCluster()
	if err != nil {
		return nil
	}
	mux := http.NewServeMux()
	for name, handler := range c.GetSchedulerHandlers() {
		prefix := path.Join(pdRootPath, SchedulerConfigHandlerPath, name)
		urlPath := prefix + "/"
		mux.Handle(urlPath, http.StripPrefix(prefix, handler))
	}
	return mux
}

// GetOfflinePeer gets the region with offline peer.
func (h *Handler) GetOfflinePeer(typ statistics.RegionStatisticType) ([]*core.RegionInfo, error) {
	c := h.s.GetRaftCluster()
	if c == nil {
		return nil, errs.ErrNotBootstrapped.FastGenByArgs()
	}
	return c.GetOfflineRegionStatsByType(typ), nil
}

// ResetTS resets the ts with specified tso.
func (h *Handler) ResetTS(ts uint64) error {
	tsoAllocator, err := h.s.tsoAllocatorManager.GetAllocator(tso.GlobalDCLocation)
	if err != nil {
		return err
	}
	if tsoAllocator == nil {
		return ErrServerNotStarted
	}
	return tsoAllocator.SetTSO(ts)
}

// SetStoreLimitScene sets the limit values for different scenes
func (h *Handler) SetStoreLimitScene(scene *storelimit.Scene, limitType storelimit.Type) {
	cluster := h.s.GetRaftCluster()
	cluster.GetStoreLimiter().ReplaceStoreLimitScene(scene, limitType)
}

// GetStoreLimitScene returns the limit values for different scenes
func (h *Handler) GetStoreLimitScene(limitType storelimit.Type) *storelimit.Scene {
	cluster := h.s.GetRaftCluster()
	return cluster.GetStoreLimiter().StoreLimitScene(limitType)
}

// PluginLoad loads the plugin referenced by the pluginPath
func (h *Handler) PluginLoad(pluginPath string) error {
	h.pluginChMapLock.Lock()
	defer h.pluginChMapLock.Unlock()
	cluster, err := h.GetRaftCluster()
	if err != nil {
		return err
	}
	c := cluster.GetCoordinator()
	ch := make(chan string)
	h.pluginChMap[pluginPath] = ch
	c.LoadPlugin(pluginPath, ch)
	return nil
}

// PluginUnload unloads the plugin referenced by the pluginPath
func (h *Handler) PluginUnload(pluginPath string) error {
	h.pluginChMapLock.Lock()
	defer h.pluginChMapLock.Unlock()
	if ch, ok := h.pluginChMap[pluginPath]; ok {
		ch <- cluster.PluginUnload
		return nil
	}
	return ErrPluginNotFound(pluginPath)
}

// GetAddr returns the server urls for clients.
func (h *Handler) GetAddr() string {
	return h.s.GetAddr()
}

// SetStoreLimitTTL set storeLimit with ttl
func (h *Handler) SetStoreLimitTTL(data string, value float64, ttl time.Duration) error {
	return h.s.SaveTTLConfig(map[string]interface{}{
		data: value,
	}, ttl)
}

<<<<<<< HEAD
// GetHistoryHotRegionIter return a iter which iter all qualified item .
func (h *Handler) GetHistoryHotRegionIter(hotRegionTypes []string,
	StartTime, EndTime int64) cluster.HotRegionStorageIterator {
	iter := h.s.hotRegionStorage.NewIterator(hotRegionTypes, StartTime, EndTime)
	return iter

=======
// IsLeader return ture if this server is leader
func (h *Handler) IsLeader() bool {
	return h.s.member.IsLeader()
}

// PackHistoryHotReadRegions get read hot region info in HistoryHotRegion form.
func (h *Handler) PackHistoryHotReadRegions() (historyHotRegions []core.HistoryHotRegion, err error) {
	hotReadLeaderRegions := h.GetHotReadRegions().AsLeader
	historyLeaderHotRegions, err := h.packHotRegions(hotReadLeaderRegions, true, core.HotRegionTypes[0])
	if err != nil {
		return
	}
	hotReadPeerRegions := h.GetHotReadRegions().AsPeer
	historyPeerHotRegions, err := h.packHotRegions(hotReadPeerRegions, false, core.HotRegionTypes[0])
	if err != nil {
		return
	}
	historyHotRegions = append(historyHotRegions, historyLeaderHotRegions...)
	historyHotRegions = append(historyHotRegions, historyPeerHotRegions...)
	return
}

// PackHistoryHotWriteRegions get write hot region info in HistoryHotRegion from
func (h *Handler) PackHistoryHotWriteRegions() (historyHotRegions []core.HistoryHotRegion, err error) {
	hotWriteLeaderRegions := h.GetHotWriteRegions().AsLeader
	historyLeaderHotRegions, err := h.packHotRegions(hotWriteLeaderRegions, true, core.HotRegionTypes[1])
	if err != nil {
		return
	}
	hotWritePeerRegions := h.GetHotWriteRegions().AsPeer
	historyPeerHotRegions, err := h.packHotRegions(hotWritePeerRegions, false, core.HotRegionTypes[1])
	if err != nil {
		return
	}
	historyHotRegions = append(historyHotRegions, historyLeaderHotRegions...)
	historyHotRegions = append(historyHotRegions, historyPeerHotRegions...)
	return
}

func (h *Handler) packHotRegions(hotPeersStat statistics.StoreHotPeersStat, isLeader bool, hotRegionType string) (historyHotRegions []core.HistoryHotRegion, err error) {
	c, err := h.GetRaftCluster()
	if err != nil {
		return nil, err
	}
	for _, hotPeersStat := range hotPeersStat {
		stats := hotPeersStat.Stats
		for _, hotPeerStat := range stats {
			region := c.GetRegion(hotPeerStat.RegionID).GetMeta()
			region, err := encryption.EncryptRegion(region, h.s.encryptionKeyManager)
			if err != nil {
				return nil, err
			}
			var peerID uint64
			var isLearner bool
			for _, peer := range region.Peers {
				if peer.StoreId == hotPeerStat.StoreID {
					peerID = peer.Id
					isLearner = peer.Role == metapb.PeerRole_Learner
				}
			}
			stat := core.HistoryHotRegion{
				// store in  ms.
				UpdateTime:     hotPeerStat.LastUpdateTime.UnixNano() / int64(time.Millisecond),
				RegionID:       hotPeerStat.RegionID,
				StoreID:        hotPeerStat.StoreID,
				PeerID:         peerID,
				IsLeader:       isLeader,
				IsLearner:      isLearner,
				HotDegree:      int64(hotPeerStat.HotDegree),
				FlowBytes:      hotPeerStat.ByteRate,
				KeyRate:        hotPeerStat.KeyRate,
				QueryRate:      hotPeerStat.QueryRate,
				StartKey:       region.StartKey,
				EndKey:         region.EndKey,
				EncryptionMeta: region.EncryptionMeta,
				HotRegionType:  hotRegionType,
			}
			historyHotRegions = append(historyHotRegions, stat)
		}
	}
	return
}

// GetHistoryHotRegionIter return a iter which iter all qualified item .
func (h *Handler) GetHistoryHotRegionIter(hotRegionTypes []string,
	StartTime, EndTime int64) core.HotRegionStorageIterator {
	iter := h.s.hotRegionStorage.NewIterator(hotRegionTypes, StartTime, EndTime)
	return iter
>>>>>>> ef40841f
}

func checkStoreState(rc *cluster.RaftCluster, storeID uint64) error {
	store := rc.GetStore(storeID)
	if store == nil {
		return errs.ErrStoreNotFound.FastGenByArgs(storeID)
	}
	if store.IsTombstone() {
		return errs.ErrStoreTombstone.FastGenByArgs(storeID)
	}
	if store.IsUnhealthy() {
		return errs.ErrStoreUnhealthy.FastGenByArgs(storeID)
	}
	return nil
}<|MERGE_RESOLUTION|>--- conflicted
+++ resolved
@@ -905,14 +905,6 @@
 	}, ttl)
 }
 
-<<<<<<< HEAD
-// GetHistoryHotRegionIter return a iter which iter all qualified item .
-func (h *Handler) GetHistoryHotRegionIter(hotRegionTypes []string,
-	StartTime, EndTime int64) cluster.HotRegionStorageIterator {
-	iter := h.s.hotRegionStorage.NewIterator(hotRegionTypes, StartTime, EndTime)
-	return iter
-
-=======
 // IsLeader return ture if this server is leader
 func (h *Handler) IsLeader() bool {
 	return h.s.member.IsLeader()
@@ -1001,7 +993,6 @@
 	StartTime, EndTime int64) core.HotRegionStorageIterator {
 	iter := h.s.hotRegionStorage.NewIterator(hotRegionTypes, StartTime, EndTime)
 	return iter
->>>>>>> ef40841f
 }
 
 func checkStoreState(rc *cluster.RaftCluster, storeID uint64) error {

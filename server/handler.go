// Copyright 2016 TiKV Project Authors.
//
// Licensed under the Apache License, Version 2.0 (the "License");
// you may not use this file except in compliance with the License.
// You may obtain a copy of the License at
//
//     http://www.apache.org/licenses/LICENSE-2.0
//
// Unless required by applicable law or agreed to in writing, software
// distributed under the License is distributed on an "AS IS" BASIS,
// WITHOUT WARRANTIES OR CONDITIONS OF ANY KIND, either express or implied.
// See the License for the specific language governing permissions and
// limitations under the License.

package server

import (
	"bytes"
	"encoding/hex"
	"fmt"
	"net/http"
	"path"
	"strconv"
	"strings"
	"sync"
	"time"

	"github.com/pingcap/errors"
	"github.com/pingcap/kvproto/pkg/metapb"
	"github.com/pingcap/kvproto/pkg/pdpb"
	"github.com/pingcap/log"
	"github.com/tikv/pd/pkg/encryption"
	"github.com/tikv/pd/pkg/errs"
	"github.com/tikv/pd/server/cluster"
	"github.com/tikv/pd/server/config"
	"github.com/tikv/pd/server/core"
	"github.com/tikv/pd/server/core/storelimit"
	"github.com/tikv/pd/server/schedule"
	"github.com/tikv/pd/server/schedule/operator"
	"github.com/tikv/pd/server/schedule/opt"
	"github.com/tikv/pd/server/schedule/placement"
	"github.com/tikv/pd/server/schedulers"
	"github.com/tikv/pd/server/statistics"
	"github.com/tikv/pd/server/tso"
	"go.uber.org/zap"
)

var (
	// SchedulerConfigHandlerPath is the api router path of the schedule config handler.
	SchedulerConfigHandlerPath = "/api/v1/scheduler-config"

	// ErrServerNotStarted is error info for server not started.
	ErrServerNotStarted = errors.New("The server has not been started")
	// ErrOperatorNotFound is error info for operator not found.
	ErrOperatorNotFound = errors.New("operator not found")
	// ErrAddOperator is error info for already have an operator when adding operator.
	ErrAddOperator = errors.New("failed to add operator, maybe already have one")
	// ErrRegionNotAdjacent is error info for region not adjacent.
	ErrRegionNotAdjacent = errors.New("two regions are not adjacent")
	// ErrRegionNotFound is error info for region not found.
	ErrRegionNotFound = func(regionID uint64) error {
		return errors.Errorf("region %v not found", regionID)
	}
	// ErrRegionAbnormalPeer is error info for region has abnormal peer.
	ErrRegionAbnormalPeer = func(regionID uint64) error {
		return errors.Errorf("region %v has abnormal peer", regionID)
	}
	// ErrStoreNotFound is error info for store not found.
	ErrStoreNotFound = func(storeID uint64) error {
		return errors.Errorf("store %v not found", storeID)
	}
	// ErrPluginNotFound is error info for plugin not found.
	ErrPluginNotFound = func(pluginPath string) error {
		return errors.Errorf("plugin is not found: %s", pluginPath)
	}
)

// Handler is a helper to export methods to handle API/RPC requests.
type Handler struct {
	s               *Server
	opt             *config.PersistOptions
	pluginChMap     map[string]chan string
	pluginChMapLock sync.RWMutex
}

func newHandler(s *Server) *Handler {
	return &Handler{s: s, opt: s.persistOptions, pluginChMap: make(map[string]chan string), pluginChMapLock: sync.RWMutex{}}
}

// GetRaftCluster returns RaftCluster.
func (h *Handler) GetRaftCluster() (*cluster.RaftCluster, error) {
	rc := h.s.GetRaftCluster()
	if rc == nil {
		return nil, errs.ErrNotBootstrapped.GenWithStackByArgs()
	}
	return rc, nil
}

// GetOperatorController returns OperatorController.
func (h *Handler) GetOperatorController() (*schedule.OperatorController, error) {
	rc := h.s.GetRaftCluster()
	if rc == nil {
		return nil, errs.ErrNotBootstrapped.GenWithStackByArgs()
	}
	return rc.GetOperatorController(), nil
}

// IsSchedulerPaused returns whether scheduler is paused.
func (h *Handler) IsSchedulerPaused(name string) (bool, error) {
	rc, err := h.GetRaftCluster()
	if err != nil {
		return false, err
	}
	return rc.IsSchedulerPaused(name)
}

// IsSchedulerDisabled returns whether scheduler is disabled.
func (h *Handler) IsSchedulerDisabled(name string) (bool, error) {
	rc, err := h.GetRaftCluster()
	if err != nil {
		return false, err
	}
	return rc.IsSchedulerDisabled(name)
}

// IsSchedulerExisted returns whether scheduler is existed.
func (h *Handler) IsSchedulerExisted(name string) (bool, error) {
	rc, err := h.GetRaftCluster()
	if err != nil {
		return false, err
	}
	return rc.IsSchedulerExisted(name)
}

// GetScheduleConfig returns ScheduleConfig.
func (h *Handler) GetScheduleConfig() *config.ScheduleConfig {
	return h.s.GetScheduleConfig()
}

// GetSchedulers returns all names of schedulers.
func (h *Handler) GetSchedulers() ([]string, error) {
	c, err := h.GetRaftCluster()
	if err != nil {
		return nil, err
	}
	return c.GetSchedulers(), nil
}

// GetStores returns all stores in the cluster.
func (h *Handler) GetStores() ([]*core.StoreInfo, error) {
	rc := h.s.GetRaftCluster()
	if rc == nil {
		return nil, errs.ErrNotBootstrapped.GenWithStackByArgs()
	}
	storeMetas := rc.GetMetaStores()
	stores := make([]*core.StoreInfo, 0, len(storeMetas))
	for _, s := range storeMetas {
		storeID := s.GetId()
		store := rc.GetStore(storeID)
		if store == nil {
			return nil, ErrStoreNotFound(storeID)
		}
		stores = append(stores, store)
	}
	return stores, nil
}

// GetHotWriteRegions gets all hot write regions stats.
func (h *Handler) GetHotWriteRegions() *statistics.StoreHotPeersInfos {
	c, err := h.GetRaftCluster()
	if err != nil {
		return nil
	}
	return c.GetHotWriteRegions()
}

// GetHotReadRegions gets all hot read regions stats.
func (h *Handler) GetHotReadRegions() *statistics.StoreHotPeersInfos {
	c, err := h.GetRaftCluster()
	if err != nil {
		return nil
	}
	return c.GetHotReadRegions()
}

// GetStoresLoads gets all hot write stores stats.
func (h *Handler) GetStoresLoads() map[uint64][]float64 {
	rc := h.s.GetRaftCluster()
	if rc == nil {
		return nil
	}
	return rc.GetStoresLoads()
}

// AddScheduler adds a scheduler.
func (h *Handler) AddScheduler(name string, args ...string) error {
	c, err := h.GetRaftCluster()
	if err != nil {
		return err
	}

	s, err := schedule.CreateScheduler(name, c.GetOperatorController(), h.s.storage, schedule.ConfigSliceDecoder(name, args))
	if err != nil {
		return err
	}
	log.Info("create scheduler", zap.String("scheduler-name", s.GetName()), zap.Strings("scheduler-args", args))
	if err = c.AddScheduler(s, args...); err != nil {
		log.Error("can not add scheduler", zap.String("scheduler-name", s.GetName()), zap.Strings("scheduler-args", args), errs.ZapError(err))
	} else if err = h.opt.Persist(c.GetStorage()); err != nil {
		log.Error("can not persist scheduler config", errs.ZapError(err))
	}
	return err
}

// RemoveScheduler removes a scheduler by name.
func (h *Handler) RemoveScheduler(name string) error {
	c, err := h.GetRaftCluster()
	if err != nil {
		return err
	}
	if err = c.RemoveScheduler(name); err != nil {
		log.Error("can not remove scheduler", zap.String("scheduler-name", name), errs.ZapError(err))
	}
	return err
}

// PauseOrResumeScheduler pauses a scheduler for delay seconds or resume a paused scheduler.
// t == 0 : resume scheduler.
// t > 0 : scheduler delays t seconds.
func (h *Handler) PauseOrResumeScheduler(name string, t int64) error {
	c, err := h.GetRaftCluster()
	if err != nil {
		return err
	}
	if err = c.PauseOrResumeScheduler(name, t); err != nil {
		if t == 0 {
			log.Error("can not resume scheduler", zap.String("scheduler-name", name), errs.ZapError(err))
		} else {
			log.Error("can not pause scheduler", zap.String("scheduler-name", name), errs.ZapError(err))
		}
	}
	return err
}

// AddBalanceLeaderScheduler adds a balance-leader-scheduler.
func (h *Handler) AddBalanceLeaderScheduler() error {
	return h.AddScheduler(schedulers.BalanceLeaderType)
}

// AddBalanceRegionScheduler adds a balance-region-scheduler.
func (h *Handler) AddBalanceRegionScheduler() error {
	return h.AddScheduler(schedulers.BalanceRegionType)
}

// AddBalanceHotRegionScheduler adds a balance-hot-region-scheduler.
func (h *Handler) AddBalanceHotRegionScheduler() error {
	return h.AddScheduler(schedulers.HotRegionType)
}

// AddLabelScheduler adds a label-scheduler.
func (h *Handler) AddLabelScheduler() error {
	return h.AddScheduler(schedulers.LabelType)
}

// AddScatterRangeScheduler adds a balance-range-leader-scheduler
func (h *Handler) AddScatterRangeScheduler(args ...string) error {
	return h.AddScheduler(schedulers.ScatterRangeType, args...)
}

// AddGrantLeaderScheduler adds a grant-leader-scheduler.
func (h *Handler) AddGrantLeaderScheduler(storeID uint64) error {
	return h.AddScheduler(schedulers.GrantLeaderType, strconv.FormatUint(storeID, 10))
}

// AddEvictLeaderScheduler adds an evict-leader-scheduler.
func (h *Handler) AddEvictLeaderScheduler(storeID uint64) error {
	return h.AddScheduler(schedulers.EvictLeaderType, strconv.FormatUint(storeID, 10))
}

// AddShuffleLeaderScheduler adds a shuffle-leader-scheduler.
func (h *Handler) AddShuffleLeaderScheduler() error {
	return h.AddScheduler(schedulers.ShuffleLeaderType)
}

// AddShuffleRegionScheduler adds a shuffle-region-scheduler.
func (h *Handler) AddShuffleRegionScheduler() error {
	return h.AddScheduler(schedulers.ShuffleRegionType)
}

// AddShuffleHotRegionScheduler adds a shuffle-hot-region-scheduler.
func (h *Handler) AddShuffleHotRegionScheduler(limit uint64) error {
	return h.AddScheduler(schedulers.ShuffleHotRegionType, strconv.FormatUint(limit, 10))
}

// AddEvictSlowStoreScheduler adds a evict-slow-store-scheduler.
func (h *Handler) AddEvictSlowStoreScheduler() error {
	return h.AddScheduler(schedulers.EvictSlowStoreType)
}

// AddRandomMergeScheduler adds a random-merge-scheduler.
func (h *Handler) AddRandomMergeScheduler() error {
	return h.AddScheduler(schedulers.RandomMergeType)
}

// GetOperator returns the region operator.
func (h *Handler) GetOperator(regionID uint64) (*operator.Operator, error) {
	c, err := h.GetOperatorController()
	if err != nil {
		return nil, err
	}

	op := c.GetOperator(regionID)
	if op == nil {
		return nil, ErrOperatorNotFound
	}

	return op, nil
}

// GetOperatorStatus returns the status of the region operator.
func (h *Handler) GetOperatorStatus(regionID uint64) (*schedule.OperatorWithStatus, error) {
	c, err := h.GetOperatorController()
	if err != nil {
		return nil, err
	}

	op := c.GetOperatorStatus(regionID)
	if op == nil {
		return nil, ErrOperatorNotFound
	}

	return op, nil
}

// RemoveOperator removes the region operator.
func (h *Handler) RemoveOperator(regionID uint64) error {
	c, err := h.GetOperatorController()
	if err != nil {
		return err
	}

	op := c.GetOperator(regionID)
	if op == nil {
		return ErrOperatorNotFound
	}

	_ = c.RemoveOperator(op)
	return nil
}

// GetOperators returns the running operators.
func (h *Handler) GetOperators() ([]*operator.Operator, error) {
	c, err := h.GetOperatorController()
	if err != nil {
		return nil, err
	}
	return c.GetOperators(), nil
}

// GetWaitingOperators returns the waiting operators.
func (h *Handler) GetWaitingOperators() ([]*operator.Operator, error) {
	c, err := h.GetOperatorController()
	if err != nil {
		return nil, err
	}
	return c.GetWaitingOperators(), nil
}

// GetAdminOperators returns the running admin operators.
func (h *Handler) GetAdminOperators() ([]*operator.Operator, error) {
	return h.GetOperatorsOfKind(operator.OpAdmin)
}

// GetLeaderOperators returns the running leader operators.
func (h *Handler) GetLeaderOperators() ([]*operator.Operator, error) {
	return h.GetOperatorsOfKind(operator.OpLeader)
}

// GetRegionOperators returns the running region operators.
func (h *Handler) GetRegionOperators() ([]*operator.Operator, error) {
	return h.GetOperatorsOfKind(operator.OpRegion)
}

// GetOperatorsOfKind returns the running operators of the kind.
func (h *Handler) GetOperatorsOfKind(mask operator.OpKind) ([]*operator.Operator, error) {
	ops, err := h.GetOperators()
	if err != nil {
		return nil, err
	}
	var results []*operator.Operator
	for _, op := range ops {
		if op.Kind()&mask != 0 {
			results = append(results, op)
		}
	}
	return results, nil
}

// GetHistory returns finished operators' history since start.
func (h *Handler) GetHistory(start time.Time) ([]operator.OpHistory, error) {
	c, err := h.GetOperatorController()
	if err != nil {
		return nil, err
	}
	return c.GetHistory(start), nil
}

// SetAllStoresLimit is used to set limit of all stores.
func (h *Handler) SetAllStoresLimit(ratePerMin float64, limitType storelimit.Type) error {
	c, err := h.GetRaftCluster()
	if err != nil {
		return err
	}
	return c.SetAllStoresLimit(limitType, ratePerMin)
}

// SetAllStoresLimitTTL is used to set limit of all stores with ttl
func (h *Handler) SetAllStoresLimitTTL(ratePerMin float64, limitType storelimit.Type, ttl time.Duration) error {
	c, err := h.GetRaftCluster()
	if err != nil {
		return err
	}
	c.SetAllStoresLimitTTL(limitType, ratePerMin, ttl)
	return nil
}

// SetLabelStoresLimit is used to set limit of label stores.
func (h *Handler) SetLabelStoresLimit(ratePerMin float64, limitType storelimit.Type, labels []*metapb.StoreLabel) error {
	c, err := h.GetRaftCluster()
	if err != nil {
		return err
	}
	for _, store := range c.GetStores() {
		for _, label := range labels {
			for _, sl := range store.GetLabels() {
				if label.Key == sl.Key && label.Value == sl.Value {
					// TODO: need to handle some of stores are persisted, and some of stores are not.
					_ = c.SetStoreLimit(store.GetID(), limitType, ratePerMin)
				}
			}
		}
	}
	return nil
}

// GetAllStoresLimit is used to get limit of all stores.
func (h *Handler) GetAllStoresLimit(limitType storelimit.Type) (map[uint64]config.StoreLimitConfig, error) {
	c, err := h.GetRaftCluster()
	if err != nil {
		return nil, err
	}
	return c.GetAllStoresLimit(), nil
}

// SetStoreLimit is used to set the limit of a store.
func (h *Handler) SetStoreLimit(storeID uint64, ratePerMin float64, limitType storelimit.Type) error {
	c, err := h.GetRaftCluster()
	if err != nil {
		return err
	}
	return c.SetStoreLimit(storeID, limitType, ratePerMin)
}

// AddTransferLeaderOperator adds an operator to transfer leader to the store.
func (h *Handler) AddTransferLeaderOperator(regionID uint64, storeID uint64) error {
	c, err := h.GetRaftCluster()
	if err != nil {
		return err
	}

	region := c.GetRegion(regionID)
	if region == nil {
		return ErrRegionNotFound(regionID)
	}

	newLeader := region.GetStoreVoter(storeID)
	if newLeader == nil {
		return errors.Errorf("region has no voter in store %v", storeID)
	}

	op, err := operator.CreateTransferLeaderOperator("admin-transfer-leader", c, region, region.GetLeader().GetStoreId(), newLeader.GetStoreId(), operator.OpAdmin)
	if err != nil {
		log.Debug("fail to create transfer leader operator", errs.ZapError(err))
		return err
	}
	if ok := c.GetOperatorController().AddOperator(op); !ok {
		return errors.WithStack(ErrAddOperator)
	}
	return nil
}

// AddTransferRegionOperator adds an operator to transfer region to the stores.
func (h *Handler) AddTransferRegionOperator(regionID uint64, storeIDs map[uint64]placement.PeerRoleType) error {
	c, err := h.GetRaftCluster()
	if err != nil {
		return err
	}

	region := c.GetRegion(regionID)
	if region == nil {
		return ErrRegionNotFound(regionID)
	}

	if c.GetOpts().IsPlacementRulesEnabled() {
		// Cannot determine role without peer role when placement rules enabled. Not supported now.
		for _, role := range storeIDs {
			if len(role) == 0 {
				return errors.New("transfer region without peer role is not supported when placement rules enabled")
			}
		}
	}
	for id := range storeIDs {
		if err := checkStoreState(c, id); err != nil {
			return err
		}
	}

	roles := make(map[uint64]placement.PeerRoleType)
	for id, peerRole := range storeIDs {
		if peerRole == "" {
			peerRole = placement.Voter
		}
		roles[id] = peerRole
	}
	op, err := operator.CreateMoveRegionOperator("admin-move-region", c, region, operator.OpAdmin, roles)
	if err != nil {
		log.Debug("fail to create move region operator", errs.ZapError(err))
		return err
	}
	if ok := c.GetOperatorController().AddOperator(op); !ok {
		return errors.WithStack(ErrAddOperator)
	}
	return nil
}

// AddTransferPeerOperator adds an operator to transfer peer.
func (h *Handler) AddTransferPeerOperator(regionID uint64, fromStoreID, toStoreID uint64) error {
	c, err := h.GetRaftCluster()
	if err != nil {
		return err
	}

	region := c.GetRegion(regionID)
	if region == nil {
		return ErrRegionNotFound(regionID)
	}

	oldPeer := region.GetStorePeer(fromStoreID)
	if oldPeer == nil {
		return errors.Errorf("region has no peer in store %v", fromStoreID)
	}

	if err := checkStoreState(c, toStoreID); err != nil {
		return err
	}

	newPeer := &metapb.Peer{StoreId: toStoreID, Role: oldPeer.GetRole()}
	op, err := operator.CreateMovePeerOperator("admin-move-peer", c, region, operator.OpAdmin, fromStoreID, newPeer)
	if err != nil {
		log.Debug("fail to create move peer operator", errs.ZapError(err))
		return err
	}
	if ok := c.GetOperatorController().AddOperator(op); !ok {
		return errors.WithStack(ErrAddOperator)
	}
	return nil
}

// checkAdminAddPeerOperator checks adminAddPeer operator with given region ID and store ID.
func (h *Handler) checkAdminAddPeerOperator(regionID uint64, toStoreID uint64) (*cluster.RaftCluster, *core.RegionInfo, error) {
	c, err := h.GetRaftCluster()
	if err != nil {
		return nil, nil, err
	}

	region := c.GetRegion(regionID)
	if region == nil {
		return nil, nil, ErrRegionNotFound(regionID)
	}

	if region.GetStorePeer(toStoreID) != nil {
		return nil, nil, errors.Errorf("region already has peer in store %v", toStoreID)
	}

	if err := checkStoreState(c, toStoreID); err != nil {
		return nil, nil, err
	}

	return c, region, nil
}

// AddAddPeerOperator adds an operator to add peer.
func (h *Handler) AddAddPeerOperator(regionID uint64, toStoreID uint64) error {
	c, region, err := h.checkAdminAddPeerOperator(regionID, toStoreID)
	if err != nil {
		return err
	}

	newPeer := &metapb.Peer{StoreId: toStoreID}
	op, err := operator.CreateAddPeerOperator("admin-add-peer", c, region, newPeer, operator.OpAdmin)
	if err != nil {
		log.Debug("fail to create add peer operator", errs.ZapError(err))
		return err
	}
	if ok := c.GetOperatorController().AddOperator(op); !ok {
		return errors.WithStack(ErrAddOperator)
	}
	return nil
}

// AddAddLearnerOperator adds an operator to add learner.
func (h *Handler) AddAddLearnerOperator(regionID uint64, toStoreID uint64) error {
	c, region, err := h.checkAdminAddPeerOperator(regionID, toStoreID)
	if err != nil {
		return err
	}

	newPeer := &metapb.Peer{
		StoreId: toStoreID,
		Role:    metapb.PeerRole_Learner,
	}

	op, err := operator.CreateAddPeerOperator("admin-add-learner", c, region, newPeer, operator.OpAdmin)
	if err != nil {
		log.Debug("fail to create add learner operator", errs.ZapError(err))
		return err
	}
	if ok := c.GetOperatorController().AddOperator(op); !ok {
		return errors.WithStack(ErrAddOperator)
	}
	return nil
}

// AddRemovePeerOperator adds an operator to remove peer.
func (h *Handler) AddRemovePeerOperator(regionID uint64, fromStoreID uint64) error {
	c, err := h.GetRaftCluster()
	if err != nil {
		return err
	}

	region := c.GetRegion(regionID)
	if region == nil {
		return ErrRegionNotFound(regionID)
	}

	if region.GetStorePeer(fromStoreID) == nil {
		return errors.Errorf("region has no peer in store %v", fromStoreID)
	}

	op, err := operator.CreateRemovePeerOperator("admin-remove-peer", c, operator.OpAdmin, region, fromStoreID)
	if err != nil {
		log.Debug("fail to create move peer operator", errs.ZapError(err))
		return err
	}
	if ok := c.GetOperatorController().AddOperator(op); !ok {
		return errors.WithStack(ErrAddOperator)
	}
	return nil
}

// AddMergeRegionOperator adds an operator to merge region.
func (h *Handler) AddMergeRegionOperator(regionID uint64, targetID uint64) error {
	c, err := h.GetRaftCluster()
	if err != nil {
		return err
	}

	region := c.GetRegion(regionID)
	if region == nil {
		return ErrRegionNotFound(regionID)
	}

	target := c.GetRegion(targetID)
	if target == nil {
		return ErrRegionNotFound(targetID)
	}

	if !opt.IsRegionHealthy(c, region) || !opt.IsRegionReplicated(c, region) {
		return ErrRegionAbnormalPeer(regionID)
	}

	if !opt.IsRegionHealthy(c, target) || !opt.IsRegionReplicated(c, target) {
		return ErrRegionAbnormalPeer(targetID)
	}

	// for the case first region (start key is nil) with the last region (end key is nil) but not adjacent
	if (!bytes.Equal(region.GetStartKey(), target.GetEndKey()) || len(region.GetStartKey()) == 0) &&
		(!bytes.Equal(region.GetEndKey(), target.GetStartKey()) || len(region.GetEndKey()) == 0) {
		return ErrRegionNotAdjacent
	}

	ops, err := operator.CreateMergeRegionOperator("admin-merge-region", c, region, target, operator.OpAdmin)
	if err != nil {
		log.Debug("fail to create merge region operator", errs.ZapError(err))
		return err
	}
	if ok := c.GetOperatorController().AddOperator(ops...); !ok {
		return errors.WithStack(ErrAddOperator)
	}
	return nil
}

// AddSplitRegionOperator adds an operator to split a region.
func (h *Handler) AddSplitRegionOperator(regionID uint64, policyStr string, keys []string) error {
	c, err := h.GetRaftCluster()
	if err != nil {
		return err
	}

	region := c.GetRegion(regionID)
	if region == nil {
		return ErrRegionNotFound(regionID)
	}

	policy, ok := pdpb.CheckPolicy_value[strings.ToUpper(policyStr)]
	if !ok {
		return errors.Errorf("check policy %s is not supported", policyStr)
	}

	var splitKeys [][]byte
	if pdpb.CheckPolicy(policy) == pdpb.CheckPolicy_USEKEY {
		for i := range keys {
			k, err := hex.DecodeString(keys[i])
			if err != nil {
				return errors.Errorf("split key %s is not in hex format", keys[i])
			}
			splitKeys = append(splitKeys, k)
		}
	}

	op, err := operator.CreateSplitRegionOperator("admin-split-region", region, operator.OpAdmin, pdpb.CheckPolicy(policy), splitKeys)
	if err != nil {
		return err
	}

	if ok := c.GetOperatorController().AddOperator(op); !ok {
		return errors.WithStack(ErrAddOperator)
	}
	return nil
}

// AddScatterRegionOperator adds an operator to scatter a region.
func (h *Handler) AddScatterRegionOperator(regionID uint64, group string) error {
	c, err := h.GetRaftCluster()
	if err != nil {
		return err
	}

	region := c.GetRegion(regionID)
	if region == nil {
		return ErrRegionNotFound(regionID)
	}

	if c.IsRegionHot(region) {
		return errors.Errorf("region %d is a hot region", regionID)
	}

	op, err := c.GetRegionScatter().Scatter(region, group)
	if err != nil {
		return err
	}

	if op == nil {
		return nil
	}
	if ok := c.GetOperatorController().AddOperator(op); !ok {
		return errors.WithStack(ErrAddOperator)
	}
	return nil
}

// AddScatterRegionsOperators add operators to scatter regions and return the processed percentage and error
func (h *Handler) AddScatterRegionsOperators(regionIDs []uint64, startRawKey, endRawKey, group string, retryLimit int) (int, error) {
	c, err := h.GetRaftCluster()
	if err != nil {
		return 0, err
	}
	var ops []*operator.Operator
	var failures map[uint64]error
	// If startKey and endKey are both defined, use them first.
	if len(startRawKey) > 0 && len(endRawKey) > 0 {
		startKey, err := hex.DecodeString(startRawKey)
		if err != nil {
			return 0, err
		}
		endKey, err := hex.DecodeString(endRawKey)
		if err != nil {
			return 0, err
		}
		ops, failures, err = c.GetRegionScatter().ScatterRegionsByRange(startKey, endKey, group, retryLimit)
		if err != nil {
			return 0, err
		}
	} else {
		ops, failures, err = c.GetRegionScatter().ScatterRegionsByID(regionIDs, group, retryLimit)
		if err != nil {
			return 0, err
		}
	}
	// If there existed any operator failed to be added into Operator Controller, add its regions into unProcessedRegions
	for _, op := range ops {
		if ok := c.GetOperatorController().AddOperator(op); !ok {
			failures[op.RegionID()] = fmt.Errorf("region %v failed to add operator", op.RegionID())
		}
	}
	percentage := 100
	if len(failures) > 0 {
		percentage = 100 - 100*len(failures)/(len(ops)+len(failures))
	}
	return percentage, nil
}

// GetRegionsByType gets the region with specified type.
func (h *Handler) GetRegionsByType(typ statistics.RegionStatisticType) ([]*core.RegionInfo, error) {
	c := h.s.GetRaftCluster()
	if c == nil {
		return nil, errs.ErrNotBootstrapped.FastGenByArgs()
	}
	return c.GetRegionStatsByType(typ), nil
}

// GetSchedulerConfigHandler gets the handler of schedulers.
func (h *Handler) GetSchedulerConfigHandler() http.Handler {
	c, err := h.GetRaftCluster()
	if err != nil {
		return nil
	}
	mux := http.NewServeMux()
	for name, handler := range c.GetSchedulerHandlers() {
		prefix := path.Join(pdRootPath, SchedulerConfigHandlerPath, name)
		urlPath := prefix + "/"
		mux.Handle(urlPath, http.StripPrefix(prefix, handler))
	}
	return mux
}

// GetOfflinePeer gets the region with offline peer.
func (h *Handler) GetOfflinePeer(typ statistics.RegionStatisticType) ([]*core.RegionInfo, error) {
	c := h.s.GetRaftCluster()
	if c == nil {
		return nil, errs.ErrNotBootstrapped.FastGenByArgs()
	}
	return c.GetOfflineRegionStatsByType(typ), nil
}

// ResetTS resets the ts with specified tso.
func (h *Handler) ResetTS(ts uint64) error {
	tsoAllocator, err := h.s.tsoAllocatorManager.GetAllocator(tso.GlobalDCLocation)
	if err != nil {
		return err
	}
	if tsoAllocator == nil {
		return ErrServerNotStarted
	}
	return tsoAllocator.SetTSO(ts)
}

// SetStoreLimitScene sets the limit values for different scenes
func (h *Handler) SetStoreLimitScene(scene *storelimit.Scene, limitType storelimit.Type) {
	cluster := h.s.GetRaftCluster()
	cluster.GetStoreLimiter().ReplaceStoreLimitScene(scene, limitType)
}

// GetStoreLimitScene returns the limit values for different scenes
func (h *Handler) GetStoreLimitScene(limitType storelimit.Type) *storelimit.Scene {
	cluster := h.s.GetRaftCluster()
	return cluster.GetStoreLimiter().StoreLimitScene(limitType)
}

// PluginLoad loads the plugin referenced by the pluginPath
func (h *Handler) PluginLoad(pluginPath string) error {
	h.pluginChMapLock.Lock()
	defer h.pluginChMapLock.Unlock()
	cluster, err := h.GetRaftCluster()
	if err != nil {
		return err
	}
	c := cluster.GetCoordinator()
	ch := make(chan string)
	h.pluginChMap[pluginPath] = ch
	c.LoadPlugin(pluginPath, ch)
	return nil
}

// PluginUnload unloads the plugin referenced by the pluginPath
func (h *Handler) PluginUnload(pluginPath string) error {
	h.pluginChMapLock.Lock()
	defer h.pluginChMapLock.Unlock()
	if ch, ok := h.pluginChMap[pluginPath]; ok {
		ch <- cluster.PluginUnload
		return nil
	}
	return ErrPluginNotFound(pluginPath)
}

// GetAddr returns the server urls for clients.
func (h *Handler) GetAddr() string {
	return h.s.GetAddr()
}

// SetStoreLimitTTL set storeLimit with ttl
func (h *Handler) SetStoreLimitTTL(data string, value float64, ttl time.Duration) error {
	return h.s.SaveTTLConfig(map[string]interface{}{
		data: value,
	}, ttl)
}

// IsLeader return ture if this server is leader
func (h *Handler) IsLeader() bool {
	return h.s.member.IsLeader()
}

// PackHistoryHotReadRegions get read hot region info in HistoryHotRegion form.
func (h *Handler) PackHistoryHotReadRegions() (historyHotRegions []core.HistoryHotRegion, err error) {
<<<<<<< HEAD
	hotReadRegions := h.GetHotReadRegions()
	if hotReadRegions == nil {
		return
	}
	hotReadPeerRegions := hotReadRegions.AsPeer
	historyPeerHotRegions, err := h.packHotRegions(hotReadPeerRegions, core.ReadType.String())
	if err != nil {
		return
	}
=======
	hotReadLeaderRegions := h.GetHotReadRegions().AsLeader
	historyLeaderHotRegions, err := h.packHotRegions(hotReadLeaderRegions, true, core.HotRegionTypes[0])
	if err != nil {
		return
	}
	hotReadPeerRegions := h.GetHotReadRegions().AsPeer
	historyPeerHotRegions, err := h.packHotRegions(hotReadPeerRegions, false, core.HotRegionTypes[0])
	if err != nil {
		return
	}
	historyHotRegions = append(historyHotRegions, historyLeaderHotRegions...)
>>>>>>> 1db2398d
	historyHotRegions = append(historyHotRegions, historyPeerHotRegions...)
	return
}

// PackHistoryHotWriteRegions get write hot region info in HistoryHotRegion from
func (h *Handler) PackHistoryHotWriteRegions() (historyHotRegions []core.HistoryHotRegion, err error) {
<<<<<<< HEAD
	hotWriteRegions := h.GetHotWriteRegions()
	if hotWriteRegions == nil {
		return
	}
	hotWritePeerRegions := hotWriteRegions.AsPeer
	historyPeerHotRegions, err := h.packHotRegions(hotWritePeerRegions, core.WriteType.String())
	if err != nil {
		return
	}
=======
	hotWriteLeaderRegions := h.GetHotWriteRegions().AsLeader
	historyLeaderHotRegions, err := h.packHotRegions(hotWriteLeaderRegions, true, core.HotRegionTypes[1])
	if err != nil {
		return
	}
	hotWritePeerRegions := h.GetHotWriteRegions().AsPeer
	historyPeerHotRegions, err := h.packHotRegions(hotWritePeerRegions, false, core.HotRegionTypes[1])
	if err != nil {
		return
	}
	historyHotRegions = append(historyHotRegions, historyLeaderHotRegions...)
>>>>>>> 1db2398d
	historyHotRegions = append(historyHotRegions, historyPeerHotRegions...)
	return
}

<<<<<<< HEAD
func (h *Handler) packHotRegions(hotPeersStat statistics.StoreHotPeersStat, hotRegionType string) (historyHotRegions []core.HistoryHotRegion, err error) {
=======
func (h *Handler) packHotRegions(hotPeersStat statistics.StoreHotPeersStat, isLeader bool, hotRegionType string) (historyHotRegions []core.HistoryHotRegion, err error) {
>>>>>>> 1db2398d
	c, err := h.GetRaftCluster()
	if err != nil {
		return nil, err
	}
	for _, hotPeersStat := range hotPeersStat {
		stats := hotPeersStat.Stats
		for _, hotPeerStat := range stats {
<<<<<<< HEAD
			region := c.GetRegion(hotPeerStat.RegionID)
			meta := region.GetMeta()
			meta, err := encryption.EncryptRegion(meta, h.s.encryptionKeyManager)
=======
			region := c.GetRegion(hotPeerStat.RegionID).GetMeta()
			region, err := encryption.EncryptRegion(region, h.s.encryptionKeyManager)
>>>>>>> 1db2398d
			if err != nil {
				return nil, err
			}
			var peerID uint64
			var isLearner bool
<<<<<<< HEAD
			for _, peer := range meta.Peers {
=======
			for _, peer := range region.Peers {
>>>>>>> 1db2398d
				if peer.StoreId == hotPeerStat.StoreID {
					peerID = peer.Id
					isLearner = peer.Role == metapb.PeerRole_Learner
				}
			}
			stat := core.HistoryHotRegion{
				// store in  ms.
				UpdateTime:     hotPeerStat.LastUpdateTime.UnixNano() / int64(time.Millisecond),
				RegionID:       hotPeerStat.RegionID,
				StoreID:        hotPeerStat.StoreID,
				PeerID:         peerID,
<<<<<<< HEAD
				IsLeader:       meta.Id == region.GetLeader().Id,
=======
				IsLeader:       isLeader,
>>>>>>> 1db2398d
				IsLearner:      isLearner,
				HotDegree:      int64(hotPeerStat.HotDegree),
				FlowBytes:      hotPeerStat.ByteRate,
				KeyRate:        hotPeerStat.KeyRate,
				QueryRate:      hotPeerStat.QueryRate,
<<<<<<< HEAD
				StartKey:       meta.StartKey,
				EndKey:         meta.EndKey,
				EncryptionMeta: meta.EncryptionMeta,
=======
				StartKey:       region.StartKey,
				EndKey:         region.EndKey,
				EncryptionMeta: region.EncryptionMeta,
>>>>>>> 1db2398d
				HotRegionType:  hotRegionType,
			}
			historyHotRegions = append(historyHotRegions, stat)
		}
	}
	return
}

// GetHistoryHotRegionIter return a iter which iter all qualified item .
func (h *Handler) GetHistoryHotRegionIter(hotRegionTypes []string,
	StartTime, EndTime int64) core.HotRegionStorageIterator {
	iter := h.s.hotRegionStorage.NewIterator(hotRegionTypes, StartTime, EndTime)
	return iter
}

func checkStoreState(rc *cluster.RaftCluster, storeID uint64) error {
	store := rc.GetStore(storeID)
	if store == nil {
		return errs.ErrStoreNotFound.FastGenByArgs(storeID)
	}
	if store.IsTombstone() {
		return errs.ErrStoreTombstone.FastGenByArgs(storeID)
	}
	if store.IsUnhealthy() {
		return errs.ErrStoreUnhealthy.FastGenByArgs(storeID)
	}
	return nil
}<|MERGE_RESOLUTION|>--- conflicted
+++ resolved
@@ -912,7 +912,6 @@
 
 // PackHistoryHotReadRegions get read hot region info in HistoryHotRegion form.
 func (h *Handler) PackHistoryHotReadRegions() (historyHotRegions []core.HistoryHotRegion, err error) {
-<<<<<<< HEAD
 	hotReadRegions := h.GetHotReadRegions()
 	if hotReadRegions == nil {
 		return
@@ -922,26 +921,12 @@
 	if err != nil {
 		return
 	}
-=======
-	hotReadLeaderRegions := h.GetHotReadRegions().AsLeader
-	historyLeaderHotRegions, err := h.packHotRegions(hotReadLeaderRegions, true, core.HotRegionTypes[0])
-	if err != nil {
-		return
-	}
-	hotReadPeerRegions := h.GetHotReadRegions().AsPeer
-	historyPeerHotRegions, err := h.packHotRegions(hotReadPeerRegions, false, core.HotRegionTypes[0])
-	if err != nil {
-		return
-	}
-	historyHotRegions = append(historyHotRegions, historyLeaderHotRegions...)
->>>>>>> 1db2398d
 	historyHotRegions = append(historyHotRegions, historyPeerHotRegions...)
 	return
 }
 
 // PackHistoryHotWriteRegions get write hot region info in HistoryHotRegion from
 func (h *Handler) PackHistoryHotWriteRegions() (historyHotRegions []core.HistoryHotRegion, err error) {
-<<<<<<< HEAD
 	hotWriteRegions := h.GetHotWriteRegions()
 	if hotWriteRegions == nil {
 		return
@@ -951,28 +936,11 @@
 	if err != nil {
 		return
 	}
-=======
-	hotWriteLeaderRegions := h.GetHotWriteRegions().AsLeader
-	historyLeaderHotRegions, err := h.packHotRegions(hotWriteLeaderRegions, true, core.HotRegionTypes[1])
-	if err != nil {
-		return
-	}
-	hotWritePeerRegions := h.GetHotWriteRegions().AsPeer
-	historyPeerHotRegions, err := h.packHotRegions(hotWritePeerRegions, false, core.HotRegionTypes[1])
-	if err != nil {
-		return
-	}
-	historyHotRegions = append(historyHotRegions, historyLeaderHotRegions...)
->>>>>>> 1db2398d
 	historyHotRegions = append(historyHotRegions, historyPeerHotRegions...)
 	return
 }
 
-<<<<<<< HEAD
 func (h *Handler) packHotRegions(hotPeersStat statistics.StoreHotPeersStat, hotRegionType string) (historyHotRegions []core.HistoryHotRegion, err error) {
-=======
-func (h *Handler) packHotRegions(hotPeersStat statistics.StoreHotPeersStat, isLeader bool, hotRegionType string) (historyHotRegions []core.HistoryHotRegion, err error) {
->>>>>>> 1db2398d
 	c, err := h.GetRaftCluster()
 	if err != nil {
 		return nil, err
@@ -980,24 +948,15 @@
 	for _, hotPeersStat := range hotPeersStat {
 		stats := hotPeersStat.Stats
 		for _, hotPeerStat := range stats {
-<<<<<<< HEAD
 			region := c.GetRegion(hotPeerStat.RegionID)
 			meta := region.GetMeta()
 			meta, err := encryption.EncryptRegion(meta, h.s.encryptionKeyManager)
-=======
-			region := c.GetRegion(hotPeerStat.RegionID).GetMeta()
-			region, err := encryption.EncryptRegion(region, h.s.encryptionKeyManager)
->>>>>>> 1db2398d
 			if err != nil {
 				return nil, err
 			}
 			var peerID uint64
 			var isLearner bool
-<<<<<<< HEAD
 			for _, peer := range meta.Peers {
-=======
-			for _, peer := range region.Peers {
->>>>>>> 1db2398d
 				if peer.StoreId == hotPeerStat.StoreID {
 					peerID = peer.Id
 					isLearner = peer.Role == metapb.PeerRole_Learner
@@ -1009,25 +968,15 @@
 				RegionID:       hotPeerStat.RegionID,
 				StoreID:        hotPeerStat.StoreID,
 				PeerID:         peerID,
-<<<<<<< HEAD
 				IsLeader:       meta.Id == region.GetLeader().Id,
-=======
-				IsLeader:       isLeader,
->>>>>>> 1db2398d
 				IsLearner:      isLearner,
 				HotDegree:      int64(hotPeerStat.HotDegree),
 				FlowBytes:      hotPeerStat.ByteRate,
 				KeyRate:        hotPeerStat.KeyRate,
 				QueryRate:      hotPeerStat.QueryRate,
-<<<<<<< HEAD
 				StartKey:       meta.StartKey,
 				EndKey:         meta.EndKey,
 				EncryptionMeta: meta.EncryptionMeta,
-=======
-				StartKey:       region.StartKey,
-				EndKey:         region.EndKey,
-				EncryptionMeta: region.EncryptionMeta,
->>>>>>> 1db2398d
 				HotRegionType:  hotRegionType,
 			}
 			historyHotRegions = append(historyHotRegions, stat)

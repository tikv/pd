--- conflicted
+++ resolved
@@ -88,14 +88,11 @@
 	if err != nil {
 		return errors.Trace(err)
 	}
-<<<<<<< HEAD
-=======
 	s, err := schedule.CreateScheduler(name, h.opt, c.limiter, args...)
 	if err != nil {
 		return errors.Trace(err)
 	}
 	log.Infof("create scheduler %s", s.GetName())
->>>>>>> e8f3a9b7
 	if err = c.addScheduler(s, args...); err != nil {
 		log.Errorf("can not add scheduler %v: %v", s.GetName(), err)
 	} else if err = c.opt.persist(c.kv); err != nil {
@@ -125,32 +122,17 @@
 
 // AddBalanceRegionScheduler adds a balance-region-scheduler.
 func (h *Handler) AddBalanceRegionScheduler() error {
-	s, err := schedule.CreateScheduler("balance-region", h.opt)
-	if err != nil {
-		return errors.Trace(err)
-	}
-	log.Infof("create scheduler %s", s.GetName())
-	return h.AddScheduler(s)
+	return h.AddScheduler("balance-region")
 }
 
 // AddBalanceHotRegionScheduler adds a balance-hot-region-scheduler.
 func (h *Handler) AddBalanceHotRegionScheduler() error {
-	s, err := schedule.CreateScheduler("hot-region", h.opt)
-	if err != nil {
-		return errors.Trace(err)
-	}
-	log.Infof("create scheduler %s", s.GetName())
-	return h.AddScheduler(s)
+	return h.AddScheduler("hot-region")
 }
 
 // AddBalanceAdjacentRegionScheduler adds a balance-adjacent-region-scheduler.
 func (h *Handler) AddAdjacentRegionScheduler() error {
-	s, err := schedule.CreateScheduler("adjacent-region", h.opt)
-	if err != nil {
-		return errors.Trace(err)
-	}
-	log.Infof("create scheduler %s", s.GetName())
-	return h.AddScheduler(s)
+	return h.AddScheduler("adjacent-region")
 }
 
 // AddGrantLeaderScheduler adds a grant-leader-scheduler.

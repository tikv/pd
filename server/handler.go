--- conflicted
+++ resolved
@@ -994,11 +994,7 @@
 			for _, peer := range meta.Peers {
 				if peer.StoreId == hotPeerStat.StoreID {
 					peerID = peer.Id
-<<<<<<< HEAD
-					isLearner = peer.Role == metapb.PeerRole_Learner
-=======
 					isLearner = core.IsLearner(peer)
->>>>>>> 909f2fde
 					break
 				}
 			}

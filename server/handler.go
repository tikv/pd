--- conflicted
+++ resolved
@@ -945,10 +945,6 @@
 	}
 	hotReadPeerRegions := hotReadRegions.AsPeer
 	return h.packHotRegions(hotReadPeerRegions, core.ReadType.String())
-<<<<<<< HEAD
-
-=======
->>>>>>> f7348fee
 }
 
 // PackHistoryHotWriteRegions get write hot region info in HistoryHotRegion from

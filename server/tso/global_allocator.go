--- conflicted
+++ resolved
@@ -137,13 +137,12 @@
 }
 
 // UpdateTSO is used to update the TSO in memory and the time window in etcd.
-<<<<<<< HEAD
 func (gta *GlobalTSOAllocator) UpdateTSO() (err error) {
 	// When meet network partition, we need to manually retry to update the global tso,
 	// next request succeeds with the new endpoint, according to https://github.com/etcd-io/etcd/issues/8711
 	maxRetryCount := 3
 	for i := 0; i < maxRetryCount; i++ {
-		err = gta.timestampOracle.UpdateTimestamp(gta.leadership)
+		err = gta.timestampOracle.UpdateTimestamp(gta.member.GetLeadership())
 		if err == nil {
 			return nil
 		}
@@ -153,10 +152,6 @@
 		time.Sleep(50 * time.Millisecond)
 	}
 	return
-=======
-func (gta *GlobalTSOAllocator) UpdateTSO() error {
-	return gta.timestampOracle.UpdateTimestamp(gta.member.GetLeadership())
->>>>>>> dadcf606
 }
 
 // SetTSO sets the physical part with given TSO.

// Copyright 2020 TiKV Project Authors.
//
// Licensed under the Apache License, Version 2.0 (the "License");
// you may not use this file except in compliance with the License.
// You may obtain a copy of the License at
//
//     http://www.apache.org/licenses/LICENSE-2.0
//
// Unless required by applicable law or agreed to in writing, software
// distributed under the License is distributed on an "AS IS" BASIS,
// See the License for the specific language governing permissions and
// limitations under the License.

package tso

import (
	"context"
	"fmt"
	"sync"
	"time"

	"github.com/pingcap/kvproto/pkg/pdpb"
	"github.com/pingcap/log"
	"github.com/tikv/pd/pkg/errs"
	"github.com/tikv/pd/pkg/grpcutil"
	"github.com/tikv/pd/pkg/slice"
	"github.com/tikv/pd/pkg/tsoutil"
	"github.com/tikv/pd/pkg/typeutil"
	"github.com/tikv/pd/server/election"
	"go.uber.org/zap"
	"google.golang.org/grpc"
)

// Allocator is a Timestamp Oracle allocator.
type Allocator interface {
	// Initialize is used to initialize a TSO allocator.
	// It will synchronize TSO with etcd and initialize the
	// memory for later allocation work.
	Initialize() error
	// IsInitialize is used to indicates whether this allocator is initialized.
	IsInitialize() bool
	// UpdateTSO is used to update the TSO in memory and the time window in etcd.
	UpdateTSO() error
	// SetTSO sets the physical part with given TSO. It's mainly used for BR restore
	// and can not forcibly set the TSO smaller than now.
	SetTSO(tso uint64) error
	// GenerateTSO is used to generate a given number of TSOs.
	// Make sure you have initialized the TSO allocator before calling.
	GenerateTSO(count uint32) (pdpb.Timestamp, error)
	// Reset is used to reset the TSO allocator.
	Reset()
}

// GlobalTSOAllocator is the global single point TSO allocator.
type GlobalTSOAllocator struct {
	// leadership is used to check the current PD server's leadership
	// to determine whether a TSO request could be processed.
	leadership      *election.Leadership
	timestampOracle *timestampOracle
	// for global TSO synchronization
	allocatorManager *AllocatorManager
	// for gRPC use
	localAllocatorConn struct {
		sync.RWMutex
		clientConns map[string]*grpc.ClientConn
	}
}

// NewGlobalTSOAllocator creates a new global TSO allocator.
<<<<<<< HEAD
func NewGlobalTSOAllocator(am *AllocatorManager, leadership *election.Leadership, rootPath string, saveInterval time.Duration, maxResetTSGap func() time.Duration) Allocator {
	gta := &GlobalTSOAllocator{
=======
func NewGlobalTSOAllocator(
	leadership *election.Leadership,
	rootPath string,
	saveInterval time.Duration,
	updatePhysicalInterval time.Duration,
	maxResetTSGap func() time.Duration,
) Allocator {
	return &GlobalTSOAllocator{
>>>>>>> 90a934a4
		leadership: leadership,
		timestampOracle: &timestampOracle{
			client:                 leadership.GetClient(),
			rootPath:               rootPath,
			saveInterval:           saveInterval,
			updatePhysicalInterval: updatePhysicalInterval,
			maxResetTSGap:          maxResetTSGap,
		},
		allocatorManager: am,
	}
	gta.localAllocatorConn.clientConns = make(map[string]*grpc.ClientConn)
	return gta
}

// Initialize will initialize the created global TSO allocator.
func (gta *GlobalTSOAllocator) Initialize() error {
	return gta.timestampOracle.SyncTimestamp(gta.leadership)
}

// IsInitialize is used to indicates whether this allocator is initialized.
func (gta *GlobalTSOAllocator) IsInitialize() bool {
	return gta.timestampOracle.isInitialized()
}

// UpdateTSO is used to update the TSO in memory and the time window in etcd.
func (gta *GlobalTSOAllocator) UpdateTSO() error {
	return gta.timestampOracle.UpdateTimestamp(gta.leadership)
}

// SetTSO sets the physical part with given TSO.
func (gta *GlobalTSOAllocator) SetTSO(tso uint64) error {
	return gta.timestampOracle.ResetUserTimestamp(gta.leadership, tso)
}

// GenerateTSO is used to generate a given number of TSOs.
// Make sure you have initialized the TSO allocator before calling.
func (gta *GlobalTSOAllocator) GenerateTSO(count uint32) (pdpb.Timestamp, error) {
	// To check if we have any dc-location configured in the cluster
	dcLocationMap, err := gta.allocatorManager.GetClusterDCLocations()
	if err != nil {
		log.Error("get cluster dc-locations info failed", errs.ZapError(err))
		return pdpb.Timestamp{}, err
	}
	// No dc-locations configured in the cluster
	if len(dcLocationMap) == 0 {
		return gta.timestampOracle.getTS(gta.leadership, count)
	}
	// Send maxTS to all Local TSO Allocator leaders to prewrite
	ctx, cancel := context.WithCancel(context.Background())
	defer cancel()
	maxTSO := &pdpb.Timestamp{}
	// Collect the MaxTS with all Local TSO Allocator leaders first
	if err = gta.syncMaxTS(ctx, dcLocationMap, maxTSO); err != nil {
		return pdpb.Timestamp{}, err
	}
	maxTSO.Logical += int64(count)
	// Sync the MaxTS with all Local TSO Allocator leaders then
	if err := gta.syncMaxTS(ctx, dcLocationMap, maxTSO); err != nil {
		return pdpb.Timestamp{}, err
	}
	var currentGlobalTSO pdpb.Timestamp
	if currentGlobalTSO, err = gta.getCurrentTSO(); err != nil {
		return pdpb.Timestamp{}, err
	}
	if tsoutil.CompareTimestamp(&currentGlobalTSO, maxTSO) < 0 {
		// Update the global TSO in memory
		if err := gta.SetTSO(tsoutil.GenerateTS(maxTSO)); err != nil {
			return pdpb.Timestamp{}, err
		}
	}
	return *maxTSO, nil
}

const (
	dialTimeout = 3 * time.Second
	rpcTimeout  = 3 * time.Second
)

func (gta *GlobalTSOAllocator) syncMaxTS(ctx context.Context, dcLocationMap map[string][]uint64, maxTSO *pdpb.Timestamp) error {
	maxRetryCount := 1
	for i := 0; i < maxRetryCount; i++ {
		// Collect all allocator leaders' client URLs
		allocatorLeaders, err := gta.allocatorManager.GetLocalAllocatorLeaders()
		if err != nil {
			return err
		}
		leaderURLs := make([]string, 0, len(allocatorLeaders))
		for _, allocator := range allocatorLeaders {
			for _, leaderURL := range allocator.GetMember().GetClientUrls() {
				if slice.NoneOf(leaderURLs, func(i int) bool { return leaderURLs[i] == leaderURL }) {
					leaderURLs = append(leaderURLs, leaderURL)
				}
			}
		}
		// Prepare to make RPC requests concurrently
		respCh := make(chan *pdpb.SyncMaxTSResponse, len(leaderURLs))
		errCh := make(chan error, len(leaderURLs))
		var errList []error
		wg := sync.WaitGroup{}
		for _, leaderURL := range leaderURLs {
			leaderConn, err := gta.getOrCreateGRPCConn(ctx, leaderURL)
			if err != nil {
				return err
			}
			wg.Add(1)
			go func(ctx context.Context, conn *grpc.ClientConn, respCh chan<- *pdpb.SyncMaxTSResponse, errCh chan<- error) {
				request := &pdpb.SyncMaxTSRequest{
					Header: &pdpb.RequestHeader{
						SenderId: gta.allocatorManager.member.ID(),
					},
				}
				if maxTSO.GetPhysical() != 0 {
					request.MaxTs = maxTSO
				}
				syncCtx, cancel := context.WithTimeout(ctx, rpcTimeout)
				resp, err := pdpb.NewPDClient(conn).SyncMaxTS(syncCtx, request)
				cancel()
				if err != nil {
					errCh <- err
				}
				respCh <- resp
				wg.Done()
			}(ctx, leaderConn, respCh, errCh)
		}
		wg.Wait()
		close(respCh)
		close(errCh)
		// If any error occurs, the synchronization process will fail
		if err := <-errCh; err != nil {
			errList = append(errList, err)
		}
		if len(errList) > 0 {
			return errs.ErrSyncMaxTS.FastGenWithCause(errList)
		}
		var syncedDCs []string
		for resp := range respCh {
			if resp == nil {
				return errs.ErrSyncMaxTS.FastGenWithCause("got nil response")
			}
			syncedDCs = append(syncedDCs, resp.GetDcs()...)
			// Compare and get the max one
			if resp.GetMaxLocalTs() != nil && resp.GetMaxLocalTs().GetPhysical() != 0 {
				if tsoutil.CompareTimestamp(resp.GetMaxLocalTs(), maxTSO) > 0 {
					*maxTSO = *(resp.GetMaxLocalTs())
				}
			}
		}
		if unSyncedDCs := gta.checkSyncedDCs(dcLocationMap, syncedDCs); len(unSyncedDCs) > 0 {
			// Only retry one time
			if maxRetryCount == 1 {
				log.Warn("got unsynced dc-locations, will retry", zap.Any("unSyncedDCs", unSyncedDCs), zap.Any("syncedDCs", syncedDCs))
				maxRetryCount++
				continue
			}
			return errs.ErrSyncMaxTS.FastGenWithCause(fmt.Sprintf("got unsynced dc-locations: %+v", unSyncedDCs))
		}
	}
	return nil
}

func (gta *GlobalTSOAllocator) checkSyncedDCs(dcLocationMap map[string][]uint64, syncedDCs []string) []string {
	unsyncedDCs := make([]string, 0)
	for dcLocation := range dcLocationMap {
		if slice.NoneOf(syncedDCs, func(i int) bool { return syncedDCs[i] == dcLocation }) {
			unsyncedDCs = append(unsyncedDCs, dcLocation)
		}
	}
	return unsyncedDCs
}

func (gta *GlobalTSOAllocator) getOrCreateGRPCConn(ctx context.Context, addr string) (*grpc.ClientConn, error) {
	gta.localAllocatorConn.RLock()
	conn, ok := gta.localAllocatorConn.clientConns[addr]
	gta.localAllocatorConn.RUnlock()
	if ok {
		return conn, nil
	}
	tlsCfg, err := gta.allocatorManager.securityConfig.ToTLSConfig()
	if err != nil {
		return nil, err
	}
	ctxWithTimeout, cancel := context.WithTimeout(ctx, dialTimeout)
	defer cancel()
	cc, err := grpcutil.GetClientConn(ctxWithTimeout, addr, tlsCfg)
	if err != nil {
		return nil, err
	}
	gta.localAllocatorConn.Lock()
	defer gta.localAllocatorConn.Unlock()
	if old, ok := gta.localAllocatorConn.clientConns[addr]; ok {
		cc.Close()
		log.Debug("use old connection", zap.String("target", cc.Target()), zap.String("state", cc.GetState().String()))
		return old, nil
	}
	gta.localAllocatorConn.clientConns[addr] = cc
	return cc, nil
}

func (gta *GlobalTSOAllocator) getCurrentTSO() (pdpb.Timestamp, error) {
	currentPhysical, currentLogical := gta.timestampOracle.getTSO()
	if currentPhysical == typeutil.ZeroTime {
		return pdpb.Timestamp{}, errs.ErrGenerateTimestamp.FastGenByArgs("timestamp in memory isn't initialized")
	}
	return *tsoutil.GenerateTimestamp(currentPhysical, uint64(currentLogical)), nil
}

// Reset is used to reset the TSO allocator.
func (gta *GlobalTSOAllocator) Reset() {
	gta.timestampOracle.ResetTimestamp()
}<|MERGE_RESOLUTION|>--- conflicted
+++ resolved
@@ -67,19 +67,15 @@
 }
 
 // NewGlobalTSOAllocator creates a new global TSO allocator.
-<<<<<<< HEAD
-func NewGlobalTSOAllocator(am *AllocatorManager, leadership *election.Leadership, rootPath string, saveInterval time.Duration, maxResetTSGap func() time.Duration) Allocator {
-	gta := &GlobalTSOAllocator{
-=======
 func NewGlobalTSOAllocator(
+	am *AllocatorManager,
 	leadership *election.Leadership,
 	rootPath string,
 	saveInterval time.Duration,
 	updatePhysicalInterval time.Duration,
 	maxResetTSGap func() time.Duration,
 ) Allocator {
-	return &GlobalTSOAllocator{
->>>>>>> 90a934a4
+	gta := &GlobalTSOAllocator{
 		leadership: leadership,
 		timestampOracle: &timestampOracle{
 			client:                 leadership.GetClient(),

// Copyright 2016 TiKV Project Authors.
//
// Licensed under the Apache License, Version 2.0 (the "License");
// you may not use this file except in compliance with the License.
// You may obtain a copy of the License at
//
//     http://www.apache.org/licenses/LICENSE-2.0
//
// Unless required by applicable law or agreed to in writing, software
// distributed under the License is distributed on an "AS IS" BASIS,
// See the License for the specific language governing permissions and
// limitations under the License.

package tso

import (
	"path"
	"sync"
	"sync/atomic"
	"time"

	"github.com/pingcap/failpoint"
	"github.com/pingcap/kvproto/pkg/pdpb"
	"github.com/pingcap/log"
	"github.com/tikv/pd/pkg/errs"
	"github.com/tikv/pd/pkg/etcdutil"
	"github.com/tikv/pd/pkg/tsoutil"
	"github.com/tikv/pd/pkg/typeutil"
	"github.com/tikv/pd/server/election"
	"go.etcd.io/etcd/clientv3"
	"go.uber.org/zap"
)

const (
	timestampKey = "timestamp"
	// updateTimestampGuard is the min physical timestamp updating interval for the TSO.
	updateTimestampGuard = time.Millisecond
	// maxLogical is the max upper limit for logical time.
	// When a TSO's logical time reaches this limit,
	// the physical time will be forced to increase.
	maxLogical = int64(1 << 18)
	// MaxSuffixBits indicates the max number of suffix bits.
	MaxSuffixBits = 4
)

// tsoObject is used to store the current TSO in memory with a RWMutex lock.
type tsoObject struct {
<<<<<<< HEAD
<<<<<<< HEAD
=======
	sync.RWMutex
	// time.Time has a minimum unit of nanoseconds,
	// however the minimum unit of the physical part of TSO is one millisecond, a.k.a 1ms,
	// so you MUST use millisecond as the minimum unit when comparing two TSOs' physical times,
	// and `typeutil.SubTSOPhysicalByWallClock` is used to do this SPECIFICALLY.
>>>>>>> f82cfbfcd (tso: fix the TSO fallback caused by resetUserTimestamp (#3628))
=======
	sync.RWMutex
>>>>>>> 0c91ddec
	physical time.Time
	logical  int64
}

// timestampOracle is used to maintain the logic of TSO.
type timestampOracle struct {
	client   *clientv3.Client
	rootPath string
	// TODO: remove saveInterval
	saveInterval           time.Duration
	updatePhysicalInterval time.Duration
	maxResetTSGap          func() time.Duration
	// tso info stored in the memory
	tsoMux *tsoObject
	// last timestamp window stored in etcd
	lastSavedTime atomic.Value // stored as time.Time
	suffix        int
	dcLocation    string
}

func (t *timestampOracle) setTSOPhysical(next time.Time) {
	t.tsoMux.Lock()
	defer t.tsoMux.Unlock()
	// make sure the ts won't fall back
<<<<<<< HEAD
<<<<<<< HEAD
	if t.tsoMux.tso == nil || typeutil.SubTimeByWallClock(next, t.tsoMux.tso.physical) > 0 {
		t.tsoMux.tso = &tsoObject{physical: next}
=======
	if typeutil.SubTSOPhysicalByWallClock(next, t.tsoMux.physical) > 0 {
		t.tsoMux.physical = next
		t.tsoMux.logical = 0
>>>>>>> f82cfbfcd (tso: fix the TSO fallback caused by resetUserTimestamp (#3628))
=======
	if typeutil.SubTimeByWallClock(next, t.tsoMux.physical) >= updateTimestampGuard {
		t.tsoMux.physical = next
		t.tsoMux.logical = 0
>>>>>>> 0c91ddec
	}
}

func (t *timestampOracle) getTSO() (time.Time, int64) {
	t.tsoMux.RLock()
	defer t.tsoMux.RUnlock()
	if t.tsoMux.physical == typeutil.ZeroTime {
		return typeutil.ZeroTime, 0
	}
	return t.tsoMux.physical, t.tsoMux.logical
}

// generateTSO will add the TSO's logical part with the given count and returns the new TSO result.
func (t *timestampOracle) generateTSO(count int64, suffixBits int) (physical int64, logical int64) {
	t.tsoMux.Lock()
	defer t.tsoMux.Unlock()
	if t.tsoMux.physical == typeutil.ZeroTime {
		return 0, 0
	}
	physical = t.tsoMux.physical.UnixNano() / int64(time.Millisecond)
	t.tsoMux.logical += count
	logical = t.tsoMux.logical
	if suffixBits > 0 && t.suffix >= 0 {
		logical = t.differentiateLogical(logical, suffixBits)
	}
	return physical, logical
}

// Because the Local TSO in each Local TSO Allocator is independent, so they are possible
// to be the same at sometimes, to avoid this case, we need to use the logical part of the
// Local TSO to do some differentiating work.
// For example, we have three DCs: dc-1, dc-2 and dc-3. The bits of suffix is defined by
// the const suffixBits. Then, for dc-2, the suffix may be 1 because it's persisted
// in etcd with the value of 1.
// Once we get a noramal TSO like this (18 bits): xxxxxxxxxxxxxxxxxx. We will make the TSO's
// low bits of logical part from each DC looks like:
//   global: xxxxxxxxxx00000000
//     dc-1: xxxxxxxxxx00000001
//     dc-2: xxxxxxxxxx00000010
//     dc-3: xxxxxxxxxx00000011
func (t *timestampOracle) differentiateLogical(rawLogical int64, suffixBits int) int64 {
	return rawLogical<<suffixBits + int64(t.suffix)
}

func (t *timestampOracle) getTimestampPath() string {
	return path.Join(t.rootPath, timestampKey)
}

func (t *timestampOracle) loadTimestamp() (time.Time, error) {
	data, err := etcdutil.GetValue(t.client, t.getTimestampPath())
	if err != nil {
		return typeutil.ZeroTime, err
	}
	if len(data) == 0 {
		return typeutil.ZeroTime, nil
	}
	return typeutil.ParseTimestamp(data)
}

// save timestamp, if lastTs is 0, we think the timestamp doesn't exist, so create it,
// otherwise, update it.
func (t *timestampOracle) saveTimestamp(leadership *election.Leadership, ts time.Time) error {
	key := t.getTimestampPath()
	data := typeutil.Uint64ToBytes(uint64(ts.UnixNano()))
	resp, err := leadership.LeaderTxn().
		Then(clientv3.OpPut(key, string(data))).
		Commit()
	if err != nil {
		return errs.ErrEtcdKVPut.Wrap(err).GenWithStackByCause()
	}
	if !resp.Succeeded {
		return errs.ErrEtcdTxnConflict.FastGenByArgs()
	}
	t.lastSavedTime.Store(ts)
	return nil
}

// SyncTimestamp is used to synchronize the timestamp.
func (t *timestampOracle) SyncTimestamp(leadership *election.Leadership) error {
	tsoCounter.WithLabelValues("sync", t.dcLocation).Inc()

	failpoint.Inject("delaySyncTimestamp", func() {
		time.Sleep(time.Second)
	})

	last, err := t.loadTimestamp()
	if err != nil {
		return err
	}

	next := time.Now()
	failpoint.Inject("fallBackSync", func() {
		next = next.Add(time.Hour)
	})
	failpoint.Inject("systemTimeSlow", func() {
		next = next.Add(-time.Hour)
	})
	// If the current system time minus the saved etcd timestamp is less than `updateTimestampGuard`,
	// the timestamp allocation will start from the saved etcd timestamp temporarily.
	if typeutil.SubRealTimeByWallClock(next, last) < updateTimestampGuard {
		log.Error("system time may be incorrect", zap.Time("last", last), zap.Time("next", next), errs.ZapError(errs.ErrIncorrectSystemTime))
		next = last.Add(updateTimestampGuard)
	}

	save := next.Add(t.saveInterval)
	if err = t.saveTimestamp(leadership, save); err != nil {
		tsoCounter.WithLabelValues("err_save_sync_ts", t.dcLocation).Inc()
		return err
	}

	tsoCounter.WithLabelValues("sync_ok", t.dcLocation).Inc()
	log.Info("sync and save timestamp", zap.Time("last", last), zap.Time("save", save), zap.Time("next", next))
	// save into memory
	t.setTSOPhysical(next)
	return nil
}

// isInitialized is used to check whether the timestampOracle is initialized.
// There are two situations we have an uninitialized timestampOracle:
// 1. When the SyncTimestamp has not been called yet.
// 2. When the ResetUserTimestamp has been called already.
func (t *timestampOracle) isInitialized() bool {
	t.tsoMux.RLock()
	defer t.tsoMux.RUnlock()
	return t.tsoMux.physical != typeutil.ZeroTime
}

<<<<<<< HEAD
<<<<<<< HEAD
// resetUserTimestamp update the TSO in memory with specified TSO by an atomicly way.
=======
// resetUserTimestamp update the TSO in memory with specified TSO by an atomically way.
// When ignoreSmaller is true, resetUserTimestamp will ignore the smaller tso resetting error and do nothing.
// It's used to write MaxTS during the Global TSO synchronization whitout failing the writing as much as possible.
>>>>>>> f82cfbfcd (tso: fix the TSO fallback caused by resetUserTimestamp (#3628))
=======
// resetUserTimestamp update the TSO in memory with specified TSO by an atomically way.
>>>>>>> 0c91ddec
func (t *timestampOracle) resetUserTimestamp(leadership *election.Leadership, tso uint64, ignoreSmaller bool) error {
	t.tsoMux.Lock()
	defer t.tsoMux.Unlock()
	if !leadership.Check() {
		tsoCounter.WithLabelValues("err_lease_reset_ts", t.dcLocation).Inc()
		return errs.ErrResetUserTimestamp.FastGenByArgs("lease expired")
	}
<<<<<<< HEAD
	nextPhysical, nextLogical := tsoutil.ParseTS(tso)
	var err error
	// do not update if next logical time is less/before than prev
	if typeutil.SubTimeByWallClock(nextPhysical, t.tsoMux.physical) == 0 && int64(nextLogical) <= t.tsoMux.logical {
		tsoCounter.WithLabelValues("err_reset_small_counter", t.dcLocation).Inc()
		if !ignoreSmaller {
			err = errs.ErrResetUserTimestamp.FastGenByArgs("the specified counter is smaller than now")
		}
	}
	// do not update if next physical time is less/before than prev
<<<<<<< HEAD
	if typeutil.SubTimeByWallClock(nextPhysical, t.tsoMux.tso.physical) < 0 {
=======
	var (
		nextPhysical, nextLogical = tsoutil.ParseTS(tso)
		logicalDifference         = int64(nextLogical) - t.tsoMux.logical
		physicalDifference        = typeutil.SubTSOPhysicalByWallClock(nextPhysical, t.tsoMux.physical)
	)
	// do not update if next physical time is less/before than prev
	if physicalDifference < 0 {
>>>>>>> f82cfbfcd (tso: fix the TSO fallback caused by resetUserTimestamp (#3628))
=======
	if typeutil.SubTimeByWallClock(nextPhysical, t.tsoMux.physical) < 0 {
>>>>>>> 0c91ddec
		tsoCounter.WithLabelValues("err_reset_small_ts", t.dcLocation).Inc()
		if ignoreSmaller {
			return nil
		}
		return errs.ErrResetUserTimestamp.FastGenByArgs("the specified ts is smaller than now")
	}
	// do not update if next logical time is less/before/equal than prev
	if physicalDifference == 0 && logicalDifference <= 0 {
		tsoCounter.WithLabelValues("err_reset_small_counter", t.dcLocation).Inc()
		if ignoreSmaller {
			return nil
		}
		return errs.ErrResetUserTimestamp.FastGenByArgs("the specified counter is smaller than now")
	}
	// do not update if physical time is too greater than prev
<<<<<<< HEAD
<<<<<<< HEAD
	if typeutil.SubTimeByWallClock(nextPhysical, t.tsoMux.tso.physical) >= t.maxResetTSGap() {
=======
	if physicalDifference >= t.maxResetTSGap().Milliseconds() {
>>>>>>> f82cfbfcd (tso: fix the TSO fallback caused by resetUserTimestamp (#3628))
=======
	if typeutil.SubTimeByWallClock(nextPhysical, t.tsoMux.physical) >= t.maxResetTSGap() {
>>>>>>> 0c91ddec
		tsoCounter.WithLabelValues("err_reset_large_ts", t.dcLocation).Inc()
		return errs.ErrResetUserTimestamp.FastGenByArgs("the specified ts is too larger than now")
	}
	// save into etcd only if nextPhysical is close to lastSavedTime
	if typeutil.SubRealTimeByWallClock(t.lastSavedTime.Load().(time.Time), nextPhysical) <= updateTimestampGuard {
		save := nextPhysical.Add(t.saveInterval)
		if err := t.saveTimestamp(leadership, save); err != nil {
			tsoCounter.WithLabelValues("err_save_reset_ts", t.dcLocation).Inc()
			return err
		}
	}
<<<<<<< HEAD
<<<<<<< HEAD
	// save into memory and make sure the ts won't fall back
	if t.tsoMux.tso == nil {
		t.tsoMux.tso = &tsoObject{physical: nextPhysical, logical: int64(nextLogical)}
	}
	if typeutil.SubTimeByWallClock(nextPhysical, t.tsoMux.tso.physical) > 0 {
		t.tsoMux.tso = &tsoObject{physical: nextPhysical}
	}
	if typeutil.SubTimeByWallClock(nextPhysical, t.tsoMux.tso.physical) == 0 && int64(nextLogical) > t.tsoMux.tso.logical {
		t.tsoMux.tso = &tsoObject{physical: nextPhysical, logical: int64(nextLogical)}
	}
=======
	// save into memory only if nextPhysical or nextLogical is greater.
	t.tsoMux.physical = nextPhysical
	t.tsoMux.logical = int64(nextLogical)
>>>>>>> f82cfbfcd (tso: fix the TSO fallback caused by resetUserTimestamp (#3628))
=======
	// save into memory
	t.tsoMux.physical = nextPhysical
	t.tsoMux.logical = int64(nextLogical)
>>>>>>> 0c91ddec
	tsoCounter.WithLabelValues("reset_tso_ok", t.dcLocation).Inc()
	return nil
}

// UpdateTimestamp is used to update the timestamp.
// This function will do two things:
// 1. When the logical time is going to be used up, increase the current physical time.
// 2. When the time window is not big enough, which means the saved etcd time minus the next physical time
//    will be less than or equal to `updateTimestampGuard`, then the time window needs to be updated and
//    we also need to save the next physical time plus `TSOSaveInterval` into etcd.
//
// Here is some constraints that this function must satisfy:
// 1. The saved time is monotonically increasing.
// 2. The physical time is monotonically increasing.
// 3. The physical time is always less than the saved timestamp.
func (t *timestampOracle) UpdateTimestamp(leadership *election.Leadership) error {
	prevPhysical, prevLogical := t.getTSO()
	tsoGauge.WithLabelValues("tso", t.dcLocation).Set(float64(prevPhysical.Unix()))

	now := time.Now()
	failpoint.Inject("fallBackUpdate", func() {
		now = now.Add(time.Hour)
	})
	failpoint.Inject("systemTimeSlow", func() {
		now = now.Add(-time.Hour)
	})

	tsoCounter.WithLabelValues("save", t.dcLocation).Inc()

	jetLag := typeutil.SubRealTimeByWallClock(now, prevPhysical)
	if jetLag > 3*t.updatePhysicalInterval {
		log.Warn("clock offset", zap.Duration("jet-lag", jetLag), zap.Time("prev-physical", prevPhysical), zap.Time("now", now), zap.Duration("update-physical-interval", t.updatePhysicalInterval))
		tsoCounter.WithLabelValues("slow_save", t.dcLocation).Inc()
	}

	if jetLag < 0 {
		tsoCounter.WithLabelValues("system_time_slow", t.dcLocation).Inc()
	}

	var next time.Time
	// If the system time is greater, it will be synchronized with the system time.
	if jetLag > updateTimestampGuard {
		next = now
	} else if prevLogical > maxLogical/2 {
		// The reason choosing maxLogical/2 here is that it's big enough for common cases.
		// Because there is enough timestamp can be allocated before next update.
		log.Warn("the logical time may be not enough", zap.Int64("prev-logical", prevLogical))
		next = prevPhysical.Add(time.Millisecond)
	} else {
		// It will still use the previous physical time to alloc the timestamp.
		tsoCounter.WithLabelValues("skip_save", t.dcLocation).Inc()
		return nil
	}

	// It is not safe to increase the physical time to `next`.
	// The time window needs to be updated and saved to etcd.
	if typeutil.SubRealTimeByWallClock(t.lastSavedTime.Load().(time.Time), next) <= updateTimestampGuard {
		save := next.Add(t.saveInterval)
		if err := t.saveTimestamp(leadership, save); err != nil {
			tsoCounter.WithLabelValues("err_save_update_ts", t.dcLocation).Inc()
			return err
		}
	}
	// save into memory
	t.setTSOPhysical(next)

	return nil
}

// getTS is used to get a timestamp.
func (t *timestampOracle) getTS(leadership *election.Leadership, count uint32, suffixBits int) (pdpb.Timestamp, error) {
	var resp pdpb.Timestamp

	if count == 0 {
		return resp, errs.ErrGenerateTimestamp.FastGenByArgs("tso count should be positive")
	}

	maxRetryCount := 10
	failpoint.Inject("skipRetryGetTS", func() {
		maxRetryCount = 1
	})

	for i := 0; i < maxRetryCount; i++ {
		currentPhysical, currentLogical := t.getTSO()
		if currentPhysical == typeutil.ZeroTime {
			// If it's leader, maybe SyncTimestamp hasn't completed yet
			if leadership.Check() {
				log.Info("sync hasn't completed yet, wait for a while")
				time.Sleep(200 * time.Millisecond)
				continue
			}
			log.Error("invalid timestamp",
				zap.Any("timestamp-physical", currentPhysical),
				zap.Any("timestamp-logical", currentLogical),
				errs.ZapError(errs.ErrInvalidTimestamp))
			return pdpb.Timestamp{}, errs.ErrGenerateTimestamp.FastGenByArgs("timestamp in memory isn't initialized")
		}
		// Get a new TSO result with the given count
		resp.Physical, resp.Logical = t.generateTSO(int64(count), suffixBits)
		if resp.GetPhysical() == 0 {
			return pdpb.Timestamp{}, errs.ErrGenerateTimestamp.FastGenByArgs("timestamp in memory has been reset")
		}
		if resp.GetLogical() >= maxLogical {
			log.Error("logical part outside of max logical interval, please check ntp time",
				zap.Reflect("response", resp),
				zap.Int("retry-count", i), errs.ZapError(errs.ErrLogicOverflow))
			tsoCounter.WithLabelValues("logical_overflow", t.dcLocation).Inc()
			time.Sleep(t.updatePhysicalInterval)
			continue
		}
		// In case lease expired after the first check.
		if !leadership.Check() {
			return pdpb.Timestamp{}, errs.ErrGenerateTimestamp.FastGenByArgs("not the pd or local tso allocator leader")
		}
		resp.SuffixBits = uint32(suffixBits)
		return resp, nil
	}
	return resp, errs.ErrGenerateTimestamp.FastGenByArgs("maximum number of retries exceeded")
}

// ResetTimestamp is used to reset the timestamp in memory.
func (t *timestampOracle) ResetTimestamp() {
	t.tsoMux.Lock()
	defer t.tsoMux.Unlock()
	log.Info("reset the timestamp in memory")
	t.tsoMux.physical = typeutil.ZeroTime
	t.tsoMux.logical = 0
}<|MERGE_RESOLUTION|>--- conflicted
+++ resolved
@@ -45,18 +45,11 @@
 
 // tsoObject is used to store the current TSO in memory with a RWMutex lock.
 type tsoObject struct {
-<<<<<<< HEAD
-<<<<<<< HEAD
-=======
 	sync.RWMutex
 	// time.Time has a minimum unit of nanoseconds,
 	// however the minimum unit of the physical part of TSO is one millisecond, a.k.a 1ms,
 	// so you MUST use millisecond as the minimum unit when comparing two TSOs' physical times,
 	// and `typeutil.SubTSOPhysicalByWallClock` is used to do this SPECIFICALLY.
->>>>>>> f82cfbfcd (tso: fix the TSO fallback caused by resetUserTimestamp (#3628))
-=======
-	sync.RWMutex
->>>>>>> 0c91ddec
 	physical time.Time
 	logical  int64
 }
@@ -81,20 +74,9 @@
 	t.tsoMux.Lock()
 	defer t.tsoMux.Unlock()
 	// make sure the ts won't fall back
-<<<<<<< HEAD
-<<<<<<< HEAD
-	if t.tsoMux.tso == nil || typeutil.SubTimeByWallClock(next, t.tsoMux.tso.physical) > 0 {
-		t.tsoMux.tso = &tsoObject{physical: next}
-=======
 	if typeutil.SubTSOPhysicalByWallClock(next, t.tsoMux.physical) > 0 {
 		t.tsoMux.physical = next
 		t.tsoMux.logical = 0
->>>>>>> f82cfbfcd (tso: fix the TSO fallback caused by resetUserTimestamp (#3628))
-=======
-	if typeutil.SubTimeByWallClock(next, t.tsoMux.physical) >= updateTimestampGuard {
-		t.tsoMux.physical = next
-		t.tsoMux.logical = 0
->>>>>>> 0c91ddec
 	}
 }
 
@@ -222,17 +204,9 @@
 	return t.tsoMux.physical != typeutil.ZeroTime
 }
 
-<<<<<<< HEAD
-<<<<<<< HEAD
-// resetUserTimestamp update the TSO in memory with specified TSO by an atomicly way.
-=======
 // resetUserTimestamp update the TSO in memory with specified TSO by an atomically way.
 // When ignoreSmaller is true, resetUserTimestamp will ignore the smaller tso resetting error and do nothing.
 // It's used to write MaxTS during the Global TSO synchronization whitout failing the writing as much as possible.
->>>>>>> f82cfbfcd (tso: fix the TSO fallback caused by resetUserTimestamp (#3628))
-=======
-// resetUserTimestamp update the TSO in memory with specified TSO by an atomically way.
->>>>>>> 0c91ddec
 func (t *timestampOracle) resetUserTimestamp(leadership *election.Leadership, tso uint64, ignoreSmaller bool) error {
 	t.tsoMux.Lock()
 	defer t.tsoMux.Unlock()
@@ -240,20 +214,6 @@
 		tsoCounter.WithLabelValues("err_lease_reset_ts", t.dcLocation).Inc()
 		return errs.ErrResetUserTimestamp.FastGenByArgs("lease expired")
 	}
-<<<<<<< HEAD
-	nextPhysical, nextLogical := tsoutil.ParseTS(tso)
-	var err error
-	// do not update if next logical time is less/before than prev
-	if typeutil.SubTimeByWallClock(nextPhysical, t.tsoMux.physical) == 0 && int64(nextLogical) <= t.tsoMux.logical {
-		tsoCounter.WithLabelValues("err_reset_small_counter", t.dcLocation).Inc()
-		if !ignoreSmaller {
-			err = errs.ErrResetUserTimestamp.FastGenByArgs("the specified counter is smaller than now")
-		}
-	}
-	// do not update if next physical time is less/before than prev
-<<<<<<< HEAD
-	if typeutil.SubTimeByWallClock(nextPhysical, t.tsoMux.tso.physical) < 0 {
-=======
 	var (
 		nextPhysical, nextLogical = tsoutil.ParseTS(tso)
 		logicalDifference         = int64(nextLogical) - t.tsoMux.logical
@@ -261,10 +221,6 @@
 	)
 	// do not update if next physical time is less/before than prev
 	if physicalDifference < 0 {
->>>>>>> f82cfbfcd (tso: fix the TSO fallback caused by resetUserTimestamp (#3628))
-=======
-	if typeutil.SubTimeByWallClock(nextPhysical, t.tsoMux.physical) < 0 {
->>>>>>> 0c91ddec
 		tsoCounter.WithLabelValues("err_reset_small_ts", t.dcLocation).Inc()
 		if ignoreSmaller {
 			return nil
@@ -280,15 +236,7 @@
 		return errs.ErrResetUserTimestamp.FastGenByArgs("the specified counter is smaller than now")
 	}
 	// do not update if physical time is too greater than prev
-<<<<<<< HEAD
-<<<<<<< HEAD
-	if typeutil.SubTimeByWallClock(nextPhysical, t.tsoMux.tso.physical) >= t.maxResetTSGap() {
-=======
 	if physicalDifference >= t.maxResetTSGap().Milliseconds() {
->>>>>>> f82cfbfcd (tso: fix the TSO fallback caused by resetUserTimestamp (#3628))
-=======
-	if typeutil.SubTimeByWallClock(nextPhysical, t.tsoMux.physical) >= t.maxResetTSGap() {
->>>>>>> 0c91ddec
 		tsoCounter.WithLabelValues("err_reset_large_ts", t.dcLocation).Inc()
 		return errs.ErrResetUserTimestamp.FastGenByArgs("the specified ts is too larger than now")
 	}
@@ -300,28 +248,9 @@
 			return err
 		}
 	}
-<<<<<<< HEAD
-<<<<<<< HEAD
-	// save into memory and make sure the ts won't fall back
-	if t.tsoMux.tso == nil {
-		t.tsoMux.tso = &tsoObject{physical: nextPhysical, logical: int64(nextLogical)}
-	}
-	if typeutil.SubTimeByWallClock(nextPhysical, t.tsoMux.tso.physical) > 0 {
-		t.tsoMux.tso = &tsoObject{physical: nextPhysical}
-	}
-	if typeutil.SubTimeByWallClock(nextPhysical, t.tsoMux.tso.physical) == 0 && int64(nextLogical) > t.tsoMux.tso.logical {
-		t.tsoMux.tso = &tsoObject{physical: nextPhysical, logical: int64(nextLogical)}
-	}
-=======
 	// save into memory only if nextPhysical or nextLogical is greater.
 	t.tsoMux.physical = nextPhysical
 	t.tsoMux.logical = int64(nextLogical)
->>>>>>> f82cfbfcd (tso: fix the TSO fallback caused by resetUserTimestamp (#3628))
-=======
-	// save into memory
-	t.tsoMux.physical = nextPhysical
-	t.tsoMux.logical = int64(nextLogical)
->>>>>>> 0c91ddec
 	tsoCounter.WithLabelValues("reset_tso_ok", t.dcLocation).Inc()
 	return nil
 }

--- conflicted
+++ resolved
@@ -1089,10 +1089,6 @@
 		}
 	}
 	maxTSO := &pdpb.Timestamp{}
-<<<<<<< HEAD
-	if err := globalAllocator.(*GlobalTSOAllocator).SyncMaxTS(ctx, clusterDCLocations, maxTSO, false); err != nil {
-		return &pdpb.Timestamp{}, err
-=======
 	if len(clusterDCLocations) == 0 {
 		return maxTSO, nil
 	}
@@ -1100,9 +1096,8 @@
 	if err != nil {
 		return nil, err
 	}
-	if err := globalAllocator.(*GlobalTSOAllocator).SyncMaxTS(ctx, clusterDCLocations, maxTSO); err != nil {
+	if err := globalAllocator.(*GlobalTSOAllocator).SyncMaxTS(ctx, clusterDCLocations, maxTSO, false); err != nil {
 		return nil, err
->>>>>>> b07be86f
 	}
 	return maxTSO, nil
 }

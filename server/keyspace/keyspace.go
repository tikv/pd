// Copyright 2022 TiKV Project Authors.
//
// Licensed under the Apache License, Version 2.0 (the "License");
// you may not use this file except in compliance with the License.
// You may obtain a copy of the License at
//
//     http://www.apache.org/licenses/LICENSE-2.0
//
// Unless required by applicable law or agreed to in writing, software
// distributed under the License is distributed on an "AS IS" BASIS,
// WITHOUT WARRANTIES OR CONDITIONS OF ANY KIND, either express or implied.
// See the License for the specific language governing permissions and
// limitations under the License.

package keyspace

import (
	"context"
	"time"

	"github.com/pingcap/errors"
	"github.com/pingcap/failpoint"
	"github.com/pingcap/kvproto/pkg/keyspacepb"
	"github.com/pingcap/log"
	"github.com/tikv/pd/pkg/id"
	"github.com/tikv/pd/pkg/slice"
	"github.com/tikv/pd/pkg/storage/endpoint"
	"github.com/tikv/pd/pkg/storage/kv"
	"github.com/tikv/pd/pkg/utils/syncutil"
<<<<<<< HEAD
	"github.com/tikv/pd/server/cluster"
=======
>>>>>>> bac5bf44
	"go.uber.org/zap"
)

const (
	// AllocStep set idAllocator's step when write persistent window boundary.
	// Use a lower value for denser idAllocation in the event of frequent pd leader change.
	AllocStep = uint64(100)
	// AllocLabel is used to label keyspace idAllocator's metrics.
	AllocLabel = "keyspace-idAlloc"
	// DefaultKeyspaceName is the name reserved for default keyspace.
	DefaultKeyspaceName = "DEFAULT"
	// DefaultKeyspaceID is the id of default keyspace.
	DefaultKeyspaceID = uint32(0)
	// regionLabelIDPrefix is used to prefix the keyspace region label.
	regionLabelIDPrefix = "keyspaces/"
	// regionLabelKey is the key for keyspace id in keyspace region label.
	regionLabelKey = "id"
)

// Manager manages keyspace related data.
// It validates requests and provides concurrency control.
type Manager struct {
	// metaLock guards keyspace meta.
	metaLock *syncutil.LockGroup
	// idAllocator allocates keyspace id.
	idAllocator id.Allocator
	// store is the storage for keyspace related information.
	store endpoint.KeyspaceStorage
<<<<<<< HEAD
	// rc is the raft cluster of the server.
	rc *cluster.RaftCluster
=======
>>>>>>> bac5bf44
	// ctx is the context of the manager, to be used in transaction.
	ctx context.Context
}

// CreateKeyspaceRequest represents necessary arguments to create a keyspace.
type CreateKeyspaceRequest struct {
	// Name of the keyspace to be created.
	// Using an existing name will result in error.
	Name   string
	Config map[string]string
	// Now is the timestamp used to record creation time.
	Now int64
}

// NewKeyspaceManager creates a Manager of keyspace related data.
<<<<<<< HEAD
func NewKeyspaceManager(store endpoint.KeyspaceStorage, rc *cluster.RaftCluster, idAllocator id.Allocator) *Manager {
=======
func NewKeyspaceManager(store endpoint.KeyspaceStorage, idAllocator id.Allocator) *Manager {
>>>>>>> bac5bf44
	return &Manager{
		metaLock:    syncutil.NewLockGroup(syncutil.WithHash(keyspaceIDHash)),
		idAllocator: idAllocator,
		store:       store,
<<<<<<< HEAD
		rc:          rc,
		ctx:         context.TODO(),
	}
}

// Bootstrap saves default keyspace info.
func (manager *Manager) Bootstrap() error {
	// Split Keyspace Region for default keyspace.
	if err := manager.splitKeyspaceRegion(DefaultKeyspaceID); err != nil {
		return err
	}
=======
		ctx:         context.TODO(),
	}
}

// Bootstrap saves default keyspace info.
func (manager *Manager) Bootstrap() error {
>>>>>>> bac5bf44
	now := time.Now().Unix()
	defaultKeyspace := &keyspacepb.KeyspaceMeta{
		Id:             DefaultKeyspaceID,
		Name:           DefaultKeyspaceName,
		State:          keyspacepb.KeyspaceState_ENABLED,
		CreatedAt:      now,
		StateChangedAt: now,
	}
	err := manager.saveNewKeyspace(defaultKeyspace)
	// It's possible that default keyspace already exists in the storage (e.g. PD restart/recover),
	// so we ignore the keyspaceExists error.
	if err != nil && err != ErrKeyspaceExists {
		return err
	}
	return nil
}

// CreateKeyspace create a keyspace meta with given config and save it to storage.
func (manager *Manager) CreateKeyspace(request *CreateKeyspaceRequest) (*keyspacepb.KeyspaceMeta, error) {
	// Validate purposed name's legality.
	if err := validateName(request.Name); err != nil {
		return nil, err
	}
	// Allocate new keyspaceID.
	newID, err := manager.allocID()
	if err != nil {
		return nil, err
	}
	// Split keyspace region.
	err = manager.splitKeyspaceRegion(newID)
	if err != nil {
		return nil, err
	}
	// Create and save keyspace metadata.
	keyspace := &keyspacepb.KeyspaceMeta{
		Id:             newID,
		Name:           request.Name,
		State:          keyspacepb.KeyspaceState_ENABLED,
		CreatedAt:      request.Now,
		StateChangedAt: request.Now,
		Config:         request.Config,
	}
	err = manager.saveNewKeyspace(keyspace)
	if err != nil {
		log.Warn("[keyspace] failed to create keyspace",
			zap.Uint32("ID", keyspace.GetId()),
			zap.String("name", keyspace.GetName()),
			zap.Error(err),
		)
		return nil, err
	}
	log.Info("[keyspace] keyspace created",
		zap.Uint32("ID", keyspace.GetId()),
		zap.String("name", keyspace.GetName()),
	)
	return keyspace, nil
<<<<<<< HEAD
}

func (manager *Manager) saveNewKeyspace(keyspace *keyspacepb.KeyspaceMeta) error {
	manager.metaLock.Lock(keyspace.Id)
	defer manager.metaLock.Unlock(keyspace.Id)

	return manager.store.RunInTxn(manager.ctx, func(txn kv.Txn) error {
		// Save keyspace ID.
		// Check if keyspace with that name already exists.
		nameExists, _, err := manager.store.LoadKeyspaceID(txn, keyspace.Name)
		if err != nil {
			return err
		}
		if nameExists {
			return ErrKeyspaceExists
		}
		err = manager.store.SaveKeyspaceID(txn, keyspace.Id, keyspace.Name)
		if err != nil {
			return err
		}
		// Save keyspace meta.
		// Check if keyspace with that id already exists.
		loadedMeta, err := manager.store.LoadKeyspaceMeta(txn, keyspace.Id)
		if err != nil {
			return err
		}
		if loadedMeta != nil {
			return ErrKeyspaceExists
		}
		return manager.store.SaveKeyspaceMeta(txn, keyspace)
	})
}

// splitKeyspaceRegion add keyspace's boundaries to region label. The corresponding
// region will then be split by Coordinator's patrolRegion.
func (manager *Manager) splitKeyspaceRegion(id uint32) error {
	failpoint.Inject("skipSplitRegion", func() {
		failpoint.Return(nil)
	})

	keyspaceRule := makeLabelRule(id)
	err := manager.rc.GetRegionLabeler().SetLabelRule(keyspaceRule)
	if err != nil {
		log.Warn("[keyspace] failed to add region label for keyspace",
			zap.Uint32("keyspaceID", id),
			zap.Error(err),
		)
	}
	log.Info("[keyspace] added region label for keyspace",
		zap.Uint32("keyspaceID", id),
		zap.Any("LabelRule", keyspaceRule),
	)
	return nil
=======
>>>>>>> bac5bf44
}

func (manager *Manager) saveNewKeyspace(keyspace *keyspacepb.KeyspaceMeta) error {
	manager.metaLock.Lock(keyspace.Id)
	defer manager.metaLock.Unlock(keyspace.Id)

	return manager.store.RunInTxn(manager.ctx, func(txn kv.Txn) error {
		// Save keyspace ID.
		// Check if keyspace with that name already exists.
		nameExists, _, err := manager.store.LoadKeyspaceID(txn, keyspace.Name)
		if err != nil {
			return err
		}
		if nameExists {
			return ErrKeyspaceExists
		}
		err = manager.store.SaveKeyspaceID(txn, keyspace.Id, keyspace.Name)
		if err != nil {
			return err
		}
		// Save keyspace meta.
		// Check if keyspace with that id already exists.
		loadedMeta, err := manager.store.LoadKeyspaceMeta(txn, keyspace.Id)
		if err != nil {
			return err
		}
		if loadedMeta != nil {
			return ErrKeyspaceExists
		}
		return manager.store.SaveKeyspaceMeta(txn, keyspace)
	})
}

// LoadKeyspace returns the keyspace specified by name.
// It returns error if loading or unmarshalling met error or if keyspace does not exist.
func (manager *Manager) LoadKeyspace(name string) (*keyspacepb.KeyspaceMeta, error) {
	var meta *keyspacepb.KeyspaceMeta
	err := manager.store.RunInTxn(manager.ctx, func(txn kv.Txn) error {
		loaded, id, err := manager.store.LoadKeyspaceID(txn, name)
		if err != nil {
			return err
		}
		if !loaded {
			return ErrKeyspaceNotFound
		}
		meta, err = manager.store.LoadKeyspaceMeta(txn, id)
		if err != nil {
			return err
		}
		if meta == nil {
			return ErrKeyspaceNotFound
		}
		return nil
	})
	return meta, err
}

// LoadKeyspaceByID returns the keyspace specified by id.
// It returns error if loading or unmarshalling met error or if keyspace does not exist.
func (manager *Manager) LoadKeyspaceByID(id uint32) (*keyspacepb.KeyspaceMeta, error) {
	var (
		meta *keyspacepb.KeyspaceMeta
		err  error
	)
	err = manager.store.RunInTxn(manager.ctx, func(txn kv.Txn) error {
		meta, err = manager.store.LoadKeyspaceMeta(txn, id)
		if err != nil {
			return err
		}
		if meta == nil {
			return ErrKeyspaceNotFound
		}
		return nil
	})
	return meta, err
}

// Mutation represents a single operation to be applied on keyspace config.
type Mutation struct {
	Op    OpType
	Key   string
	Value string
}

// OpType defines the type of keyspace config operation.
type OpType int

const (
	// OpPut denotes a put operation onto the given config.
	// If target key exists, it will put a new value,
	// otherwise, it creates a new config entry.
	OpPut OpType = iota + 1 // Operation type starts at 1.
	// OpDel denotes a deletion operation onto the given config.
	// Note: OpDel is idempotent, deleting a non-existing key
	// will not result in error.
	OpDel
)

// UpdateKeyspaceConfig changes target keyspace's config in the order specified in mutations.
// It returns error if saving failed, operation not allowed, or if keyspace not exists.
func (manager *Manager) UpdateKeyspaceConfig(name string, mutations []*Mutation) (*keyspacepb.KeyspaceMeta, error) {
	var meta *keyspacepb.KeyspaceMeta
	err := manager.store.RunInTxn(manager.ctx, func(txn kv.Txn) error {
		// First get KeyspaceID from Name.
		loaded, id, err := manager.store.LoadKeyspaceID(txn, name)
		if err != nil {
			return err
		}
		if !loaded {
			return ErrKeyspaceNotFound
		}
		manager.metaLock.Lock(id)
		defer manager.metaLock.Unlock(id)
		// Load keyspace by id.
		meta, err = manager.store.LoadKeyspaceMeta(txn, id)
		if err != nil {
			return err
		}
		if meta == nil {
			return ErrKeyspaceNotFound
		}
		// Only keyspace with state listed in allowChangeConfig are allowed to change their config.
		if !slice.Contains(allowChangeConfig, meta.GetState()) {
			return errors.Errorf("cannot change config for keyspace with state %s", meta.GetState().String())
		}
		// Initialize meta's config map if it's nil.
		if meta.GetConfig() == nil {
			meta.Config = map[string]string{}
		}
		// Update keyspace config according to mutations.
		for _, mutation := range mutations {
			switch mutation.Op {
			case OpPut:
				meta.Config[mutation.Key] = mutation.Value
			case OpDel:
				delete(meta.Config, mutation.Key)
			default:
				return errIllegalOperation
			}
		}
		// Save the updated keyspace meta.
		return manager.store.SaveKeyspaceMeta(txn, meta)
	})

	if err != nil {
		log.Warn("[keyspace] failed to update keyspace config",
			zap.Uint32("ID", meta.GetId()),
			zap.String("name", meta.GetName()),
			zap.Error(err),
		)
		return nil, err
	}
	log.Info("[keyspace] keyspace config updated",
		zap.Uint32("ID", meta.GetId()),
		zap.String("name", meta.GetName()),
		zap.Any("new config", meta.GetConfig()),
	)
	return meta, nil
}

// UpdateKeyspaceState updates target keyspace to the given state if it's not already in that state.
// It returns error if saving failed, operation not allowed, or if keyspace not exists.
func (manager *Manager) UpdateKeyspaceState(name string, newState keyspacepb.KeyspaceState, now int64) (*keyspacepb.KeyspaceMeta, error) {
	// Changing the state of default keyspace is not allowed.
	if name == DefaultKeyspaceName {
		log.Warn("[keyspace] failed to update keyspace config",
			zap.Error(errModifyDefault),
		)
		return nil, errModifyDefault
	}
	var meta *keyspacepb.KeyspaceMeta
	err := manager.store.RunInTxn(manager.ctx, func(txn kv.Txn) error {
		// First get KeyspaceID from Name.
		loaded, id, err := manager.store.LoadKeyspaceID(txn, name)
		if err != nil {
			return err
		}
		if !loaded {
			return ErrKeyspaceNotFound
		}
		manager.metaLock.Lock(id)
		defer manager.metaLock.Unlock(id)
		// Load keyspace by id.
		meta, err = manager.store.LoadKeyspaceMeta(txn, id)
		if err != nil {
			return err
		}
		if meta == nil {
			return ErrKeyspaceNotFound
		}
		// Update keyspace meta.
		if err = updateKeyspaceState(meta, newState, now); err != nil {
			return err
		}
		return manager.store.SaveKeyspaceMeta(txn, meta)
	})
	if err != nil {
		log.Warn("[keyspace] failed to update keyspace config",
			zap.Uint32("ID", meta.GetId()),
			zap.String("name", meta.GetName()),
			zap.Error(err),
		)
		return nil, err
	}
	log.Info("[keyspace] keyspace state updated",
		zap.Uint32("ID", meta.GetId()),
		zap.String("name", meta.GetName()),
		zap.String("new state", newState.String()),
	)
	return meta, nil
}

// UpdateKeyspaceStateByID updates target keyspace to the given state if it's not already in that state.
// It returns error if saving failed, operation not allowed, or if keyspace not exists.
func (manager *Manager) UpdateKeyspaceStateByID(id uint32, newState keyspacepb.KeyspaceState, now int64) (*keyspacepb.KeyspaceMeta, error) {
	// Changing the state of default keyspace is not allowed.
	if id == DefaultKeyspaceID {
		log.Warn("[keyspace] failed to update keyspace config",
			zap.Error(errModifyDefault),
		)
		return nil, errModifyDefault
	}
	var meta *keyspacepb.KeyspaceMeta
	var err error
	err = manager.store.RunInTxn(manager.ctx, func(txn kv.Txn) error {
		manager.metaLock.Lock(id)
		defer manager.metaLock.Unlock(id)
		// Load keyspace by id.
		meta, err = manager.store.LoadKeyspaceMeta(txn, id)
		if err != nil {
			return err
		}
		if meta == nil {
			return ErrKeyspaceNotFound
		}
		// Update keyspace meta.
		if err = updateKeyspaceState(meta, newState, now); err != nil {
			return err
		}
		return manager.store.SaveKeyspaceMeta(txn, meta)
	})
	if err != nil {
		log.Warn("[keyspace] failed to update keyspace config",
			zap.Uint32("ID", meta.GetId()),
			zap.String("name", meta.GetName()),
			zap.Error(err),
		)
		return nil, err
	}
	log.Info("[keyspace] keyspace state updated",
		zap.Uint32("ID", meta.GetId()),
		zap.String("name", meta.GetName()),
		zap.String("new state", newState.String()),
	)
	return meta, nil
}

// updateKeyspaceState updates keyspace meta and record the update time.
func updateKeyspaceState(meta *keyspacepb.KeyspaceMeta, newState keyspacepb.KeyspaceState, now int64) error {
	// If already in the target state, do nothing and return.
	if meta.GetState() == newState {
		return nil
	}
	// Consult state transition table to check if the operation is legal.
	if !slice.Contains(stateTransitionTable[meta.GetState()], newState) {
		return errors.Errorf("cannot change keyspace state from %s to %s", meta.GetState().String(), newState.String())
	}
	// If the operation is legal, update keyspace state and change time.
	meta.State = newState
	meta.StateChangedAt = now
	return nil
}

// LoadRangeKeyspace load up to limit keyspaces starting from keyspace with startID.
func (manager *Manager) LoadRangeKeyspace(startID uint32, limit int) ([]*keyspacepb.KeyspaceMeta, error) {
	// Load Start should fall within acceptable ID range.
	if startID > spaceIDMax {
		return nil, errors.Errorf("startID of the scan %d exceeds spaceID Max %d", startID, spaceIDMax)
	}
	return manager.store.LoadRangeKeyspace(startID, limit)
}

// allocID allocate a new keyspace id.
func (manager *Manager) allocID() (uint32, error) {
	id64, err := manager.idAllocator.Alloc()
	if err != nil {
		return 0, err
	}
	id32 := uint32(id64)
	if err = validateID(id32); err != nil {
		return 0, err
	}
	return id32, nil
}<|MERGE_RESOLUTION|>--- conflicted
+++ resolved
@@ -27,10 +27,7 @@
 	"github.com/tikv/pd/pkg/storage/endpoint"
 	"github.com/tikv/pd/pkg/storage/kv"
 	"github.com/tikv/pd/pkg/utils/syncutil"
-<<<<<<< HEAD
 	"github.com/tikv/pd/server/cluster"
-=======
->>>>>>> bac5bf44
 	"go.uber.org/zap"
 )
 
@@ -59,11 +56,8 @@
 	idAllocator id.Allocator
 	// store is the storage for keyspace related information.
 	store endpoint.KeyspaceStorage
-<<<<<<< HEAD
 	// rc is the raft cluster of the server.
 	rc *cluster.RaftCluster
-=======
->>>>>>> bac5bf44
 	// ctx is the context of the manager, to be used in transaction.
 	ctx context.Context
 }
@@ -79,16 +73,11 @@
 }
 
 // NewKeyspaceManager creates a Manager of keyspace related data.
-<<<<<<< HEAD
 func NewKeyspaceManager(store endpoint.KeyspaceStorage, rc *cluster.RaftCluster, idAllocator id.Allocator) *Manager {
-=======
-func NewKeyspaceManager(store endpoint.KeyspaceStorage, idAllocator id.Allocator) *Manager {
->>>>>>> bac5bf44
 	return &Manager{
 		metaLock:    syncutil.NewLockGroup(syncutil.WithHash(keyspaceIDHash)),
 		idAllocator: idAllocator,
 		store:       store,
-<<<<<<< HEAD
 		rc:          rc,
 		ctx:         context.TODO(),
 	}
@@ -100,14 +89,6 @@
 	if err := manager.splitKeyspaceRegion(DefaultKeyspaceID); err != nil {
 		return err
 	}
-=======
-		ctx:         context.TODO(),
-	}
-}
-
-// Bootstrap saves default keyspace info.
-func (manager *Manager) Bootstrap() error {
->>>>>>> bac5bf44
 	now := time.Now().Unix()
 	defaultKeyspace := &keyspacepb.KeyspaceMeta{
 		Id:             DefaultKeyspaceID,
@@ -164,7 +145,6 @@
 		zap.String("name", keyspace.GetName()),
 	)
 	return keyspace, nil
-<<<<<<< HEAD
 }
 
 func (manager *Manager) saveNewKeyspace(keyspace *keyspacepb.KeyspaceMeta) error {
@@ -218,37 +198,6 @@
 		zap.Any("LabelRule", keyspaceRule),
 	)
 	return nil
-=======
->>>>>>> bac5bf44
-}
-
-func (manager *Manager) saveNewKeyspace(keyspace *keyspacepb.KeyspaceMeta) error {
-	manager.metaLock.Lock(keyspace.Id)
-	defer manager.metaLock.Unlock(keyspace.Id)
-
-	return manager.store.RunInTxn(manager.ctx, func(txn kv.Txn) error {
-		// Save keyspace ID.
-		// Check if keyspace with that name already exists.
-		nameExists, _, err := manager.store.LoadKeyspaceID(txn, keyspace.Name)
-		if err != nil {
-			return err
-		}
-		if nameExists {
-			return ErrKeyspaceExists
-		}
-		err = manager.store.SaveKeyspaceID(txn, keyspace.Id, keyspace.Name)
-		if err != nil {
-			return err
-		}
-		// Save keyspace meta.
-		// Check if keyspace with that id already exists.
-		loadedMeta, err := manager.store.LoadKeyspaceMeta(txn, keyspace.Id)
-		if err != nil {
-			return err
-		}
-		if loadedMeta != nil {
-			return ErrKeyspaceExists
-		}
 		return manager.store.SaveKeyspaceMeta(txn, keyspace)
 	})
 }
@@ -265,6 +214,26 @@
 		if !loaded {
 			return ErrKeyspaceNotFound
 		}
+		meta, err = manager.store.LoadKeyspaceMeta(txn, id)
+		if err != nil {
+			return err
+		}
+		if meta == nil {
+			return ErrKeyspaceNotFound
+		}
+		return nil
+	})
+	return meta, err
+}
+
+// LoadKeyspaceByID returns the keyspace specified by id.
+// It returns error if loading or unmarshalling met error or if keyspace does not exist.
+func (manager *Manager) LoadKeyspaceByID(id uint32) (*keyspacepb.KeyspaceMeta, error) {
+	var (
+		meta *keyspacepb.KeyspaceMeta
+		err  error
+	)
+	err = manager.store.RunInTxn(manager.ctx, func(txn kv.Txn) error {
 		meta, err = manager.store.LoadKeyspaceMeta(txn, id)
 		if err != nil {
 			return err

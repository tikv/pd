// Copyright 2022 TiKV Project Authors.
//
// Licensed under the Apache License, Version 2.0 (the "License");
// you may not use this file except in compliance with the License.
// You may obtain a copy of the License at
//
//     http://www.apache.org/licenses/LICENSE-2.0
//
// Unless required by applicable law or agreed to in writing, software
// distributed under the License is distributed on an "AS IS" BASIS,
// WITHOUT WARRANTIES OR CONDITIONS OF ANY KIND, either express or implied.
// See the License for the specific language governing permissions and
// limitations under the License.

package keyspace

import (
	"encoding/binary"
	"encoding/hex"
	"regexp"
	"strconv"

	"github.com/pingcap/errors"
	"github.com/pingcap/kvproto/pkg/keyspacepb"
<<<<<<< HEAD
=======
	"github.com/tikv/pd/pkg/codec"
	"github.com/tikv/pd/pkg/storage/endpoint"
	"github.com/tikv/pd/server/schedule/labeler"
>>>>>>> 0116fede
)

const (
	spaceIDMax = ^uint32(0) >> 8 // 16777215 (Uint24Max) is the maximum value of spaceID.
	// namePattern is a regex that specifies acceptable characters of the keyspace name.
	// Name must be non-empty and contains only alphanumerical, `_` and `-`.
	namePattern = "^[-A-Za-z0-9_]+$"
)

var (
	// ErrKeyspaceNotFound is used to indicate target keyspace does not exist.
	ErrKeyspaceNotFound = errors.New("keyspace does not exist")
	// ErrKeyspaceExists indicates target keyspace already exists.
	// Used when creating a new keyspace.
	ErrKeyspaceExists   = errors.New("keyspace already exists")
	errModifyDefault    = errors.New("cannot modify default keyspace's state")
	errIllegalOperation = errors.New("unknown operation")

	// stateTransitionTable lists all allowed next state for the given current state.
	// Note that transit from any state to itself is allowed for idempotence.
	stateTransitionTable = map[keyspacepb.KeyspaceState][]keyspacepb.KeyspaceState{
		keyspacepb.KeyspaceState_ENABLED:   {keyspacepb.KeyspaceState_ENABLED, keyspacepb.KeyspaceState_DISABLED},
		keyspacepb.KeyspaceState_DISABLED:  {keyspacepb.KeyspaceState_DISABLED, keyspacepb.KeyspaceState_ENABLED, keyspacepb.KeyspaceState_ARCHIVED},
		keyspacepb.KeyspaceState_ARCHIVED:  {keyspacepb.KeyspaceState_ARCHIVED, keyspacepb.KeyspaceState_TOMBSTONE},
		keyspacepb.KeyspaceState_TOMBSTONE: {keyspacepb.KeyspaceState_TOMBSTONE},
	}
	// Only keyspaces in the state specified by allowChangeConfig are allowed to change their config.
	allowChangeConfig = []keyspacepb.KeyspaceState{keyspacepb.KeyspaceState_ENABLED, keyspacepb.KeyspaceState_DISABLED}
)

// validateID check if keyspace falls within the acceptable range.
// It throws errIllegalID when input id is our of range,
// or if it collides with reserved id.
func validateID(id uint32) error {
	if id > spaceIDMax {
		return errors.Errorf("illegal keyspace id %d, larger than spaceID Max %d", id, spaceIDMax)
	}
	if id == DefaultKeyspaceID {
		return errors.Errorf("illegal keyspace id %d, collides with default keyspace id", id)
	}
	return nil
}

// validateName check if user provided name is legal.
// It throws errIllegalName when name contains illegal character,
// or if it collides with reserved name.
func validateName(name string) error {
	isValid, err := regexp.MatchString(namePattern, name)
	if err != nil {
		return err
	}
	if !isValid {
		return errors.Errorf("illegal keyspace name %s, should contain only alphanumerical and underline", name)
	}
	if name == DefaultKeyspaceName {
		return errors.Errorf("illegal keyspace name %s, collides with default keyspace name", name)
	}
	return nil
}

// keyspaceIDHash is used to hash the spaceID inside the lockGroup.
// A simple mask is applied to spaceID to use its last byte as map key,
// limiting the maximum map length to 256.
// Since keyspaceID is sequentially allocated, this can also reduce the chance
// of collision when comparing with random hashes.
func keyspaceIDHash(id uint32) uint32 {
	return id & 0xFF
<<<<<<< HEAD
=======
}

// makeKeyRanges encodes keyspace ID to correct LabelRule data.
// For a keyspace with id ['a', 'b', 'c'], it has four boundaries:
//
//	Lower bound for raw mode: ['r', 'a', 'b', 'c']
//	Upper bound for raw mode: ['r', 'a', 'b', 'c + 1']
//	Lower bound for txn mode: ['x', 'a', 'b', 'c']
//	Upper bound for txn mode: ['x', 'a', 'b', 'c + 1']
//
// From which it shares the lower bound with keyspace with id ['a', 'b', 'c-1'].
// And shares upper bound with keyspace with id ['a', 'b', 'c + 1'].
// These repeated bound will not cause any problem, as repetitive bound will be ignored during rangeListBuild,
// but provides guard against hole in keyspace allocations should it occur.
func makeKeyRanges(id uint32) []interface{} {
	keyspaceIDBytes := make([]byte, 4)
	nextKeyspaceIDBytes := make([]byte, 4)
	binary.BigEndian.PutUint32(keyspaceIDBytes, id)
	binary.BigEndian.PutUint32(nextKeyspaceIDBytes, id+1)
	rawLeftBound := hex.EncodeToString(codec.EncodeBytes(append([]byte{'r'}, keyspaceIDBytes[1:]...)))
	rawRightBound := hex.EncodeToString(codec.EncodeBytes(append([]byte{'r'}, nextKeyspaceIDBytes[1:]...)))
	txnLeftBound := hex.EncodeToString(codec.EncodeBytes(append([]byte{'x'}, keyspaceIDBytes[1:]...)))
	txnRightBound := hex.EncodeToString(codec.EncodeBytes(append([]byte{'x'}, nextKeyspaceIDBytes[1:]...)))
	return []interface{}{
		map[string]interface{}{
			"start_key": rawLeftBound,
			"end_key":   rawRightBound,
		},
		map[string]interface{}{
			"start_key": txnLeftBound,
			"end_key":   txnRightBound,
		},
	}
}

// getRegionLabelID returns the region label id of the target keyspace.
func getRegionLabelID(id uint32) string {
	return regionLabelIDPrefix + strconv.FormatUint(uint64(id), endpoint.SpaceIDBase)
}

// makeLabelRule makes the label rule for the given keyspace id.
func makeLabelRule(id uint32) *labeler.LabelRule {
	return &labeler.LabelRule{
		ID:    getRegionLabelID(id),
		Index: 0,
		Labels: []labeler.RegionLabel{
			{
				Key:   regionLabelKey,
				Value: strconv.FormatUint(uint64(id), endpoint.SpaceIDBase),
			},
		},
		RuleType: labeler.KeyRange,
		Data:     makeKeyRanges(id),
	}
>>>>>>> 0116fede
}<|MERGE_RESOLUTION|>--- conflicted
+++ resolved
@@ -22,12 +22,9 @@
 
 	"github.com/pingcap/errors"
 	"github.com/pingcap/kvproto/pkg/keyspacepb"
-<<<<<<< HEAD
-=======
 	"github.com/tikv/pd/pkg/codec"
 	"github.com/tikv/pd/pkg/storage/endpoint"
 	"github.com/tikv/pd/server/schedule/labeler"
->>>>>>> 0116fede
 )
 
 const (
@@ -95,8 +92,6 @@
 // of collision when comparing with random hashes.
 func keyspaceIDHash(id uint32) uint32 {
 	return id & 0xFF
-<<<<<<< HEAD
-=======
 }
 
 // makeKeyRanges encodes keyspace ID to correct LabelRule data.
@@ -151,5 +146,4 @@
 		RuleType: labeler.KeyRange,
 		Data:     makeKeyRanges(id),
 	}
->>>>>>> 0116fede
 }
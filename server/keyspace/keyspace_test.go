// Copyright 2022 TiKV Project Authors.
//
// Licensed under the Apache License, Version 2.0 (the "License");
// you may not use this file except in compliance with the License.
// You may obtain a copy of the License at
//
//     http://www.apache.org/licenses/LICENSE-2.0
//
// Unless required by applicable law or agreed to in writing, software
// distributed under the License is distributed on an "AS IS" BASIS,
// WITHOUT WARRANTIES OR CONDITIONS OF ANY KIND, either express or implied.
// See the License for the specific language governing permissions and
// limitations under the License.

package keyspace

import (
	"fmt"
	"math"
	"strconv"
	"sync"
	"testing"
	"time"

	"github.com/pingcap/kvproto/pkg/keyspacepb"
	"github.com/stretchr/testify/require"
	"github.com/tikv/pd/pkg/mock/mockid"
	"github.com/tikv/pd/server/storage/endpoint"
	"github.com/tikv/pd/server/storage/kv"
)

const (
	testConfig  = "test config"
	testConfig1 = "config_entry_1"
	testConfig2 = "config_entry_2"
)

func newKeyspaceManager() *Manager {
	store := endpoint.NewStorageEndpoint(kv.NewMemoryKV(), nil)
	allocator := mockid.NewIDAllocator()
	return NewKeyspaceManager(store, allocator)
}

<<<<<<< HEAD
func createKeyspaceRequests(count int) []*CreateKeyspaceRequest {
=======
func makeCreateKeyspaceRequests(count int) []*CreateKeyspaceRequest {
>>>>>>> f7e13fb4
	now := time.Now()
	requests := make([]*CreateKeyspaceRequest, count)
	for i := 0; i < count; i++ {
		requests[i] = &CreateKeyspaceRequest{
			Name: fmt.Sprintf("test_keyspace%d", i),
			InitialConfig: map[string]string{
				testConfig1: "100",
				testConfig2: "200",
			},
			Now: now,
		}
	}
	return requests
}

func TestCreateKeyspace(t *testing.T) {
	re := require.New(t)
	manager := newKeyspaceManager()
	requests := makeCreateKeyspaceRequests(10)

	for i, request := range requests {
		created, err := manager.CreateKeyspace(request)
		re.NoError(err)
		re.Equal(uint32(i+1), created.Id)
		checkCreateRequest(re, request, created)

		loaded, err := manager.LoadKeyspace(request.Name)
		re.NoError(err)
		re.Equal(uint32(i+1), loaded.Id)
		checkCreateRequest(re, request, loaded)
	}

	// Create a keyspace with existing name must return error.
	_, err := manager.CreateKeyspace(requests[0])
	re.Error(err)

<<<<<<< HEAD
	// create a keyspace with empty name must return error
=======
	// Create a keyspace with empty name must return error.
>>>>>>> f7e13fb4
	_, err = manager.CreateKeyspace(&CreateKeyspaceRequest{Name: ""})
	re.Error(err)
}

func makeMutations() []*keyspacepb.Mutation {
	return []*keyspacepb.Mutation{
		{
			Op:    keyspacepb.Op_PUT,
			Key:   []byte(testConfig1),
			Value: []byte("new val"),
		},
		{
			Op:    keyspacepb.Op_PUT,
			Key:   []byte("new config"),
			Value: []byte("new val"),
		},
		{
			Op:  keyspacepb.Op_DEL,
			Key: []byte(testConfig2),
		},
	}
}

func TestUpdateKeyspaceConfig(t *testing.T) {
	re := require.New(t)
	manager := newKeyspaceManager()
	requests := makeCreateKeyspaceRequests(5)
	for _, createRequest := range requests {
		_, err := manager.CreateKeyspace(createRequest)
		re.NoError(err)
<<<<<<< HEAD
		updateRequest := &UpdateKeyspaceRequest{
			Name:        createRequest.Name,
			UpdateState: true,
			NewState:    keyspacepb.KeyspaceState(rand.Int31n(3)),
			Now:         time.Now(),
			ToPut: map[string]string{
				"config_entry_1":    strconv.Itoa(i),
				"config_entry_2":    strconv.Itoa(i),
				"additional_config": strconv.Itoa(i),
			},
			ToDelete: []string{"config_entry_2"},
		}
=======
		mutations := makeMutations()
		updated, err := manager.UpdateKeyspaceConfig(createRequest.Name, mutations)
		re.NoError(err)
		checkMutations(re, createRequest.InitialConfig, updated.Config, mutations)
		// Changing config of a ARCHIVED keyspace is not allowed.
		_, err = manager.UpdateKeyspaceState(createRequest.Name, keyspacepb.KeyspaceState_DISABLED, time.Now())
		re.NoError(err)
		_, err = manager.UpdateKeyspaceState(createRequest.Name, keyspacepb.KeyspaceState_ARCHIVED, time.Now())
		re.NoError(err)
		_, err = manager.UpdateKeyspaceConfig(createRequest.Name, mutations)
		re.Error(err)
	}
}

func TestUpdateKeyspaceState(t *testing.T) {
	re := require.New(t)
	manager := newKeyspaceManager()
	requests := makeCreateKeyspaceRequests(5)
	for _, createRequest := range requests {
		_, err := manager.CreateKeyspace(createRequest)
		re.NoError(err)
		oldTime := time.Now()
		// Archiving an ENABLED keyspace is not allowed.
		_, err = manager.UpdateKeyspaceState(createRequest.Name, keyspacepb.KeyspaceState_ARCHIVED, oldTime)
		re.Error(err)
		// Disabling an ENABLED keyspace is allowed. Should update StateChangedAt.
		updated, err := manager.UpdateKeyspaceState(createRequest.Name, keyspacepb.KeyspaceState_DISABLED, oldTime)
		re.NoError(err)
		re.Equal(updated.State, keyspacepb.KeyspaceState_DISABLED)
		re.Equal(updated.StateChangedAt, oldTime.Unix())
>>>>>>> f7e13fb4

		newTime := time.Now()
		// Disabling an DISABLED keyspace is allowed. Should NOT update StateChangedAt.
		updated, err = manager.UpdateKeyspaceState(createRequest.Name, keyspacepb.KeyspaceState_DISABLED, newTime)
		re.NoError(err)
		re.Equal(updated.State, keyspacepb.KeyspaceState_DISABLED)
		re.Equal(updated.StateChangedAt, oldTime.Unix())
		// Archiving a DISABLED keyspace is allowed. Should update StateChangeAt.
		updated, err = manager.UpdateKeyspaceState(createRequest.Name, keyspacepb.KeyspaceState_ARCHIVED, newTime)
		re.NoError(err)
		re.Equal(updated.State, keyspacepb.KeyspaceState_ARCHIVED)
		re.Equal(updated.StateChangedAt, newTime.Unix())
		// Changing state of an ARCHIVED keyspace is not allowed.
		_, err = manager.UpdateKeyspaceState(createRequest.Name, keyspacepb.KeyspaceState_ENABLED, newTime)
		re.Error(err)
	}
}

func TestLoadRangeKeyspace(t *testing.T) {
	re := require.New(t)
	manager := newKeyspaceManager()
	// Test with 100 keyspaces.
	// Keyspace ids are 1 - 101.
	total := 100
	requests := makeCreateKeyspaceRequests(total)

	for _, createRequest := range requests {
		_, err := manager.CreateKeyspace(createRequest)
		re.NoError(err)
	}

	// Load all keyspaces.
	keyspaces, err := manager.LoadRangeKeyspace(0, 0)
	re.NoError(err)
	re.Equal(total, len(keyspaces))
	for i := range keyspaces {
		re.Equal(uint32(i+1), keyspaces[i].Id)
		checkCreateRequest(re, requests[i], keyspaces[i])
	}

	// Load first 50 keyspaces.
	keyspaces, err = manager.LoadRangeKeyspace(0, 50)
	re.NoError(err)
	re.Equal(50, len(keyspaces))
	for i := range keyspaces {
		re.Equal(uint32(i+1), keyspaces[i].Id)
		checkCreateRequest(re, requests[i], keyspaces[i])
	}

	// Load 20 keyspaces starting from keyspace with id 33.
	loadStart := 33
	keyspaces, err = manager.LoadRangeKeyspace(uint32(loadStart), 20)
	re.NoError(err)
	re.Equal(20, len(keyspaces))
	for i := range keyspaces {
		re.Equal(uint32(loadStart+i), keyspaces[i].Id)
		checkCreateRequest(re, requests[i+loadStart-1], keyspaces[i])
	}

	// Attempts to load 30 keyspaces starting from keyspace with id 90.
	// Scan result should be keyspaces with id 90-101.
	loadStart = 90
	keyspaces, err = manager.LoadRangeKeyspace(uint32(loadStart), 30)
	re.NoError(err)
	re.Equal(11, len(keyspaces))
	for i := range keyspaces {
		re.Equal(uint32(loadStart+i), keyspaces[i].Id)
		checkCreateRequest(re, requests[i+loadStart-1], keyspaces[i])
	}

	// Loading starting from non-existing keyspace ID should result in empty result.
	loadStart = 900
	keyspaces, err = manager.LoadRangeKeyspace(uint32(loadStart), 0)
	re.NoError(err)
	re.Empty(keyspaces)

	// Scanning starting from a non-zero illegal index should result in error.
	loadStart = math.MaxUint32
	_, err = manager.LoadRangeKeyspace(uint32(loadStart), 0)
	re.Error(err)
}

// TestUpdateMultipleKeyspace checks that updating multiple keyspace's config simultaneously
// will be successful.
func TestUpdateMultipleKeyspace(t *testing.T) {
	re := require.New(t)
	manager := newKeyspaceManager()
	requests := makeCreateKeyspaceRequests(50)
	for _, createRequest := range requests {
		_, err := manager.CreateKeyspace(createRequest)
		re.NoError(err)
	}

	// Concurrently update all keyspaces' testConfig sequentially.
	end := 100
	wg := sync.WaitGroup{}
	for _, request := range requests {
		wg.Add(1)
		go func(name string) {
			defer wg.Done()
			updateKeyspaceConfig(re, manager, name, end)
		}(request.Name)
	}
	wg.Wait()

	// Check that eventually all test keyspaces' test config reaches end
	for _, request := range requests {
		keyspace, err := manager.LoadKeyspace(request.Name)
		re.NoError(err)
		re.Equal(keyspace.Config[testConfig], strconv.Itoa(end))
	}
}

<<<<<<< HEAD
// matchCreateRequest verifies a keyspace meta matches a create request.
func matchCreateRequest(re *require.Assertions, request *CreateKeyspaceRequest, meta *keyspacepb.KeyspaceMeta) {
=======
// checkCreateRequest verifies a keyspace meta matches a create request.
func checkCreateRequest(re *require.Assertions, request *CreateKeyspaceRequest, meta *keyspacepb.KeyspaceMeta) {
>>>>>>> f7e13fb4
	re.Equal(request.Name, meta.Name)
	re.Equal(request.Now.Unix(), meta.CreatedAt)
	re.Equal(request.Now.Unix(), meta.StateChangedAt)
	re.Equal(keyspacepb.KeyspaceState_ENABLED, meta.State)
	re.Equal(request.InitialConfig, meta.Config)
}

<<<<<<< HEAD
// matchUpdateRequest verifies a keyspace meta could be the immediate result of an update request.
func matchUpdateRequest(re *require.Assertions, request *UpdateKeyspaceRequest, meta *keyspacepb.KeyspaceMeta) {
	re.Equal(request.Name, meta.Name)
	if request.UpdateState {
		re.Equal(request.NewState, meta.State)
		// keyspace's state change time at must be less (state changed) or equal (no change) than request's.
		re.GreaterOrEqual(request.Now.Unix(), meta.StateChangedAt)
	}
	// checkMap represent kvs to check in the meta.
	checkMap := make(map[string]string)
	for put, putVal := range request.ToPut {
		checkMap[put] = putVal
	}
	for _, toDelete := range request.ToDelete {
		delete(checkMap, toDelete)
		// must delete key from config
		_, ok := meta.Config[toDelete]
		re.False(ok)
	}
	// check that meta contains target kvs.
	for checkKey, checkValue := range checkMap {
		v, ok := meta.Config[checkKey]
		re.True(ok)
		re.Equal(checkValue, v)
=======
// checkMutations verifies that performing mutations on old config would result in new config.
func checkMutations(re *require.Assertions, oldConfig, newConfig map[string]string, mutations []*keyspacepb.Mutation) {
	// Copy oldConfig to expected to avoid modifying its content.
	expected := map[string]string{}
	for k, v := range oldConfig {
		expected[k] = v
>>>>>>> f7e13fb4
	}
	for _, mutation := range mutations {
		switch mutation.Op {
		case keyspacepb.Op_PUT:
			expected[string(mutation.Key)] = string(mutation.Value)
		case keyspacepb.Op_DEL:
			delete(expected, string(mutation.Key))
		}
	}
	re.Equal(expected, newConfig)
}

// updateKeyspaceConfig sequentially updates given keyspace's entry.
func updateKeyspaceConfig(re *require.Assertions, manager *Manager, name string, end int) {
	oldMeta, err := manager.LoadKeyspace(name)
	re.NoError(err)
	for i := 0; i <= end; i++ {
<<<<<<< HEAD
		request := &UpdateKeyspaceRequest{
			Name:  name,
			ToPut: map[string]string{testConfig: strconv.Itoa(i)},
=======
		mutations := []*keyspacepb.Mutation{
			{
				Op:    keyspacepb.Op_PUT,
				Key:   []byte(testConfig),
				Value: []byte(strconv.Itoa(i)),
			},
>>>>>>> f7e13fb4
		}
		updatedMeta, err := manager.UpdateKeyspaceConfig(name, mutations)
		re.NoError(err)
		checkMutations(re, oldMeta.Config, updatedMeta.Config, mutations)
		oldMeta = updatedMeta
	}
}<|MERGE_RESOLUTION|>--- conflicted
+++ resolved
@@ -41,11 +41,7 @@
 	return NewKeyspaceManager(store, allocator)
 }
 
-<<<<<<< HEAD
-func createKeyspaceRequests(count int) []*CreateKeyspaceRequest {
-=======
 func makeCreateKeyspaceRequests(count int) []*CreateKeyspaceRequest {
->>>>>>> f7e13fb4
 	now := time.Now()
 	requests := make([]*CreateKeyspaceRequest, count)
 	for i := 0; i < count; i++ {
@@ -82,11 +78,7 @@
 	_, err := manager.CreateKeyspace(requests[0])
 	re.Error(err)
 
-<<<<<<< HEAD
-	// create a keyspace with empty name must return error
-=======
 	// Create a keyspace with empty name must return error.
->>>>>>> f7e13fb4
 	_, err = manager.CreateKeyspace(&CreateKeyspaceRequest{Name: ""})
 	re.Error(err)
 }
@@ -117,20 +109,6 @@
 	for _, createRequest := range requests {
 		_, err := manager.CreateKeyspace(createRequest)
 		re.NoError(err)
-<<<<<<< HEAD
-		updateRequest := &UpdateKeyspaceRequest{
-			Name:        createRequest.Name,
-			UpdateState: true,
-			NewState:    keyspacepb.KeyspaceState(rand.Int31n(3)),
-			Now:         time.Now(),
-			ToPut: map[string]string{
-				"config_entry_1":    strconv.Itoa(i),
-				"config_entry_2":    strconv.Itoa(i),
-				"additional_config": strconv.Itoa(i),
-			},
-			ToDelete: []string{"config_entry_2"},
-		}
-=======
 		mutations := makeMutations()
 		updated, err := manager.UpdateKeyspaceConfig(createRequest.Name, mutations)
 		re.NoError(err)
@@ -161,7 +139,6 @@
 		re.NoError(err)
 		re.Equal(updated.State, keyspacepb.KeyspaceState_DISABLED)
 		re.Equal(updated.StateChangedAt, oldTime.Unix())
->>>>>>> f7e13fb4
 
 		newTime := time.Now()
 		// Disabling an DISABLED keyspace is allowed. Should NOT update StateChangedAt.
@@ -275,13 +252,8 @@
 	}
 }
 
-<<<<<<< HEAD
-// matchCreateRequest verifies a keyspace meta matches a create request.
-func matchCreateRequest(re *require.Assertions, request *CreateKeyspaceRequest, meta *keyspacepb.KeyspaceMeta) {
-=======
 // checkCreateRequest verifies a keyspace meta matches a create request.
 func checkCreateRequest(re *require.Assertions, request *CreateKeyspaceRequest, meta *keyspacepb.KeyspaceMeta) {
->>>>>>> f7e13fb4
 	re.Equal(request.Name, meta.Name)
 	re.Equal(request.Now.Unix(), meta.CreatedAt)
 	re.Equal(request.Now.Unix(), meta.StateChangedAt)
@@ -289,39 +261,12 @@
 	re.Equal(request.InitialConfig, meta.Config)
 }
 
-<<<<<<< HEAD
-// matchUpdateRequest verifies a keyspace meta could be the immediate result of an update request.
-func matchUpdateRequest(re *require.Assertions, request *UpdateKeyspaceRequest, meta *keyspacepb.KeyspaceMeta) {
-	re.Equal(request.Name, meta.Name)
-	if request.UpdateState {
-		re.Equal(request.NewState, meta.State)
-		// keyspace's state change time at must be less (state changed) or equal (no change) than request's.
-		re.GreaterOrEqual(request.Now.Unix(), meta.StateChangedAt)
-	}
-	// checkMap represent kvs to check in the meta.
-	checkMap := make(map[string]string)
-	for put, putVal := range request.ToPut {
-		checkMap[put] = putVal
-	}
-	for _, toDelete := range request.ToDelete {
-		delete(checkMap, toDelete)
-		// must delete key from config
-		_, ok := meta.Config[toDelete]
-		re.False(ok)
-	}
-	// check that meta contains target kvs.
-	for checkKey, checkValue := range checkMap {
-		v, ok := meta.Config[checkKey]
-		re.True(ok)
-		re.Equal(checkValue, v)
-=======
 // checkMutations verifies that performing mutations on old config would result in new config.
 func checkMutations(re *require.Assertions, oldConfig, newConfig map[string]string, mutations []*keyspacepb.Mutation) {
 	// Copy oldConfig to expected to avoid modifying its content.
 	expected := map[string]string{}
 	for k, v := range oldConfig {
 		expected[k] = v
->>>>>>> f7e13fb4
 	}
 	for _, mutation := range mutations {
 		switch mutation.Op {
@@ -339,18 +284,12 @@
 	oldMeta, err := manager.LoadKeyspace(name)
 	re.NoError(err)
 	for i := 0; i <= end; i++ {
-<<<<<<< HEAD
-		request := &UpdateKeyspaceRequest{
-			Name:  name,
-			ToPut: map[string]string{testConfig: strconv.Itoa(i)},
-=======
 		mutations := []*keyspacepb.Mutation{
 			{
 				Op:    keyspacepb.Op_PUT,
 				Key:   []byte(testConfig),
 				Value: []byte(strconv.Itoa(i)),
 			},
->>>>>>> f7e13fb4
 		}
 		updatedMeta, err := manager.UpdateKeyspaceConfig(name, mutations)
 		re.NoError(err)

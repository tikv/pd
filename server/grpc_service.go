--- conflicted
+++ resolved
@@ -1012,7 +1012,6 @@
 	}, nil
 }
 
-<<<<<<< HEAD
 func (s *Server) SplitRegions(ctx context.Context, request *pdpb.SplitRegionsRequest) (*pdpb.SplitRegionsResponse, error) {
 	if err := s.validateInternalRequest(request.GetHeader()); err != nil {
 		return nil, err
@@ -1023,7 +1022,9 @@
 		Header:             s.header(),
 		RegionsId:          newRegionIDs,
 		FinishedPercentage: uint64(finishedPercentage),
-=======
+	}, nil
+}
+
 // GetDCLocations will return the dcLocations which hold by the Global TSO Allocator.
 // If the receiving PD Member is not PD Leader, GetDCLocations will return error.
 func (s *Server) GetDCLocations(ctx context.Context, request *pdpb.GetDCLocationsRequest) (*pdpb.GetDCLocationsResponse, error) {
@@ -1047,7 +1048,6 @@
 	return &pdpb.GetDCLocationsResponse{
 		Header:      s.header(),
 		DcLocations: globalAllocator.GetDcLocations(),
->>>>>>> bf8aa580
 	}, nil
 }
 

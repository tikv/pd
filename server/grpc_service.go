--- conflicted
+++ resolved
@@ -1060,11 +1060,7 @@
 	if s.IsClosed() {
 		return errors.WithStack(ErrNotStarted)
 	}
-<<<<<<< HEAD
-	// If onlyAllowLeader is true, check whether the sender is the PD leader.
-=======
 	// If onlyAllowLeader is true, check whether the sender is PD leader.
->>>>>>> ca97b5d7
 	if onlyAllowLeader {
 		leaderID := s.GetLeader().GetMemberId()
 		if leaderID != header.GetSenderId() {

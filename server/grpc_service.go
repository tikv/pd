--- conflicted
+++ resolved
@@ -284,7 +284,6 @@
 func (s *GrpcServer) GetMinTS(
 	ctx context.Context, request *pdpb.GetMinTSRequest,
 ) (*pdpb.GetMinTSResponse, error) {
-<<<<<<< HEAD
 	if s.GetServiceMiddlewarePersistOptions().IsGRPCRateLimitEnabled() {
 		fName := currentFunction()
 		limiter := s.GetGRPCRateLimiter()
@@ -296,11 +295,6 @@
 			}, nil
 		}
 	}
-	if err := s.validateRequest(request.GetHeader()); err != nil {
-		return &pdpb.GetMinTSResponse{
-			Header: s.wrapErrorToHeader(pdpb.ErrorType_UNKNOWN, err.Error()),
-		}, nil
-=======
 	fn := func(ctx context.Context, client *grpc.ClientConn) (interface{}, error) {
 		return pdpb.NewPDClient(client).GetMinTS(ctx, request)
 	}
@@ -308,7 +302,6 @@
 		return nil, err
 	} else if rsp != nil {
 		return rsp.(*pdpb.GetMinTSResponse), nil
->>>>>>> 1eed4948
 	}
 
 	var (
@@ -1612,31 +1605,26 @@
 
 // AskBatchSplit implements gRPC PDServer.
 func (s *GrpcServer) AskBatchSplit(ctx context.Context, request *pdpb.AskBatchSplitRequest) (*pdpb.AskBatchSplitResponse, error) {
-<<<<<<< HEAD
-	if s.GetServiceMiddlewarePersistOptions().IsGRPCRateLimitEnabled() {
-		fName := currentFunction()
-		limiter := s.GetGRPCRateLimiter()
-		if done, err := limiter.Allow(fName); err == nil {
-			defer done()
-		} else {
-=======
+	if s.GetServiceMiddlewarePersistOptions().IsGRPCRateLimitEnabled() {
+		fName := currentFunction()
+		limiter := s.GetGRPCRateLimiter()
+		if done, err := limiter.Allow(fName); err == nil {
+			defer done()
+		} else {
+			return &pdpb.AskBatchSplitResponse{
+				Header: s.wrapErrorToHeader(pdpb.ErrorType_UNKNOWN, err.Error()),
+			}, nil
+		}
+	}
 	if s.IsServiceIndependent(utils.SchedulingServiceName) {
 		forwardCli, err := s.updateSchedulingClient(ctx)
 		if err != nil {
->>>>>>> 1eed4948
 			return &pdpb.AskBatchSplitResponse{
 				Header: s.wrapErrorToHeader(pdpb.ErrorType_UNKNOWN, err.Error()),
 			}, nil
 		}
-<<<<<<< HEAD
-	}
-	if s.IsAPIServiceMode() {
-		s.updateSchedulingClient(ctx)
-		if s.schedulingClient.Load() != nil {
-=======
 		cli := forwardCli.getClient()
 		if cli != nil {
->>>>>>> 1eed4948
 			req := &schedulingpb.AskBatchSplitRequest{
 				Header: &schedulingpb.RequestHeader{
 					ClusterId: request.GetHeader().GetClusterId(),
@@ -1846,7 +1834,6 @@
 
 // ScatterRegion implements gRPC PDServer.
 func (s *GrpcServer) ScatterRegion(ctx context.Context, request *pdpb.ScatterRegionRequest) (*pdpb.ScatterRegionResponse, error) {
-<<<<<<< HEAD
 	if s.GetServiceMiddlewarePersistOptions().IsGRPCRateLimitEnabled() {
 		fName := currentFunction()
 		limiter := s.GetGRPCRateLimiter()
@@ -1858,10 +1845,7 @@
 			}, nil
 		}
 	}
-	if s.IsAPIServiceMode() {
-=======
 	if s.IsServiceIndependent(utils.SchedulingServiceName) {
->>>>>>> 1eed4948
 		forwardCli, err := s.updateSchedulingClient(ctx)
 		if err != nil {
 			return &pdpb.ScatterRegionResponse{
@@ -2128,7 +2112,6 @@
 
 // GetOperator gets information about the operator belonging to the specify region.
 func (s *GrpcServer) GetOperator(ctx context.Context, request *pdpb.GetOperatorRequest) (*pdpb.GetOperatorResponse, error) {
-<<<<<<< HEAD
 	if s.GetServiceMiddlewarePersistOptions().IsGRPCRateLimitEnabled() {
 		fName := currentFunction()
 		limiter := s.GetGRPCRateLimiter()
@@ -2140,10 +2123,7 @@
 			}, nil
 		}
 	}
-	if s.IsAPIServiceMode() {
-=======
 	if s.IsServiceIndependent(utils.SchedulingServiceName) {
->>>>>>> 1eed4948
 		forwardCli, err := s.updateSchedulingClient(ctx)
 		if err != nil {
 			return &pdpb.GetOperatorResponse{
@@ -2428,7 +2408,6 @@
 
 // SplitRegions split regions by the given split keys
 func (s *GrpcServer) SplitRegions(ctx context.Context, request *pdpb.SplitRegionsRequest) (*pdpb.SplitRegionsResponse, error) {
-<<<<<<< HEAD
 	if s.GetServiceMiddlewarePersistOptions().IsGRPCRateLimitEnabled() {
 		fName := currentFunction()
 		limiter := s.GetGRPCRateLimiter()
@@ -2440,10 +2419,7 @@
 			}, nil
 		}
 	}
-	if s.IsAPIServiceMode() {
-=======
 	if s.IsServiceIndependent(utils.SchedulingServiceName) {
->>>>>>> 1eed4948
 		forwardCli, err := s.updateSchedulingClient(ctx)
 		if err != nil {
 			return &pdpb.SplitRegionsResponse{

--- conflicted
+++ resolved
@@ -1302,16 +1302,9 @@
 	if err != nil {
 		return nil, status.Errorf(codes.Unknown, err.Error())
 	}
-<<<<<<< HEAD
 	var maxLocalTS *pdpb.Timestamp
 	if !request.GetSkipCheck() {
 		syncedDCs := make([]string, 0, len(allocatorLeaders))
-=======
-	processedDCs := make([]string, 0, len(allocatorLeaders))
-	if request.GetMaxTs() == nil || request.GetMaxTs().GetPhysical() == 0 {
-		// The first phase of synchronization: collect the max local ts
-		var maxLocalTS pdpb.Timestamp
->>>>>>> 7e6d4a08
 		for _, allocator := range allocatorLeaders {
 			// No longer leader, just skip here because
 			// the global allocator will check if all DCs are handled.

--- conflicted
+++ resolved
@@ -1645,13 +1645,8 @@
 	}
 }
 
-// ScanRegions implements gRPC PDServer.
-<<<<<<< HEAD
+// Deprecated: use BatchScanRegions instead.
 func (s *GrpcServer) ScanRegions(ctx context.Context, request *pdpb.ScanRegionsRequest) (resp *pdpb.ScanRegionsResponse, err error) {
-=======
-// Deprecated: use BatchScanRegions instead.
-func (s *GrpcServer) ScanRegions(ctx context.Context, request *pdpb.ScanRegionsRequest) (*pdpb.ScanRegionsResponse, error) {
->>>>>>> ab4a4dcc
 	done, err := s.rateLimitCheck()
 	if err != nil {
 		return nil, err

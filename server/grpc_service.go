--- conflicted
+++ resolved
@@ -76,12 +76,9 @@
 		}
 		start := time.Now()
 		// TSO uses leader lease to determine validity. No need to check leader here.
-<<<<<<< HEAD
-=======
 		if s.IsClosed() {
 			return status.Errorf(codes.Unknown, "server not started")
 		}
->>>>>>> 3c4fd92e
 		if request.GetHeader().GetClusterId() != s.clusterID {
 			return status.Errorf(codes.FailedPrecondition, "mismatch cluster id, need %d but got %d", s.clusterID, request.GetHeader().GetClusterId())
 		}

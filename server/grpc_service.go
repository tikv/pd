--- conflicted
+++ resolved
@@ -45,21 +45,6 @@
 	if err != nil {
 		return nil, status.Errorf(codes.Unknown, err.Error())
 	}
-<<<<<<< HEAD
-=======
-	for _, m := range members {
-		leaderPriority, e := s.GetMemberLeaderPriority(m.GetMemberId())
-		if e != nil {
-			return nil, status.Errorf(codes.Unknown, e.Error())
-		}
-		m.LeaderPriority = int32(leaderPriority)
-	}
-
-	leader, err := s.GetLeader()
-	if err != nil {
-		return nil, status.Errorf(codes.Unknown, err.Error())
-	}
->>>>>>> 0af8ba06
 
 	var etcdLeader *pdpb.Member
 	leadID := s.GetEtcdLeader()

--- conflicted
+++ resolved
@@ -1889,15 +1889,12 @@
 	configPath := request.GetConfigPath()
 	if configPath == "" {
 		configPath = globalConfigPath
-	} else {
-		configPath = s.GetFinalPathWithinPD(configPath)
 	}
 	ops := make([]clientv3.Op, len(request.Changes))
 	for i, item := range request.Changes {
 		name := path.Join(configPath, item.GetName())
 		switch item.GetKind() {
 		case pdpb.EventType_PUT:
-<<<<<<< HEAD
 			value := item.GetValue()
 			if value == "" {
 				value = string(item.GetPayload())
@@ -1905,11 +1902,6 @@
 			ops[i] = clientv3.OpPut(name, value)
 		case pdpb.EventType_DELETE:
 			ops[i] = clientv3.OpDelete(name)
-=======
-			ops[i] = clientv3.OpPut(request.GetConfigPath()+name, item.GetValue())
-		case pdpb.EventType_DELETE:
-			ops[i] = clientv3.OpDelete(request.GetConfigPath() + name)
->>>>>>> 73c188f5
 		}
 	}
 	res, err :=
@@ -1926,10 +1918,12 @@
 // LoadGlobalConfig load global config from etcd
 func (s *GrpcServer) LoadGlobalConfig(ctx context.Context, request *pdpb.LoadGlobalConfigRequest) (*pdpb.LoadGlobalConfigResponse, error) {
 	configPath := request.GetConfigPath()
-<<<<<<< HEAD
 	if configPath == "" {
 		configPath = globalConfigPath
 	}
+	// `TiKV` cannot use `Names` field Since item value needs to support marshal of different struct types,
+	// it should be set to bytes instead of string.
+	// But for CDC compatibility, we need to keep the Value field.
 	if len(request.Names) != 0 && request.Names[0] != "" {
 		res := make([]*pdpb.GlobalConfigItem, len(request.Names))
 		for i, name := range request.Names {
@@ -1945,11 +1939,7 @@
 		}
 		return &pdpb.LoadGlobalConfigResponse{Items: res}, nil
 	}
-	// TODO: after remove `GetFinalPathWithinPD` will combine `if else`
-	r, err := s.client.Get(ctx, s.GetFinalPathWithinPD(configPath), clientv3.WithPrefix())
-=======
 	r, err := s.client.Get(ctx, configPath, clientv3.WithPrefix())
->>>>>>> 73c188f5
 	if err != nil {
 		return &pdpb.LoadGlobalConfigResponse{}, err
 	}
@@ -1974,11 +1964,7 @@
 	// If the revision is compacted, will meet required revision has been compacted error.
 	// - If required revision < CompactRevision, we need to reload all configs to avoid losing data.
 	// - If required revision >= CompactRevision, just keep watching.
-<<<<<<< HEAD
-	watchChan := s.client.Watch(ctx, s.GetFinalPathWithinPD(configPath), clientv3.WithPrefix(), clientv3.WithRev(revision))
-=======
-	watchChan := s.client.Watch(ctx, req.GetConfigPath(), clientv3.WithPrefix(), clientv3.WithRev(revision))
->>>>>>> 73c188f5
+	watchChan := s.client.Watch(ctx, configPath, clientv3.WithPrefix(), clientv3.WithRev(revision))
 	for {
 		select {
 		case <-ctx.Done():

--- conflicted
+++ resolved
@@ -1940,14 +1940,6 @@
 	return err
 }
 
-<<<<<<< HEAD
-=======
-// ReportBuckets receives region buckets from tikv.
-func (s *GrpcServer) ReportBuckets(pdpb.PD_ReportBucketsServer) error {
-	return status.Errorf(codes.Unimplemented, "not implemented")
-}
-
->>>>>>> e278c6c3
 // Evict the leaders when the store is damaged. Damaged regions are emergency errors
 // and requires user to manually remove the `evict-leader-scheduler` with pd-ctl
 func (s *GrpcServer) handleDamagedStore(stats *pdpb.StoreStats) error {

// Copyright 2017 TiKV Project Authors.
//
// Licensed under the Apache License, Version 2.0 (the "License");
// you may not use this file except in compliance with the License.
// You may obtain a copy of the License at
//
//     http://www.apache.org/licenses/LICENSE-2.0
//
// Unless required by applicable law or agreed to in writing, software
// distributed under the License is distributed on an "AS IS" BASIS,
// See the License for the specific language governing permissions and
// limitations under the License.

package server

import (
	"context"
	"fmt"
	"io"
	"math"
	"strconv"
	"sync/atomic"
	"time"

	"github.com/pingcap/errors"
	"github.com/pingcap/failpoint"
	"github.com/pingcap/kvproto/pkg/metapb"
	"github.com/pingcap/kvproto/pkg/pdpb"
	"github.com/pingcap/log"
	"github.com/tikv/pd/pkg/errs"
	"github.com/tikv/pd/pkg/grpcutil"
	"github.com/tikv/pd/pkg/logutil"
	"github.com/tikv/pd/pkg/tsoutil"
	"github.com/tikv/pd/server/cluster"
	"github.com/tikv/pd/server/core"
	"github.com/tikv/pd/server/tso"
	"github.com/tikv/pd/server/versioninfo"
	"go.uber.org/zap"
	"google.golang.org/grpc"
	"google.golang.org/grpc/codes"
	"google.golang.org/grpc/metadata"
	"google.golang.org/grpc/status"
)

const slowThreshold = 5 * time.Millisecond

// gRPC errors
var (
	// ErrNotLeader is returned when current server is not the leader and not possible to process request.
	// TODO: work as proxy.
	ErrNotLeader  = status.Errorf(codes.Unavailable, "not leader")
	ErrNotStarted = status.Errorf(codes.Unavailable, "server not started")
)

// GetMembers implements gRPC PDServer.
func (s *Server) GetMembers(context.Context, *pdpb.GetMembersRequest) (*pdpb.GetMembersResponse, error) {
	if s.IsClosed() {
		return nil, status.Errorf(codes.Unknown, "server not started")
	}
	members, err := cluster.GetMembers(s.GetClient())
	if err != nil {
		return nil, status.Errorf(codes.Unknown, err.Error())
	}

	var etcdLeader, pdLeader *pdpb.Member
	leadID := s.member.GetEtcdLeader()
	for _, m := range members {
		if m.MemberId == leadID {
			etcdLeader = m
			break
		}
	}

	tsoAllocatorManager := s.GetTSOAllocatorManager()
	tsoAllocatorLeaders, err := tsoAllocatorManager.GetLocalAllocatorLeaders()
	if err != nil {
		return nil, status.Errorf(codes.Unknown, err.Error())
	}

	leader := s.member.GetLeader()
	for _, m := range members {
		if m.MemberId == leader.GetMemberId() {
			pdLeader = m
			break
		}
	}

	return &pdpb.GetMembersResponse{
		Header:              s.header(),
		Members:             members,
		Leader:              pdLeader,
		EtcdLeader:          etcdLeader,
		TsoAllocatorLeaders: tsoAllocatorLeaders,
	}, nil
}

// Tso implements gRPC PDServer.
func (s *Server) Tso(stream pdpb.PD_TsoServer) error {
	var (
		forwardStream     pdpb.PD_TsoClient
		cancel            context.CancelFunc
		lastForwardedHost string
	)
	defer func() {
		// cancel the forward stream
		if cancel != nil {
			cancel()
		}
	}()
	for {
		request, err := stream.Recv()
		if err == io.EOF {
			return nil
		}
		if err != nil {
			return errors.WithStack(err)
		}

		forwardedHost := getForwardedHost(stream.Context())
		if !s.isLocalRequest(forwardedHost) {
			if forwardStream == nil || lastForwardedHost != forwardedHost {
				if cancel != nil {
					cancel()
				}
				client, err := s.getDelegateClient(s.ctx, forwardedHost)
				if err != nil {
					return err
				}
				// TODO: change it to the info level once the TiKV doesn't use it in a unary way.
				log.Debug("create TSO forward stream", zap.String("forwarded-host", forwardedHost))
				forwardStream, cancel, err = s.createTsoForwardStream(client)
				if err != nil {
					return err
				}
				lastForwardedHost = forwardedHost
			}

			// In order to avoid the forwarding stream being canceled, we are not going to handle the EOF before the
			// forwarding stream responds.
			// TODO: we should change this part of logic once the TiKV uses this RPC call in the streaming way.
			if err := forwardStream.Send(request); err != nil {
				return errors.WithStack(err)
			}
			resp, err := forwardStream.Recv()
			if err != nil {
				return errors.WithStack(err)
			}
			if err := stream.Send(resp); err != nil {
				return errors.WithStack(err)
			}
			continue
		}

		start := time.Now()
		// TSO uses leader lease to determine validity. No need to check leader here.
		if s.IsClosed() {
			return status.Errorf(codes.Unknown, "server not started")
		}
		if request.GetHeader().GetClusterId() != s.clusterID {
			return status.Errorf(codes.FailedPrecondition, "mismatch cluster id, need %d but got %d", s.clusterID, request.GetHeader().GetClusterId())
		}
		count := request.GetCount()
		ts, err := s.tsoAllocatorManager.HandleTSORequest(request.GetDcLocation(), count)
		if err != nil {
			return status.Errorf(codes.Unknown, err.Error())
		}

		elapsed := time.Since(start)
		if elapsed > slowThreshold {
			log.Warn("get timestamp too slow", zap.Duration("cost", elapsed))
		}
		tsoHandleDuration.Observe(time.Since(start).Seconds())
		response := &pdpb.TsoResponse{
			Header:    s.header(),
			Timestamp: &ts,
			Count:     count,
		}
		if err := stream.Send(response); err != nil {
			return errors.WithStack(err)
		}
	}
}

// Bootstrap implements gRPC PDServer.
func (s *Server) Bootstrap(ctx context.Context, request *pdpb.BootstrapRequest) (*pdpb.BootstrapResponse, error) {
	forwardedHost := getForwardedHost(ctx)
	if !s.isLocalRequest(forwardedHost) {
		client, err := s.getDelegateClient(ctx, forwardedHost)
		if err != nil {
			return nil, err
		}
		ctx = grpcutil.ResetForwardContext(ctx)
		return pdpb.NewPDClient(client).Bootstrap(ctx, request)
	}

	if err := s.validateRequest(request.GetHeader()); err != nil {
		return nil, err
	}

	rc := s.GetRaftCluster()
	if rc != nil {
		err := &pdpb.Error{
			Type:    pdpb.ErrorType_ALREADY_BOOTSTRAPPED,
			Message: "cluster is already bootstrapped",
		}
		return &pdpb.BootstrapResponse{
			Header: s.errorHeader(err),
		}, nil
	}

	res, err := s.bootstrapCluster(request)
	if err != nil {
		return nil, status.Errorf(codes.Unknown, err.Error())
	}

	res.Header = s.header()
	return res, nil
}

// IsBootstrapped implements gRPC PDServer.
func (s *Server) IsBootstrapped(ctx context.Context, request *pdpb.IsBootstrappedRequest) (*pdpb.IsBootstrappedResponse, error) {
	forwardedHost := getForwardedHost(ctx)
	if !s.isLocalRequest(forwardedHost) {
		client, err := s.getDelegateClient(ctx, forwardedHost)
		if err != nil {
			return nil, err
		}
		ctx = grpcutil.ResetForwardContext(ctx)
		return pdpb.NewPDClient(client).IsBootstrapped(ctx, request)
	}

	if err := s.validateRequest(request.GetHeader()); err != nil {
		return nil, err
	}

	rc := s.GetRaftCluster()
	return &pdpb.IsBootstrappedResponse{
		Header:       s.header(),
		Bootstrapped: rc != nil,
	}, nil
}

// AllocID implements gRPC PDServer.
func (s *Server) AllocID(ctx context.Context, request *pdpb.AllocIDRequest) (*pdpb.AllocIDResponse, error) {
	forwardedHost := getForwardedHost(ctx)
	if !s.isLocalRequest(forwardedHost) {
		client, err := s.getDelegateClient(ctx, forwardedHost)
		if err != nil {
			return nil, err
		}
		ctx = grpcutil.ResetForwardContext(ctx)
		return pdpb.NewPDClient(client).AllocID(ctx, request)
	}

	if err := s.validateRequest(request.GetHeader()); err != nil {
		return nil, err
	}

	// We can use an allocator for all types ID allocation.
	id, err := s.idAllocator.Alloc()
	if err != nil {
		return nil, status.Errorf(codes.Unknown, err.Error())
	}

	return &pdpb.AllocIDResponse{
		Header: s.header(),
		Id:     id,
	}, nil
}

// GetStore implements gRPC PDServer.
func (s *Server) GetStore(ctx context.Context, request *pdpb.GetStoreRequest) (*pdpb.GetStoreResponse, error) {
	forwardedHost := getForwardedHost(ctx)
	if !s.isLocalRequest(forwardedHost) {
		client, err := s.getDelegateClient(ctx, forwardedHost)
		if err != nil {
			return nil, err
		}
		ctx = grpcutil.ResetForwardContext(ctx)
		return pdpb.NewPDClient(client).GetStore(ctx, request)
	}

	if err := s.validateRequest(request.GetHeader()); err != nil {
		return nil, err
	}

	rc := s.GetRaftCluster()
	if rc == nil {
		return &pdpb.GetStoreResponse{Header: s.notBootstrappedHeader()}, nil
	}

	storeID := request.GetStoreId()
	store := rc.GetStore(storeID)
	if store == nil {
		return nil, status.Errorf(codes.Unknown, "invalid store ID %d, not found", storeID)
	}
	return &pdpb.GetStoreResponse{
		Header: s.header(),
		Store:  store.GetMeta(),
		Stats:  store.GetStoreStats(),
	}, nil
}

// checkStore returns an error response if the store exists and is in tombstone state.
// It returns nil if it can't get the store.
func checkStore(rc *cluster.RaftCluster, storeID uint64) *pdpb.Error {
	store := rc.GetStore(storeID)
	if store != nil {
		if store.GetState() == metapb.StoreState_Tombstone {
			return &pdpb.Error{
				Type:    pdpb.ErrorType_STORE_TOMBSTONE,
				Message: "store is tombstone",
			}
		}
	}
	return nil
}

// PutStore implements gRPC PDServer.
func (s *Server) PutStore(ctx context.Context, request *pdpb.PutStoreRequest) (*pdpb.PutStoreResponse, error) {
	forwardedHost := getForwardedHost(ctx)
	if !s.isLocalRequest(forwardedHost) {
		client, err := s.getDelegateClient(ctx, forwardedHost)
		if err != nil {
			return nil, err
		}
		ctx = grpcutil.ResetForwardContext(ctx)
		return pdpb.NewPDClient(client).PutStore(ctx, request)
	}

	if err := s.validateRequest(request.GetHeader()); err != nil {
		return nil, err
	}

	rc := s.GetRaftCluster()
	if rc == nil {
		return &pdpb.PutStoreResponse{Header: s.notBootstrappedHeader()}, nil
	}

	store := request.GetStore()
	if pberr := checkStore(rc, store.GetId()); pberr != nil {
		return &pdpb.PutStoreResponse{
			Header: s.errorHeader(pberr),
		}, nil
	}

	// NOTE: can be removed when placement rules feature is enabled by default.
	if !s.GetConfig().Replication.EnablePlacementRules && core.IsTiFlashStore(store) {
		return nil, status.Errorf(codes.FailedPrecondition, "placement rules is disabled")
	}

	if err := rc.PutStore(store); err != nil {
		return nil, status.Errorf(codes.Unknown, err.Error())
	}

	log.Info("put store ok", zap.Stringer("store", store))
	CheckPDVersion(s.persistOptions)

	return &pdpb.PutStoreResponse{
		Header:            s.header(),
		ReplicationStatus: rc.GetReplicationMode().GetReplicationStatus(),
	}, nil
}

// GetAllStores implements gRPC PDServer.
func (s *Server) GetAllStores(ctx context.Context, request *pdpb.GetAllStoresRequest) (*pdpb.GetAllStoresResponse, error) {
	forwardedHost := getForwardedHost(ctx)
	if !s.isLocalRequest(forwardedHost) {
		client, err := s.getDelegateClient(ctx, forwardedHost)
		if err != nil {
			return nil, err
		}
		ctx = grpcutil.ResetForwardContext(ctx)
		return pdpb.NewPDClient(client).GetAllStores(ctx, request)
	}

	failpoint.Inject("customTimeout", func() {
		time.Sleep(5 * time.Second)
	})
	if err := s.validateRequest(request.GetHeader()); err != nil {
		return nil, err
	}

	rc := s.GetRaftCluster()
	if rc == nil {
		return &pdpb.GetAllStoresResponse{Header: s.notBootstrappedHeader()}, nil
	}

	// Don't return tombstone stores.
	var stores []*metapb.Store
	if request.GetExcludeTombstoneStores() {
		for _, store := range rc.GetMetaStores() {
			if store.GetState() != metapb.StoreState_Tombstone {
				stores = append(stores, store)
			}
		}
	} else {
		stores = rc.GetMetaStores()
	}

	return &pdpb.GetAllStoresResponse{
		Header: s.header(),
		Stores: stores,
	}, nil
}

// StoreHeartbeat implements gRPC PDServer.
func (s *Server) StoreHeartbeat(ctx context.Context, request *pdpb.StoreHeartbeatRequest) (*pdpb.StoreHeartbeatResponse, error) {
	forwardedHost := getForwardedHost(ctx)
	if !s.isLocalRequest(forwardedHost) {
		client, err := s.getDelegateClient(ctx, forwardedHost)
		if err != nil {
			return nil, err
		}
		ctx = grpcutil.ResetForwardContext(ctx)
		return pdpb.NewPDClient(client).StoreHeartbeat(ctx, request)
	}

	if err := s.validateRequest(request.GetHeader()); err != nil {
		return nil, err
	}

	if request.GetStats() == nil {
		return nil, errors.Errorf("invalid store heartbeat command, but %v", request)
	}
	rc := s.GetRaftCluster()
	if rc == nil {
		return &pdpb.StoreHeartbeatResponse{Header: s.notBootstrappedHeader()}, nil
	}

	if pberr := checkStore(rc, request.GetStats().GetStoreId()); pberr != nil {
		return &pdpb.StoreHeartbeatResponse{
			Header: s.errorHeader(pberr),
		}, nil
	}

	storeID := request.Stats.GetStoreId()
	store := rc.GetStore(storeID)
	if store == nil {
		return nil, errors.Errorf("store %v not found", storeID)
	}

	storeAddress := store.GetAddress()
	storeLabel := strconv.FormatUint(storeID, 10)
	start := time.Now()

	err := rc.HandleStoreHeartbeat(request.Stats)
	if err != nil {
		return nil, status.Errorf(codes.Unknown, err.Error())
	}

	storeHeartbeatHandleDuration.WithLabelValues(storeAddress, storeLabel).Observe(time.Since(start).Seconds())

	return &pdpb.StoreHeartbeatResponse{
		Header:            s.header(),
		ReplicationStatus: rc.GetReplicationMode().GetReplicationStatus(),
		ClusterVersion:    rc.GetClusterVersion(),
	}, nil
}

const regionHeartbeatSendTimeout = 5 * time.Second

var errSendRegionHeartbeatTimeout = errors.New("send region heartbeat timeout")

// heartbeatServer wraps PD_RegionHeartbeatServer to ensure when any error
// occurs on Send() or Recv(), both endpoints will be closed.
type heartbeatServer struct {
	stream pdpb.PD_RegionHeartbeatServer
	closed int32
}

func (s *heartbeatServer) Send(m *pdpb.RegionHeartbeatResponse) error {
	if atomic.LoadInt32(&s.closed) == 1 {
		return io.EOF
	}
	done := make(chan error, 1)
	go func() { done <- s.stream.Send(m) }()
	select {
	case err := <-done:
		if err != nil {
			atomic.StoreInt32(&s.closed, 1)
		}
		return errors.WithStack(err)
	case <-time.After(regionHeartbeatSendTimeout):
		atomic.StoreInt32(&s.closed, 1)
		return errors.WithStack(errSendRegionHeartbeatTimeout)
	}
}

func (s *heartbeatServer) Recv() (*pdpb.RegionHeartbeatRequest, error) {
	if atomic.LoadInt32(&s.closed) == 1 {
		return nil, io.EOF
	}
	req, err := s.stream.Recv()
	if err != nil {
		atomic.StoreInt32(&s.closed, 1)
		return nil, errors.WithStack(err)
	}
	return req, nil
}

// RegionHeartbeat implements gRPC PDServer.
func (s *Server) RegionHeartbeat(stream pdpb.PD_RegionHeartbeatServer) error {
	server := &heartbeatServer{stream: stream}
	var (
		forwardStream     pdpb.PD_RegionHeartbeatClient
		cancel            context.CancelFunc
		lastForwardedHost string
		lastBind          time.Time
		errCh             chan error
	)
	defer func() {
		// cancel the forward stream
		if cancel != nil {
			cancel()
		}
	}()

	for {
		request, err := server.Recv()
		if err == io.EOF {
			return nil
		}
		if err != nil {
			return errors.WithStack(err)
		}

		forwardedHost := getForwardedHost(stream.Context())
		if !s.isLocalRequest(forwardedHost) {
			if forwardStream == nil || lastForwardedHost != forwardedHost {
				if cancel != nil {
					cancel()
				}
				client, err := s.getDelegateClient(s.ctx, forwardedHost)
				if err != nil {
					return err
				}
				log.Info("create region heartbeat forward stream", zap.String("forwarded-host", forwardedHost))
				forwardStream, cancel, err = s.createHeartbeatForwardStream(client)
				if err != nil {
					return err
				}
				lastForwardedHost = forwardedHost
				errCh = make(chan error, 1)
				go forwardRegionHeartbeatClientToServer(forwardStream, server, errCh)
			}
			if err := forwardStream.Send(request); err != nil {
				return errors.WithStack(err)
			}

			select {
			case err := <-errCh:
				return err
			default:
			}
			continue
		}

		rc := s.GetRaftCluster()
		if rc == nil {
			resp := &pdpb.RegionHeartbeatResponse{
				Header: s.notBootstrappedHeader(),
			}
			err := server.Send(resp)
			return errors.WithStack(err)
		}

		if err = s.validateRequest(request.GetHeader()); err != nil {
			return err
		}

		storeID := request.GetLeader().GetStoreId()
		storeLabel := strconv.FormatUint(storeID, 10)
		store := rc.GetStore(storeID)
		if store == nil {
			return errors.Errorf("invalid store ID %d, not found", storeID)
		}
		storeAddress := store.GetAddress()

		regionHeartbeatCounter.WithLabelValues(storeAddress, storeLabel, "report", "recv").Inc()
		regionHeartbeatLatency.WithLabelValues(storeAddress, storeLabel).Observe(float64(time.Now().Unix()) - float64(request.GetInterval().GetEndTimestamp()))

		if time.Since(lastBind) > s.cfg.HeartbeatStreamBindInterval.Duration {
			regionHeartbeatCounter.WithLabelValues(storeAddress, storeLabel, "report", "bind").Inc()
			s.hbStreams.BindStream(storeID, server)
			lastBind = time.Now()
		}

		region := core.RegionFromHeartbeat(request)
		if region.GetLeader() == nil {
			log.Error("invalid request, the leader is nil", zap.Reflect("request", request), errs.ZapError(errs.ErrLeaderNil))
			regionHeartbeatCounter.WithLabelValues(storeAddress, storeLabel, "report", "invalid-leader").Inc()
			msg := fmt.Sprintf("invalid request leader, %v", request)
			s.hbStreams.SendErr(pdpb.ErrorType_UNKNOWN, msg, request.GetLeader())
			continue
		}
		if region.GetID() == 0 {
			regionHeartbeatCounter.WithLabelValues(storeAddress, storeLabel, "report", "invalid-region").Inc()
			msg := fmt.Sprintf("invalid request region, %v", request)
			s.hbStreams.SendErr(pdpb.ErrorType_UNKNOWN, msg, request.GetLeader())
			continue
		}

		// If the region peer count is 0, then we should not handle this.
		if len(region.GetPeers()) == 0 {
			log.Warn("invalid region, zero region peer count",
				logutil.ZapRedactStringer("region-meta", core.RegionToHexMeta(region.GetMeta())))
			regionHeartbeatCounter.WithLabelValues(storeAddress, storeLabel, "report", "no-peer").Inc()
			msg := fmt.Sprintf("invalid region, zero region peer count: %v", logutil.RedactStringer(core.RegionToHexMeta(region.GetMeta())))
			s.hbStreams.SendErr(pdpb.ErrorType_UNKNOWN, msg, request.GetLeader())
			continue
		}
		start := time.Now()

		err = rc.HandleRegionHeartbeat(region)
		if err != nil {
			regionHeartbeatCounter.WithLabelValues(storeAddress, storeLabel, "report", "err").Inc()
			msg := err.Error()
			s.hbStreams.SendErr(pdpb.ErrorType_UNKNOWN, msg, request.GetLeader())
			continue
		}
		regionHeartbeatHandleDuration.WithLabelValues(storeAddress, storeLabel).Observe(time.Since(start).Seconds())
		regionHeartbeatCounter.WithLabelValues(storeAddress, storeLabel, "report", "ok").Inc()
	}
}

// GetRegion implements gRPC PDServer.
func (s *Server) GetRegion(ctx context.Context, request *pdpb.GetRegionRequest) (*pdpb.GetRegionResponse, error) {
	forwardedHost := getForwardedHost(ctx)
	if !s.isLocalRequest(forwardedHost) {
		client, err := s.getDelegateClient(ctx, forwardedHost)
		if err != nil {
			return nil, err
		}
		ctx = grpcutil.ResetForwardContext(ctx)
		return pdpb.NewPDClient(client).GetRegion(ctx, request)
	}

	if err := s.validateRequest(request.GetHeader()); err != nil {
		return nil, err
	}

	rc := s.GetRaftCluster()
	if rc == nil {
		return &pdpb.GetRegionResponse{Header: s.notBootstrappedHeader()}, nil
	}
	region := rc.GetRegionByKey(request.GetRegionKey())
	if region == nil {
		return &pdpb.GetRegionResponse{Header: s.header()}, nil
	}
	return &pdpb.GetRegionResponse{
		Header:       s.header(),
		Region:       region.GetMeta(),
		Leader:       region.GetLeader(),
		DownPeers:    region.GetDownPeers(),
		PendingPeers: region.GetPendingPeers(),
	}, nil
}

// GetPrevRegion implements gRPC PDServer
func (s *Server) GetPrevRegion(ctx context.Context, request *pdpb.GetRegionRequest) (*pdpb.GetRegionResponse, error) {
	forwardedHost := getForwardedHost(ctx)
	if !s.isLocalRequest(forwardedHost) {
		client, err := s.getDelegateClient(ctx, forwardedHost)
		if err != nil {
			return nil, err
		}
		ctx = grpcutil.ResetForwardContext(ctx)
		return pdpb.NewPDClient(client).GetPrevRegion(ctx, request)
	}

	if err := s.validateRequest(request.GetHeader()); err != nil {
		return nil, err
	}

	rc := s.GetRaftCluster()
	if rc == nil {
		return &pdpb.GetRegionResponse{Header: s.notBootstrappedHeader()}, nil
	}

	region := rc.GetPrevRegionByKey(request.GetRegionKey())
	if region == nil {
		return &pdpb.GetRegionResponse{Header: s.header()}, nil
	}
	return &pdpb.GetRegionResponse{
		Header:       s.header(),
		Region:       region.GetMeta(),
		Leader:       region.GetLeader(),
		DownPeers:    region.GetDownPeers(),
		PendingPeers: region.GetPendingPeers(),
	}, nil
}

// GetRegionByID implements gRPC PDServer.
func (s *Server) GetRegionByID(ctx context.Context, request *pdpb.GetRegionByIDRequest) (*pdpb.GetRegionResponse, error) {
	forwardedHost := getForwardedHost(ctx)
	if !s.isLocalRequest(forwardedHost) {
		client, err := s.getDelegateClient(ctx, forwardedHost)
		if err != nil {
			return nil, err
		}
		ctx = grpcutil.ResetForwardContext(ctx)
		return pdpb.NewPDClient(client).GetRegionByID(ctx, request)
	}

	if err := s.validateRequest(request.GetHeader()); err != nil {
		return nil, err
	}

	rc := s.GetRaftCluster()
	if rc == nil {
		return &pdpb.GetRegionResponse{Header: s.notBootstrappedHeader()}, nil
	}
	region := rc.GetRegion(request.GetRegionId())
	if region == nil {
		return &pdpb.GetRegionResponse{Header: s.header()}, nil
	}
	return &pdpb.GetRegionResponse{
		Header:       s.header(),
		Region:       region.GetMeta(),
		Leader:       region.GetLeader(),
		DownPeers:    region.GetDownPeers(),
		PendingPeers: region.GetPendingPeers(),
	}, nil
}

// ScanRegions implements gRPC PDServer.
func (s *Server) ScanRegions(ctx context.Context, request *pdpb.ScanRegionsRequest) (*pdpb.ScanRegionsResponse, error) {
	forwardedHost := getForwardedHost(ctx)
	if !s.isLocalRequest(forwardedHost) {
		client, err := s.getDelegateClient(ctx, forwardedHost)
		if err != nil {
			return nil, err
		}
		ctx = grpcutil.ResetForwardContext(ctx)
		return pdpb.NewPDClient(client).ScanRegions(ctx, request)
	}

	if err := s.validateRequest(request.GetHeader()); err != nil {
		return nil, err
	}

	rc := s.GetRaftCluster()
	if rc == nil {
		return &pdpb.ScanRegionsResponse{Header: s.notBootstrappedHeader()}, nil
	}
	regions := rc.ScanRegions(request.GetStartKey(), request.GetEndKey(), int(request.GetLimit()))
	resp := &pdpb.ScanRegionsResponse{Header: s.header()}
	for _, r := range regions {
		leader := r.GetLeader()
		if leader == nil {
			leader = &metapb.Peer{}
		}
		// Set RegionMetas and Leaders to make it compatible with old client.
		resp.RegionMetas = append(resp.RegionMetas, r.GetMeta())
		resp.Leaders = append(resp.Leaders, leader)
		resp.Regions = append(resp.Regions, &pdpb.Region{
			Region:       r.GetMeta(),
			Leader:       leader,
			DownPeers:    r.GetDownPeers(),
			PendingPeers: r.GetPendingPeers(),
		})
	}
	return resp, nil
}

// AskSplit implements gRPC PDServer.
func (s *Server) AskSplit(ctx context.Context, request *pdpb.AskSplitRequest) (*pdpb.AskSplitResponse, error) {
	forwardedHost := getForwardedHost(ctx)
	if !s.isLocalRequest(forwardedHost) {
		client, err := s.getDelegateClient(ctx, forwardedHost)
		if err != nil {
			return nil, err
		}
		ctx = grpcutil.ResetForwardContext(ctx)
		return pdpb.NewPDClient(client).AskSplit(ctx, request)
	}

	if err := s.validateRequest(request.GetHeader()); err != nil {
		return nil, err
	}

	rc := s.GetRaftCluster()
	if rc == nil {
		return &pdpb.AskSplitResponse{Header: s.notBootstrappedHeader()}, nil
	}
	if request.GetRegion() == nil {
		return nil, errors.New("missing region for split")
	}
	req := &pdpb.AskSplitRequest{
		Region: request.Region,
	}
	split, err := rc.HandleAskSplit(req)
	if err != nil {
		return nil, status.Errorf(codes.Unknown, err.Error())
	}

	return &pdpb.AskSplitResponse{
		Header:      s.header(),
		NewRegionId: split.NewRegionId,
		NewPeerIds:  split.NewPeerIds,
	}, nil
}

// AskBatchSplit implements gRPC PDServer.
func (s *Server) AskBatchSplit(ctx context.Context, request *pdpb.AskBatchSplitRequest) (*pdpb.AskBatchSplitResponse, error) {
	forwardedHost := getForwardedHost(ctx)
	if !s.isLocalRequest(forwardedHost) {
		client, err := s.getDelegateClient(ctx, forwardedHost)
		if err != nil {
			return nil, err
		}
		ctx = grpcutil.ResetForwardContext(ctx)
		return pdpb.NewPDClient(client).AskBatchSplit(ctx, request)
	}

	if err := s.validateRequest(request.GetHeader()); err != nil {
		return nil, err
	}

	rc := s.GetRaftCluster()
	if rc == nil {
		return &pdpb.AskBatchSplitResponse{Header: s.notBootstrappedHeader()}, nil
	}

	if !rc.IsFeatureSupported(versioninfo.BatchSplit) {
		return &pdpb.AskBatchSplitResponse{Header: s.incompatibleVersion("batch_split")}, nil
	}
	if request.GetRegion() == nil {
		return nil, errors.New("missing region for split")
	}
	req := &pdpb.AskBatchSplitRequest{
		Region:     request.Region,
		SplitCount: request.SplitCount,
	}
	split, err := rc.HandleAskBatchSplit(req)
	if err != nil {
		return nil, status.Errorf(codes.Unknown, err.Error())
	}

	return &pdpb.AskBatchSplitResponse{
		Header: s.header(),
		Ids:    split.Ids,
	}, nil
}

// ReportSplit implements gRPC PDServer.
func (s *Server) ReportSplit(ctx context.Context, request *pdpb.ReportSplitRequest) (*pdpb.ReportSplitResponse, error) {
	forwardedHost := getForwardedHost(ctx)
	if !s.isLocalRequest(forwardedHost) {
		client, err := s.getDelegateClient(ctx, forwardedHost)
		if err != nil {
			return nil, err
		}
		ctx = grpcutil.ResetForwardContext(ctx)
		return pdpb.NewPDClient(client).ReportSplit(ctx, request)
	}

	if err := s.validateRequest(request.GetHeader()); err != nil {
		return nil, err
	}

	rc := s.GetRaftCluster()
	if rc == nil {
		return &pdpb.ReportSplitResponse{Header: s.notBootstrappedHeader()}, nil
	}
	_, err := rc.HandleReportSplit(request)
	if err != nil {
		return nil, status.Errorf(codes.Unknown, err.Error())
	}

	return &pdpb.ReportSplitResponse{
		Header: s.header(),
	}, nil
}

// ReportBatchSplit implements gRPC PDServer.
func (s *Server) ReportBatchSplit(ctx context.Context, request *pdpb.ReportBatchSplitRequest) (*pdpb.ReportBatchSplitResponse, error) {
	forwardedHost := getForwardedHost(ctx)
	if !s.isLocalRequest(forwardedHost) {
		client, err := s.getDelegateClient(ctx, forwardedHost)
		if err != nil {
			return nil, err
		}
		ctx = grpcutil.ResetForwardContext(ctx)
		return pdpb.NewPDClient(client).ReportBatchSplit(ctx, request)
	}

	if err := s.validateRequest(request.GetHeader()); err != nil {
		return nil, err
	}

	rc := s.GetRaftCluster()
	if rc == nil {
		return &pdpb.ReportBatchSplitResponse{Header: s.notBootstrappedHeader()}, nil
	}

	_, err := rc.HandleBatchReportSplit(request)
	if err != nil {
		return nil, status.Errorf(codes.Unknown, err.Error())
	}

	return &pdpb.ReportBatchSplitResponse{
		Header: s.header(),
	}, nil
}

// GetClusterConfig implements gRPC PDServer.
func (s *Server) GetClusterConfig(ctx context.Context, request *pdpb.GetClusterConfigRequest) (*pdpb.GetClusterConfigResponse, error) {
	forwardedHost := getForwardedHost(ctx)
	if !s.isLocalRequest(forwardedHost) {
		client, err := s.getDelegateClient(ctx, forwardedHost)
		if err != nil {
			return nil, err
		}
		ctx = grpcutil.ResetForwardContext(ctx)
		return pdpb.NewPDClient(client).GetClusterConfig(ctx, request)
	}

	if err := s.validateRequest(request.GetHeader()); err != nil {
		return nil, err
	}

	rc := s.GetRaftCluster()
	if rc == nil {
		return &pdpb.GetClusterConfigResponse{Header: s.notBootstrappedHeader()}, nil
	}
	return &pdpb.GetClusterConfigResponse{
		Header:  s.header(),
		Cluster: rc.GetConfig(),
	}, nil
}

// PutClusterConfig implements gRPC PDServer.
func (s *Server) PutClusterConfig(ctx context.Context, request *pdpb.PutClusterConfigRequest) (*pdpb.PutClusterConfigResponse, error) {
	forwardedHost := getForwardedHost(ctx)
	if !s.isLocalRequest(forwardedHost) {
		client, err := s.getDelegateClient(ctx, forwardedHost)
		if err != nil {
			return nil, err
		}
		ctx = grpcutil.ResetForwardContext(ctx)
		return pdpb.NewPDClient(client).PutClusterConfig(ctx, request)
	}

	if err := s.validateRequest(request.GetHeader()); err != nil {
		return nil, err
	}

	rc := s.GetRaftCluster()
	if rc == nil {
		return &pdpb.PutClusterConfigResponse{Header: s.notBootstrappedHeader()}, nil
	}
	conf := request.GetCluster()
	if err := rc.PutConfig(conf); err != nil {
		return nil, status.Errorf(codes.Unknown, err.Error())
	}

	log.Info("put cluster config ok", zap.Reflect("config", conf))

	return &pdpb.PutClusterConfigResponse{
		Header: s.header(),
	}, nil
}

// ScatterRegion implements gRPC PDServer.
func (s *Server) ScatterRegion(ctx context.Context, request *pdpb.ScatterRegionRequest) (*pdpb.ScatterRegionResponse, error) {
	forwardedHost := getForwardedHost(ctx)
	if !s.isLocalRequest(forwardedHost) {
		client, err := s.getDelegateClient(ctx, forwardedHost)
		if err != nil {
			return nil, err
		}
		ctx = grpcutil.ResetForwardContext(ctx)
		return pdpb.NewPDClient(client).ScatterRegion(ctx, request)
	}

	if err := s.validateRequest(request.GetHeader()); err != nil {
		return nil, err
	}

	rc := s.GetRaftCluster()
	if rc == nil {
		return &pdpb.ScatterRegionResponse{Header: s.notBootstrappedHeader()}, nil
	}

	if len(request.GetRegionsId()) > 0 {
		ops, failures, err := rc.GetRegionScatter().ScatterRegionsByID(request.GetRegionsId(), request.GetGroup(), int(request.GetRetryLimit()))
		if err != nil {
			return nil, err
		}
		for _, op := range ops {
			if ok := rc.GetOperatorController().AddOperator(op); !ok {
				failures[op.RegionID()] = fmt.Errorf("region %v failed to add operator", op.RegionID())
			}
		}
		percentage := 100
		if len(failures) > 0 {
			percentage = 100 - 100*len(failures)/(len(ops)+len(failures))
			log.Debug("scatter regions", zap.Errors("failures", func() []error {
				r := make([]error, 0, len(failures))
				for _, err := range failures {
					r = append(r, err)
				}
				return r
			}()))
		}
		return &pdpb.ScatterRegionResponse{
			Header:             s.header(),
			FinishedPercentage: uint64(percentage),
		}, nil
	}

	//nolint
	region := rc.GetRegion(request.GetRegionId())
	if region == nil {
		if request.GetRegion() == nil {
			//nolint
			return nil, errors.Errorf("region %d not found", request.GetRegionId())
		}
		region = core.NewRegionInfo(request.GetRegion(), request.GetLeader())
	}

	op, err := rc.GetRegionScatter().Scatter(region, request.GetGroup())
	if err != nil {
		return nil, err
	}
	if op != nil {
		rc.GetOperatorController().AddOperator(op)
	}

	return &pdpb.ScatterRegionResponse{
		Header:             s.header(),
		FinishedPercentage: 100,
	}, nil
}

// GetGCSafePoint implements gRPC PDServer.
func (s *Server) GetGCSafePoint(ctx context.Context, request *pdpb.GetGCSafePointRequest) (*pdpb.GetGCSafePointResponse, error) {
	forwardedHost := getForwardedHost(ctx)
	if !s.isLocalRequest(forwardedHost) {
		client, err := s.getDelegateClient(ctx, forwardedHost)
		if err != nil {
			return nil, err
		}
		ctx = grpcutil.ResetForwardContext(ctx)
		return pdpb.NewPDClient(client).GetGCSafePoint(ctx, request)
	}

	if err := s.validateRequest(request.GetHeader()); err != nil {
		return nil, err
	}

	rc := s.GetRaftCluster()
	if rc == nil {
		return &pdpb.GetGCSafePointResponse{Header: s.notBootstrappedHeader()}, nil
	}

	safePoint, err := s.storage.LoadGCSafePoint()
	if err != nil {
		return nil, err
	}

	return &pdpb.GetGCSafePointResponse{
		Header:    s.header(),
		SafePoint: safePoint,
	}, nil
}

// SyncRegions syncs the regions.
func (s *Server) SyncRegions(stream pdpb.PD_SyncRegionsServer) error {
	if s.cluster == nil {
		return ErrNotStarted
	}
	return s.cluster.GetRegionSyncer().Sync(stream)
}

// UpdateGCSafePoint implements gRPC PDServer.
func (s *Server) UpdateGCSafePoint(ctx context.Context, request *pdpb.UpdateGCSafePointRequest) (*pdpb.UpdateGCSafePointResponse, error) {
	forwardedHost := getForwardedHost(ctx)
	if !s.isLocalRequest(forwardedHost) {
		client, err := s.getDelegateClient(ctx, forwardedHost)
		if err != nil {
			return nil, err
		}
		ctx = grpcutil.ResetForwardContext(ctx)
		return pdpb.NewPDClient(client).UpdateGCSafePoint(ctx, request)
	}

	if err := s.validateRequest(request.GetHeader()); err != nil {
		return nil, err
	}

	rc := s.GetRaftCluster()
	if rc == nil {
		return &pdpb.UpdateGCSafePointResponse{Header: s.notBootstrappedHeader()}, nil
	}

	oldSafePoint, err := s.storage.LoadGCSafePoint()
	if err != nil {
		return nil, err
	}

	newSafePoint := request.SafePoint

	// Only save the safe point if it's greater than the previous one
	if newSafePoint > oldSafePoint {
		if err := s.storage.SaveGCSafePoint(newSafePoint); err != nil {
			return nil, err
		}
		log.Info("updated gc safe point",
			zap.Uint64("safe-point", newSafePoint))
	} else if newSafePoint < oldSafePoint {
		log.Warn("trying to update gc safe point",
			zap.Uint64("old-safe-point", oldSafePoint),
			zap.Uint64("new-safe-point", newSafePoint))
		newSafePoint = oldSafePoint
	}

	return &pdpb.UpdateGCSafePointResponse{
		Header:       s.header(),
		NewSafePoint: newSafePoint,
	}, nil
}

// UpdateServiceGCSafePoint update the safepoint for specific service
func (s *Server) UpdateServiceGCSafePoint(ctx context.Context, request *pdpb.UpdateServiceGCSafePointRequest) (*pdpb.UpdateServiceGCSafePointResponse, error) {
	s.serviceSafePointLock.Lock()
	defer s.serviceSafePointLock.Unlock()

	forwardedHost := getForwardedHost(ctx)
	if !s.isLocalRequest(forwardedHost) {
		client, err := s.getDelegateClient(ctx, forwardedHost)
		if err != nil {
			return nil, err
		}
		ctx = grpcutil.ResetForwardContext(ctx)
		return pdpb.NewPDClient(client).UpdateServiceGCSafePoint(ctx, request)
	}

	if err := s.validateRequest(request.GetHeader()); err != nil {
		return nil, err
	}

	rc := s.GetRaftCluster()
	if rc == nil {
		return &pdpb.UpdateServiceGCSafePointResponse{Header: s.notBootstrappedHeader()}, nil
	}
	if request.TTL <= 0 {
		if err := s.storage.RemoveServiceGCSafePoint(string(request.ServiceId)); err != nil {
			return nil, err
		}
	}

	nowTSO, err := s.tsoAllocatorManager.HandleTSORequest(tso.GlobalDCLocation, 1)
	if err != nil {
		return nil, err
	}
	now, _ := tsoutil.ParseTimestamp(nowTSO)
	min, err := s.storage.LoadMinServiceGCSafePoint(now)
	if err != nil {
		return nil, err
	}

	if request.TTL > 0 && request.SafePoint >= min.SafePoint {
		ssp := &core.ServiceSafePoint{
			ServiceID: string(request.ServiceId),
			ExpiredAt: now.Unix() + request.TTL,
			SafePoint: request.SafePoint,
		}
		if math.MaxInt64-now.Unix() <= request.TTL {
			ssp.ExpiredAt = math.MaxInt64
		}
		if err := s.storage.SaveServiceGCSafePoint(ssp); err != nil {
			return nil, err
		}
		log.Info("update service GC safe point",
			zap.String("service-id", ssp.ServiceID),
			zap.Int64("expire-at", ssp.ExpiredAt),
			zap.Uint64("safepoint", ssp.SafePoint))
		// If the min safepoint is updated, load the next one
		if string(request.ServiceId) == min.ServiceID {
			min, err = s.storage.LoadMinServiceGCSafePoint(now)
			if err != nil {
				return nil, err
			}
		}
	}

	return &pdpb.UpdateServiceGCSafePointResponse{
		Header:       s.header(),
		ServiceId:    []byte(min.ServiceID),
		TTL:          min.ExpiredAt - now.Unix(),
		MinSafePoint: min.SafePoint,
	}, nil
}

// GetOperator gets information about the operator belonging to the specify region.
func (s *Server) GetOperator(ctx context.Context, request *pdpb.GetOperatorRequest) (*pdpb.GetOperatorResponse, error) {
	forwardedHost := getForwardedHost(ctx)
	if !s.isLocalRequest(forwardedHost) {
		client, err := s.getDelegateClient(ctx, forwardedHost)
		if err != nil {
			return nil, err
		}
		ctx = grpcutil.ResetForwardContext(ctx)
		return pdpb.NewPDClient(client).GetOperator(ctx, request)
	}

	if err := s.validateRequest(request.GetHeader()); err != nil {
		return nil, err
	}

	rc := s.GetRaftCluster()
	if rc == nil {
		return &pdpb.GetOperatorResponse{Header: s.notBootstrappedHeader()}, nil
	}

	opController := rc.GetOperatorController()
	requestID := request.GetRegionId()
	r := opController.GetOperatorStatus(requestID)
	if r == nil {
		header := s.errorHeader(&pdpb.Error{
			Type:    pdpb.ErrorType_REGION_NOT_FOUND,
			Message: "Not Found",
		})
		return &pdpb.GetOperatorResponse{Header: header}, nil
	}

	return &pdpb.GetOperatorResponse{
		Header:   s.header(),
		RegionId: requestID,
		Desc:     []byte(r.Op.Desc()),
		Kind:     []byte(r.Op.Kind().String()),
		Status:   r.Status,
	}, nil
}

// validateRequest checks if Server is leader and clusterID is matched.
// TODO: Call it in gRPC interceptor.
func (s *Server) validateRequest(header *pdpb.RequestHeader) error {
	if s.IsClosed() || !s.member.IsLeader() {
		return errors.WithStack(ErrNotLeader)
	}
	if header.GetClusterId() != s.clusterID {
		return status.Errorf(codes.FailedPrecondition, "mismatch cluster id, need %d but got %d", s.clusterID, header.GetClusterId())
	}
	return nil
}

func (s *Server) header() *pdpb.ResponseHeader {
	return &pdpb.ResponseHeader{ClusterId: s.clusterID}
}

func (s *Server) errorHeader(err *pdpb.Error) *pdpb.ResponseHeader {
	return &pdpb.ResponseHeader{
		ClusterId: s.clusterID,
		Error:     err,
	}
}

func (s *Server) notBootstrappedHeader() *pdpb.ResponseHeader {
	return s.errorHeader(&pdpb.Error{
		Type:    pdpb.ErrorType_NOT_BOOTSTRAPPED,
		Message: "cluster is not bootstrapped",
	})
}

func (s *Server) incompatibleVersion(tag string) *pdpb.ResponseHeader {
	msg := fmt.Sprintf("%s incompatible with current cluster version %s", tag, s.persistOptions.GetClusterVersion())
	return s.errorHeader(&pdpb.Error{
		Type:    pdpb.ErrorType_INCOMPATIBLE_VERSION,
		Message: msg,
	})
}

// SyncMaxTS will check whether MaxTS is the biggest one among all Local TSOs this PD is holding when skipCheck is set,
// and write it into all Local TSO Allocators then if it's indeed the biggest one.
func (s *Server) SyncMaxTS(ctx context.Context, request *pdpb.SyncMaxTSRequest) (*pdpb.SyncMaxTSResponse, error) {
<<<<<<< HEAD
	// Check the connection forwarding.
	forwardedHost := getForwardedHost(ctx)
	if !s.isLocalRequest(forwardedHost) {
		// In theory, it will not run to here because CollectMaxTS is an internal request.
		client, err := s.getDelegateClient(ctx, forwardedHost)
		if err != nil {
			return nil, err
		}
		ctx = grpcutil.ResetForwardContext(ctx)
		return pdpb.NewPDClient(client).SyncMaxTS(ctx, request)
	}
	// Validate the internal request header.
=======
>>>>>>> fcd9b269
	if err := s.validateInternalRequest(request.GetHeader(), true); err != nil {
		return nil, err
	}
	tsoAllocatorManager := s.GetTSOAllocatorManager()
	// There is no dc-location found in this server, return err.
	if tsoAllocatorManager.GetClusterDCLocationsNumber() == 0 {
		return nil, status.Errorf(codes.Unknown, "empty cluster dc-location found, checker may not work properly")
	}
	// Get all Local TSO Allocator leaders
	allocatorLeaders, err := tsoAllocatorManager.GetHoldingLocalAllocatorLeaders()
	if err != nil {
		return nil, status.Errorf(codes.Unknown, err.Error())
	}
	if !request.GetSkipCheck() {
		var maxLocalTS *pdpb.Timestamp
		syncedDCs := make([]string, 0, len(allocatorLeaders))
		for _, allocator := range allocatorLeaders {
			// No longer leader, just skip here because
			// the global allocator will check if all DCs are handled.
			if !allocator.IsAllocatorLeader() {
				continue
			}
			currentLocalTSO, err := allocator.GetCurrentTSO()
			if err != nil {
				return nil, status.Errorf(codes.Unknown, err.Error())
			}
			if tsoutil.CompareTimestamp(currentLocalTSO, maxLocalTS) > 0 {
				maxLocalTS = currentLocalTSO
			}
			syncedDCs = append(syncedDCs, allocator.GetDCLocation())
		}
		// Found a bigger maxLocalTS, return it directly.
		if tsoutil.CompareTimestamp(maxLocalTS, request.GetMaxTs()) > 0 {
			return &pdpb.SyncMaxTSResponse{
				Header:     s.header(),
				MaxLocalTs: maxLocalTS,
				SyncedDcs:  syncedDCs,
			}, nil
		}
	}
	syncedDCs := make([]string, 0, len(allocatorLeaders))
	for _, allocator := range allocatorLeaders {
		if !allocator.IsAllocatorLeader() {
			continue
		}
		if err := allocator.WriteTSO(request.GetMaxTs()); err != nil {
			return nil, status.Errorf(codes.Unknown, err.Error())
		}
		syncedDCs = append(syncedDCs, allocator.GetDCLocation())
	}
	return &pdpb.SyncMaxTSResponse{
		Header:    s.header(),
		SyncedDcs: syncedDCs,
	}, nil
}

// SplitRegions split regions by the given split keys
func (s *Server) SplitRegions(ctx context.Context, request *pdpb.SplitRegionsRequest) (*pdpb.SplitRegionsResponse, error) {
	forwardedHost := getForwardedHost(ctx)
	if !s.isLocalRequest(forwardedHost) {
		client, err := s.getDelegateClient(ctx, forwardedHost)
		if err != nil {
			return nil, err
		}
		ctx = grpcutil.ResetForwardContext(ctx)
		return pdpb.NewPDClient(client).SplitRegions(ctx, request)
	}

	if err := s.validateRequest(request.GetHeader()); err != nil {
		return nil, err
	}
	finishedPercentage, newRegionIDs := s.cluster.GetRegionSplitter().SplitRegions(ctx, request.GetSplitKeys(), int(request.GetRetryLimit()))
	return &pdpb.SplitRegionsResponse{
		Header:             s.header(),
		RegionsId:          newRegionIDs,
		FinishedPercentage: uint64(finishedPercentage),
	}, nil
}

// GetDCLocationInfo gets the dc-location info of the given dc-location from PD leader's TSO allocator manager.
func (s *Server) GetDCLocationInfo(ctx context.Context, request *pdpb.GetDCLocationInfoRequest) (*pdpb.GetDCLocationInfoResponse, error) {
	var err error
	if err = s.validateInternalRequest(request.GetHeader(), false); err != nil {
		return nil, err
	}
	if !s.member.IsLeader() {
		return nil, ErrNotLeader
	}
	am := s.tsoAllocatorManager
	info, ok := am.GetDCLocationInfo(request.GetDcLocation())
	if !ok {
		am.ClusterDCLocationChecker()
		return nil, status.Errorf(codes.Unknown, "dc-location %s is not found", request.GetDcLocation())
	}
	resp := &pdpb.GetDCLocationInfoResponse{
		Header: s.header(),
		Suffix: info.Suffix,
	}
	// Because the number of suffix bits is changing dynamically according to the dc-location number,
	// there is a corner case may cause the Local TSO is not unique while member changing.
	// Example:
	//     t1: xxxxxxxxxxxxxxx1 | 11
	//     t2: xxxxxxxxxxxxxxx | 111
	// So we will force the newly added Local TSO Allocator to have a Global TSO synchronization
	// when it becomes the Local TSO Allocator leader.
	// Please take a look at https://github.com/tikv/pd/issues/3260 for more details.
	if resp.MaxTs, err = am.GetMaxLocalTSO(ctx); err != nil {
		return nil, status.Errorf(codes.Unknown, err.Error())
	}
	return resp, nil
}

// validateInternalRequest checks if server is closed, which is used to validate
// the gRPC communication between PD servers internally.
func (s *Server) validateInternalRequest(header *pdpb.RequestHeader, onlyAllowLeader bool) error {
	if s.IsClosed() {
		return errors.WithStack(ErrNotStarted)
	}
	// If onlyAllowLeader is true, check whether the sender is PD leader.
	if onlyAllowLeader {
		leaderID := s.GetLeader().GetMemberId()
		if leaderID != header.GetSenderId() {
			return status.Errorf(codes.FailedPrecondition, "%s, need %d but got %d", errs.MismatchLeaderErr, leaderID, header.GetSenderId())
		}
	}
	return nil
}

func (s *Server) getDelegateClient(ctx context.Context, forwardedHost string) (*grpc.ClientConn, error) {
	client, ok := s.clientConns.Load(forwardedHost)
	if !ok {
		tlsConfig, err := s.GetTLSConfig().ToTLSConfig()
		if err != nil {
			return nil, err
		}
		cc, err := grpcutil.GetClientConn(ctx, forwardedHost, tlsConfig)
		if err != nil {
			return nil, err
		}
		client = cc
		s.clientConns.Store(forwardedHost, cc)
	}
	return client.(*grpc.ClientConn), nil
}

func getForwardedHost(ctx context.Context) string {
	md, ok := metadata.FromIncomingContext(ctx)
	if !ok {
		log.Error("failed to get forwarding metadata")
	}
	if t, ok := md[grpcutil.ForwardMetadataKey]; ok {
		return t[0]
	}
	return ""
}

func (s *Server) isLocalRequest(forwardedHost string) bool {
	if forwardedHost == "" {
		return true
	}
	memberAddrs := s.GetMember().Member().GetClientUrls()
	for _, addr := range memberAddrs {
		if addr == forwardedHost {
			return true
		}
	}
	return false
}

func (s *Server) createTsoForwardStream(client *grpc.ClientConn) (pdpb.PD_TsoClient, context.CancelFunc, error) {
	done := make(chan struct{})
	ctx, cancel := context.WithCancel(s.ctx)
	go checkStream(ctx, cancel, done)
	forwardStream, err := pdpb.NewPDClient(client).Tso(ctx)
	done <- struct{}{}
	return forwardStream, cancel, err
}

func (s *Server) createHeartbeatForwardStream(client *grpc.ClientConn) (pdpb.PD_RegionHeartbeatClient, context.CancelFunc, error) {
	done := make(chan struct{})
	ctx, cancel := context.WithCancel(s.ctx)
	go checkStream(ctx, cancel, done)
	forwardStream, err := pdpb.NewPDClient(client).RegionHeartbeat(ctx)
	done <- struct{}{}
	return forwardStream, cancel, err
}

func forwardRegionHeartbeatClientToServer(forwardStream pdpb.PD_RegionHeartbeatClient, server *heartbeatServer, errCh chan error) {
	defer close(errCh)
	for {
		resp, err := forwardStream.Recv()
		if err != nil {
			errCh <- errors.WithStack(err)
			return
		}
		if err := server.Send(resp); err != nil {
			errCh <- errors.WithStack(err)
			return
		}
	}
}

// TODO: If goroutine here timeout when tso stream created successfully, we need to handle it correctly.
func checkStream(streamCtx context.Context, cancel context.CancelFunc, done chan struct{}) {
	select {
	case <-done:
		return
	case <-time.After(3 * time.Second):
		cancel()
	case <-streamCtx.Done():
	}
	<-done
}<|MERGE_RESOLUTION|>--- conflicted
+++ resolved
@@ -1277,21 +1277,6 @@
 // SyncMaxTS will check whether MaxTS is the biggest one among all Local TSOs this PD is holding when skipCheck is set,
 // and write it into all Local TSO Allocators then if it's indeed the biggest one.
 func (s *Server) SyncMaxTS(ctx context.Context, request *pdpb.SyncMaxTSRequest) (*pdpb.SyncMaxTSResponse, error) {
-<<<<<<< HEAD
-	// Check the connection forwarding.
-	forwardedHost := getForwardedHost(ctx)
-	if !s.isLocalRequest(forwardedHost) {
-		// In theory, it will not run to here because CollectMaxTS is an internal request.
-		client, err := s.getDelegateClient(ctx, forwardedHost)
-		if err != nil {
-			return nil, err
-		}
-		ctx = grpcutil.ResetForwardContext(ctx)
-		return pdpb.NewPDClient(client).SyncMaxTS(ctx, request)
-	}
-	// Validate the internal request header.
-=======
->>>>>>> fcd9b269
 	if err := s.validateInternalRequest(request.GetHeader(), true); err != nil {
 		return nil, err
 	}

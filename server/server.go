--- conflicted
+++ resolved
@@ -859,11 +859,7 @@
 		}
 		if cfg.EnablePlacementRules {
 			// initialize rule manager.
-<<<<<<< HEAD
-			if err := rc.GetRuleManager().Initialize(int(cfg.MaxReplicas), cfg.LocationLabels); err != nil {
-=======
-			if err := raftCluster.GetRuleManager().Initialize(int(cfg.MaxReplicas), cfg.LocationLabels, cfg.IsolationLevel); err != nil {
->>>>>>> a8ea617d
+			if err := rc.GetRuleManager().Initialize(int(cfg.MaxReplicas), cfg.LocationLabels, cfg.IsolationLevel); err != nil {
 				return err
 			}
 		} else {
@@ -909,16 +905,12 @@
 	if rule != nil {
 		rule.Count = int(cfg.MaxReplicas)
 		rule.LocationLabels = cfg.LocationLabels
-<<<<<<< HEAD
+		rule.IsolationLevel = cfg.IsolationLevel
 		rc := s.GetRaftCluster()
 		if rc == nil {
 			return errs.ErrNotBootstrapped.GenWithStackByArgs()
 		}
 		if err := rc.GetRuleManager().SetRule(rule); err != nil {
-=======
-		rule.IsolationLevel = cfg.IsolationLevel
-		if err := s.GetRaftCluster().GetRuleManager().SetRule(rule); err != nil {
->>>>>>> a8ea617d
 			log.Error("failed to update rule count",
 				errs.ZapError(err))
 			return err

// Copyright 2016 TiKV Project Authors.
//
// Licensed under the Apache License, Version 2.0 (the "License");
// you may not use this file except in compliance with the License.
// You may obtain a copy of the License at
//
//     http://www.apache.org/licenses/LICENSE-2.0
//
// Unless required by applicable law or agreed to in writing, software
// distributed under the License is distributed on an "AS IS" BASIS,
// WITHOUT WARRANTIES OR CONDITIONS OF ANY KIND, either express or implied.
// See the License for the specific language governing permissions and
// limitations under the License.

package server

import (
	"bytes"
	"context"
	"fmt"
	"math/rand"
	"net/http"
	"os"
	"path"
	"path/filepath"
	"strconv"
	"strings"
	"sync"
	"sync/atomic"
	"time"

	"github.com/coreos/go-semver/semver"
	"github.com/golang/protobuf/proto"
	"github.com/gorilla/mux"
	"github.com/pingcap/errors"
	"github.com/pingcap/failpoint"
	"github.com/pingcap/kvproto/pkg/diagnosticspb"
	"github.com/pingcap/kvproto/pkg/metapb"
	"github.com/pingcap/kvproto/pkg/pdpb"
	"github.com/pingcap/log"
	"github.com/pingcap/sysutil"
	"github.com/tikv/pd/pkg/errs"
	"github.com/tikv/pd/pkg/etcdutil"
	"github.com/tikv/pd/pkg/grpcutil"
	"github.com/tikv/pd/pkg/logutil"
	"github.com/tikv/pd/pkg/systimemon"
	"github.com/tikv/pd/pkg/typeutil"
	"github.com/tikv/pd/server/cluster"
	"github.com/tikv/pd/server/config"
	"github.com/tikv/pd/server/core"
	"github.com/tikv/pd/server/encryptionkm"
	"github.com/tikv/pd/server/id"
	"github.com/tikv/pd/server/kv"
	"github.com/tikv/pd/server/member"
	syncer "github.com/tikv/pd/server/region_syncer"
	"github.com/tikv/pd/server/schedule"
	"github.com/tikv/pd/server/schedule/hbstream"
	"github.com/tikv/pd/server/schedule/placement"
	"github.com/tikv/pd/server/storage"
	"github.com/tikv/pd/server/tso"
	"github.com/tikv/pd/server/versioninfo"
	"github.com/urfave/negroni"
	"go.etcd.io/etcd/clientv3"
	"go.etcd.io/etcd/embed"
	"go.etcd.io/etcd/pkg/types"
	"go.uber.org/zap"
	"google.golang.org/grpc"
)

const (
	etcdTimeout           = time.Second * 3
	serverMetricsInterval = time.Minute
	leaderTickInterval    = 50 * time.Millisecond
	// pdRootPath for all pd servers.
	pdRootPath      = "/pd"
	pdAPIPrefix     = "/pd/"
	pdClusterIDPath = "/pd/cluster_id"
)

var (
	// EnableZap enable the zap logger in embed etcd.
	EnableZap = false
	// EtcdStartTimeout the timeout of the startup etcd.
	EtcdStartTimeout = time.Minute * 5
)

// Server is the pd server.
// nolint
type Server struct {
	diagnosticspb.DiagnosticsServer

	// Server state.
	isServing int64

	// Server start timestamp
	startTimestamp int64

	// Configs and initial fields.
	cfg            *config.Config
	etcdCfg        *embed.Config
	persistOptions *config.PersistOptions
	handler        *Handler

	ctx              context.Context
	serverLoopCtx    context.Context
	serverLoopCancel func()
	serverLoopWg     sync.WaitGroup

	// for PD leader election.
	member *member.Member
	// etcd client
	client *clientv3.Client
	// http client
	httpClient *http.Client
	clusterID  uint64 // pd cluster id.
	rootPath   string

	// Server services.
	// for id allocator, we can use one allocator for
	// store, region and peer, because we just need
	// a unique ID.
	idAllocator id.Allocator
	// for encryption
	encryptionKeyManager *encryptionkm.KeyManager
	// for storage operation.
	storage storage.Storage
	// for basicCluster operation.
	basicCluster *core.BasicCluster
	// for tso.
	tsoAllocatorManager *tso.AllocatorManager
	// for raft cluster
	cluster *cluster.RaftCluster
	// For async region heartbeat.
	hbStreams *hbstream.HeartbeatStreams
	// Zap logger
	lg       *zap.Logger
	logProps *log.ZapProperties

	// Add callback functions at different stages
	startCallbacks []func()
	closeCallbacks []func()

	// serviceSafePointLock is a lock for UpdateServiceGCSafePoint
	serviceSafePointLock sync.Mutex

	// hot region history info storeage
	hotRegionStorage *core.HotRegionStorage
	// Store as map[string]*grpc.ClientConn
	clientConns sync.Map
	// tsoDispatcher is used to dispatch different TSO requests to
	// the corresponding forwarding TSO channel.
	tsoDispatcher sync.Map /* Store as map[string]chan *tsoRequest */
}

// HandlerBuilder builds a server HTTP handler.
type HandlerBuilder func(context.Context, *Server) (http.Handler, ServiceGroup, error)

// ServiceGroup used to register the service.
type ServiceGroup struct {
	Name       string
	Version    string
	IsCore     bool
	PathPrefix string
}

const (
	// CorePath the core group, is at REST path `/pd/api/v1`.
	CorePath = "/pd/api/v1"
	// ExtensionsPath the named groups are REST at `/pd/apis/{GROUP_NAME}/{Version}`.
	ExtensionsPath = "/pd/apis"
)

func combineBuilderServerHTTPService(ctx context.Context, svr *Server, serviceBuilders ...HandlerBuilder) (map[string]http.Handler, error) {
	userHandlers := make(map[string]http.Handler)
	registerMap := make(map[string]struct{})

	apiService := negroni.New()
	recovery := negroni.NewRecovery()
	apiService.Use(recovery)
	router := mux.NewRouter()

	for _, build := range serviceBuilders {
		handler, info, err := build(ctx, svr)
		if err != nil {
			return nil, err
		}
		if !info.IsCore && len(info.PathPrefix) == 0 && (len(info.Name) == 0 || len(info.Version) == 0) {
			return nil, errs.ErrAPIInformationInvalid.FastGenByArgs(info.Name, info.Version)
		}
		var pathPrefix string
		if len(info.PathPrefix) != 0 {
			pathPrefix = info.PathPrefix
		} else if info.IsCore {
			pathPrefix = CorePath
		} else {
			pathPrefix = path.Join(ExtensionsPath, info.Name, info.Version)
		}
		if _, ok := registerMap[pathPrefix]; ok {
			return nil, errs.ErrServiceRegistered.FastGenByArgs(pathPrefix)
		}

		log.Info("register REST path", zap.String("path", pathPrefix))
		registerMap[pathPrefix] = struct{}{}
		if len(info.PathPrefix) != 0 {
			// If PathPrefix is specified, register directly into userHandlers
			userHandlers[pathPrefix] = handler
		} else {
			// If PathPrefix is not specified, register into apiService,
			// and finally apiService is registered in userHandlers.
			router.PathPrefix(pathPrefix).Handler(handler)
			if info.IsCore {
				// Deprecated
				router.Path("/pd/health").Handler(handler)
				// Deprecated
				router.Path("/pd/diagnose").Handler(handler)
				// Deprecated
				router.Path("/pd/ping").Handler(handler)
			}
		}
	}
	apiService.UseHandler(router)
	userHandlers[pdAPIPrefix] = apiService

	return userHandlers, nil
}

// CreateServer creates the UNINITIALIZED pd server with given configuration.
func CreateServer(ctx context.Context, cfg *config.Config, serviceBuilders ...HandlerBuilder) (*Server, error) {
	log.Info("PD Config", zap.Reflect("config", cfg))
	rand.Seed(time.Now().UnixNano())

	s := &Server{
		cfg:               cfg,
		persistOptions:    config.NewPersistOptions(cfg),
		member:            &member.Member{},
		ctx:               ctx,
		startTimestamp:    time.Now().Unix(),
		DiagnosticsServer: sysutil.NewDiagnosticsServer(cfg.Log.File.Filename),
	}

	s.handler = newHandler(s)

	// Adjust etcd config.
	etcdCfg, err := s.cfg.GenEmbedEtcdConfig()
	if err != nil {
		return nil, err
	}
	if len(serviceBuilders) != 0 {
		userHandlers, err := combineBuilderServerHTTPService(ctx, s, serviceBuilders...)
		if err != nil {
			return nil, err
		}
		etcdCfg.UserHandlers = userHandlers
	}
	etcdCfg.ServiceRegister = func(gs *grpc.Server) {
		pdpb.RegisterPDServer(gs, &GrpcServer{Server: s})
		diagnosticspb.RegisterDiagnosticsServer(gs, s)
	}
	s.etcdCfg = etcdCfg
	if EnableZap {
		// The etcd master version has removed embed.Config.SetupLogging.
		// Now logger is set up automatically based on embed.Config.Logger,
		// Use zap logger in the test, otherwise will panic.
		// Reference: https://go.etcd.io/etcd/blob/master/embed/config_logging.go#L45
		s.etcdCfg.Logger = "zap"
		s.etcdCfg.LogOutputs = []string{"stdout"}
	}
	s.lg = cfg.GetZapLogger()
	s.logProps = cfg.GetZapLogProperties()
	return s, nil
}

func (s *Server) startEtcd(ctx context.Context) error {
	newCtx, cancel := context.WithTimeout(ctx, EtcdStartTimeout)
	defer cancel()

	etcd, err := embed.StartEtcd(s.etcdCfg)
	if err != nil {
		return errs.ErrStartEtcd.Wrap(err).GenWithStackByCause()
	}

	// Check cluster ID
	urlMap, err := types.NewURLsMap(s.cfg.InitialCluster)
	if err != nil {
		return errs.ErrEtcdURLMap.Wrap(err).GenWithStackByCause()
	}
	tlsConfig, err := s.cfg.Security.ToTLSConfig()
	if err != nil {
		return err
	}

	if err = etcdutil.CheckClusterID(etcd.Server.Cluster().ID(), urlMap, tlsConfig); err != nil {
		return err
	}

	select {
	// Wait etcd until it is ready to use
	case <-etcd.Server.ReadyNotify():
	case <-newCtx.Done():
		return errs.ErrCancelStartEtcd.FastGenByArgs()
	}

	endpoints := []string{s.etcdCfg.ACUrls[0].String()}
	log.Info("create etcd v3 client", zap.Strings("endpoints", endpoints), zap.Reflect("cert", s.cfg.Security))

	lgc := zap.NewProductionConfig()
	lgc.Encoding = log.ZapEncodingName
	client, err := clientv3.New(clientv3.Config{
		Endpoints:   endpoints,
		DialTimeout: etcdTimeout,
		TLS:         tlsConfig,
		LogConfig:   &lgc,
	})
	if err != nil {
		return errs.ErrNewEtcdClient.Wrap(err).GenWithStackByCause()
	}

	etcdServerID := uint64(etcd.Server.ID())

	// update advertise peer urls.
	etcdMembers, err := etcdutil.ListEtcdMembers(client)
	if err != nil {
		return err
	}
	for _, m := range etcdMembers.Members {
		if etcdServerID == m.ID {
			etcdPeerURLs := strings.Join(m.PeerURLs, ",")
			if s.cfg.AdvertisePeerUrls != etcdPeerURLs {
				log.Info("update advertise peer urls", zap.String("from", s.cfg.AdvertisePeerUrls), zap.String("to", etcdPeerURLs))
				s.cfg.AdvertisePeerUrls = etcdPeerURLs
			}
		}
	}
	s.client = client
	s.httpClient = &http.Client{
		Transport: &http.Transport{
			DisableKeepAlives: true,
			TLSClientConfig:   tlsConfig,
		},
	}

	failpoint.Inject("memberNil", func() {
		time.Sleep(1500 * time.Millisecond)
	})
	s.member = member.NewMember(etcd, client, etcdServerID)
	return nil
}

// AddStartCallback adds a callback in the startServer phase.
func (s *Server) AddStartCallback(callbacks ...func()) {
	s.startCallbacks = append(s.startCallbacks, callbacks...)
}

func (s *Server) startServer(ctx context.Context) error {
	var err error
	if err = s.initClusterID(); err != nil {
		return err
	}
	log.Info("init cluster id", zap.Uint64("cluster-id", s.clusterID))
	// It may lose accuracy if use float64 to store uint64. So we store the
	// cluster id in label.
	metadataGauge.WithLabelValues(fmt.Sprintf("cluster%d", s.clusterID)).Set(0)
	serverInfo.WithLabelValues(versioninfo.PDReleaseVersion, versioninfo.PDGitHash).Set(float64(time.Now().Unix()))

	s.rootPath = path.Join(pdRootPath, strconv.FormatUint(s.clusterID, 10))
	s.member.MemberInfo(s.cfg, s.Name(), s.rootPath)
	s.member.SetMemberDeployPath(s.member.ID())
	s.member.SetMemberBinaryVersion(s.member.ID(), versioninfo.PDReleaseVersion)
	s.member.SetMemberGitHash(s.member.ID(), versioninfo.PDGitHash)
	s.idAllocator = id.NewAllocator(s.client, s.rootPath, s.member.MemberValue())
	s.tsoAllocatorManager = tso.NewAllocatorManager(
		s.member, s.rootPath, s.cfg,
		func() time.Duration { return s.persistOptions.GetMaxResetTSGap() })
	// Set up the Global TSO Allocator here, it will be initialized once the PD campaigns leader successfully.
	s.tsoAllocatorManager.SetUpAllocator(ctx, tso.GlobalDCLocation, s.member.GetLeadership())
	if zone, exist := s.cfg.Labels[config.ZoneLabel]; exist && zone != "" && s.cfg.EnableLocalTSO {
		if err = s.tsoAllocatorManager.SetLocalTSOConfig(zone); err != nil {
			return err
		}
	}
	s.encryptionKeyManager, err = encryptionkm.NewKeyManager(s.client, &s.cfg.Security.Encryption)
	if err != nil {
		return err
	}
	regionStorage, err := storage.NewStorageWithLevelDBBackend(ctx, filepath.Join(s.cfg.DataDir, "region-meta"), s.encryptionKeyManager)
	if err != nil {
		return err
	}
	defaultStorage := storage.NewStorageWithEtcdBackend(s.client, s.rootPath)
	s.storage = storage.NewPDStorage(defaultStorage, regionStorage)
	s.basicCluster = core.NewBasicCluster()
	s.cluster = cluster.NewRaftCluster(ctx, s.GetClusterRootPath(), s.clusterID, syncer.NewRegionSyncer(s), s.client, s.httpClient)
	s.hbStreams = hbstream.NewHeartbeatStreams(ctx, s.clusterID, s.cluster)
	// initial hot_region_storage in here.
	hotRegionPath := filepath.Join(s.cfg.DataDir, "hot-region")
	s.hotRegionStorage, err = core.NewHotRegionsStorage(
<<<<<<< HEAD
		ctx, hotRegionPath, s.encryptionKeyManager, s.handler,
		s.cfg.Schedule.HotRegionsReservedDays,
		s.cfg.Schedule.HotRegionsWriteInterval.Duration)
=======
		ctx, hotRegionPath, encryptionKeyManager, s.handler)
>>>>>>> 79cd4cb7
	if err != nil {
		return err
	}
	// Run callbacks
	for _, cb := range s.startCallbacks {
		cb()
	}

	// Server has started.
	atomic.StoreInt64(&s.isServing, 1)
	return nil
}

func (s *Server) initClusterID() error {
	// Get any cluster key to parse the cluster ID.
	resp, err := etcdutil.EtcdKVGet(s.client, pdClusterIDPath)
	if err != nil {
		return err
	}

	// If no key exist, generate a random cluster ID.
	if len(resp.Kvs) == 0 {
		s.clusterID, err = initOrGetClusterID(s.client, pdClusterIDPath)
		return err
	}
	s.clusterID, err = typeutil.BytesToUint64(resp.Kvs[0].Value)
	return err
}

// AddCloseCallback adds a callback in the Close phase.
func (s *Server) AddCloseCallback(callbacks ...func()) {
	s.closeCallbacks = append(s.closeCallbacks, callbacks...)
}

// Close closes the server.
func (s *Server) Close() {
	if !atomic.CompareAndSwapInt64(&s.isServing, 1, 0) {
		// server is already closed
		return
	}

	log.Info("closing server")

	s.stopServerLoop()

	if s.client != nil {
		if err := s.client.Close(); err != nil {
			log.Error("close etcd client meet error", errs.ZapError(errs.ErrCloseEtcdClient, err))
		}
	}

	if s.httpClient != nil {
		s.httpClient.CloseIdleConnections()
	}

	if s.member.Etcd() != nil {
		s.member.Close()
	}

	if s.hbStreams != nil {
		s.hbStreams.Close()
	}
	if err := s.storage.Close(); err != nil {
		log.Error("close storage meet error", errs.ZapError(err))
	}

	if err := s.hotRegionStorage.Close(); err != nil {
		log.Error("close hot region storage meet error", errs.ZapError(err))
	}

	// Run callbacks
	for _, cb := range s.closeCallbacks {
		cb()
	}

	log.Info("close server")
}

// IsClosed checks whether server is closed or not.
func (s *Server) IsClosed() bool {
	return atomic.LoadInt64(&s.isServing) == 0
}

// Run runs the pd server.
func (s *Server) Run() error {
	go systimemon.StartMonitor(s.ctx, time.Now, func() {
		log.Error("system time jumps backward", errs.ZapError(errs.ErrIncorrectSystemTime))
		timeJumpBackCounter.Inc()
	})
	if err := s.startEtcd(s.ctx); err != nil {
		return err
	}
	if err := s.startServer(s.ctx); err != nil {
		return err
	}

	s.startServerLoop(s.ctx)

	return nil
}

// Context returns the context of server.
func (s *Server) Context() context.Context {
	return s.ctx
}

// LoopContext returns the loop context of server.
func (s *Server) LoopContext() context.Context {
	return s.serverLoopCtx
}

func (s *Server) startServerLoop(ctx context.Context) {
	s.serverLoopCtx, s.serverLoopCancel = context.WithCancel(ctx)
	s.serverLoopWg.Add(5)
	go s.leaderLoop()
	go s.etcdLeaderLoop()
	go s.serverMetricsLoop()
	go s.tsoAllocatorLoop()
	go s.encryptionKeyManagerLoop()
}

func (s *Server) stopServerLoop() {
	s.serverLoopCancel()
	s.serverLoopWg.Wait()
}

func (s *Server) serverMetricsLoop() {
	defer logutil.LogPanic()
	defer s.serverLoopWg.Done()

	ctx, cancel := context.WithCancel(s.serverLoopCtx)
	defer cancel()
	for {
		select {
		case <-time.After(serverMetricsInterval):
			s.collectEtcdStateMetrics()
		case <-ctx.Done():
			log.Info("server is closed, exit metrics loop")
			return
		}
	}
}

// tsoAllocatorLoop is used to run the TSO Allocator updating daemon.
func (s *Server) tsoAllocatorLoop() {
	defer logutil.LogPanic()
	defer s.serverLoopWg.Done()

	ctx, cancel := context.WithCancel(s.serverLoopCtx)
	defer cancel()
	s.tsoAllocatorManager.AllocatorDaemon(ctx)
	log.Info("server is closed, exit allocator loop")
}

// encryptionKeyManagerLoop is used to start monitor encryption key changes.
func (s *Server) encryptionKeyManagerLoop() {
	defer logutil.LogPanic()
	defer s.serverLoopWg.Done()

	ctx, cancel := context.WithCancel(s.serverLoopCtx)
	defer cancel()
	s.encryptionKeyManager.StartBackgroundLoop(ctx)
	log.Info("server is closed, exist encryption key manager loop")
}

func (s *Server) collectEtcdStateMetrics() {
	etcdStateGauge.WithLabelValues("term").Set(float64(s.member.Etcd().Server.Term()))
	etcdStateGauge.WithLabelValues("appliedIndex").Set(float64(s.member.Etcd().Server.AppliedIndex()))
	etcdStateGauge.WithLabelValues("committedIndex").Set(float64(s.member.Etcd().Server.CommittedIndex()))
}

func (s *Server) bootstrapCluster(req *pdpb.BootstrapRequest) (*pdpb.BootstrapResponse, error) {
	clusterID := s.clusterID

	log.Info("try to bootstrap raft cluster",
		zap.Uint64("cluster-id", clusterID),
		zap.String("request", fmt.Sprintf("%v", req)))

	if err := checkBootstrapRequest(clusterID, req); err != nil {
		return nil, err
	}

	clusterMeta := metapb.Cluster{
		Id:           clusterID,
		MaxPeerCount: uint32(s.persistOptions.GetMaxReplicas()),
	}

	// Set cluster meta
	clusterValue, err := clusterMeta.Marshal()
	if err != nil {
		return nil, errors.WithStack(err)
	}
	clusterRootPath := s.GetClusterRootPath()

	var ops []clientv3.Op
	ops = append(ops, clientv3.OpPut(clusterRootPath, string(clusterValue)))

	// Set bootstrap time
	bootstrapKey := makeBootstrapTimeKey(clusterRootPath)
	nano := time.Now().UnixNano()

	timeData := typeutil.Uint64ToBytes(uint64(nano))
	ops = append(ops, clientv3.OpPut(bootstrapKey, string(timeData)))

	// Set store meta
	storeMeta := req.GetStore()
	storePath := makeStoreKey(clusterRootPath, storeMeta.GetId())
	storeValue, err := storeMeta.Marshal()
	if err != nil {
		return nil, errors.WithStack(err)
	}
	ops = append(ops, clientv3.OpPut(storePath, string(storeValue)))

	regionValue, err := req.GetRegion().Marshal()
	if err != nil {
		return nil, errors.WithStack(err)
	}

	// Set region meta with region id.
	regionPath := makeRegionKey(clusterRootPath, req.GetRegion().GetId())
	ops = append(ops, clientv3.OpPut(regionPath, string(regionValue)))

	// TODO: we must figure out a better way to handle bootstrap failed, maybe intervene manually.
	bootstrapCmp := clientv3.Compare(clientv3.CreateRevision(clusterRootPath), "=", 0)
	resp, err := kv.NewSlowLogTxn(s.client).If(bootstrapCmp).Then(ops...).Commit()
	if err != nil {
		return nil, errs.ErrEtcdTxnInternal.Wrap(err).GenWithStackByCause()
	}
	if !resp.Succeeded {
		log.Warn("cluster already bootstrapped", zap.Uint64("cluster-id", clusterID))
		return nil, errs.ErrEtcdTxnConflict.FastGenByArgs()
	}

	log.Info("bootstrap cluster ok", zap.Uint64("cluster-id", clusterID))
	err = s.storage.SaveRegion(req.GetRegion())
	if err != nil {
		log.Warn("save the bootstrap region failed", errs.ZapError(err))
	}
	err = s.storage.Flush()
	if err != nil {
		log.Warn("flush the bootstrap region failed", errs.ZapError(err))
	}

	if err := s.cluster.Start(s); err != nil {
		return nil, err
	}

	return &pdpb.BootstrapResponse{
		ReplicationStatus: s.cluster.GetReplicationMode().GetReplicationStatus(),
	}, nil
}

func (s *Server) createRaftCluster() error {
	if s.cluster.IsRunning() {
		return nil
	}

	return s.cluster.Start(s)
}

func (s *Server) stopRaftCluster() {
	failpoint.Inject("raftclusterIsBusy", func() {})
	s.cluster.Stop()
}

// GetAddr returns the server urls for clients.
func (s *Server) GetAddr() string {
	return s.cfg.AdvertiseClientUrls
}

// GetClientScheme returns the client URL scheme
func (s *Server) GetClientScheme() string {
	if len(s.cfg.Security.CertPath) == 0 && len(s.cfg.Security.KeyPath) == 0 {
		return "http"
	}
	return "https"
}

// GetMemberInfo returns the server member information.
func (s *Server) GetMemberInfo() *pdpb.Member {
	return proto.Clone(s.member.Member()).(*pdpb.Member)
}

// GetHandler returns the handler for API.
func (s *Server) GetHandler() *Handler {
	return s.handler
}

// GetEndpoints returns the etcd endpoints for outer use.
func (s *Server) GetEndpoints() []string {
	return s.client.Endpoints()
}

// GetClient returns builtin etcd client.
func (s *Server) GetClient() *clientv3.Client {
	return s.client
}

// GetHTTPClient returns builtin etcd client.
func (s *Server) GetHTTPClient() *http.Client {
	return s.httpClient
}

// GetLeader returns the leader of PD cluster(i.e the PD leader).
func (s *Server) GetLeader() *pdpb.Member {
	return s.member.GetLeader()
}

// GetMember returns the member of server.
func (s *Server) GetMember() *member.Member {
	return s.member
}

// GetStorage returns the backend storage of server.
func (s *Server) GetStorage() storage.Storage {
	return s.storage
}

// GetHistoryHotRegionStorage returns the backend storage of historyHotRegion.
func (s *Server) GetHistoryHotRegionStorage() *core.HotRegionStorage {
	return s.hotRegionStorage
}

// SetStorage changes the storage only for test purpose.
// When we use it, we should prevent calling GetStorage, otherwise, it may cause a data race problem.
func (s *Server) SetStorage(storage storage.Storage) {
	s.storage = storage
}

// GetBasicCluster returns the basic cluster of server.
func (s *Server) GetBasicCluster() *core.BasicCluster {
	return s.basicCluster
}

// GetPersistOptions returns the schedule option.
func (s *Server) GetPersistOptions() *config.PersistOptions {
	return s.persistOptions
}

// GetHBStreams returns the heartbeat streams.
func (s *Server) GetHBStreams() *hbstream.HeartbeatStreams {
	return s.hbStreams
}

// GetAllocator returns the ID allocator of server.
func (s *Server) GetAllocator() id.Allocator {
	return s.idAllocator
}

// GetTSOAllocatorManager returns the manager of TSO Allocator.
func (s *Server) GetTSOAllocatorManager() *tso.AllocatorManager {
	return s.tsoAllocatorManager
}

// Name returns the unique etcd Name for this server in etcd cluster.
func (s *Server) Name() string {
	return s.cfg.Name
}

// ClusterID returns the cluster ID of this server.
func (s *Server) ClusterID() uint64 {
	return s.clusterID
}

// StartTimestamp returns the start timestamp of this server
func (s *Server) StartTimestamp() int64 {
	return s.startTimestamp
}

// GetMembers returns PD server list.
func (s *Server) GetMembers() ([]*pdpb.Member, error) {
	if s.IsClosed() {
		return nil, errors.New("server not started")
	}
	members, err := cluster.GetMembers(s.GetClient())
	return members, err
}

// GetConfig gets the config information.
func (s *Server) GetConfig() *config.Config {
	cfg := s.cfg.Clone()
	cfg.Schedule = *s.persistOptions.GetScheduleConfig().Clone()
	cfg.Replication = *s.persistOptions.GetReplicationConfig().Clone()
	cfg.PDServerCfg = *s.persistOptions.GetPDServerConfig().Clone()
	cfg.ReplicationMode = *s.persistOptions.GetReplicationModeConfig()
	cfg.LabelProperty = s.persistOptions.GetLabelPropertyConfig().Clone()
	cfg.ClusterVersion = *s.persistOptions.GetClusterVersion()
	if s.storage == nil {
		return cfg
	}
	sches, configs, err := s.storage.LoadAllScheduleConfig()
	if err != nil {
		return cfg
	}
	payload := make(map[string]interface{})
	for i, sche := range sches {
		var config interface{}
		err := schedule.DecodeConfig([]byte(configs[i]), &config)
		if err != nil {
			log.Error("failed to decode scheduler config",
				zap.String("config", configs[i]),
				zap.String("scheduler", sche),
				errs.ZapError(err))
			continue
		}
		payload[sche] = config
	}
	cfg.Schedule.SchedulersPayload = payload
	return cfg
}

// GetScheduleConfig gets the balance config information.
func (s *Server) GetScheduleConfig() *config.ScheduleConfig {
	return s.persistOptions.GetScheduleConfig().Clone()
}

// SetScheduleConfig sets the balance config information.
func (s *Server) SetScheduleConfig(cfg config.ScheduleConfig) error {
	if err := cfg.Validate(); err != nil {
		return err
	}
	if err := cfg.Deprecated(); err != nil {
		return err
	}
	old := s.persistOptions.GetScheduleConfig()
	cfg.SchedulersPayload = nil
	s.persistOptions.SetScheduleConfig(&cfg)
	if err := s.persistOptions.Persist(s.storage); err != nil {
		s.persistOptions.SetScheduleConfig(old)
		log.Error("failed to update schedule config",
			zap.Reflect("new", cfg),
			zap.Reflect("old", old),
			errs.ZapError(err))
		return err
	}
	log.Info("schedule config is updated", zap.Reflect("new", cfg), zap.Reflect("old", old))
	return nil
}

// GetReplicationConfig get the replication config.
func (s *Server) GetReplicationConfig() *config.ReplicationConfig {
	return s.persistOptions.GetReplicationConfig().Clone()
}

// SetReplicationConfig sets the replication config.
func (s *Server) SetReplicationConfig(cfg config.ReplicationConfig) error {
	if err := cfg.Validate(); err != nil {
		return err
	}
	old := s.persistOptions.GetReplicationConfig()
	if cfg.EnablePlacementRules != old.EnablePlacementRules {
		raftCluster := s.GetRaftCluster()
		if raftCluster == nil {
			return errs.ErrNotBootstrapped.GenWithStackByArgs()
		}
		if cfg.EnablePlacementRules {
			// initialize rule manager.
			if err := raftCluster.GetRuleManager().Initialize(int(cfg.MaxReplicas), cfg.LocationLabels); err != nil {
				return err
			}
		} else {
			// NOTE: can be removed after placement rules feature is enabled by default.
			for _, s := range raftCluster.GetStores() {
				if !s.IsTombstone() && core.IsStoreContainLabel(s.GetMeta(), core.EngineKey, core.EngineTiFlash) {
					return errors.New("cannot disable placement rules with TiFlash nodes")
				}
			}
		}
	}

	var rule *placement.Rule
	if cfg.EnablePlacementRules {
		// replication.MaxReplicas won't work when placement rule is enabled and not only have one default rule.
		defaultRule := s.GetRaftCluster().GetRuleManager().GetRule("pd", "default")

		CheckInDefaultRule := func() error {
			// replication config  won't work when placement rule is enabled and exceeds one default rule
			if !(defaultRule != nil &&
				len(defaultRule.StartKey) == 0 && len(defaultRule.EndKey) == 0) {
				return errors.New("cannot update MaxReplicas or LocationLabels when placement rules feature is enabled and not only default rule exists, please update rule instead")
			}
			if !(defaultRule.Count == int(old.MaxReplicas) && typeutil.StringsEqual(defaultRule.LocationLabels, []string(old.LocationLabels))) {
				return errors.New("cannot to update replication config, the default rules do not consistent with replication config, please update rule instead")
			}

			return nil
		}

		if !(cfg.MaxReplicas == old.MaxReplicas && typeutil.StringsEqual(cfg.LocationLabels, old.LocationLabels)) {
			if err := CheckInDefaultRule(); err != nil {
				return err
			}
			rule = defaultRule
		}
	}

	if rule != nil {
		rule.Count = int(cfg.MaxReplicas)
		rule.LocationLabels = cfg.LocationLabels
		if err := s.GetRaftCluster().GetRuleManager().SetRule(rule); err != nil {
			log.Error("failed to update rule count",
				errs.ZapError(err))
			return err
		}
	}

	s.persistOptions.SetReplicationConfig(&cfg)
	if err := s.persistOptions.Persist(s.storage); err != nil {
		s.persistOptions.SetReplicationConfig(old)
		if rule != nil {
			rule.Count = int(old.MaxReplicas)
			if e := s.GetRaftCluster().GetRuleManager().SetRule(rule); e != nil {
				log.Error("failed to roll back count of rule when update replication config", errs.ZapError(e))
			}
		}
		log.Error("failed to update replication config",
			zap.Reflect("new", cfg),
			zap.Reflect("old", old),
			errs.ZapError(err))
		return err
	}
	log.Info("replication config is updated", zap.Reflect("new", cfg), zap.Reflect("old", old))
	return nil
}

// GetPDServerConfig gets the balance config information.
func (s *Server) GetPDServerConfig() *config.PDServerConfig {
	return s.persistOptions.GetPDServerConfig().Clone()
}

// SetPDServerConfig sets the server config.
func (s *Server) SetPDServerConfig(cfg config.PDServerConfig) error {
	switch cfg.DashboardAddress {
	case "auto":
	case "none":
	default:
		if !strings.HasPrefix(cfg.DashboardAddress, "http") {
			cfg.DashboardAddress = fmt.Sprintf("%s://%s", s.GetClientScheme(), cfg.DashboardAddress)
		}
		if !cluster.IsClientURL(cfg.DashboardAddress, s.client) {
			return errors.Errorf("%s is not the client url of any member", cfg.DashboardAddress)
		}
	}
	if err := cfg.Validate(); err != nil {
		return err
	}

	old := s.persistOptions.GetPDServerConfig()
	s.persistOptions.SetPDServerConfig(&cfg)
	if err := s.persistOptions.Persist(s.storage); err != nil {
		s.persistOptions.SetPDServerConfig(old)
		log.Error("failed to update PDServer config",
			zap.Reflect("new", cfg),
			zap.Reflect("old", old),
			errs.ZapError(err))
		return err
	}
	log.Info("PD server config is updated", zap.Reflect("new", cfg), zap.Reflect("old", old))
	return nil
}

// SetLabelPropertyConfig sets the label property config.
func (s *Server) SetLabelPropertyConfig(cfg config.LabelPropertyConfig) error {
	old := s.persistOptions.GetLabelPropertyConfig()
	s.persistOptions.SetLabelPropertyConfig(cfg)
	if err := s.persistOptions.Persist(s.storage); err != nil {
		s.persistOptions.SetLabelPropertyConfig(old)
		log.Error("failed to update label property config",
			zap.Reflect("new", cfg),
			zap.Reflect("old", &old),
			errs.ZapError(err))
		return err
	}
	log.Info("label property config is updated", zap.Reflect("new", cfg), zap.Reflect("old", old))
	return nil
}

// SetLabelProperty inserts a label property config.
func (s *Server) SetLabelProperty(typ, labelKey, labelValue string) error {
	s.persistOptions.SetLabelProperty(typ, labelKey, labelValue)
	err := s.persistOptions.Persist(s.storage)
	if err != nil {
		s.persistOptions.DeleteLabelProperty(typ, labelKey, labelValue)
		log.Error("failed to update label property config",
			zap.String("typ", typ),
			zap.String("label-key", labelKey),
			zap.String("label-value", labelValue),
			zap.Reflect("config", s.persistOptions.GetLabelPropertyConfig()),
			errs.ZapError(err))
		return err
	}

	log.Info("label property config is updated", zap.Reflect("config", s.persistOptions.GetLabelPropertyConfig()))
	return nil
}

// DeleteLabelProperty deletes a label property config.
func (s *Server) DeleteLabelProperty(typ, labelKey, labelValue string) error {
	s.persistOptions.DeleteLabelProperty(typ, labelKey, labelValue)
	err := s.persistOptions.Persist(s.storage)
	if err != nil {
		s.persistOptions.SetLabelProperty(typ, labelKey, labelValue)
		log.Error("failed to delete label property config",
			zap.String("typ", typ),
			zap.String("label-key", labelKey),
			zap.String("label-value", labelValue),
			zap.Reflect("config", s.persistOptions.GetLabelPropertyConfig()),
			errs.ZapError(err))
		return err
	}

	log.Info("label property config is deleted", zap.Reflect("config", s.persistOptions.GetLabelPropertyConfig()))
	return nil
}

// GetLabelProperty returns the whole label property config.
func (s *Server) GetLabelProperty() config.LabelPropertyConfig {
	return s.persistOptions.GetLabelPropertyConfig().Clone()
}

// SetClusterVersion sets the version of cluster.
func (s *Server) SetClusterVersion(v string) error {
	version, err := versioninfo.ParseVersion(v)
	if err != nil {
		return err
	}
	old := s.persistOptions.GetClusterVersion()
	s.persistOptions.SetClusterVersion(version)
	err = s.persistOptions.Persist(s.storage)
	if err != nil {
		s.persistOptions.SetClusterVersion(old)
		log.Error("failed to update cluster version",
			zap.String("old-version", old.String()),
			zap.String("new-version", v),
			errs.ZapError(err))
		return err
	}
	log.Info("cluster version is updated", zap.String("new-version", v))
	return nil
}

// GetClusterVersion returns the version of cluster.
func (s *Server) GetClusterVersion() semver.Version {
	return *s.persistOptions.GetClusterVersion()
}

// GetTLSConfig get the security config.
func (s *Server) GetTLSConfig() *grpcutil.TLSConfig {
	return &s.cfg.Security.TLSConfig
}

// GetServerRootPath returns the server root path.
func (s *Server) GetServerRootPath() string {
	return s.rootPath
}

// GetClusterRootPath returns the cluster root path.
func (s *Server) GetClusterRootPath() string {
	return path.Join(s.rootPath, "raft")
}

// GetRaftCluster gets Raft cluster.
// If cluster has not been bootstrapped, return nil.
func (s *Server) GetRaftCluster() *cluster.RaftCluster {
	if s.IsClosed() || !s.cluster.IsRunning() {
		return nil
	}
	return s.cluster
}

// GetCluster gets cluster.
func (s *Server) GetCluster() *metapb.Cluster {
	return &metapb.Cluster{
		Id:           s.clusterID,
		MaxPeerCount: uint32(s.persistOptions.GetMaxReplicas()),
	}
}

// GetServerOption gets the option of the server.
func (s *Server) GetServerOption() *config.PersistOptions {
	return s.persistOptions
}

// GetMetaRegions gets meta regions from cluster.
func (s *Server) GetMetaRegions() []*metapb.Region {
	cluster := s.GetRaftCluster()
	if cluster != nil {
		return cluster.GetMetaRegions()
	}
	return nil
}

// GetRegions gets regions from cluster.
func (s *Server) GetRegions() []*core.RegionInfo {
	cluster := s.GetRaftCluster()
	if cluster != nil {
		return cluster.GetRegions()
	}
	return nil
}

// GetClusterStatus gets cluster status.
func (s *Server) GetClusterStatus() (*cluster.Status, error) {
	s.cluster.Lock()
	defer s.cluster.Unlock()
	return s.cluster.LoadClusterStatus()
}

// SetLogLevel sets log level.
func (s *Server) SetLogLevel(level string) error {
	if !isLevelLegal(level) {
		return errors.Errorf("log level %s is illegal", level)
	}
	s.cfg.Log.Level = level
	log.SetLevel(logutil.StringToZapLogLevel(level))
	log.Warn("log level changed", zap.String("level", log.GetLevel().String()))
	return nil
}

func isLevelLegal(level string) bool {
	switch strings.ToLower(level) {
	case "fatal", "error", "warn", "warning", "debug", "info":
		return true
	default:
		return false
	}
}

// GetReplicationModeConfig returns the replication mode config.
func (s *Server) GetReplicationModeConfig() *config.ReplicationModeConfig {
	return s.persistOptions.GetReplicationModeConfig().Clone()
}

// SetReplicationModeConfig sets the replication mode.
func (s *Server) SetReplicationModeConfig(cfg config.ReplicationModeConfig) error {
	if config.NormalizeReplicationMode(cfg.ReplicationMode) == "" {
		return errors.Errorf("invalid replication mode: %v", cfg.ReplicationMode)
	}

	old := s.persistOptions.GetReplicationModeConfig()
	s.persistOptions.SetReplicationModeConfig(&cfg)
	if err := s.persistOptions.Persist(s.storage); err != nil {
		s.persistOptions.SetReplicationModeConfig(old)
		log.Error("failed to update replication mode config",
			zap.Reflect("new", cfg),
			zap.Reflect("old", &old),
			errs.ZapError(err))
		return err
	}
	log.Info("replication mode config is updated", zap.Reflect("new", cfg), zap.Reflect("old", old))

	cluster := s.GetRaftCluster()
	if cluster != nil {
		err := cluster.GetReplicationMode().UpdateConfig(cfg)
		if err != nil {
			log.Warn("failed to update replication mode", errs.ZapError(err))
			// revert to old config
			// NOTE: since we can't put the 2 storage mutations in a batch, it
			// is possible that memory and persistent data become different
			// (when below revert fail). They will become the same after PD is
			// restart or PD leader is changed.
			s.persistOptions.SetReplicationModeConfig(old)
			revertErr := s.persistOptions.Persist(s.storage)
			if revertErr != nil {
				log.Error("failed to revert replication mode persistent config", errs.ZapError(revertErr))
			}
		}
		return err
	}

	return nil
}

func (s *Server) leaderLoop() {
	defer logutil.LogPanic()
	defer s.serverLoopWg.Done()

	for {
		if s.IsClosed() {
			log.Info("server is closed, return pd leader loop")
			return
		}

		leader, rev, checkAgain := s.member.CheckLeader()
		if checkAgain {
			continue
		}
		if leader != nil {
			err := s.reloadConfigFromKV()
			if err != nil {
				log.Error("reload config failed", errs.ZapError(err))
				continue
			}
			// Check the cluster dc-location after the PD leader is elected
			go s.tsoAllocatorManager.ClusterDCLocationChecker()
			syncer := s.cluster.GetRegionSyncer()
			if s.persistOptions.IsUseRegionStorage() {
				syncer.StartSyncWithLeader(leader.GetClientUrls()[0])
			}
			log.Info("start to watch pd leader", zap.Stringer("pd-leader", leader))
			// WatchLeader will keep looping and never return unless the PD leader has changed.
			s.member.WatchLeader(s.serverLoopCtx, leader, rev)
			syncer.StopSyncWithLeader()
			log.Info("pd leader has changed, try to re-campaign a pd leader")
		}

		// To make sure the etcd leader and PD leader are on the same server.
		etcdLeader := s.member.GetEtcdLeader()
		if etcdLeader != s.member.ID() {
			log.Info("skip campaigning of pd leader and check later",
				zap.String("server-name", s.Name()),
				zap.Uint64("etcd-leader-id", etcdLeader),
				zap.Uint64("member-id", s.member.ID()))
			time.Sleep(200 * time.Millisecond)
			continue
		}
		s.campaignLeader()
	}
}

func (s *Server) campaignLeader() {
	log.Info("start to campaign pd leader", zap.String("campaign-pd-leader-name", s.Name()))
	if err := s.member.CampaignLeader(s.cfg.LeaderLease); err != nil {
		if err.Error() == errs.ErrEtcdTxnConflict.Error() {
			log.Info("campaign pd leader meets error due to txn conflict, another PD server may campaign successfully",
				zap.String("campaign-pd-leader-name", s.Name()))
		} else {
			log.Error("campaign pd leader meets error due to etcd error",
				zap.String("campaign-pd-leader-name", s.Name()),
				errs.ZapError(err))
		}
		return
	}

	// Start keepalive the leadership and enable TSO service.
	// TSO service is strictly enabled/disabled by PD leader lease for 2 reasons:
	//   1. lease based approach is not affected by thread pause, slow runtime schedule, etc.
	//   2. load region could be slow. Based on lease we can recover TSO service faster.
	ctx, cancel := context.WithCancel(s.serverLoopCtx)
	var resetLeaderOnce sync.Once
	defer resetLeaderOnce.Do(func() {
		cancel()
		s.member.ResetLeader()
	})

	// maintain the PD leadership, after this, TSO can be service.
	go s.member.KeepLeader(ctx)
	log.Info("campaign pd leader ok", zap.String("campaign-pd-leader-name", s.Name()))

	alllocator, err := s.tsoAllocatorManager.GetAllocator(tso.GlobalDCLocation)
	if err != nil {
		log.Error("failed to get the global TSO allocator", errs.ZapError(err))
		return
	}
	log.Info("initializing the global TSO allocator")
	if err := alllocator.Initialize(0); err != nil {
		log.Error("failed to initialize the global TSO allocator", errs.ZapError(err))
		return
	}
	defer s.tsoAllocatorManager.ResetAllocatorGroup(tso.GlobalDCLocation)

	if err := s.reloadConfigFromKV(); err != nil {
		log.Error("failed to reload configuration", errs.ZapError(err))
		return
	}

	if err := s.persistOptions.LoadTTLFromEtcd(s.ctx, s.client); err != nil {
		log.Error("failed to load persistOptions from etcd", errs.ZapError(err))
		return
	}

	if err := s.encryptionKeyManager.SetLeadership(s.member.GetLeadership()); err != nil {
		log.Error("failed to initialize encryption", errs.ZapError(err))
		return
	}

	// Try to create raft cluster.
	if err := s.createRaftCluster(); err != nil {
		log.Error("failed to create raft cluster", errs.ZapError(err))
		return
	}
	defer s.stopRaftCluster()
	if err := s.idAllocator.Rebase(); err != nil {
		log.Error("failed to sync id from etcd", errs.ZapError(err))
		return
	}
	// EnableLeader to accept the remaining service, such as GetStore, GetRegion.
	s.member.EnableLeader()
	// Check the cluster dc-location after the PD leader is elected.
	go s.tsoAllocatorManager.ClusterDCLocationChecker()
	defer resetLeaderOnce.Do(func() {
		// as soon as cancel the leadership keepalive, then other member have chance
		// to be new leader.
		cancel()
		s.member.ResetLeader()
	})

	CheckPDVersion(s.persistOptions)
	log.Info("PD cluster leader is ready to serve", zap.String("pd-leader-name", s.Name()))

	leaderTicker := time.NewTicker(leaderTickInterval)
	defer leaderTicker.Stop()

	for {
		select {
		case <-leaderTicker.C:
			if !s.member.IsLeader() {
				log.Info("no longer a leader because lease has expired, pd leader will step down")
				return
			}
			etcdLeader := s.member.GetEtcdLeader()
			if etcdLeader != s.member.ID() {
				log.Info("etcd leader changed, resigns pd leadership", zap.String("old-pd-leader-name", s.Name()))
				return
			}
		case <-ctx.Done():
			// Server is closed and it should return nil.
			log.Info("server is closed")
			return
		}
	}
}

func (s *Server) etcdLeaderLoop() {
	defer logutil.LogPanic()
	defer s.serverLoopWg.Done()

	ctx, cancel := context.WithCancel(s.serverLoopCtx)
	defer cancel()
	for {
		select {
		case <-time.After(s.cfg.LeaderPriorityCheckInterval.Duration):
			s.member.CheckPriority(ctx)
		case <-ctx.Done():
			log.Info("server is closed, exit etcd leader loop")
			return
		}
	}
}

func (s *Server) reloadConfigFromKV() error {
	err := s.persistOptions.Reload(s.storage)
	if err != nil {
		return err
	}
	switchableStorage, ok := s.storage.(interface {
		SwitchToRegionStorage()
		SwitchToDefaultStorage()
	})
	if !ok {
		return nil
	}
	if s.persistOptions.IsUseRegionStorage() {
		switchableStorage.SwitchToRegionStorage()
		log.Info("server enable region storage")
	} else {
		switchableStorage.SwitchToDefaultStorage()
		log.Info("server disable region storage")
	}
	return nil
}

// ReplicateFileToMember is used to synchronize state to a member.
// Each member will write `data` to a local file named `name`.
// For security reason, data should be in JSON format.
func (s *Server) ReplicateFileToMember(ctx context.Context, member *pdpb.Member, name string, data []byte) error {
	clientUrls := member.GetClientUrls()
	if len(clientUrls) == 0 {
		log.Warn("failed to replicate file", zap.String("name", name), zap.String("member", member.GetName()))
		return errs.ErrClientURLEmpty.FastGenByArgs()
	}
	url := clientUrls[0] + filepath.Join("/pd/api/v1/admin/persist-file", name)
	req, _ := http.NewRequestWithContext(ctx, http.MethodPost, url, bytes.NewBuffer(data))
	req.Header.Set("PD-Allow-follower-handle", "true")
	res, err := s.httpClient.Do(req)
	if err != nil {
		log.Warn("failed to replicate file", zap.String("name", name), zap.String("member", member.GetName()), errs.ZapError(err))
		return errs.ErrSendRequest.Wrap(err).GenWithStackByCause()
	}
	// Since we don't read the body, we can close it immediately.
	res.Body.Close()
	if res.StatusCode != http.StatusOK {
		log.Warn("failed to replicate file", zap.String("name", name), zap.String("member", member.GetName()), zap.Int("status-code", res.StatusCode))
		return errs.ErrSendRequest.FastGenByArgs()
	}
	return nil
}

// PersistFile saves a file in DataDir.
func (s *Server) PersistFile(name string, data []byte) error {
	return os.WriteFile(filepath.Join(s.GetConfig().DataDir, name), data, 0644) // #nosec
}

// SaveTTLConfig save ttl config
func (s *Server) SaveTTLConfig(data map[string]interface{}, ttl time.Duration) error {
	for k := range data {
		if !config.IsSupportedTTLConfig(k) {
			return fmt.Errorf("unsupported ttl config %s", k)
		}
	}
	for k, v := range data {
		if err := s.persistOptions.SetTTLData(s.ctx, s.client, k, fmt.Sprint(v), ttl); err != nil {
			return err
		}
	}
	return nil
}

// SplitAndScatterRegions TODO
func (s *Server) SplitAndScatterRegions(context context.Context, r *pdpb.SplitAndScatterRegionsRequest) (*pdpb.SplitAndScatterRegionsResponse, error) {
	return nil, errors.New("no implemented")
}<|MERGE_RESOLUTION|>--- conflicted
+++ resolved
@@ -394,13 +394,7 @@
 	// initial hot_region_storage in here.
 	hotRegionPath := filepath.Join(s.cfg.DataDir, "hot-region")
 	s.hotRegionStorage, err = core.NewHotRegionsStorage(
-<<<<<<< HEAD
-		ctx, hotRegionPath, s.encryptionKeyManager, s.handler,
-		s.cfg.Schedule.HotRegionsReservedDays,
-		s.cfg.Schedule.HotRegionsWriteInterval.Duration)
-=======
-		ctx, hotRegionPath, encryptionKeyManager, s.handler)
->>>>>>> 79cd4cb7
+		ctx, hotRegionPath, s.encryptionKeyManager, s.handler)
 	if err != nil {
 		return err
 	}

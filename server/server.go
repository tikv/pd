--- conflicted
+++ resolved
@@ -141,11 +141,7 @@
 	// serviceSafePointLock is a lock for UpdateServiceGCSafePoint
 	serviceSafePointLock sync.Mutex
 
-<<<<<<< HEAD
-	//hot region history info storeage
-=======
 	// hot region history info storeage
->>>>>>> f7348fee
 	hotRegionStorage *core.HotRegionStorage
 	// Store as map[string]*grpc.ClientConn
 	clientConns sync.Map

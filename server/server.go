--- conflicted
+++ resolved
@@ -390,13 +390,7 @@
 		Member:    s.member.MemberValue(),
 		Step:      keyspace.AllocStep,
 	})
-<<<<<<< HEAD
-	s.keyspaceManager = keyspace.NewKeyspaceManager(s.storage, keyspaceIDAllocator)
-	s.basicCluster = core.NewBasicCluster()
-	s.cluster = cluster.NewRaftCluster(ctx, s.clusterID, syncer.NewRegionSyncer(s), s.client, s.httpClient)
-=======
 	s.keyspaceManager = keyspace.NewKeyspaceManager(s.storage, s.cluster, keyspaceIDAllocator)
->>>>>>> 0116fede
 	s.hbStreams = hbstream.NewHeartbeatStreams(ctx, s.clusterID, s.cluster)
 	// initial hot_region_storage in here.
 	s.hotRegionStorage, err = storage.NewHotRegionsStorage(
@@ -654,10 +648,6 @@
 	err = s.storage.Flush()
 	if err != nil {
 		log.Warn("flush the bootstrap region failed", errs.ZapError(err))
-	}
-
-	if err := s.GetKeyspaceManager().Bootstrap(); err != nil {
-		log.Warn("bootstrap keyspace manager failed")
 	}
 
 	if err := s.cluster.Start(s); err != nil {

--- conflicted
+++ resolved
@@ -1477,8 +1477,6 @@
 		}
 	}
 	return nil
-<<<<<<< HEAD
-=======
 }
 
 // IsTTLConfigExist returns true if the ttl config is existed for a given config.
@@ -1489,10 +1487,4 @@
 		}
 	}
 	return false
-}
-
-// SplitAndScatterRegions TODO
-func (s *Server) SplitAndScatterRegions(context context.Context, r *pdpb.SplitAndScatterRegionsRequest) (*pdpb.SplitAndScatterRegionsResponse, error) {
-	return nil, errors.New("no implemented")
->>>>>>> e3fd147f
 }
--- conflicted
+++ resolved
@@ -179,17 +179,11 @@
 	rand.Seed(time.Now().UnixNano())
 
 	s := &Server{
-<<<<<<< HEAD
-		cfg:         cfg,
-		scheduleOpt: config.NewScheduleOption(cfg),
-		member:      &member.Member{},
-		ctx:         ctx,
-=======
-		DiagnosticsServer: sysutil.NewDiagnosticsServer(cfg.Log.File.Filename),
 		cfg:               cfg,
 		scheduleOpt:       config.NewScheduleOption(cfg),
 		member:            &member.Member{},
->>>>>>> 4336d595
+		ctx:               ctx,
+		DiagnosticsServer: sysutil.NewDiagnosticsServer(cfg.Log.File.Filename),
 	}
 	s.handler = newHandler(s)
 

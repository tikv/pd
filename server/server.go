// Copyright 2016 PingCAP, Inc.
//
// Licensed under the Apache License, Version 2.0 (the "License");
// you may not use this file except in compliance with the License.
// You may obtain a copy of the License at
//
//     http://www.apache.org/licenses/LICENSE-2.0
//
// Unless required by applicable law or agreed to in writing, software
// distributed under the License is distributed on an "AS IS" BASIS,
// See the License for the specific language governing permissions and
// limitations under the License.

package server

import (
	"math/rand"
	"net/http"
	"path"
	"strconv"
	"strings"
	"sync"
	"sync/atomic"
	"time"

	"github.com/coreos/etcd/clientv3"
	"github.com/coreos/etcd/embed"
	"github.com/coreos/etcd/pkg/types"
	"github.com/juju/errors"
	"github.com/ngaut/log"
	"github.com/pingcap/pd/pkg/etcdutil"
)

const (
	etcdTimeout = time.Second * 3
	// pdRootPath for all pd servers.
	pdRootPath      = "/pd"
	pdAPIPrefix     = "/pd/"
	pdRPCPrefix     = "/pd/rpc"
	pdClusterIDPath = "/pd/cluster_id"
)

// Server is the pd server.
type Server struct {
	cfg         *Config
	scheduleOpt *scheduleOption

	etcd *embed.Etcd

	client *clientv3.Client

	clusterID uint64

	rootPath string

	isLeaderValue int64
	// leader value saved in etcd leader key.
	// Every write will use this to check leader validation.
	leaderValue string

	wg sync.WaitGroup

	connsLock sync.Mutex
	conns     map[*conn]struct{}

	closed int64

	// for tso
	ts            atomic.Value
	lastSavedTime time.Time

	// for id allocator, we can use one allocator for
	// store, region and peer, because we just need
	// a unique ID.
	idAlloc *idAllocator

	// for kv operation.
	kv *kv

	// for API operation.
	handler *Handler

	// for raft cluster
	clusterLock sync.RWMutex
	cluster     *RaftCluster

	msgID uint64

	id uint64
}

// NewServer creates the pd server with given configuration.
func NewServer(cfg *Config) (*Server, error) {
<<<<<<< HEAD
	s, err := CreateServer(cfg)
	if err != nil {
=======
	s := CreateServer(cfg)
	if err := s.StartEtcd(nil); err != nil {
>>>>>>> 67fbe33b
		s.Close()
		return nil, errors.Trace(err)
	}
	return s, nil
}

// CreateServer creates the UNINITIALIZED pd server with given configuration.
func CreateServer(cfg *Config) *Server {
	log.Infof("PD config - %v", cfg)
	rand.Seed(time.Now().UnixNano())

	s := &Server{
		cfg:           cfg,
		scheduleOpt:   newScheduleOption(cfg),
		isLeaderValue: 0,
		conns:         make(map[*conn]struct{}),
		closed:        1,
	}

	s.handler = newHandler(s)
	return s
}

// StartEtcd starts an embed etcd server with an user handler.
func (s *Server) StartEtcd(apiHandler http.Handler) error {
	etcdCfg, err := s.cfg.genEmbedEtcdConfig()
	if err != nil {
		return errors.Trace(err)
	}
	etcdCfg.UserHandlers = map[string]http.Handler{
		pdRPCPrefix: s,
	}
	if apiHandler != nil {
		etcdCfg.UserHandlers[pdAPIPrefix] = apiHandler
	}

	log.Info("start embed etcd")

	etcd, err := embed.StartEtcd(etcdCfg)
	if err != nil {
		return errors.Trace(err)
	}

	// Check cluster ID
	var otherPeerURLs []string
	urlmap, err := types.NewURLsMap(s.cfg.InitialCluster)
	if err != nil {
		return errors.Trace(err)
	}
	if len(urlmap) != 1 {
		for name, urls := range urlmap {
			if name != s.cfg.Name {
				otherPeerURLs = append(otherPeerURLs, urls.StringSlice()...)
			}
		}
	}
	if err := etcdutil.CheckClusterID(etcd.Server.Cluster().ID(), otherPeerURLs); err != nil {
		return errors.Trace(err)
	}

	endpoints := []string{etcdCfg.LCUrls[0].String()}

	log.Infof("create etcd v3 client with endpoints %v", endpoints)
	client, err := clientv3.New(clientv3.Config{
		Endpoints:   endpoints,
		DialTimeout: etcdTimeout,
	})
	if err != nil {
		return errors.Trace(err)
	}

	if err = waitEtcdStart(client, endpoints[0]); err != nil {
		// See https://github.com/coreos/etcd/issues/6067
		// Here may return "not capable" error because we don't start
		// all etcds in initial_cluster at same time, so here just log
		// an error.
		// Note that pd can not work correctly if we don't start all etcds.
		log.Errorf("etcd start failed, err %v", err)
	}

	s.etcd = etcd
	s.client = client
	s.id = uint64(etcd.Server.ID())

	// update advertise peer urls.
	etcdMembers, err := listEtcdMembers(client)
	if err != nil {
		return errors.Trace(err)
	}
	for _, m := range etcdMembers.Members {
		if s.ID() == m.ID {
			etcdPeerURLs := strings.Join(m.PeerURLs, ",")
			if s.cfg.AdvertisePeerUrls != etcdPeerURLs {
				log.Infof("update advertise peer urls from %s to %s", s.cfg.AdvertisePeerUrls, etcdPeerURLs)
				s.cfg.AdvertisePeerUrls = etcdPeerURLs
			}
		}
	}

	if err = s.initClusterID(); err != nil {
		return errors.Trace(err)
	}
	log.Infof("init cluster id %v", s.clusterID)

	s.rootPath = path.Join(pdRootPath, strconv.FormatUint(s.clusterID, 10))
	s.idAlloc = &idAllocator{s: s}
	s.kv = newKV(s)
	s.cluster = newRaftCluster(s, s.clusterID)

	// Server has started.
	atomic.StoreInt64(&s.closed, 0)
	return nil
}

func (s *Server) initClusterID() error {
	// Get any cluster key to parse the cluster ID.
	resp, err := kvGet(s.client, pdRootPath, clientv3.WithFirstCreate()...)
	if err != nil {
		return errors.Trace(err)
	}

	// If no key exist, generate a random cluster ID.
	if len(resp.Kvs) == 0 {
		s.clusterID, err = initOrGetClusterID(s.client, pdClusterIDPath)
		return errors.Trace(err)
	}

	key := string(resp.Kvs[0].Key)

	// If the key is "pdClusterIDPath", parse the cluster ID from it.
	if key == pdClusterIDPath {
		s.clusterID, err = bytesToUint64(resp.Kvs[0].Value)
		return errors.Trace(err)
	}

	// Parse the cluster ID from any other keys for compatibility.
	elems := strings.Split(key, "/")
	if len(elems) < 3 {
		return errors.Errorf("invalid cluster key %v", key)
	}
	s.clusterID, err = strconv.ParseUint(elems[2], 10, 64)
	return errors.Trace(err)
}

// Close closes the server.
func (s *Server) Close() {
	if !atomic.CompareAndSwapInt64(&s.closed, 0, 1) {
		// server is already closed
		return
	}

	log.Info("closing server")

	s.enableLeader(false)

	if s.client != nil {
		s.client.Close()
	}

	if s.etcd != nil {
		s.etcd.Close()
	}

	s.wg.Wait()

	log.Info("close server")
}

// isClosed checks whether server is closed or not.
func (s *Server) isClosed() bool {
	return atomic.LoadInt64(&s.closed) == 1
}

// Run runs the pd server.
func (s *Server) Run() {
	// We use "127.0.0.1:0" for test and will set correct listening
	// address before run, so we set leader value here.
	s.leaderValue = s.marshalLeader()

	s.wg.Add(1)
	s.leaderLoop()
}

// ServeHTTP hijack the HTTP connection and switch to RPC.
func (s *Server) ServeHTTP(w http.ResponseWriter, r *http.Request) {
	// Before hijacke any connection, make sure the pd is initialized.
	if s.isClosed() {
		return
	}

	hj, ok := w.(http.Hijacker)
	if !ok {
		log.Errorf("server doesn't support hijacking: conn %v", w)
		return
	}

	conn, bufrw, err := hj.Hijack()
	if err != nil {
		log.Error(err)
		return
	}

	err = conn.SetDeadline(time.Time{})
	if err != nil {
		log.Error(err)
		conn.Close()
		return
	}

	c, err := newConn(s, conn, bufrw)
	if err != nil {
		log.Error(err)
		conn.Close()
		return
	}

	s.wg.Add(1)
	go c.run()
}

// GetAddr returns the server urls for clients.
func (s *Server) GetAddr() string {
	return s.cfg.AdvertiseClientUrls
}

// GetHandler returns the handler for API.
func (s *Server) GetHandler() *Handler {
	return s.handler
}

// GetEndpoints returns the etcd endpoints for outer use.
func (s *Server) GetEndpoints() []string {
	return s.client.Endpoints()
}

// GetClient returns builtin etcd client.
func (s *Server) GetClient() *clientv3.Client {
	return s.client
}

// ID returns the unique etcd ID for this server in etcd cluster.
func (s *Server) ID() uint64 {
	return s.id
}

// Name returns the unique etcd Name for this server in etcd cluster.
func (s *Server) Name() string {
	return s.cfg.Name
}

// ClusterID returns the cluster ID of this server.
func (s *Server) ClusterID() uint64 {
	return s.clusterID
}

func (s *Server) closeAllConnections() {
	s.connsLock.Lock()
	defer s.connsLock.Unlock()

	if len(s.conns) == 0 {
		return
	}

	for conn := range s.conns {
		err := conn.close()
		if err != nil {
			log.Warnf("close conn failed - %v", err)
		}
	}

	s.conns = make(map[*conn]struct{})
}

// txn returns an etcd client transaction wrapper.
// The wrapper will set a request timeout to the context and log slow transactions.
func (s *Server) txn() clientv3.Txn {
	return newSlowLogTxn(s.client)
}

// leaderTxn returns txn() with a leader comparison to guarantee that
// the transaction can be executed only if the server is leader.
func (s *Server) leaderTxn(cs ...clientv3.Cmp) clientv3.Txn {
	return s.txn().If(append(cs, s.leaderCmp())...)
}<|MERGE_RESOLUTION|>--- conflicted
+++ resolved
@@ -91,13 +91,8 @@
 
 // NewServer creates the pd server with given configuration.
 func NewServer(cfg *Config) (*Server, error) {
-<<<<<<< HEAD
-	s, err := CreateServer(cfg)
-	if err != nil {
-=======
 	s := CreateServer(cfg)
 	if err := s.StartEtcd(nil); err != nil {
->>>>>>> 67fbe33b
 		s.Close()
 		return nil, errors.Trace(err)
 	}

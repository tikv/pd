--- conflicted
+++ resolved
@@ -93,21 +93,10 @@
 
 const (
 	serverMetricsInterval = time.Minute
-	// pdRootPath for all pd servers.
-	pdRootPath  = "/pd"
-	pdAPIPrefix = "/pd/"
-
-<<<<<<< HEAD
-	// PDMode represents that server is in PD mode.
-	PDMode = "PD"
-	// APIServiceMode represents that server is in API service mode.
-	APIServiceMode = "API Service"
-=======
-	recoveringMarkPath = "cluster/markers/snapshot-recovering"
+	pdAPIPrefix           = "/pd/"
 
 	// PD is name of member.
 	PD = "PD"
->>>>>>> 6cadbe7d
 
 	// maxRetryTimesGetServicePrimary is the max retry times for getting primary addr.
 	// Note: it need to be less than client.defaultPDTimeout

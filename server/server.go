--- conflicted
+++ resolved
@@ -14,10 +14,6 @@
 package server
 
 import (
-<<<<<<< HEAD
-	"net"
-=======
->>>>>>> f758b3b8
 	"net/http"
 	"path"
 	"strconv"
@@ -82,8 +78,6 @@
 // NewServer creates the pd server with given configuration.
 func NewServer(cfg *Config) (*Server, error) {
 	s, err := CreateServer(cfg)
-<<<<<<< HEAD
-=======
 	if err != nil {
 		return nil, errors.Trace(err)
 	}
@@ -92,7 +86,10 @@
 
 // CreateServer creates the UNINITIALIZED pd server with given configuration.
 func CreateServer(cfg *Config) (*Server, error) {
-	cfg.adjust()
+	if err := cfg.adjust(); err != nil {
+		return nil, errors.Trace(err)
+	}
+
 	log.Infof("PD config - %v", cfg)
 
 	s := &Server{
@@ -125,82 +122,6 @@
 	}
 	if apiHandler != nil {
 		etcdCfg.UserHandlers[pdAPIPrefix] = apiHandler
-	}
-
-	log.Info("start embed etcd")
-
-	etcd, err := embed.StartEtcd(etcdCfg)
->>>>>>> f758b3b8
-	if err != nil {
-		return errors.Trace(err)
-	}
-	return s, s.StartEtcd(nil)
-}
-
-<<<<<<< HEAD
-// CreateServer creates the UNINITIALIZED pd server with given configuration.
-func CreateServer(cfg *Config) (*Server, error) {
-	if err := cfg.adjust(); err != nil {
-		return nil, errors.Trace(err)
-=======
-	endpoints := []string{etcd.Clients[0].Addr().String()}
-
-	log.Infof("create etcd v3 client with endpoints %v", endpoints)
-	client, err := clientv3.New(clientv3.Config{
-		Endpoints:   endpoints,
-		DialTimeout: etcdTimeout,
-	})
-	if err != nil {
-		return errors.Trace(err)
->>>>>>> f758b3b8
-	}
-
-	log.Infof("PD config - %v", cfg)
-
-<<<<<<< HEAD
-	log.Infof("listening address %s", cfg.Addr)
-	l, err := net.Listen("tcp", cfg.Addr)
-	if err != nil {
-		return nil, errors.Trace(err)
-	}
-
-	s := &Server{
-		cfg:           cfg,
-		listener:      l,
-		isLeaderValue: 0,
-		conns:         make(map[*conn]struct{}),
-		closed:        0,
-		rootPath:      path.Join(pdRootPath, strconv.FormatUint(cfg.ClusterID, 10)),
-	}
-
-	s.idAlloc = &idAllocator{s: s}
-	s.cluster = &RaftCluster{
-		s:           s,
-		running:     false,
-		clusterID:   cfg.ClusterID,
-		clusterRoot: s.getClusterRootPath(),
-	}
-
-	return s, nil
-=======
-	s.etcd = etcd
-	s.client = client
-	s.id = uint64(etcd.Server.ID())
-
-	return nil
->>>>>>> f758b3b8
-}
-
-// StartEtcd starts an embed etcd server with an user handler.
-func (s *Server) StartEtcd(handler http.Handler) error {
-	etcdCfg, err := s.cfg.genEmbedEtcdConfig()
-	if err != nil {
-		return errors.Trace(err)
-	}
-	if handler != nil {
-		etcdCfg.UserHandlers = map[string]http.Handler{
-			"/pd/": handler,
-		}
 	}
 
 	log.Info("start embed etcd")

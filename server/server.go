--- conflicted
+++ resolved
@@ -963,30 +963,17 @@
 	log.Warn("log level changed", zap.String("level", log.GetLevel().String()))
 }
 
-<<<<<<< HEAD
-// GetConfigVersion returns the config version.
-func (s *Server) GetConfigVersion() *configpb.Version {
-	if s.configVersion == nil {
-		return &configpb.Version{Local: 0, Global: 0}
-	}
-	return s.configVersion
-}
-
-func (s *Server) setConfigVersion(version *configpb.Version) {
-	s.configVersion = version
-}
-
 // GetReplicationModeConfig returns the replication mode config.
 func (s *Server) GetReplicationModeConfig() *config.ReplicationModeConfig {
-	return s.scheduleOpt.GetReplicationModeConfig()
+	return s.persistOptions.GetReplicationModeConfig()
 }
 
 // SetReplicationModeConfig sets the replication mode.
 func (s *Server) SetReplicationModeConfig(cfg config.ReplicationModeConfig) error {
-	old := s.scheduleOpt.GetReplicationModeConfig()
-	s.scheduleOpt.SetReplicationModeConfig(&cfg)
-	if err := s.scheduleOpt.Persist(s.storage); err != nil {
-		s.scheduleOpt.SetReplicationModeConfig(old)
+	old := s.persistOptions.GetReplicationModeConfig()
+	s.persistOptions.SetReplicationModeConfig(&cfg)
+	if err := s.persistOptions.Persist(s.storage); err != nil {
+		s.persistOptions.SetReplicationModeConfig(old)
 		log.Error("failed to update replication mode config",
 			zap.Reflect("new", cfg),
 			zap.Reflect("old", &old),
@@ -1005,8 +992,8 @@
 			// is possible that memory and persistent data become different
 			// (when below revert fail). They will become the same after PD is
 			// restart or leader is changed.
-			s.scheduleOpt.SetReplicationModeConfig(old)
-			revertErr := s.scheduleOpt.Persist(s.storage)
+			s.persistOptions.SetReplicationModeConfig(old)
+			revertErr := s.persistOptions.Persist(s.storage)
 			if revertErr != nil {
 				log.Error("failed to revert replication mode persistent config", zap.Error(err))
 			}
@@ -1017,8 +1004,6 @@
 	return nil
 }
 
-=======
->>>>>>> c32d9924
 func (s *Server) leaderLoop() {
 	defer logutil.LogPanic()
 	defer s.serverLoopWg.Done()
@@ -1154,186 +1139,6 @@
 	}
 }
 
-<<<<<<< HEAD
-func (s *Server) configCheckLoop() {
-	defer logutil.LogPanic()
-	defer s.serverLoopWg.Done()
-
-	ctx, cancel := context.WithCancel(s.serverLoopCtx)
-	defer cancel()
-
-	ticker := time.NewTicker(ConfigCheckInterval)
-	defer ticker.Stop()
-	for {
-		// wait leader
-		leader := s.GetLeader()
-		if leader != nil {
-			var err error
-			securityConfig := s.GetSecurityConfig()
-			s.configClient, err = pd.NewConfigClientWithContext(ctx, s.GetEndpoints(), pd.SecurityOption{
-				CAPath:   securityConfig.CAPath,
-				CertPath: securityConfig.CertPath,
-				KeyPath:  securityConfig.KeyPath,
-			})
-			if err != nil {
-				log.Error("failed to create config client", zap.Error(err))
-				return
-			}
-			break
-		}
-		select {
-		case <-ticker.C:
-		case <-ctx.Done():
-			log.Info("config check stop running")
-			return
-		}
-	}
-
-	addr := s.GetAddr()
-	u, err := url.Parse(addr)
-	if err != nil {
-		log.Error("failed to parse url", zap.Error(err))
-		return
-	}
-	compoenntID := u.Host + u.Path
-	version := s.GetConfigVersion()
-	var config bytes.Buffer
-	if err := toml.NewEncoder(&config).Encode(*s.GetConfig()); err != nil {
-		log.Error("failed to encode config", zap.Error(err))
-		return
-	}
-	if err := s.createComponentConfig(ctx, version, compoenntID, config.String()); err != nil {
-		log.Error("failed to create config", zap.Error(err))
-		return
-	}
-
-	for {
-		select {
-		case <-ctx.Done():
-			log.Info("config check has been stopped")
-			return
-		case <-ticker.C:
-			if err := s.updateConfig(ctx, compoenntID); err != nil {
-				log.Error("failed to update config", zap.Error(err))
-			}
-
-			rc := s.GetRaftCluster()
-			if s.GetMember().IsLeader() && rc != nil {
-				if !rc.GetConfigCheck() {
-					rc.SetConfigCheck()
-				}
-			}
-		}
-	}
-}
-
-func (s *Server) updateConfig(ctx context.Context, compoenntID string) error {
-	version := s.GetConfigVersion()
-	config, err := s.getComponentConfig(ctx, version, compoenntID)
-	if err != nil {
-		return err
-	}
-	if config == "" {
-		return nil
-	}
-	return s.updateComponentConfig(config)
-}
-
-func (s *Server) createComponentConfig(ctx context.Context, version *configpb.Version, componentID, config string) error {
-	status, v, config, err := s.configClient.Create(ctx, version, Component, componentID, config)
-	if err != nil {
-		return err
-	}
-	switch status.GetCode() {
-	case configpb.StatusCode_OK, configpb.StatusCode_WRONG_VERSION:
-		s.setConfigVersion(v)
-		s.updateComponentConfig(config)
-	case configpb.StatusCode_UNKNOWN:
-		return errors.Errorf("unknown error: %v", status.GetMessage())
-	}
-	return nil
-}
-
-func (s *Server) getComponentConfig(ctx context.Context, version *configpb.Version, componentID string) (string, error) {
-	status, v, cfg, err := s.configClient.Get(ctx, version, Component, componentID)
-	if err != nil {
-		return "", err
-	}
-	var config string
-	switch status.GetCode() {
-	case configpb.StatusCode_OK:
-	case configpb.StatusCode_WRONG_VERSION:
-		config = cfg
-		s.setConfigVersion(v)
-	case configpb.StatusCode_COMPONENT_ID_NOT_FOUND:
-		return "", errors.Errorf("component ID not found: %v", componentID)
-	case configpb.StatusCode_COMPONENT_NOT_FOUND:
-		return "", errors.Errorf("component not found: %v", Component)
-	case configpb.StatusCode_UNKNOWN:
-		return "", errors.Errorf("unknown error: %v", status.GetMessage())
-	}
-	return config, nil
-}
-
-// TODO: support more config item
-func (s *Server) updateComponentConfig(cfg string) error {
-	new := &config.Config{}
-	var saveFile bool
-	if _, err := toml.Decode(cfg, &new); err != nil {
-		return err
-	}
-	var err error
-	old := *s.GetConfig()
-	// SchedulersPayload doesn't need to be updated.
-	new.Schedule.SchedulersPayload = nil
-	old.Schedule.SchedulersPayload = nil
-	if !reflect.DeepEqual(old.Schedule, new.Schedule) {
-		err = s.SetScheduleConfig(new.Schedule)
-		saveFile = true
-	}
-
-	if !reflect.DeepEqual(old.Replication, new.Replication) {
-		err = s.SetReplicationConfig(new.Replication)
-		saveFile = true
-	}
-
-	if !reflect.DeepEqual(old.PDServerCfg, new.PDServerCfg) {
-		err = s.SetPDServerConfig(new.PDServerCfg)
-		saveFile = true
-	}
-
-	if !reflect.DeepEqual(old.ClusterVersion, new.ClusterVersion) {
-		err = s.SetClusterVersion(new.ClusterVersion.String())
-		saveFile = true
-	}
-
-	if !reflect.DeepEqual(old.LabelProperty, new.LabelProperty) {
-		err = s.SetLabelPropertyConfig(new.LabelProperty)
-		saveFile = true
-	}
-
-	if !reflect.DeepEqual(old.Log, new.Log) {
-		err = s.SetLogConfig(new.Log)
-		saveFile = true
-	}
-
-	if !reflect.DeepEqual(old.ReplicationMode, new.ReplicationMode) {
-		err = s.SetReplicationModeConfig(new.ReplicationMode)
-		saveFile = true
-	}
-
-	if err != nil {
-		return err
-	}
-
-	if saveFile {
-		return s.cfg.RewriteFile(new)
-	}
-	return nil
-}
-
-=======
->>>>>>> c32d9924
 func (s *Server) reloadConfigFromKV() error {
 	err := s.persistOptions.Reload(s.storage)
 	if err != nil {

--- conflicted
+++ resolved
@@ -29,12 +29,7 @@
 	log "github.com/pingcap/log"
 	"github.com/pingcap/pd/pkg/etcdutil"
 	"github.com/pkg/errors"
-<<<<<<< HEAD
-	"go.etcd.io/etcd/clientv3"
 	"go.uber.org/zap"
-=======
-	log "github.com/sirupsen/logrus"
->>>>>>> b93cac8d
 )
 
 const (
@@ -59,11 +54,11 @@
 
 // LogPDInfo prints the PD version information.
 func LogPDInfo() {
-	log.L().Info("Welcome to Placement Driver (PD)")
-	log.L().Info("PD", zap.String("Release Version", PDReleaseVersion))
-	log.L().Info("PD", zap.String("Git Commit Hash", PDGitHash))
-	log.L().Info("PD", zap.String("Git Branch", PDGitBranch))
-	log.L().Info("PD", zap.String("UTC Build Time", PDBuildTS))
+	log.Info("Welcome to Placement Driver (PD)")
+	log.Info("PD", zap.String("Release Version", PDReleaseVersion))
+	log.Info("PD", zap.String("Git Commit Hash", PDGitHash))
+	log.Info("PD", zap.String("Git Branch", PDGitBranch))
+	log.Info("PD", zap.String("UTC Build Time", PDBuildTS))
 }
 
 // PrintPDInfo prints the PD version information without log info.
@@ -82,7 +77,7 @@
 	}
 	clusterVersion := opt.loadClusterVersion()
 	if pdVersion.LessThan(clusterVersion) {
-		log.L().Warn(
+		log.Warn(
 			"PD version less than cluster version, please upgrade PD",
 			zap.String("PD Version", pdVersion.String()),
 			zap.String("Cluster Version", clusterVersion.String()))
@@ -220,7 +215,7 @@
 
 	cost := time.Since(start)
 	if cost > slowRequestTime {
-		log.L().Warn("txn runs too slow",
+		log.Warn("txn runs too slow",
 			zap.Error(err),
 			zap.Reflect("response", resp),
 			zap.Duration("cost", cost))

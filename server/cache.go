// Copyright 2016 PingCAP, Inc.
//
// Licensed under the Apache License, Version 2.0 (the "License");
// you may not use this file except in compliance with the License.
// You may obtain a copy of the License at
//
//     http://www.apache.org/licenses/LICENSE-2.0
//
// Unless required by applicable law or agreed to in writing, software
// distributed under the License is distributed on an "AS IS" BASIS,
// See the License for the specific language governing permissions and
// limitations under the License.

package server

import (
	"sync"
	"time"

	log "github.com/Sirupsen/logrus"
	"github.com/gogo/protobuf/proto"
	"github.com/juju/errors"
	"github.com/pingcap/kvproto/pkg/metapb"
	"github.com/pingcap/kvproto/pkg/pdpb"
	"github.com/pingcap/pd/server/core"
	"github.com/pingcap/pd/server/schedule"
)

var (
	errRegionNotFound = func(regionID uint64) error {
		return errors.Errorf("region %v not found", regionID)
	}
	errRegionIsStale = func(region *metapb.Region, origin *metapb.Region) error {
		return errors.Errorf("region is stale: region %v origin %v", region, origin)
	}
)

type clusterInfo struct {
	sync.RWMutex
	*schedule.BasicCluster

	id            core.IDAllocator
	kv            *core.KV
	meta          *metapb.Cluster
	activeRegions int
}

func newClusterInfo(id core.IDAllocator) *clusterInfo {
	return &clusterInfo{
		BasicCluster: schedule.NewBasicCluster(),
		id:           id,
	}
}

// Return nil if cluster is not bootstrapped.
func loadClusterInfo(id core.IDAllocator, kv *core.KV) (*clusterInfo, error) {
	c := newClusterInfo(id)
	c.kv = kv

	c.meta = &metapb.Cluster{}
	ok, err := kv.LoadMeta(c.meta)
	if err != nil {
		return nil, errors.Trace(err)
	}
	if !ok {
		return nil, nil
	}

	start := time.Now()
	if err := kv.LoadStores(c.Stores, kvRangeLimit); err != nil {
		return nil, errors.Trace(err)
	}
	log.Infof("load %v stores cost %v", c.Stores.GetStoreCount(), time.Since(start))

	start = time.Now()
	if err := kv.LoadRegions(c.Regions, kvRangeLimit); err != nil {
		return nil, errors.Trace(err)
	}
	log.Infof("load %v regions cost %v", c.Regions.GetRegionCount(), time.Since(start))

	return c, nil
}

func (c *clusterInfo) allocID() (uint64, error) {
	return c.id.Alloc()
}

// AllocPeer allocs a new peer on a store.
func (c *clusterInfo) AllocPeer(storeID uint64) (*metapb.Peer, error) {
	peerID, err := c.allocID()
	if err != nil {
		log.Errorf("failed to alloc peer: %v", err)
		return nil, errors.Trace(err)
	}
	peer := &metapb.Peer{
		Id:      peerID,
		StoreId: storeID,
	}
	return peer, nil
}

func (c *clusterInfo) getClusterID() uint64 {
	c.RLock()
	defer c.RUnlock()
	return c.meta.GetId()
}

func (c *clusterInfo) getMeta() *metapb.Cluster {
	c.RLock()
	defer c.RUnlock()
	return proto.Clone(c.meta).(*metapb.Cluster)
}

func (c *clusterInfo) putMeta(meta *metapb.Cluster) error {
	c.Lock()
	defer c.Unlock()
	return c.putMetaLocked(proto.Clone(meta).(*metapb.Cluster))
}

func (c *clusterInfo) putMetaLocked(meta *metapb.Cluster) error {
	if c.kv != nil {
		if err := c.kv.SaveMeta(meta); err != nil {
			return errors.Trace(err)
		}
	}
	c.meta = meta
	return nil
}

// GetStore searches for a store by ID.
func (c *clusterInfo) GetStore(storeID uint64) *core.StoreInfo {
	c.RLock()
	defer c.RUnlock()
	return c.BasicCluster.GetStore(storeID)
}

func (c *clusterInfo) putStore(store *core.StoreInfo) error {
	c.Lock()
	defer c.Unlock()
	return c.putStoreLocked(store.Clone())
}

func (c *clusterInfo) putStoreLocked(store *core.StoreInfo) error {
	if c.kv != nil {
		if err := c.kv.SaveStore(store.Store); err != nil {
			return errors.Trace(err)
		}
	}
	return c.BasicCluster.PutStore(store)
}

// BlockStore stops balancer from selecting the store.
func (c *clusterInfo) BlockStore(storeID uint64) error {
	c.Lock()
	defer c.Unlock()
	return c.BasicCluster.BlockStore(storeID)
}

// UnblockStore allows balancer to select the store.
func (c *clusterInfo) UnblockStore(storeID uint64) {
	c.Lock()
	defer c.Unlock()
	c.BasicCluster.UnblockStore(storeID)
}

// GetStores returns all stores in the cluster.
func (c *clusterInfo) GetStores() []*core.StoreInfo {
	c.RLock()
	defer c.RUnlock()
	return c.BasicCluster.GetStores()
}

func (c *clusterInfo) getMetaStores() []*metapb.Store {
	c.RLock()
	defer c.RUnlock()
	return c.Stores.GetMetaStores()
}

func (c *clusterInfo) getStoreCount() int {
	c.RLock()
	defer c.RUnlock()
	return c.Stores.GetStoreCount()
}

func (c *clusterInfo) getStoresWriteStat() map[uint64]uint64 {
	c.RLock()
	defer c.RUnlock()
	return c.Stores.GetStoresWriteStat()
}

func (c *clusterInfo) getStoresReadStat() map[uint64]uint64 {
	c.RLock()
	defer c.RUnlock()
	return c.Stores.GetStoresReadStat()
}

<<<<<<< HEAD
// ScanRegions scans region with start key, until number greater than limit.
func (c *clusterInfo) ScanRegions(startKey []byte, limit int) []*core.RegionInfo {
	c.RLock()
	defer c.RUnlock()
	return c.Regions.ScanRange(startKey, limit)
}

// GetRegions searches for a region by ID.
=======
// GetRegion searches for a region by ID.
>>>>>>> 6719e896
func (c *clusterInfo) GetRegion(regionID uint64) *core.RegionInfo {
	c.RLock()
	defer c.RUnlock()
	return c.BasicCluster.GetRegion(regionID)
}

// IsRegionHot checks if a region is in hot state.
func (c *clusterInfo) IsRegionHot(id uint64) bool {
	c.RLock()
	defer c.RUnlock()
	return c.BasicCluster.IsRegionHot(id)
}

func (c *clusterInfo) searchRegion(regionKey []byte) *core.RegionInfo {
	c.RLock()
	defer c.RUnlock()
	return c.Regions.SearchRegion(regionKey)
}

func (c *clusterInfo) putRegion(region *core.RegionInfo) error {
	c.Lock()
	defer c.Unlock()
	return c.putRegionLocked(region.Clone())
}

func (c *clusterInfo) putRegionLocked(region *core.RegionInfo) error {
	if c.kv != nil {
		if err := c.kv.SaveRegion(region.Region); err != nil {
			return errors.Trace(err)
		}
	}
	return c.BasicCluster.PutRegion(region)
}

func (c *clusterInfo) getRegions() []*core.RegionInfo {
	c.RLock()
	defer c.RUnlock()
	return c.Regions.GetRegions()
}

func (c *clusterInfo) randomRegion() *core.RegionInfo {
	c.RLock()
	defer c.RUnlock()
	return c.Regions.RandRegion()
}

func (c *clusterInfo) getMetaRegions() []*metapb.Region {
	c.RLock()
	defer c.RUnlock()
	return c.Regions.GetMetaRegions()
}

func (c *clusterInfo) getRegionCount() int {
	c.RLock()
	defer c.RUnlock()
	return c.Regions.GetRegionCount()
}

func (c *clusterInfo) getStoreRegionCount(storeID uint64) int {
	c.RLock()
	defer c.RUnlock()
	return c.Regions.GetStoreRegionCount(storeID)
}

func (c *clusterInfo) getStoreLeaderCount(storeID uint64) int {
	c.RLock()
	defer c.RUnlock()
	return c.Regions.GetStoreLeaderCount(storeID)
}

// RandLeaderRegion returns a random region that has leader on the store.
func (c *clusterInfo) RandLeaderRegion(storeID uint64) *core.RegionInfo {
	c.RLock()
	defer c.RUnlock()
	return c.BasicCluster.RandLeaderRegion(storeID)
}

// RandFollowerRegion returns a random region that has a follower on the store.
func (c *clusterInfo) RandFollowerRegion(storeID uint64) *core.RegionInfo {
	c.RLock()
	defer c.RUnlock()
	return c.BasicCluster.RandFollowerRegion(storeID)
}

// GetRegionStores returns all stores that contains the region's peer.
func (c *clusterInfo) GetRegionStores(region *core.RegionInfo) []*core.StoreInfo {
	c.RLock()
	defer c.RUnlock()
	var stores []*core.StoreInfo
	for id := range region.GetStoreIds() {
		if store := c.Stores.GetStore(id); store != nil {
			stores = append(stores, store)
		}
	}
	return stores
}

// GetLeaderStore returns all stores that contains the region's leader peer.
func (c *clusterInfo) GetLeaderStore(region *core.RegionInfo) *core.StoreInfo {
	c.RLock()
	defer c.RUnlock()
	return c.Stores.GetStore(region.Leader.GetStoreId())
}

// GetFollowerStores returns all stores that contains the region's follower peer.
func (c *clusterInfo) GetFollowerStores(region *core.RegionInfo) []*core.StoreInfo {
	c.RLock()
	defer c.RUnlock()
	var stores []*core.StoreInfo
	for id := range region.GetFollowers() {
		if store := c.Stores.GetStore(id); store != nil {
			stores = append(stores, store)
		}
	}
	return stores
}

// isPrepared if the cluster information is collected
func (c *clusterInfo) isPrepared() bool {
	c.RLock()
	defer c.RUnlock()
	return float64(c.Regions.Length())*collectFactor <= float64(c.activeRegions)
}

// handleStoreHeartbeat updates the store status.
func (c *clusterInfo) handleStoreHeartbeat(stats *pdpb.StoreStats) error {
	c.Lock()
	defer c.Unlock()

	storeID := stats.GetStoreId()
	store := c.Stores.GetStore(storeID)
	if store == nil {
		return errors.Trace(core.ErrStoreNotFound(storeID))
	}
	store.Stats = proto.Clone(stats).(*pdpb.StoreStats)
	store.LastHeartbeatTS = time.Now()

	c.Stores.SetStore(store)
	return nil
}

func (c *clusterInfo) updateStoreStatus(id uint64) {
	c.Stores.SetLeaderCount(id, c.Regions.GetStoreLeaderCount(id))
	c.Stores.SetRegionCount(id, c.Regions.GetStoreRegionCount(id))
	c.Stores.SetPendingPeerCount(id, c.Regions.GetStorePendingPeerCount(id))
	c.Stores.SetLeaderSize(id, c.Regions.GetStoreLeaderRegionSize(id))
	c.Stores.SetRegionSize(id, c.Regions.GetStoreFollowerRegionSize(id))
}

// handleRegionHeartbeat updates the region information.
func (c *clusterInfo) handleRegionHeartbeat(region *core.RegionInfo) error {
	region = region.Clone()
	c.RLock()
	origin := c.Regions.GetRegion(region.GetId())
	c.RUnlock()

	// Save to KV if meta is updated.
	// Save to cache if meta or leader is updated, or contains any down/pending peer.
	// Mark isNew if the region in cache does not have leader.
	var saveKV, saveCache, isNew bool
	if origin == nil {
		log.Infof("[region %d] Insert new region {%v}", region.GetId(), region)
		saveKV, saveCache, isNew = true, true, true
	} else {
		r := region.GetRegionEpoch()
		o := origin.GetRegionEpoch()
		// Region meta is stale, return an error.
		if r.GetVersion() < o.GetVersion() || r.GetConfVer() < o.GetConfVer() {
			return errors.Trace(errRegionIsStale(region.Region, origin.Region))
		}
		if r.GetVersion() > o.GetVersion() {
			log.Infof("[region %d] %s, Version changed from {%d} to {%d}", region.GetId(), core.DiffRegionKeyInfo(origin, region), o.GetVersion(), r.GetVersion())
			saveKV, saveCache = true, true
		}
		if r.GetConfVer() > o.GetConfVer() {
			log.Infof("[region %d] %s, ConfVer changed from {%d} to {%d}", region.GetId(), core.DiffRegionPeersInfo(origin, region), o.GetConfVer(), r.GetConfVer())
			saveKV, saveCache = true, true
		}
		if region.Leader.GetId() != origin.Leader.GetId() {
			log.Infof("[region %d] Leader changed from {%v} to {%v}", region.GetId(), origin.GetPeer(origin.Leader.GetId()), region.GetPeer(region.Leader.GetId()))
			if origin.Leader.GetId() == 0 {
				isNew = true
			}
			saveCache = true
		}
		if len(region.DownPeers) > 0 || len(region.PendingPeers) > 0 {
			saveCache = true
		}
		if len(origin.DownPeers) > 0 || len(origin.PendingPeers) > 0 {
			saveCache = true
		}
		if region.ApproximateSize != origin.ApproximateSize {
			saveCache = true
		}
	}

	if saveKV && c.kv != nil {
		if err := c.kv.SaveRegion(region.Region); err != nil {
			return errors.Trace(err)
		}
	}

	c.Lock()
	defer c.Unlock()

	if isNew {
		c.activeRegions++
	}

	if saveCache {
		c.Regions.SetRegion(region)

		// Update related stores.
		if origin != nil {
			for _, p := range origin.Peers {
				c.updateStoreStatus(p.GetStoreId())
			}
		}
		for _, p := range region.Peers {
			c.updateStoreStatus(p.GetStoreId())
		}

	}

	c.BasicCluster.UpdateWriteStatus(region)
	c.BasicCluster.UpdateReadStatus(region)

	return nil
}<|MERGE_RESOLUTION|>--- conflicted
+++ resolved
@@ -194,7 +194,6 @@
 	return c.Stores.GetStoresReadStat()
 }
 
-<<<<<<< HEAD
 // ScanRegions scans region with start key, until number greater than limit.
 func (c *clusterInfo) ScanRegions(startKey []byte, limit int) []*core.RegionInfo {
 	c.RLock()
@@ -202,10 +201,7 @@
 	return c.Regions.ScanRange(startKey, limit)
 }
 
-// GetRegions searches for a region by ID.
-=======
 // GetRegion searches for a region by ID.
->>>>>>> 6719e896
 func (c *clusterInfo) GetRegion(regionID uint64) *core.RegionInfo {
 	c.RLock()
 	defer c.RUnlock()

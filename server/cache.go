// Copyright 2016 PingCAP, Inc.
//
// Licensed under the Apache License, Version 2.0 (the "License");
// you may not use this file except in compliance with the License.
// You may obtain a copy of the License at
//
//     http://www.apache.org/licenses/LICENSE-2.0
//
// Unless required by applicable law or agreed to in writing, software
// distributed under the License is distributed on an "AS IS" BASIS,
// See the License for the specific language governing permissions and
// limitations under the License.

package server

import (
	"math/rand"
	"sync"
	"time"

	log "github.com/Sirupsen/logrus"
	"github.com/gogo/protobuf/proto"
	"github.com/juju/errors"
	"github.com/pingcap/kvproto/pkg/metapb"
	"github.com/pingcap/kvproto/pkg/pdpb"
)

var (
	errStoreNotFound = func(storeID uint64) error {
		return errors.Errorf("store %v not found", storeID)
	}
	errStoreIsBlocked = func(storeID uint64) error {
		return errors.Errorf("store %v is blocked", storeID)
	}
	errRegionNotFound = func(regionID uint64) error {
		return errors.Errorf("region %v not found", regionID)
	}
	errRegionIsStale = func(region *metapb.Region, origin *metapb.Region) error {
		return errors.Errorf("region is stale: region %v origin %v", region, origin)
	}
)

type storesInfo struct {
	stores map[uint64]*storeInfo
}

func newStoresInfo() *storesInfo {
	return &storesInfo{
		stores: make(map[uint64]*storeInfo),
	}
}

func (s *storesInfo) getStore(storeID uint64) *storeInfo {
	store, ok := s.stores[storeID]
	if !ok {
		return nil
	}
	return store.clone()
}

func (s *storesInfo) setStore(store *storeInfo) {
	s.stores[store.GetId()] = store
}

func (s *storesInfo) blockStore(storeID uint64) error {
	store, ok := s.stores[storeID]
	if !ok {
		return errStoreNotFound(storeID)
	}
	if store.isBlocked() {
		return errStoreIsBlocked(storeID)
	}
	store.block()
	return nil
}

func (s *storesInfo) unblockStore(storeID uint64) {
	store, ok := s.stores[storeID]
	if !ok {
		log.Fatalf("store %d is unblocked, but it is not found", storeID)
	}
	store.unblock()
}

func (s *storesInfo) getStores() []*storeInfo {
	stores := make([]*storeInfo, 0, len(s.stores))
	for _, store := range s.stores {
		stores = append(stores, store.clone())
	}
	return stores
}

func (s *storesInfo) getMetaStores() []*metapb.Store {
	stores := make([]*metapb.Store, 0, len(s.stores))
	for _, store := range s.stores {
		stores = append(stores, proto.Clone(store.Store).(*metapb.Store))
	}
	return stores
}

func (s *storesInfo) getStoreCount() int {
	return len(s.stores)
}

func (s *storesInfo) setLeaderCount(storeID uint64, leaderCount int) {
	if store, ok := s.stores[storeID]; ok {
		store.status.LeaderCount = leaderCount
	}
}

func (s *storesInfo) setRegionCount(storeID uint64, regionCount int) {
	if store, ok := s.stores[storeID]; ok {
		store.status.RegionCount = regionCount
	}
}

// regionMap wraps a map[uint64]*RegionInfo and supports randomly pick a region.
type regionMap struct {
	m   map[uint64]*regionEntry
	ids []uint64
}

type regionEntry struct {
	*RegionInfo
	pos int
}

func newRegionMap() *regionMap {
	return &regionMap{
		m: make(map[uint64]*regionEntry),
	}
}

func (rm *regionMap) Len() int {
	if rm == nil {
		return 0
	}
	return len(rm.m)
}

func (rm *regionMap) Get(id uint64) *RegionInfo {
	if rm == nil {
		return nil
	}
	if entry, ok := rm.m[id]; ok {
		return entry.RegionInfo
	}
	return nil
}

func (rm *regionMap) Put(region *RegionInfo) {
	if old, ok := rm.m[region.GetId()]; ok {
		old.RegionInfo = region
		return
	}
	rm.m[region.GetId()] = &regionEntry{
		RegionInfo: region,
		pos:        len(rm.ids),
	}
	rm.ids = append(rm.ids, region.GetId())
}

func (rm *regionMap) RandomRegion() *RegionInfo {
	if rm.Len() == 0 {
		return nil
	}
	return rm.Get(rm.ids[rand.Intn(rm.Len())])
}

func (rm *regionMap) Delete(id uint64) {
	if rm == nil {
		return
	}
	if old, ok := rm.m[id]; ok {
		len := rm.Len()
		last := rm.m[rm.ids[len-1]]
		last.pos = old.pos
		rm.ids[last.pos] = last.GetId()
		delete(rm.m, id)
		rm.ids = rm.ids[:len-1]
	}
}

type regionsInfo struct {
	tree      *regionTree
	regions   *regionMap            // regionID -> regionInfo
	leaders   map[uint64]*regionMap // storeID -> regionID -> regionInfo
	followers map[uint64]*regionMap // storeID -> regionID -> regionInfo
}

func newRegionsInfo() *regionsInfo {
	return &regionsInfo{
		tree:      newRegionTree(),
		regions:   newRegionMap(),
		leaders:   make(map[uint64]*regionMap),
		followers: make(map[uint64]*regionMap),
	}
}

func (r *regionsInfo) getRegion(regionID uint64) *RegionInfo {
	region := r.regions.Get(regionID)
	if region == nil {
		return nil
	}
	return region.clone()
}

func (r *regionsInfo) setRegion(region *RegionInfo) {
	if origin := r.regions.Get(region.GetId()); origin != nil {
		r.removeRegion(origin)
	}
	r.addRegion(region)
}

func (r *regionsInfo) addRegion(region *RegionInfo) {
	// Add to tree and regions.
	r.tree.update(region.Region)
	r.regions.Put(region)

	if region.Leader == nil {
		return
	}

	// Add to leaders and followers.
	for _, peer := range region.GetPeers() {
		storeID := peer.GetStoreId()
		if peer.GetId() == region.Leader.GetId() {
			// Add leader peer to leaders.
			store, ok := r.leaders[storeID]
			if !ok {
				store = newRegionMap()
				r.leaders[storeID] = store
			}
			store.Put(region)
		} else {
			// Add follower peer to followers.
			store, ok := r.followers[storeID]
			if !ok {
				store = newRegionMap()
				r.followers[storeID] = store
			}
			store.Put(region)
		}
	}
}

func (r *regionsInfo) removeRegion(region *RegionInfo) {
	// Remove from tree and regions.
	r.tree.remove(region.Region)
	r.regions.Delete(region.GetId())

	// Remove from leaders and followers.
	for _, peer := range region.GetPeers() {
		storeID := peer.GetStoreId()
		r.leaders[storeID].Delete(region.GetId())
		r.followers[storeID].Delete(region.GetId())
	}
}

func (r *regionsInfo) searchRegion(regionKey []byte) *RegionInfo {
	region := r.tree.search(regionKey)
	if region == nil {
		return nil
	}
	return r.getRegion(region.GetId())
}

func (r *regionsInfo) getRegions() []*RegionInfo {
	regions := make([]*RegionInfo, 0, r.regions.Len())
	for _, region := range r.regions.m {
		regions = append(regions, region.clone())
	}
	return regions
}

func (r *regionsInfo) getMetaRegions() []*metapb.Region {
	regions := make([]*metapb.Region, 0, r.regions.Len())
	for _, region := range r.regions.m {
		regions = append(regions, proto.Clone(region.Region).(*metapb.Region))
	}
	return regions
}

func (r *regionsInfo) getRegionCount() int {
	return r.regions.Len()
}

func (r *regionsInfo) getStoreRegionCount(storeID uint64) int {
	return r.getStoreLeaderCount(storeID) + r.getStoreFollowerCount(storeID)
}

func (r *regionsInfo) getStoreLeaderCount(storeID uint64) int {
	return r.leaders[storeID].Len()
}

func (r *regionsInfo) getStoreFollowerCount(storeID uint64) int {
	return r.followers[storeID].Len()
}

func (r *regionsInfo) randRegion() *RegionInfo {
	return randRegion(r.regions)
}

func (r *regionsInfo) randLeaderRegion(storeID uint64) *RegionInfo {
	return randRegion(r.leaders[storeID])
}

func (r *regionsInfo) randFollowerRegion(storeID uint64) *RegionInfo {
	return randRegion(r.followers[storeID])
}

const randomRegionMaxRetry = 10

func randRegion(regions *regionMap) *RegionInfo {
	for i := 0; i < randomRegionMaxRetry; i++ {
		region := regions.RandomRegion()
		if region == nil {
			return nil
		}
		if len(region.DownPeers) == 0 && len(region.PendingPeers) == 0 {
			return region.clone()
		}
	}
	return nil
}

type clusterInfo struct {
	sync.RWMutex

	id      IDAllocator
	kv      *kv
	meta    *metapb.Cluster
	stores  *storesInfo
	regions *regionsInfo

<<<<<<< HEAD
	reactiveRegions int
=======
	writeStatistics *lruCache
>>>>>>> 103c0ad1
}

func newClusterInfo(id IDAllocator) *clusterInfo {
	return &clusterInfo{
		id:              id,
		stores:          newStoresInfo(),
		regions:         newRegionsInfo(),
		writeStatistics: newLRUCache(writeStatLRUMaxLen),
	}
}

// Return nil if cluster is not bootstrapped.
func loadClusterInfo(id IDAllocator, kv *kv) (*clusterInfo, error) {
	c := newClusterInfo(id)
	c.kv = kv

	c.meta = &metapb.Cluster{}
	ok, err := kv.loadMeta(c.meta)
	if err != nil {
		return nil, errors.Trace(err)
	}
	if !ok {
		return nil, nil
	}

	start := time.Now()
	if err := kv.loadStores(c.stores, kvRangeLimit); err != nil {
		return nil, errors.Trace(err)
	}
	log.Infof("load %v stores cost %v", c.stores.getStoreCount(), time.Since(start))

	start = time.Now()
	if err := kv.loadRegions(c.regions, kvRangeLimit); err != nil {
		return nil, errors.Trace(err)
	}
	log.Infof("load %v regions cost %v", c.regions.getRegionCount(), time.Since(start))

	return c, nil
}

func (c *clusterInfo) allocID() (uint64, error) {
	return c.id.Alloc()
}

func (c *clusterInfo) allocPeer(storeID uint64) (*metapb.Peer, error) {
	peerID, err := c.allocID()
	if err != nil {
		return nil, errors.Trace(err)
	}
	peer := &metapb.Peer{
		Id:      peerID,
		StoreId: storeID,
	}
	return peer, nil
}

func (c *clusterInfo) getMeta() *metapb.Cluster {
	c.RLock()
	defer c.RUnlock()
	return proto.Clone(c.meta).(*metapb.Cluster)
}

func (c *clusterInfo) putMeta(meta *metapb.Cluster) error {
	c.Lock()
	defer c.Unlock()
	return c.putMetaLocked(proto.Clone(meta).(*metapb.Cluster))
}

func (c *clusterInfo) putMetaLocked(meta *metapb.Cluster) error {
	if c.kv != nil {
		if err := c.kv.saveMeta(meta); err != nil {
			return errors.Trace(err)
		}
	}
	c.meta = meta
	return nil
}

func (c *clusterInfo) getStore(storeID uint64) *storeInfo {
	c.RLock()
	defer c.RUnlock()
	return c.stores.getStore(storeID)
}

func (c *clusterInfo) putStore(store *storeInfo) error {
	c.Lock()
	defer c.Unlock()
	return c.putStoreLocked(store.clone())
}

func (c *clusterInfo) putStoreLocked(store *storeInfo) error {
	if c.kv != nil {
		if err := c.kv.saveStore(store.Store); err != nil {
			return errors.Trace(err)
		}
	}
	c.stores.setStore(store)
	return nil
}

func (c *clusterInfo) blockStore(storeID uint64) error {
	c.Lock()
	defer c.Unlock()
	return errors.Trace(c.stores.blockStore(storeID))
}

func (c *clusterInfo) unblockStore(storeID uint64) {
	c.Lock()
	defer c.Unlock()
	c.stores.unblockStore(storeID)
}

func (c *clusterInfo) getStores() []*storeInfo {
	c.RLock()
	defer c.RUnlock()
	return c.stores.getStores()
}

func (c *clusterInfo) getMetaStores() []*metapb.Store {
	c.RLock()
	defer c.RUnlock()
	return c.stores.getMetaStores()
}

func (c *clusterInfo) getStoreCount() int {
	c.RLock()
	defer c.RUnlock()
	return c.stores.getStoreCount()
}

func (c *clusterInfo) getStoresWriteStat() map[uint64]uint64 {
	res := make(map[uint64]uint64)
	for _, s := range c.getStores() {
		res[s.GetId()] = s.status.GetBytesWritten()
	}
	return res
}

func (c *clusterInfo) getClusterTotalWrittenBytes() uint64 {
	var totalWrittenBytes uint64
	for _, s := range c.stores.getStores() {
		if s.isUp() {
			totalWrittenBytes += s.status.GetBytesWritten()
		}
	}
	return totalWrittenBytes
}

func (c *clusterInfo) getRegion(regionID uint64) *RegionInfo {
	c.RLock()
	defer c.RUnlock()
	return c.regions.getRegion(regionID)
}

// updateWriteStatCache updates statistic for a region if it's hot, or remove it from statistics if it cools down
func (c *clusterInfo) updateWriteStatCache(region *RegionInfo, hotRegionThreshold uint64) {
	var v *RegionStat
	key := region.GetId()
	value, isExist := c.writeStatistics.peek(key)
	newItem := &RegionStat{
		RegionID:       region.GetId(),
		WrittenBytes:   region.WrittenBytes,
		LastUpdateTime: time.Now(),
		StoreID:        region.Leader.GetStoreId(),
		version:        region.GetRegionEpoch().GetVersion(),
		antiCount:      hotRegionAntiCount,
	}

	if isExist {
		v = value.(*RegionStat)
		newItem.HotDegree = v.HotDegree + 1
	}

	if region.WrittenBytes < hotRegionThreshold {
		if !isExist {
			return
		}
		if v.antiCount <= 0 {
			c.writeStatistics.remove(key)
			return
		}
		// eliminate some noise
		newItem.HotDegree = v.HotDegree - 1
		newItem.antiCount = v.antiCount - 1
		newItem.WrittenBytes = v.WrittenBytes
	}
	c.writeStatistics.add(key, newItem)
}

func (c *clusterInfo) searchRegion(regionKey []byte) *RegionInfo {
	c.RLock()
	defer c.RUnlock()
	return c.regions.searchRegion(regionKey)
}

func (c *clusterInfo) putRegion(region *RegionInfo) error {
	c.Lock()
	defer c.Unlock()
	return c.putRegionLocked(region.clone())
}

func (c *clusterInfo) putRegionLocked(region *RegionInfo) error {
	if c.kv != nil {
		if err := c.kv.saveRegion(region.Region); err != nil {
			return errors.Trace(err)
		}
	}
	c.regions.setRegion(region)
	return nil
}

func (c *clusterInfo) getRegions() []*RegionInfo {
	c.RLock()
	defer c.RUnlock()
	return c.regions.getRegions()
}

func (c *clusterInfo) randomRegion() *RegionInfo {
	c.RLock()
	defer c.RUnlock()
	return c.regions.randRegion()
}

func (c *clusterInfo) getMetaRegions() []*metapb.Region {
	c.RLock()
	defer c.RUnlock()
	return c.regions.getMetaRegions()
}

func (c *clusterInfo) getRegionCount() int {
	c.RLock()
	defer c.RUnlock()
	return c.regions.getRegionCount()
}

func (c *clusterInfo) getStoreRegionCount(storeID uint64) int {
	c.RLock()
	defer c.RUnlock()
	return c.regions.getStoreRegionCount(storeID)
}

func (c *clusterInfo) getStoreLeaderCount(storeID uint64) int {
	c.RLock()
	defer c.RUnlock()
	return c.regions.getStoreLeaderCount(storeID)
}

func (c *clusterInfo) randLeaderRegion(storeID uint64) *RegionInfo {
	c.RLock()
	defer c.RUnlock()
	return c.regions.randLeaderRegion(storeID)
}

func (c *clusterInfo) randFollowerRegion(storeID uint64) *RegionInfo {
	c.RLock()
	defer c.RUnlock()
	return c.regions.randFollowerRegion(storeID)
}

func (c *clusterInfo) getRegionStores(region *RegionInfo) []*storeInfo {
	c.RLock()
	defer c.RUnlock()
	var stores []*storeInfo
	for id := range region.GetStoreIds() {
		if store := c.stores.getStore(id); store != nil {
			stores = append(stores, store)
		}
	}
	return stores
}

func (c *clusterInfo) getLeaderStore(region *RegionInfo) *storeInfo {
	c.RLock()
	defer c.RUnlock()
	return c.stores.getStore(region.Leader.GetStoreId())

}

func (c *clusterInfo) getFollowerStores(region *RegionInfo) []*storeInfo {
	c.RLock()
	defer c.RUnlock()
	var stores []*storeInfo
	for id := range region.GetFollowers() {
		if store := c.stores.getStore(id); store != nil {
			stores = append(stores, store)
		}
	}
	return stores
}

func (c *clusterInfo) isClusterInfoFullReported() bool {
	c.RLock()
	defer c.RUnlock()
	return float64(c.regions.regions.Len())*runSchedulerFactor <= float64(c.reactiveRegions)
}

// handleStoreHeartbeat updates the store status.
func (c *clusterInfo) handleStoreHeartbeat(stats *pdpb.StoreStats) error {
	c.Lock()
	defer c.Unlock()

	storeID := stats.GetStoreId()
	store := c.stores.getStore(storeID)
	if store == nil {
		return errors.Trace(errStoreNotFound(storeID))
	}
	store.status.StoreStats = proto.Clone(stats).(*pdpb.StoreStats)
	store.status.LastHeartbeatTS = time.Now()

	c.stores.setStore(store)
	return nil
}

func (c *clusterInfo) updateStoreStatus(id uint64) {
	c.stores.setLeaderCount(id, c.regions.getStoreLeaderCount(id))
	c.stores.setRegionCount(id, c.regions.getStoreRegionCount(id))
}

// handleRegionHeartbeat updates the region information.
func (c *clusterInfo) handleRegionHeartbeat(region *RegionInfo) error {
	c.Lock()
	defer c.Unlock()

	region = region.clone()
	origin := c.regions.getRegion(region.GetId())

	// Save to KV if meta is updated.
	// Save to cache if meta or leader is updated, or contains any down/pending peer.
	var saveKV, saveCache bool
	if origin == nil {
		log.Infof("[region %d] Insert new region {%v}", region.GetId(), region)
		saveKV, saveCache = true, true
	} else {
		r := region.GetRegionEpoch()
		o := origin.GetRegionEpoch()
		// Region meta is stale, return an error.
		if r.GetVersion() < o.GetVersion() || r.GetConfVer() < o.GetConfVer() {
			return errors.Trace(errRegionIsStale(region.Region, origin.Region))
		}
		if r.GetVersion() > o.GetVersion() {
			log.Infof("[region %d] %s, Version changed from {%d} to {%d}", region.GetId(), diffRegionKeyInfo(origin, region), o.GetVersion(), r.GetVersion())
			saveKV, saveCache = true, true
		}
		if r.GetConfVer() > o.GetConfVer() {
			log.Infof("[region %d] %s, ConfVer changed from {%d} to {%d}", region.GetId(), diffRegionPeersInfo(origin, region), o.GetConfVer(), r.GetConfVer())
			saveKV, saveCache = true, true
		}
		if region.Leader.GetId() != origin.Leader.GetId() {
			log.Infof("[region %d] Leader changed from {%v} to {%v}", region.GetId(), origin.GetPeer(origin.Leader.GetId()), region.GetPeer(region.Leader.GetId()))
			if origin.Leader.GetId() == 0 {
				c.reactiveRegions++
			}
			saveCache = true
		}
		if len(region.DownPeers) > 0 || len(region.PendingPeers) > 0 {
			saveCache = true
		}
		if len(origin.DownPeers) > 0 || len(origin.PendingPeers) > 0 {
			saveCache = true
		}
	}

	if saveKV && c.kv != nil {
		if err := c.kv.saveRegion(region.Region); err != nil {
			return errors.Trace(err)
		}
	}

	if saveCache {
		c.regions.setRegion(region)

		// Update related stores.
		if origin != nil {
			for _, p := range origin.Peers {
				c.updateStoreStatus(p.GetStoreId())
			}
		}
		for _, p := range region.Peers {
			c.updateStoreStatus(p.GetStoreId())
		}
	}

	c.updateWriteStatus(region)

	return nil
}

func (c *clusterInfo) updateWriteStatus(region *RegionInfo) {
	var WrittenBytesPerSec uint64
	v, isExist := c.writeStatistics.peek(region.GetId())
	if isExist {
		interval := time.Now().Sub(v.(*RegionStat).LastUpdateTime).Seconds()
		if interval < minHotRegionReportInterval {
			return
		}
		WrittenBytesPerSec = uint64(float64(region.WrittenBytes) / interval)
	} else {
		WrittenBytesPerSec = uint64(float64(region.WrittenBytes) / float64(regionHeartBeatReportInterval))
	}
	region.WrittenBytes = WrittenBytesPerSec

	// hotRegionThreshold is use to pick hot region
	// suppose the number of the hot regions is writeStatLRUMaxLen
	// and we use total written Bytes past storeHeartBeatReportInterval seconds to divide the number of hot regions
	// divide 2 because the store reports data about two times than the region record write to rocksdb
	divisor := float64(writeStatLRUMaxLen) * 2 * storeHeartBeatReportInterval
	hotRegionThreshold := uint64(float64(c.getClusterTotalWrittenBytes()) / divisor)

	if hotRegionThreshold < hotRegionMinWriteRate {
		hotRegionThreshold = hotRegionMinWriteRate
	}
	c.updateWriteStatCache(region, hotRegionThreshold)
}<|MERGE_RESOLUTION|>--- conflicted
+++ resolved
@@ -333,11 +333,8 @@
 	stores  *storesInfo
 	regions *regionsInfo
 
-<<<<<<< HEAD
 	reactiveRegions int
-=======
 	writeStatistics *lruCache
->>>>>>> 103c0ad1
 }
 
 func newClusterInfo(id IDAllocator) *clusterInfo {

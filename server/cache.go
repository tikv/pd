// Copyright 2016 PingCAP, Inc.
//
// Licensed under the Apache License, Version 2.0 (the "License");
// you may not use this file except in compliance with the License.
// You may obtain a copy of the License at
//
//     http://www.apache.org/licenses/LICENSE-2.0
//
// Unless required by applicable law or agreed to in writing, software
// distributed under the License is distributed on an "AS IS" BASIS,
// See the License for the specific language governing permissions and
// limitations under the License.

package server

import (
	"math/rand"
	"sync"
	"time"

	"github.com/gogo/protobuf/proto"
	"github.com/juju/errors"
	"github.com/ngaut/log"
	"github.com/pingcap/kvproto/pkg/metapb"
	"github.com/pingcap/kvproto/pkg/pdpb"
)

var (
	errStoreNotFound = func(storeID uint64) error {
		return errors.Errorf("store %v not found", storeID)
	}
	errStoreIsBlocked = func(storeID uint64) error {
		return errors.Errorf("store %v is blocked", storeID)
	}
	errRegionNotFound = func(regionID uint64) error {
		return errors.Errorf("region %v not found", regionID)
	}
	errRegionIsStale = func(region *metapb.Region, origin *metapb.Region) error {
		return errors.Errorf("region is stale: region %v origin %v", region, origin)
	}
)

type storesInfo struct {
	stores map[uint64]*storeInfo
}

func newStoresInfo() *storesInfo {
	return &storesInfo{
		stores: make(map[uint64]*storeInfo),
	}
}

func (s *storesInfo) getStore(storeID uint64) *storeInfo {
	store, ok := s.stores[storeID]
	if !ok {
		return nil
	}
	return store.clone()
}

func (s *storesInfo) setStore(store *storeInfo) {
	s.stores[store.GetId()] = store
}

func (s *storesInfo) blockStore(storeID uint64) error {
	store, ok := s.stores[storeID]
	if !ok {
		return errStoreNotFound(storeID)
	}
	if store.isBlocked() {
		return errStoreIsBlocked(storeID)
	}
	store.block()
	return nil
}

func (s *storesInfo) unblockStore(storeID uint64) {
	store, ok := s.stores[storeID]
	if !ok {
		log.Fatalf("store %d is unblocked, but it is not found", storeID)
	}
	store.unblock()
}

func (s *storesInfo) getStores() []*storeInfo {
	stores := make([]*storeInfo, 0, len(s.stores))
	for _, store := range s.stores {
		stores = append(stores, store.clone())
	}
	return stores
}

func (s *storesInfo) getMetaStores() []*metapb.Store {
	stores := make([]*metapb.Store, 0, len(s.stores))
	for _, store := range s.stores {
		stores = append(stores, proto.Clone(store.Store).(*metapb.Store))
	}
	return stores
}

func (s *storesInfo) getStoreCount() int {
	return len(s.stores)
}

// regionMap wraps a map[uint64]*regionInfo and supports randomly pick a region.
type regionMap struct {
	m   map[uint64]*regionEntry
	ids []uint64
}

type regionEntry struct {
	*regionInfo
	pos int
}

func newRegionMap() *regionMap {
	return &regionMap{
		m: make(map[uint64]*regionEntry),
	}
}

func (rm *regionMap) Len() int {
	if rm == nil {
		return 0
	}
	return len(rm.m)
}

func (rm *regionMap) Get(id uint64) *regionInfo {
	if rm == nil {
		return nil
	}
	if entry, ok := rm.m[id]; ok {
		return entry.regionInfo
	}
	return nil
}

func (rm *regionMap) Put(region *regionInfo) {
	if old, ok := rm.m[region.GetId()]; ok {
		old.regionInfo = region
		return
	}
	rm.m[region.GetId()] = &regionEntry{
		regionInfo: region,
		pos:        len(rm.ids),
	}
	rm.ids = append(rm.ids, region.GetId())
}

func (rm *regionMap) RandomRegion() *regionInfo {
	if rm.Len() == 0 {
		return nil
	}
	return rm.Get(rm.ids[rand.Intn(rm.Len())])
}

func (rm *regionMap) Delete(id uint64) {
	if rm == nil {
		return
	}
	if old, ok := rm.m[id]; ok {
		len := rm.Len()
		last := rm.m[rm.ids[len-1]]
		last.pos = old.pos
		rm.ids[last.pos] = last.GetId()
		delete(rm.m, id)
		rm.ids = rm.ids[:len-1]
	}
}

type regionsInfo struct {
	tree      *regionTree
	regions   *regionMap            // regionID -> regionInfo
	leaders   map[uint64]*regionMap // storeID -> regionID -> regionInfo
	followers map[uint64]*regionMap // storeID -> regionID -> regionInfo
}

func newRegionsInfo() *regionsInfo {
	return &regionsInfo{
		tree:      newRegionTree(),
		regions:   newRegionMap(),
		leaders:   make(map[uint64]*regionMap),
		followers: make(map[uint64]*regionMap),
	}
}

func (r *regionsInfo) getRegion(regionID uint64) *regionInfo {
	region := r.regions.Get(regionID)
	if region == nil {
		return nil
	}
	return region.clone()
}

func (r *regionsInfo) setRegion(region *regionInfo) {
	if origin := r.regions.Get(region.GetId()); origin != nil {
		r.removeRegion(origin)
	}
	r.addRegion(region)
}

func (r *regionsInfo) addRegion(region *regionInfo) {
	// Add to tree and regions.
	r.tree.update(region.Region)
	r.regions.Put(region)

	if region.Leader == nil {
		return
	}

	// Add to leaders and followers.
	for _, peer := range region.GetPeers() {
		storeID := peer.GetStoreId()
		if peer.GetId() == region.Leader.GetId() {
			// Add leader peer to leaders.
			store, ok := r.leaders[storeID]
			if !ok {
				store = newRegionMap()
				r.leaders[storeID] = store
			}
			store.Put(region)
		} else {
			// Add follower peer to followers.
			store, ok := r.followers[storeID]
			if !ok {
				store = newRegionMap()
				r.followers[storeID] = store
			}
			store.Put(region)
		}
	}
}

func (r *regionsInfo) removeRegion(region *regionInfo) {
	// Remove from tree and regions.
	r.tree.remove(region.Region)
	r.regions.Delete(region.GetId())

	// Remove from leaders and followers.
	for _, peer := range region.GetPeers() {
		storeID := peer.GetStoreId()
		r.leaders[storeID].Delete(region.GetId())
		r.followers[storeID].Delete(region.GetId())
	}
}

func (r *regionsInfo) searchRegion(regionKey []byte) *regionInfo {
	region := r.tree.search(regionKey)
	if region == nil {
		return nil
	}
	return r.getRegion(region.GetId())
}

func (r *regionsInfo) getRegions() []*regionInfo {
	regions := make([]*regionInfo, 0, r.regions.Len())
	for _, region := range r.regions.m {
		regions = append(regions, region.clone())
	}
	return regions
}

func (r *regionsInfo) getMetaRegions() []*metapb.Region {
	regions := make([]*metapb.Region, 0, r.regions.Len())
	for _, region := range r.regions.m {
		regions = append(regions, proto.Clone(region.Region).(*metapb.Region))
	}
	return regions
}

func (r *regionsInfo) getRegionCount() int {
	return r.regions.Len()
}

func (r *regionsInfo) getStoreRegionCount(storeID uint64) int {
	return r.getStoreLeaderCount(storeID) + r.getStoreFollowerCount(storeID)
}

func (r *regionsInfo) getStoreLeaderCount(storeID uint64) int {
	return r.leaders[storeID].Len()
}

func (r *regionsInfo) getStoreFollowerCount(storeID uint64) int {
	return r.followers[storeID].Len()
}

func (r *regionsInfo) randLeaderRegion(storeID uint64) *regionInfo {
	return randRegion(r.leaders[storeID])
}

func (r *regionsInfo) randFollowerRegion(storeID uint64) *regionInfo {
	return randRegion(r.followers[storeID])
}

<<<<<<< HEAD
func (r *regionsInfo) randomRegion() *regionInfo {
	for _, region := range r.regions {
		return region.clone()
	}
	return nil
}

func randRegion(regions map[uint64]*regionInfo) *regionInfo {
	for _, region := range regions {
		if region.Leader == nil {
			log.Fatalf("rand region without leader: region %v", region)
		}
		if len(region.DownPeers) > 0 {
			continue
=======
const randomRegionMaxRetry = 10

func randRegion(regions *regionMap) *regionInfo {
	for i := 0; i < randomRegionMaxRetry; i++ {
		region := regions.RandomRegion()
		if region == nil {
			return nil
>>>>>>> 36d7b87d
		}
		if len(region.DownPeers) == 0 && len(region.PendingPeers) == 0 {
			return region.clone()
		}
	}
	return nil
}

type clusterInfo struct {
	sync.RWMutex

	id      IDAllocator
	kv      *kv
	meta    *metapb.Cluster
	stores  *storesInfo
	regions *regionsInfo
}

func newClusterInfo(id IDAllocator) *clusterInfo {
	return &clusterInfo{
		id:      id,
		stores:  newStoresInfo(),
		regions: newRegionsInfo(),
	}
}

// Return nil if cluster is not bootstrapped.
func loadClusterInfo(id IDAllocator, kv *kv) (*clusterInfo, error) {
	c := newClusterInfo(id)
	c.kv = kv

	c.meta = &metapb.Cluster{}
	ok, err := kv.loadMeta(c.meta)
	if err != nil {
		return nil, errors.Trace(err)
	}
	if !ok {
		return nil, nil
	}

	start := time.Now()
	if err := kv.loadStores(c.stores, kvRangeLimit); err != nil {
		return nil, errors.Trace(err)
	}
	log.Infof("load %v stores cost %v", c.stores.getStoreCount(), time.Since(start))

	start = time.Now()
	if err := kv.loadRegions(c.regions, kvRangeLimit); err != nil {
		return nil, errors.Trace(err)
	}
	log.Infof("load %v regions cost %v", c.regions.getRegionCount(), time.Since(start))

	return c, nil
}

func (c *clusterInfo) allocID() (uint64, error) {
	return c.id.Alloc()
}

func (c *clusterInfo) allocPeer(storeID uint64) (*metapb.Peer, error) {
	peerID, err := c.allocID()
	if err != nil {
		return nil, errors.Trace(err)
	}
	peer := &metapb.Peer{
		Id:      peerID,
		StoreId: storeID,
	}
	return peer, nil
}

func (c *clusterInfo) getMeta() *metapb.Cluster {
	c.RLock()
	defer c.RUnlock()
	return proto.Clone(c.meta).(*metapb.Cluster)
}

func (c *clusterInfo) putMeta(meta *metapb.Cluster) error {
	c.Lock()
	defer c.Unlock()
	return c.putMetaLocked(proto.Clone(meta).(*metapb.Cluster))
}

func (c *clusterInfo) putMetaLocked(meta *metapb.Cluster) error {
	if c.kv != nil {
		if err := c.kv.saveMeta(meta); err != nil {
			return errors.Trace(err)
		}
	}
	c.meta = meta
	return nil
}

func (c *clusterInfo) getStore(storeID uint64) *storeInfo {
	c.RLock()
	defer c.RUnlock()
	return c.stores.getStore(storeID)
}

func (c *clusterInfo) putStore(store *storeInfo) error {
	c.Lock()
	defer c.Unlock()
	return c.putStoreLocked(store.clone())
}

func (c *clusterInfo) putStoreLocked(store *storeInfo) error {
	if c.kv != nil {
		if err := c.kv.saveStore(store.Store); err != nil {
			return errors.Trace(err)
		}
	}
	c.stores.setStore(store)
	return nil
}

func (c *clusterInfo) blockStore(storeID uint64) error {
	c.Lock()
	defer c.Unlock()
	return errors.Trace(c.stores.blockStore(storeID))
}

func (c *clusterInfo) unblockStore(storeID uint64) {
	c.Lock()
	defer c.Unlock()
	c.stores.unblockStore(storeID)
}

func (c *clusterInfo) getStores() []*storeInfo {
	c.RLock()
	defer c.RUnlock()
	return c.stores.getStores()
}

func (c *clusterInfo) getMetaStores() []*metapb.Store {
	c.RLock()
	defer c.RUnlock()
	return c.stores.getMetaStores()
}

func (c *clusterInfo) getStoreCount() int {
	c.RLock()
	defer c.RUnlock()
	return c.stores.getStoreCount()
}

func (c *clusterInfo) getRegion(regionID uint64) *regionInfo {
	c.RLock()
	defer c.RUnlock()
	return c.regions.getRegion(regionID)
}

func (c *clusterInfo) searchRegion(regionKey []byte) *regionInfo {
	c.RLock()
	defer c.RUnlock()
	return c.regions.searchRegion(regionKey)
}

func (c *clusterInfo) putRegion(region *regionInfo) error {
	c.Lock()
	defer c.Unlock()
	return c.putRegionLocked(region.clone())
}

func (c *clusterInfo) putRegionLocked(region *regionInfo) error {
	if c.kv != nil {
		if err := c.kv.saveRegion(region.Region); err != nil {
			return errors.Trace(err)
		}
	}
	c.regions.setRegion(region)
	return nil
}

func (c *clusterInfo) getRegions() []*regionInfo {
	c.RLock()
	defer c.RUnlock()
	return c.regions.getRegions()
}

func (c *clusterInfo) randomRegion() *regionInfo {
	c.RLock()
	defer c.RUnlock()
	return c.regions.randomRegion()
}

func (c *clusterInfo) getMetaRegions() []*metapb.Region {
	c.RLock()
	defer c.RUnlock()
	return c.regions.getMetaRegions()
}

func (c *clusterInfo) getRegionCount() int {
	c.RLock()
	defer c.RUnlock()
	return c.regions.getRegionCount()
}

func (c *clusterInfo) getStoreRegionCount(storeID uint64) int {
	c.RLock()
	defer c.RUnlock()
	return c.regions.getStoreRegionCount(storeID)
}

func (c *clusterInfo) getStoreLeaderCount(storeID uint64) int {
	c.RLock()
	defer c.RUnlock()
	return c.regions.getStoreLeaderCount(storeID)
}

func (c *clusterInfo) randLeaderRegion(storeID uint64) *regionInfo {
	c.RLock()
	defer c.RUnlock()
	return c.regions.randLeaderRegion(storeID)
}

func (c *clusterInfo) randFollowerRegion(storeID uint64) *regionInfo {
	c.RLock()
	defer c.RUnlock()
	return c.regions.randFollowerRegion(storeID)
}

func (c *clusterInfo) getRegionStores(region *regionInfo) []*storeInfo {
	c.RLock()
	defer c.RUnlock()
	var stores []*storeInfo
	for id := range region.GetStoreIds() {
		if store := c.stores.getStore(id); store != nil {
			stores = append(stores, store)
		}
	}
	return stores
}

func (c *clusterInfo) getFollowerStores(region *regionInfo) []*storeInfo {
	c.RLock()
	defer c.RUnlock()
	var stores []*storeInfo
	for id := range region.GetFollowers() {
		if store := c.stores.getStore(id); store != nil {
			stores = append(stores, store)
		}
	}
	return stores
}

// handleStoreHeartbeat updates the store status.
func (c *clusterInfo) handleStoreHeartbeat(stats *pdpb.StoreStats) error {
	c.Lock()
	defer c.Unlock()

	storeID := stats.GetStoreId()
	store := c.stores.getStore(storeID)
	if store == nil {
		return errors.Trace(errStoreNotFound(storeID))
	}

	store.status.StoreStats = proto.Clone(stats).(*pdpb.StoreStats)
	store.status.LeaderCount = uint32(c.regions.getStoreLeaderCount(storeID))
	store.status.LastHeartbeatTS = time.Now()

	c.stores.setStore(store)
	return nil
}

// handleRegionHeartbeat updates the region information.
func (c *clusterInfo) handleRegionHeartbeat(region *regionInfo) error {
	c.Lock()
	defer c.Unlock()

	region = region.clone()
	origin := c.regions.getRegion(region.GetId())

	// Region does not exist, add it.
	if origin == nil {
		log.Infof("[region %d] Insert new region {%v}", region.GetId(), region)
		return c.putRegionLocked(region)
	}

	r := region.GetRegionEpoch()
	o := origin.GetRegionEpoch()

	// Region meta is stale, return an error.
	if r.GetVersion() < o.GetVersion() || r.GetConfVer() < o.GetConfVer() {
		return errors.Trace(errRegionIsStale(region.Region, origin.Region))
	}

	// Region meta is updated, update kv and cache.
	if r.GetVersion() > o.GetVersion() {
		log.Infof("[region %d] %s, Version changed from {%d} to {%d}", region.GetId(), diffRegionKeyInfo(origin, region), o.GetVersion(), r.GetVersion())
		return c.putRegionLocked(region)
	}
	if r.GetConfVer() > o.GetConfVer() {
		log.Infof("[region %d] %s, ConfVer changed from {%d} to {%d}", region.GetId(), diffRegionPeersInfo(origin, region), o.GetConfVer(), r.GetConfVer())
		return c.putRegionLocked(region)
	}

	if region.Leader.GetId() != origin.Leader.GetId() {
		log.Infof("[region %d] Leader changed from {%v} to {%v}", region.GetId(), origin.GetPeer(origin.Leader.GetId()), region.GetPeer(region.Leader.GetId()))
	}

	// Region meta is the same, update cache only.
	c.regions.setRegion(region)
	return nil
}<|MERGE_RESOLUTION|>--- conflicted
+++ resolved
@@ -285,6 +285,10 @@
 	return r.followers[storeID].Len()
 }
 
+func (r *regionsInfo) randRegion() *regionInfo {
+	return randRegion(r.regions)
+}
+
 func (r *regionsInfo) randLeaderRegion(storeID uint64) *regionInfo {
 	return randRegion(r.leaders[storeID])
 }
@@ -293,22 +297,6 @@
 	return randRegion(r.followers[storeID])
 }
 
-<<<<<<< HEAD
-func (r *regionsInfo) randomRegion() *regionInfo {
-	for _, region := range r.regions {
-		return region.clone()
-	}
-	return nil
-}
-
-func randRegion(regions map[uint64]*regionInfo) *regionInfo {
-	for _, region := range regions {
-		if region.Leader == nil {
-			log.Fatalf("rand region without leader: region %v", region)
-		}
-		if len(region.DownPeers) > 0 {
-			continue
-=======
 const randomRegionMaxRetry = 10
 
 func randRegion(regions *regionMap) *regionInfo {
@@ -316,7 +304,6 @@
 		region := regions.RandomRegion()
 		if region == nil {
 			return nil
->>>>>>> 36d7b87d
 		}
 		if len(region.DownPeers) == 0 && len(region.PendingPeers) == 0 {
 			return region.clone()
@@ -499,7 +486,7 @@
 func (c *clusterInfo) randomRegion() *regionInfo {
 	c.RLock()
 	defer c.RUnlock()
-	return c.regions.randomRegion()
+	return c.regions.randRegion()
 }
 
 func (c *clusterInfo) getMetaRegions() []*metapb.Region {

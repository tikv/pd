--- conflicted
+++ resolved
@@ -112,14 +112,12 @@
 			return op
 		}
 	}
-<<<<<<< HEAD
-	if placement.ValidateFit(fit) && placement.ValidateRegion(region) && placement.ValidateStores(fit.GetRegionStores()) {
-=======
-	if c.cluster.GetOpts().IsPlacementRulesCacheEnabled() && fit.IsSatisfied() && len(region.GetDownPeers()) == 0 {
->>>>>>> d481fb5c
-		// If there is no need to fix, we will cache the fit
-		c.ruleManager.SetRegionFitCache(region, fit)
-		checkerCounter.WithLabelValues("rule_checker", "set-cache").Inc()
+	if c.cluster.GetOpts().IsPlacementRulesCacheEnabled() {
+		if placement.ValidateFit(fit) && placement.ValidateRegion(region) && placement.ValidateStores(fit.GetRegionStores()) {
+			// If there is no need to fix, we will cache the fit
+			c.ruleManager.SetRegionFitCache(region, fit)
+			checkerCounter.WithLabelValues("rule_checker", "set-cache").Inc()
+		}
 	}
 	return nil
 }

--- conflicted
+++ resolved
@@ -441,29 +441,6 @@
 loopFits:
 	for _, rf := range fit.RuleFits {
 		if !rf.IsSatisfied() {
-<<<<<<< HEAD
-			ruleCheckerSkipRemoveOrphanPeerCounter.Inc()
-			return nil, nil
-		}
-		for _, p := range rf.Peers {
-			for _, pendingPeer := range region.GetPendingPeers() {
-				if pendingPeer.Id == p.Id {
-					ruleCheckerSkipRemoveOrphanPeerCounter.Inc()
-					return nil, nil
-				}
-			}
-			for _, downPeer := range region.GetDownPeers() {
-				if downPeer.Peer.Id == p.Id {
-					ruleCheckerSkipRemoveOrphanPeerCounter.Inc()
-					return nil, nil
-				}
-			}
-		}
-	}
-	ruleCheckerRemoveOrphanPeerCounter.Inc()
-	peer := fit.OrphanPeers[0]
-	return operator.CreateRemovePeerOperator("remove-orphan-peer", c.cluster, 0, region, peer.StoreId)
-=======
 			hasUnhealthyFit = true
 			break
 		}
@@ -476,7 +453,7 @@
 	}
 	// If hasUnhealthyFit is false, it is safe to delete the OrphanPeer.
 	if !hasUnhealthyFit {
-		checkerCounter.WithLabelValues("rule_checker", "remove-orphan-peer").Inc()
+		ruleCheckerSkipRemoveOrphanPeerCounter.Inc()
 		return operator.CreateRemovePeerOperator("remove-orphan-peer", c.cluster, 0, region, fit.OrphanPeers[0].StoreId)
 	}
 	// If hasUnhealthyFit is true, try to remove unhealthy orphan peers only if number of OrphanPeers is >= 2.
@@ -484,14 +461,13 @@
 	if len(fit.OrphanPeers) >= 2 {
 		for _, orphanPeer := range fit.OrphanPeers {
 			if isUnhealthyPeer(orphanPeer.GetId()) {
-				checkerCounter.WithLabelValues("rule_checker", "remove-orphan-peer").Inc()
+				ruleCheckerSkipRemoveOrphanPeerCounter.Inc()
 				return operator.CreateRemovePeerOperator("remove-orphan-peer", c.cluster, 0, region, orphanPeer.StoreId)
 			}
 		}
 	}
-	checkerCounter.WithLabelValues("rule_checker", "skip-remove-orphan-peer").Inc()
+	ruleCheckerSkipRemoveOrphanPeerCounter.Inc()
 	return nil, nil
->>>>>>> f8c06123
 }
 
 func (c *RuleChecker) isDownPeer(region *core.RegionInfo, peer *metapb.Peer) bool {

// Copyright 2019 TiKV Project Authors.
//
// Licensed under the Apache License, Version 2.0 (the "License");
// you may not use this file except in compliance with the License.
// You may obtain a copy of the License at
//
//     http://www.apache.org/licenses/LICENSE-2.0
//
// Unless required by applicable law or agreed to in writing, software
// distributed under the License is distributed on an "AS IS" BASIS,
// WITHOUT WARRANTIES OR CONDITIONS OF ANY KIND, either express or implied.
// See the License for the specific language governing permissions and
// limitations under the License.

package checker

import (
	"context"
	. "github.com/pingcap/check"
	"github.com/pingcap/failpoint"
	"github.com/pingcap/kvproto/pkg/metapb"
	"github.com/pingcap/kvproto/pkg/pdpb"
	"github.com/tikv/pd/pkg/cache"
	"github.com/tikv/pd/pkg/mock/mockcluster"
	"github.com/tikv/pd/pkg/testutil"
	"github.com/tikv/pd/server/config"
	"github.com/tikv/pd/server/core"
	"github.com/tikv/pd/server/schedule/operator"
	"github.com/tikv/pd/server/schedule/placement"
	"github.com/tikv/pd/server/versioninfo"
)

var _ = Suite(&testRuleCheckerSuite{})
var _ = SerialSuites(&testRuleCheckerSerialSuite{})

type testRuleCheckerSerialSuite struct {
	cluster     *mockcluster.Cluster
	ruleManager *placement.RuleManager
	rc          *RuleChecker
	ctx         context.Context
	cancel      context.CancelFunc
}

func (s *testRuleCheckerSerialSuite) SetUpSuite(c *C) {
	s.ctx, s.cancel = context.WithCancel(context.Background())
}

func (s *testRuleCheckerSerialSuite) TearDownTest(c *C) {
	s.cancel()
}

func (s *testRuleCheckerSerialSuite) SetUpTest(c *C) {
	cfg := config.NewTestOptions()
	s.cluster = mockcluster.NewCluster(s.ctx, cfg)
	s.cluster.DisableFeature(versioninfo.JointConsensus)
	s.cluster.SetEnablePlacementRules(true)
	s.ruleManager = s.cluster.RuleManager
	s.rc = NewRuleChecker(s.cluster, s.ruleManager, cache.NewDefaultCache(10))
}

type testRuleCheckerSuite struct {
	cluster     *mockcluster.Cluster
	ruleManager *placement.RuleManager
	rc          *RuleChecker
	ctx         context.Context
	cancel      context.CancelFunc
}

func (s *testRuleCheckerSuite) SetUpSuite(c *C) {
	s.ctx, s.cancel = context.WithCancel(context.Background())
}

func (s *testRuleCheckerSuite) TearDownTest(c *C) {
	s.cancel()
}

func (s *testRuleCheckerSuite) SetUpTest(c *C) {
	cfg := config.NewTestOptions()
	s.cluster = mockcluster.NewCluster(s.ctx, cfg)
	s.cluster.DisableFeature(versioninfo.JointConsensus)
	s.cluster.SetEnablePlacementRules(true)
	s.ruleManager = s.cluster.RuleManager
	s.rc = NewRuleChecker(s.cluster, s.ruleManager, cache.NewDefaultCache(10))
}

func (s *testRuleCheckerSuite) TestAddRulePeer(c *C) {
	s.cluster.AddLeaderStore(1, 1)
	s.cluster.AddLeaderStore(2, 1)
	s.cluster.AddLeaderStore(3, 1)
	s.cluster.AddLeaderRegionWithRange(1, "", "", 1, 2)
	op := s.rc.Check(s.cluster.GetRegion(1))
	c.Assert(op, NotNil)
	c.Assert(op.Desc(), Equals, "add-rule-peer")
	c.Assert(op.GetPriorityLevel(), Equals, core.HighPriority)
	c.Assert(op.Step(0).(operator.AddLearner).ToStore, Equals, uint64(3))
}

func (s *testRuleCheckerSuite) TestAddRulePeerWithIsolationLevel(c *C) {
	s.cluster.AddLabelsStore(1, 1, map[string]string{"zone": "z1", "rack": "r1", "host": "h1"})
	s.cluster.AddLabelsStore(2, 1, map[string]string{"zone": "z1", "rack": "r1", "host": "h2"})
	s.cluster.AddLabelsStore(3, 1, map[string]string{"zone": "z1", "rack": "r2", "host": "h1"})
	s.cluster.AddLabelsStore(4, 1, map[string]string{"zone": "z1", "rack": "r3", "host": "h1"})
	s.cluster.AddLeaderRegionWithRange(1, "", "", 1, 2)
	s.ruleManager.SetRule(&placement.Rule{
		GroupID:        "pd",
		ID:             "test",
		Index:          100,
		Override:       true,
		Role:           placement.Voter,
		Count:          3,
		LocationLabels: []string{"zone", "rack", "host"},
		IsolationLevel: "zone",
	})
	op := s.rc.Check(s.cluster.GetRegion(1))
	c.Assert(op, IsNil)
	s.cluster.AddLeaderRegionWithRange(1, "", "", 1, 3)
	s.ruleManager.SetRule(&placement.Rule{
		GroupID:        "pd",
		ID:             "test",
		Index:          100,
		Override:       true,
		Role:           placement.Voter,
		Count:          3,
		LocationLabels: []string{"zone", "rack", "host"},
		IsolationLevel: "rack",
	})
	op = s.rc.Check(s.cluster.GetRegion(1))
	c.Assert(op, NotNil)
	c.Assert(op.Desc(), Equals, "add-rule-peer")
	c.Assert(op.Step(0).(operator.AddLearner).ToStore, Equals, uint64(4))
}

func (s *testRuleCheckerSuite) TestFixPeer(c *C) {
	s.cluster.AddLeaderStore(1, 1)
	s.cluster.AddLeaderStore(2, 1)
	s.cluster.AddLeaderStore(3, 1)
	s.cluster.AddLeaderStore(4, 1)
	s.cluster.AddLeaderRegionWithRange(1, "", "", 1, 2, 3)
	op := s.rc.Check(s.cluster.GetRegion(1))
	c.Assert(op, IsNil)
	s.cluster.SetStoreDown(2)
	r := s.cluster.GetRegion(1)
	r = r.Clone(core.WithDownPeers([]*pdpb.PeerStats{{Peer: r.GetStorePeer(2), DownSeconds: 60000}}))
	op = s.rc.Check(r)
	c.Assert(op, NotNil)
	c.Assert(op.Desc(), Equals, "replace-rule-down-peer")
	c.Assert(op.GetPriorityLevel(), Equals, core.HighPriority)
	var add operator.AddLearner
	c.Assert(op.Step(0), FitsTypeOf, add)
	s.cluster.SetStoreUp(2)
	s.cluster.SetStoreOffline(2)
	op = s.rc.Check(s.cluster.GetRegion(1))
	c.Assert(op, NotNil)
	c.Assert(op.Desc(), Equals, "replace-rule-offline-peer")
	c.Assert(op.GetPriorityLevel(), Equals, core.HighPriority)
	c.Assert(op.Step(0), FitsTypeOf, add)

	s.cluster.SetStoreUp(2)
	// leader store offline
	s.cluster.SetStoreOffline(1)
	r1 := s.cluster.GetRegion(1)
	nr1 := r1.Clone(core.WithPendingPeers([]*metapb.Peer{r1.GetStorePeer(3)}))
	s.cluster.PutRegion(nr1)
	hasTransferLeader := false
	for i := 0; i < 100; i++ {
		op = s.rc.Check(s.cluster.GetRegion(1))
		c.Assert(op, NotNil)
		if step, ok := op.Step(0).(operator.TransferLeader); ok {
			c.Assert(step.FromStore, Equals, uint64(1))
			c.Assert(step.ToStore, Not(Equals), uint64(3))
			hasTransferLeader = true
		}
	}
	c.Assert(hasTransferLeader, IsTrue)
}

func (s *testRuleCheckerSuite) TestFixOrphanPeers(c *C) {
	s.cluster.AddLeaderStore(1, 1)
	s.cluster.AddLeaderStore(2, 1)
	s.cluster.AddLeaderStore(3, 1)
	s.cluster.AddLeaderStore(4, 1)
	s.cluster.AddLeaderRegionWithRange(1, "", "", 1, 2, 3, 4)
	op := s.rc.Check(s.cluster.GetRegion(1))
	c.Assert(op, NotNil)
	c.Assert(op.Desc(), Equals, "remove-orphan-peer")
	c.Assert(op.Step(0).(operator.RemovePeer).FromStore, Equals, uint64(4))
}

func (s *testRuleCheckerSuite) TestFixOrphanPeers2(c *C) {
	// check orphan peers can only be handled when all rules are satisfied.
	s.cluster.AddLabelsStore(1, 1, map[string]string{"foo": "bar"})
	s.cluster.AddLabelsStore(2, 1, map[string]string{"foo": "bar"})
	s.cluster.AddLabelsStore(3, 1, map[string]string{"foo": "baz"})
	s.cluster.AddLeaderRegionWithRange(1, "", "", 1, 3)
	s.ruleManager.SetRule(&placement.Rule{
		GroupID:  "pd",
		ID:       "r1",
		Index:    100,
		Override: true,
		Role:     placement.Leader,
		Count:    2,
		LabelConstraints: []placement.LabelConstraint{
			{Key: "foo", Op: "in", Values: []string{"baz"}},
		},
	})
	s.cluster.SetStoreDown(2)
	op := s.rc.Check(s.cluster.GetRegion(1))
	c.Assert(op, IsNil)
}

func (s *testRuleCheckerSuite) TestFixRole(c *C) {
	s.cluster.AddLeaderStore(1, 1)
	s.cluster.AddLeaderStore(2, 1)
	s.cluster.AddLeaderStore(3, 1)
	s.cluster.AddLeaderRegionWithRange(1, "", "", 2, 1, 3)
	r := s.cluster.GetRegion(1)
	p := r.GetStorePeer(1)
	p.Role = metapb.PeerRole_Learner
	r = r.Clone(core.WithLearners([]*metapb.Peer{p}))
	op := s.rc.Check(r)
	c.Assert(op, NotNil)
	c.Assert(op.Desc(), Equals, "fix-peer-role")
	c.Assert(op.Step(0).(operator.PromoteLearner).ToStore, Equals, uint64(1))
}

func (s *testRuleCheckerSuite) TestFixRoleLeader(c *C) {
	s.cluster.AddLabelsStore(1, 1, map[string]string{"role": "follower"})
	s.cluster.AddLabelsStore(2, 1, map[string]string{"role": "follower"})
	s.cluster.AddLabelsStore(3, 1, map[string]string{"role": "voter"})
	s.cluster.AddLeaderRegionWithRange(1, "", "", 1, 2, 3)
	s.ruleManager.SetRule(&placement.Rule{
		GroupID:  "pd",
		ID:       "r1",
		Index:    100,
		Override: true,
		Role:     placement.Voter,
		Count:    1,
		LabelConstraints: []placement.LabelConstraint{
			{Key: "role", Op: "in", Values: []string{"voter"}},
		},
	})
	s.ruleManager.SetRule(&placement.Rule{
		GroupID: "pd",
		ID:      "r2",
		Index:   101,
		Role:    placement.Follower,
		Count:   2,
		LabelConstraints: []placement.LabelConstraint{
			{Key: "role", Op: "in", Values: []string{"follower"}},
		},
	})
	op := s.rc.Check(s.cluster.GetRegion(1))
	c.Assert(op, NotNil)
	c.Assert(op.Desc(), Equals, "fix-follower-role")
	c.Assert(op.Step(0).(operator.TransferLeader).ToStore, Equals, uint64(3))
}

func (s *testRuleCheckerSuite) TestFixRoleLeaderIssue3130(c *C) {
	s.cluster.AddLabelsStore(1, 1, map[string]string{"role": "follower"})
	s.cluster.AddLabelsStore(2, 1, map[string]string{"role": "leader"})
	s.cluster.AddLeaderRegion(1, 1, 2)
	s.ruleManager.SetRule(&placement.Rule{
		GroupID:  "pd",
		ID:       "r1",
		Index:    100,
		Override: true,
		Role:     placement.Leader,
		Count:    1,
		LabelConstraints: []placement.LabelConstraint{
			{Key: "role", Op: "in", Values: []string{"leader"}},
		},
	})
	op := s.rc.Check(s.cluster.GetRegion(1))
	c.Assert(op, NotNil)
	c.Assert(op.Desc(), Equals, "fix-leader-role")
	c.Assert(op.Step(0).(operator.TransferLeader).ToStore, Equals, uint64(2))

	s.cluster.SetStoreBusy(2, true)
	op = s.rc.Check(s.cluster.GetRegion(1))
	c.Assert(op, IsNil)
	s.cluster.SetStoreBusy(2, false)

	s.cluster.AddLeaderRegion(1, 2, 1)
	op = s.rc.Check(s.cluster.GetRegion(1))
	c.Assert(op, NotNil)
	c.Assert(op.Desc(), Equals, "remove-orphan-peer")
	c.Assert(op.Step(0).(operator.RemovePeer).FromStore, Equals, uint64(1))
}

func (s *testRuleCheckerSuite) TestBetterReplacement(c *C) {
	s.cluster.AddLabelsStore(1, 1, map[string]string{"host": "host1"})
	s.cluster.AddLabelsStore(2, 1, map[string]string{"host": "host1"})
	s.cluster.AddLabelsStore(3, 1, map[string]string{"host": "host2"})
	s.cluster.AddLabelsStore(4, 1, map[string]string{"host": "host3"})
	s.cluster.AddLeaderRegionWithRange(1, "", "", 1, 2, 3)
	s.ruleManager.SetRule(&placement.Rule{
		GroupID:        "pd",
		ID:             "test",
		Index:          100,
		Override:       true,
		Role:           placement.Voter,
		Count:          3,
		LocationLabels: []string{"host"},
	})
	op := s.rc.Check(s.cluster.GetRegion(1))
	c.Assert(op, NotNil)
	c.Assert(op.Desc(), Equals, "move-to-better-location")
	c.Assert(op.Step(0).(operator.AddLearner).ToStore, Equals, uint64(4))
	s.cluster.AddLeaderRegionWithRange(1, "", "", 1, 3, 4)
	op = s.rc.Check(s.cluster.GetRegion(1))
	c.Assert(op, IsNil)
}

func (s *testRuleCheckerSuite) TestBetterReplacement2(c *C) {
	s.cluster.AddLabelsStore(1, 1, map[string]string{"zone": "z1", "host": "host1"})
	s.cluster.AddLabelsStore(2, 1, map[string]string{"zone": "z1", "host": "host2"})
	s.cluster.AddLabelsStore(3, 1, map[string]string{"zone": "z1", "host": "host3"})
	s.cluster.AddLabelsStore(4, 1, map[string]string{"zone": "z2", "host": "host1"})
	s.cluster.AddLeaderRegionWithRange(1, "", "", 1, 2, 3)
	s.ruleManager.SetRule(&placement.Rule{
		GroupID:        "pd",
		ID:             "test",
		Index:          100,
		Override:       true,
		Role:           placement.Voter,
		Count:          3,
		LocationLabels: []string{"zone", "host"},
	})
	op := s.rc.Check(s.cluster.GetRegion(1))
	c.Assert(op, NotNil)
	c.Assert(op.Desc(), Equals, "move-to-better-location")
	c.Assert(op.Step(0).(operator.AddLearner).ToStore, Equals, uint64(4))
	s.cluster.AddLeaderRegionWithRange(1, "", "", 1, 3, 4)
	op = s.rc.Check(s.cluster.GetRegion(1))
	c.Assert(op, IsNil)
}

func (s *testRuleCheckerSuite) TestNoBetterReplacement(c *C) {
	s.cluster.AddLabelsStore(1, 1, map[string]string{"host": "host1"})
	s.cluster.AddLabelsStore(2, 1, map[string]string{"host": "host1"})
	s.cluster.AddLabelsStore(3, 1, map[string]string{"host": "host2"})
	s.cluster.AddLeaderRegionWithRange(1, "", "", 1, 2, 3)
	s.ruleManager.SetRule(&placement.Rule{
		GroupID:        "pd",
		ID:             "test",
		Index:          100,
		Override:       true,
		Role:           placement.Voter,
		Count:          3,
		LocationLabels: []string{"host"},
	})
	op := s.rc.Check(s.cluster.GetRegion(1))
	c.Assert(op, IsNil)
}

func (s *testRuleCheckerSuite) TestIssue2419(c *C) {
	s.cluster.AddLeaderStore(1, 1)
	s.cluster.AddLeaderStore(2, 1)
	s.cluster.AddLeaderStore(3, 1)
	s.cluster.AddLeaderStore(4, 1)
	s.cluster.SetStoreOffline(3)
	s.cluster.AddLeaderRegionWithRange(1, "", "", 1, 2, 3)
	r := s.cluster.GetRegion(1)
	r = r.Clone(core.WithAddPeer(&metapb.Peer{Id: 5, StoreId: 4, Role: metapb.PeerRole_Learner}))
	op := s.rc.Check(r)
	c.Assert(op, NotNil)
	c.Assert(op.Desc(), Equals, "remove-orphan-peer")
	c.Assert(op.Step(0).(operator.RemovePeer).FromStore, Equals, uint64(4))

	r = r.Clone(core.WithRemoveStorePeer(4))
	op = s.rc.Check(r)
	c.Assert(op, NotNil)
	c.Assert(op.Desc(), Equals, "replace-rule-offline-peer")
	c.Assert(op.Step(0).(operator.AddLearner).ToStore, Equals, uint64(4))
	c.Assert(op.Step(1).(operator.PromoteLearner).ToStore, Equals, uint64(4))
	c.Assert(op.Step(2).(operator.RemovePeer).FromStore, Equals, uint64(3))
}

// Ref https://github.com/tikv/pd/issues/3521
// The problem is when offline a store, we may add learner multiple times if
// the operator is timeout.
func (s *testRuleCheckerSuite) TestPriorityFixOrphanPeer(c *C) {
	s.cluster.AddLabelsStore(1, 1, map[string]string{"host": "host1"})
	s.cluster.AddLabelsStore(2, 1, map[string]string{"host": "host1"})
	s.cluster.AddLabelsStore(3, 1, map[string]string{"host": "host2"})
	s.cluster.AddLabelsStore(4, 1, map[string]string{"host": "host4"})
	s.cluster.AddLabelsStore(5, 1, map[string]string{"host": "host5"})
	s.cluster.AddLeaderRegionWithRange(1, "", "", 1, 2, 3)
	op := s.rc.Check(s.cluster.GetRegion(1))
	c.Assert(op, IsNil)
	var add operator.AddLearner
	var remove operator.RemovePeer
	s.cluster.SetStoreOffline(2)
	op = s.rc.Check(s.cluster.GetRegion(1))
	c.Assert(op, NotNil)
	c.Assert(op.Step(0), FitsTypeOf, add)
	c.Assert(op.Desc(), Equals, "replace-rule-offline-peer")
	r := s.cluster.GetRegion(1).Clone(core.WithAddPeer(
		&metapb.Peer{
			Id:      5,
			StoreId: 4,
			Role:    metapb.PeerRole_Learner,
		}))
	s.cluster.PutRegion(r)
	op = s.rc.Check(s.cluster.GetRegion(1))
	c.Assert(op.Step(0), FitsTypeOf, remove)
	c.Assert(op.Desc(), Equals, "remove-orphan-peer")
}

func (s *testRuleCheckerSuite) TestIssue3293(c *C) {
	s.cluster.AddLabelsStore(1, 1, map[string]string{"host": "host1"})
	s.cluster.AddLabelsStore(2, 1, map[string]string{"host": "host1"})
	s.cluster.AddLabelsStore(3, 1, map[string]string{"host": "host2"})
	s.cluster.AddLabelsStore(4, 1, map[string]string{"host": "host4"})
	s.cluster.AddLabelsStore(5, 1, map[string]string{"host": "host5"})
	s.cluster.AddLeaderRegionWithRange(1, "", "", 1, 2)
	err := s.ruleManager.SetRule(&placement.Rule{
		GroupID: "TiDB_DDL_51",
		ID:      "0",
		Role:    placement.Follower,
		Count:   1,
		LabelConstraints: []placement.LabelConstraint{
			{
				Key: "host",
				Values: []string{
					"host5",
				},
				Op: placement.In,
			},
		},
	})
	c.Assert(err, IsNil)
	s.cluster.DeleteStore(s.cluster.GetStore(5))
	err = s.ruleManager.SetRule(&placement.Rule{
		GroupID: "TiDB_DDL_51",
		ID:      "default",
		Role:    placement.Voter,
		Count:   3,
	})
	c.Assert(err, IsNil)
	err = s.ruleManager.DeleteRule("pd", "default")
	c.Assert(err, IsNil)
	op := s.rc.Check(s.cluster.GetRegion(1))
	c.Assert(op, NotNil)
	c.Assert(op.Desc(), Equals, "add-rule-peer")
}

func (s *testRuleCheckerSuite) TestIssue3299(c *C) {
	s.cluster.AddLabelsStore(1, 1, map[string]string{"host": "host1"})
	s.cluster.AddLabelsStore(2, 1, map[string]string{"dc": "sh"})
	s.cluster.AddLeaderRegionWithRange(1, "", "", 1, 2)

	testCases := []struct {
		constraints []placement.LabelConstraint
		err         string
	}{
		{
			constraints: []placement.LabelConstraint{
				{
					Key:    "host",
					Values: []string{"host5"},
					Op:     placement.In,
				},
			},
			err: ".*can not match any store",
		},
		{
			constraints: []placement.LabelConstraint{
				{
					Key:    "ho",
					Values: []string{"sh"},
					Op:     placement.In,
				},
			},
			err: ".*can not match any store",
		},
		{
			constraints: []placement.LabelConstraint{
				{
					Key:    "host",
					Values: []string{"host1"},
					Op:     placement.In,
				},
				{
					Key:    "host",
					Values: []string{"host1"},
					Op:     placement.NotIn,
				},
			},
			err: ".*can not match any store",
		},
		{
			constraints: []placement.LabelConstraint{
				{
					Key:    "host",
					Values: []string{"host1"},
					Op:     placement.In,
				},
				{
					Key:    "host",
					Values: []string{"host3"},
					Op:     placement.In,
				},
			},
			err: ".*can not match any store",
		},
		{
			constraints: []placement.LabelConstraint{
				{
					Key:    "host",
					Values: []string{"host1"},
					Op:     placement.In,
				},
				{
					Key:    "host",
					Values: []string{"host1"},
					Op:     placement.In,
				},
			},
			err: "",
		},
	}

	for _, t := range testCases {
		err := s.ruleManager.SetRule(&placement.Rule{
			GroupID:          "p",
			ID:               "0",
			Role:             placement.Follower,
			Count:            1,
			LabelConstraints: t.constraints,
		})
		if t.err != "" {
			c.Assert(err, ErrorMatches, t.err)
		} else {
			c.Assert(err, IsNil)
		}
	}
}

// See issue: https://github.com/tikv/pd/issues/3705
func (s *testRuleCheckerSuite) TestFixDownPeer(c *C) {
	s.cluster.AddLabelsStore(1, 1, map[string]string{"zone": "z1"})
	s.cluster.AddLabelsStore(2, 1, map[string]string{"zone": "z1"})
	s.cluster.AddLabelsStore(3, 1, map[string]string{"zone": "z2"})
	s.cluster.AddLabelsStore(4, 1, map[string]string{"zone": "z3"})
	s.cluster.AddLabelsStore(5, 1, map[string]string{"zone": "z3"})
	s.cluster.AddLeaderRegion(1, 1, 3, 4)
	rule := &placement.Rule{
		GroupID:        "pd",
		ID:             "test",
		Index:          100,
		Override:       true,
		Role:           placement.Voter,
		Count:          3,
		LocationLabels: []string{"zone"},
	}
	s.ruleManager.SetRule(rule)

	region := s.cluster.GetRegion(1)
	c.Assert(s.rc.Check(region), IsNil)

	s.cluster.SetStoreDown(4)
	region = region.Clone(core.WithDownPeers([]*pdpb.PeerStats{
		{Peer: region.GetStorePeer(4), DownSeconds: 6000},
	}))
	testutil.CheckTransferPeer(c, s.rc.Check(region), operator.OpRegion, 4, 5)

	s.cluster.SetStoreDown(5)
	testutil.CheckTransferPeer(c, s.rc.Check(region), operator.OpRegion, 4, 2)

	rule.IsolationLevel = "zone"
	s.ruleManager.SetRule(rule)
	c.Assert(s.rc.Check(region), IsNil)
}

// See issue: https://github.com/tikv/pd/issues/3705
func (s *testRuleCheckerSuite) TestFixOfflinePeer(c *C) {
	s.cluster.AddLabelsStore(1, 1, map[string]string{"zone": "z1"})
	s.cluster.AddLabelsStore(2, 1, map[string]string{"zone": "z1"})
	s.cluster.AddLabelsStore(3, 1, map[string]string{"zone": "z2"})
	s.cluster.AddLabelsStore(4, 1, map[string]string{"zone": "z3"})
	s.cluster.AddLabelsStore(5, 1, map[string]string{"zone": "z3"})
	s.cluster.AddLeaderRegion(1, 1, 3, 4)
	rule := &placement.Rule{
		GroupID:        "pd",
		ID:             "test",
		Index:          100,
		Override:       true,
		Role:           placement.Voter,
		Count:          3,
		LocationLabels: []string{"zone"},
	}
	s.ruleManager.SetRule(rule)

	region := s.cluster.GetRegion(1)
	c.Assert(s.rc.Check(region), IsNil)

	s.cluster.SetStoreOffline(4)
	testutil.CheckTransferPeer(c, s.rc.Check(region), operator.OpRegion, 4, 5)

	s.cluster.SetStoreOffline(5)
	testutil.CheckTransferPeer(c, s.rc.Check(region), operator.OpRegion, 4, 2)

	rule.IsolationLevel = "zone"
	s.ruleManager.SetRule(rule)
	c.Assert(s.rc.Check(region), IsNil)
}

func (s *testRuleCheckerSerialSuite) TestRuleCache(c *C) {
	s.cluster.AddLabelsStore(1, 1, map[string]string{"zone": "z1"})
	s.cluster.AddLabelsStore(2, 1, map[string]string{"zone": "z1"})
	s.cluster.AddLabelsStore(3, 1, map[string]string{"zone": "z2"})
	s.cluster.AddLabelsStore(4, 1, map[string]string{"zone": "z3"})
	s.cluster.AddLabelsStore(5, 1, map[string]string{"zone": "z3"})
	s.cluster.AddLeaderRegion(1, 1, 3, 4)
	rule := &placement.Rule{
		GroupID:        "pd",
		ID:             "test",
		Index:          100,
		Override:       true,
		Role:           placement.Voter,
		Count:          3,
		LocationLabels: []string{"zone"},
	}
	s.ruleManager.SetRule(rule)
	region := s.cluster.GetRegion(1)
	region = region.Clone(core.WithIncConfVer(), core.WithIncVersion())
	c.Assert(s.rc.Check(region), IsNil)

<<<<<<< HEAD
	testcases := []struct {
		name        string
		region      *core.RegionInfo
		stillCached bool
	}{
		{
			name:        "default",
			region:      region,
			stillCached: true,
		},
		{
			name: "region topo changed",
			region: func() *core.RegionInfo {
				return region.Clone(core.WithAddPeer(&metapb.Peer{
					Id:      999,
					StoreId: 999,
					Role:    metapb.PeerRole_Voter,
				}), core.WithIncConfVer())
			}(),
			stillCached: false,
		},
		{
			name: "region leader changed",
			region: region.Clone(
				core.WithLeader(&metapb.Peer{Role: metapb.PeerRole_Voter, Id: 2, StoreId: 3})),
			stillCached: false,
		},
		{
			name: "region have down peers",
			region: region.Clone(core.WithDownPeers([]*pdpb.PeerStats{
				{
					Peer:        region.GetPeer(3),
					DownSeconds: 42,
				},
			})),
			stillCached: false,
		},
	}
	for _, testcase := range testcases {
		c.Log(testcase.name)
		if testcase.stillCached {
			c.Assert(failpoint.Enable("github.com/tikv/pd/server/schedule/checker/assertShouldCache", "return(true)"), IsNil)
			s.rc.Check(testcase.region)
			c.Assert(failpoint.Disable("github.com/tikv/pd/server/schedule/checker/assertShouldCache"), IsNil)
		} else {
			c.Assert(failpoint.Enable("github.com/tikv/pd/server/schedule/checker/assertShouldNotCache", "return(true)"), IsNil)
			s.rc.Check(testcase.region)
			c.Assert(failpoint.Disable("github.com/tikv/pd/server/schedule/checker/assertShouldNotCache"), IsNil)
		}
	}
=======
	c.Assert(failpoint.Enable("github.com/tikv/pd/server/schedule/checker/assertCache", ""), IsNil)
	c.Assert(s.rc.Check(region), IsNil)
	c.Assert(failpoint.Disable("github.com/tikv/pd/server/schedule/checker/assertCache"), IsNil)
}

// Ref https://github.com/tikv/pd/issues/4045
func (s *testRuleCheckerSuite) TestSkipFixOrphanPeerIfSelectedPeerisPendingOrDown(c *C) {
	s.cluster.AddLabelsStore(1, 1, map[string]string{"host": "host1"})
	s.cluster.AddLabelsStore(2, 1, map[string]string{"host": "host1"})
	s.cluster.AddLabelsStore(3, 1, map[string]string{"host": "host2"})
	s.cluster.AddLabelsStore(4, 1, map[string]string{"host": "host4"})
	s.cluster.AddLeaderRegionWithRange(1, "", "", 1, 2, 3, 4)

	// set peer3 and peer4 to pending
	r1 := s.cluster.GetRegion(1)
	r1 = r1.Clone(core.WithPendingPeers([]*metapb.Peer{r1.GetStorePeer(3), r1.GetStorePeer(4)}))
	s.cluster.PutRegion(r1)

	// should not remove extra peer
	op := s.rc.Check(s.cluster.GetRegion(1))
	c.Assert(op, IsNil)

	// set peer3 to down-peer
	r1 = r1.Clone(core.WithPendingPeers([]*metapb.Peer{r1.GetStorePeer(4)}))
	r1 = r1.Clone(core.WithDownPeers([]*pdpb.PeerStats{
		{
			Peer:        r1.GetStorePeer(3),
			DownSeconds: 42,
		},
	}))
	s.cluster.PutRegion(r1)

	// should not remove extra peer
	op = s.rc.Check(s.cluster.GetRegion(1))
	c.Assert(op, IsNil)

	// set peer3 to normal
	r1 = r1.Clone(core.WithDownPeers(nil))
	s.cluster.PutRegion(r1)

	// should remove extra peer now
	var remove operator.RemovePeer
	op = s.rc.Check(s.cluster.GetRegion(1))
	c.Assert(op.Step(0), FitsTypeOf, remove)
	c.Assert(op.Desc(), Equals, "remove-orphan-peer")
>>>>>>> 299a9967
}<|MERGE_RESOLUTION|>--- conflicted
+++ resolved
@@ -627,7 +627,6 @@
 	region = region.Clone(core.WithIncConfVer(), core.WithIncVersion())
 	c.Assert(s.rc.Check(region), IsNil)
 
-<<<<<<< HEAD
 	testcases := []struct {
 		name        string
 		region      *core.RegionInfo
@@ -678,10 +677,6 @@
 			c.Assert(failpoint.Disable("github.com/tikv/pd/server/schedule/checker/assertShouldNotCache"), IsNil)
 		}
 	}
-=======
-	c.Assert(failpoint.Enable("github.com/tikv/pd/server/schedule/checker/assertCache", ""), IsNil)
-	c.Assert(s.rc.Check(region), IsNil)
-	c.Assert(failpoint.Disable("github.com/tikv/pd/server/schedule/checker/assertCache"), IsNil)
 }
 
 // Ref https://github.com/tikv/pd/issues/4045
@@ -724,5 +719,4 @@
 	op = s.rc.Check(s.cluster.GetRegion(1))
 	c.Assert(op.Step(0), FitsTypeOf, remove)
 	c.Assert(op.Desc(), Equals, "remove-orphan-peer")
->>>>>>> 299a9967
 }
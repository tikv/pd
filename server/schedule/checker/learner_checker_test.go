// Copyright 2020 TiKV Project Authors.
//
// Licensed under the Apache License, Version 2.0 (the "License");
// you may not use this file except in compliance with the License.
// You may obtain a copy of the License at
//
//     http://www.apache.org/licenses/LICENSE-2.0
//
// Unless required by applicable law or agreed to in writing, software
// distributed under the License is distributed on an "AS IS" BASIS,
// See the License for the specific language governing permissions and
// limitations under the License.

package checker

import (
	. "github.com/pingcap/check"
	"github.com/pingcap/kvproto/pkg/metapb"
	"github.com/tikv/pd/pkg/mock/mockcluster"
	"github.com/tikv/pd/server/config"
	"github.com/tikv/pd/server/core"
	"github.com/tikv/pd/server/schedule/operator"
	"github.com/tikv/pd/server/versioninfo"
)

var _ = Suite(&testLearnerCheckerSuite{})

type testLearnerCheckerSuite struct {
	cluster *mockcluster.Cluster
	lc      *LearnerChecker
}

func (s *testLearnerCheckerSuite) SetUpTest(c *C) {
	s.cluster = mockcluster.NewCluster(mockoption.NewScheduleOptions())
	s.cluster.DisableFeature(versioninfo.JointConsensus)
	s.lc = NewLearnerChecker(s.cluster)
	for id := uint64(1); id <= 10; id++ {
		s.cluster.PutStoreWithLabels(id)
	}
}

func (s *testLearnerCheckerSuite) TestPromoteLearner(c *C) {
<<<<<<< HEAD
	cluster := mockcluster.NewCluster(config.NewTestOptions())
	lc := NewLearnerChecker(cluster)
=======
	lc := s.lc

>>>>>>> fe8477ab
	region := core.NewRegionInfo(
		&metapb.Region{
			Id: 1,
			Peers: []*metapb.Peer{
				{Id: 101, StoreId: 1},
				{Id: 102, StoreId: 2},
				{Id: 103, StoreId: 3, Role: metapb.PeerRole_Learner},
			},
		}, &metapb.Peer{Id: 101, StoreId: 1})
	op := lc.Check(region)
	c.Assert(op, NotNil)
	c.Assert(op.Desc(), Equals, "promote-learner")
	c.Assert(op.Step(0), FitsTypeOf, operator.PromoteLearner{})
	c.Assert(op.Step(0).(operator.PromoteLearner).ToStore, Equals, uint64(3))

	region = region.Clone(core.WithPendingPeers([]*metapb.Peer{region.GetPeer(103)}))
	op = lc.Check(region)
	c.Assert(op, IsNil)
}<|MERGE_RESOLUTION|>--- conflicted
+++ resolved
@@ -31,7 +31,7 @@
 }
 
 func (s *testLearnerCheckerSuite) SetUpTest(c *C) {
-	s.cluster = mockcluster.NewCluster(mockoption.NewScheduleOptions())
+	s.cluster = mockcluster.NewCluster(config.NewTestOptions())
 	s.cluster.DisableFeature(versioninfo.JointConsensus)
 	s.lc = NewLearnerChecker(s.cluster)
 	for id := uint64(1); id <= 10; id++ {
@@ -40,13 +40,8 @@
 }
 
 func (s *testLearnerCheckerSuite) TestPromoteLearner(c *C) {
-<<<<<<< HEAD
-	cluster := mockcluster.NewCluster(config.NewTestOptions())
-	lc := NewLearnerChecker(cluster)
-=======
 	lc := s.lc
 
->>>>>>> fe8477ab
 	region := core.NewRegionInfo(
 		&metapb.Region{
 			Id: 1,

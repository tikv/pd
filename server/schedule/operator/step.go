// Copyright 2019 TiKV Project Authors.
//
// Licensed under the Apache License, Version 2.0 (the "License");
// you may not use this file except in compliance with the License.
// You may obtain a copy of the License at
//
//     http://www.apache.org/licenses/LICENSE-2.0
//
// Unless required by applicable law or agreed to in writing, software
// distributed under the License is distributed on an "AS IS" BASIS,
// See the License for the specific language governing permissions and
// limitations under the License.

package operator

import (
	"bytes"
	"fmt"
	"strings"

	"github.com/pingcap/errors"
	"github.com/pingcap/kvproto/pkg/eraftpb"
	"github.com/pingcap/kvproto/pkg/metapb"
	"github.com/pingcap/kvproto/pkg/pdpb"
	"github.com/pingcap/log"
	"github.com/tikv/pd/pkg/typeutil"
	"github.com/tikv/pd/server/core"
	"github.com/tikv/pd/server/schedule/storelimit"
	"go.uber.org/zap"
)

// OpStep describes the basic scheduling steps that can not be subdivided.
type OpStep interface {
	fmt.Stringer
	ConfVerChanged(region *core.RegionInfo) uint64
	IsFinish(region *core.RegionInfo) bool
	CheckSafety(region *core.RegionInfo) error
	Influence(opInfluence OpInfluence, region *core.RegionInfo)
}

var (
	_ OpStep = (*TransferLeader)(nil)

	_ OpStep = (*AddPeer)(nil)
	_ OpStep = (*AddLightPeer)(nil)
	_ OpStep = (*RemovePeer)(nil)
	_ OpStep = (*AddLearner)(nil)
	_ OpStep = (*AddLightLearner)(nil)

	_ OpStep = (*PromoteLearner)(nil)
	_ OpStep = (*DemoteFollower)(nil)
	_ OpStep = (*ChangePeerV2Enter)(nil)
	_ OpStep = (*ChangePeerV2Leave)(nil)

	_ OpStep = (*MergeRegion)(nil)
	_ OpStep = (*SplitRegion)(nil)
)

// TransferLeader is an OpStep that transfers a region's leader.
type TransferLeader struct {
	FromStore, ToStore uint64
}

<<<<<<< HEAD
// ConfVerChanged returns how much the conf version will increase due to this step.
=======
// ConfVerChanged returns the delta value for version increased by this step.
>>>>>>> 3b1c0379
func (tl TransferLeader) ConfVerChanged(region *core.RegionInfo) uint64 {
	return 0 // transfer leader never change the conf version
}

func (tl TransferLeader) String() string {
	return fmt.Sprintf("transfer leader from store %v to store %v", tl.FromStore, tl.ToStore)
}

// IsFinish checks if current step is finished.
func (tl TransferLeader) IsFinish(region *core.RegionInfo) bool {
	return region.GetLeader().GetStoreId() == tl.ToStore
}

// CheckSafety checks if the step meets the safety properties.
func (tl TransferLeader) CheckSafety(region *core.RegionInfo) error {
	peer := region.GetStorePeer(tl.ToStore)
	if peer == nil {
		return errors.New("peer does not existed")
	}
	if core.IsLearner(peer) {
		return errors.New("peer already is a learner")
	}
	return nil
}

// Influence calculates the store difference that current step makes.
func (tl TransferLeader) Influence(opInfluence OpInfluence, region *core.RegionInfo) {
	from := opInfluence.GetStoreInfluence(tl.FromStore)
	to := opInfluence.GetStoreInfluence(tl.ToStore)

	from.LeaderSize -= region.GetApproximateSize()
	from.LeaderCount--
	to.LeaderSize += region.GetApproximateSize()
	to.LeaderCount++
}

// AddPeer is an OpStep that adds a region peer.
type AddPeer struct {
	ToStore, PeerID uint64
}

<<<<<<< HEAD
// ConfVerChanged returns how much the conf version will increase due to this step.
func (ap AddPeer) ConfVerChanged(region *core.RegionInfo) uint64 {
	p := region.GetStoreVoter(ap.ToStore)
	return b2u64(p.GetId() == ap.PeerID)
=======
// ConfVerChanged returns the delta value for version increased by this step.
func (ap AddPeer) ConfVerChanged(region *core.RegionInfo) uint64 {
	peer := region.GetStoreVoter(ap.ToStore)
	return typeutil.BoolToUint64(peer.GetId() == ap.PeerID)
>>>>>>> 3b1c0379
}

func (ap AddPeer) String() string {
	return fmt.Sprintf("add peer %v on store %v", ap.PeerID, ap.ToStore)
}

// IsFinish checks if current step is finished.
func (ap AddPeer) IsFinish(region *core.RegionInfo) bool {
	if peer := region.GetStoreVoter(ap.ToStore); peer != nil {
		if peer.GetId() != ap.PeerID {
			log.Warn("obtain unexpected peer", zap.String("expect", ap.String()), zap.Uint64("obtain-voter", peer.GetId()))
			return false
		}
		return region.GetPendingVoter(peer.GetId()) == nil
	}
	return false
}

// Influence calculates the store difference that current step makes.
func (ap AddPeer) Influence(opInfluence OpInfluence, region *core.RegionInfo) {
	to := opInfluence.GetStoreInfluence(ap.ToStore)

	regionSize := region.GetApproximateSize()
	to.RegionSize += regionSize
	to.RegionCount++
	to.AdjustStepCost(storelimit.AddPeer, regionSize)
}

// CheckSafety checks if the step meets the safety properties.
func (ap AddPeer) CheckSafety(region *core.RegionInfo) error {
	peer := region.GetStorePeer(ap.ToStore)
	if peer != nil && peer.GetId() != ap.PeerID {
		return errors.Errorf("peer %d has already existed in store %d, the operator is trying to add peer %d on the same store", peer.GetId(), ap.ToStore, ap.PeerID)
	}
	return nil
}

// AddLearner is an OpStep that adds a region learner peer.
type AddLearner struct {
	ToStore, PeerID uint64
}

<<<<<<< HEAD
// ConfVerChanged returns how much the conf version will increase due to this step.
func (al AddLearner) ConfVerChanged(region *core.RegionInfo) uint64 {
	p := region.GetStorePeer(al.ToStore)
	return b2u64(p.GetId() == al.PeerID)
=======
// ConfVerChanged returns the delta value for version increased by this step.
func (al AddLearner) ConfVerChanged(region *core.RegionInfo) uint64 {
	peer := region.GetStorePeer(al.ToStore)
	return typeutil.BoolToUint64(peer.GetId() == al.PeerID)
>>>>>>> 3b1c0379
}

func (al AddLearner) String() string {
	return fmt.Sprintf("add learner peer %v on store %v", al.PeerID, al.ToStore)
}

// IsFinish checks if current step is finished.
func (al AddLearner) IsFinish(region *core.RegionInfo) bool {
	if peer := region.GetStoreLearner(al.ToStore); peer != nil {
		if peer.GetId() != al.PeerID {
			log.Warn("obtain unexpected peer", zap.String("expect", al.String()), zap.Uint64("obtain-learner", peer.GetId()))
			return false
		}
		return region.GetPendingLearner(peer.GetId()) == nil
	}
	return false
}

// CheckSafety checks if the step meets the safety properties.
func (al AddLearner) CheckSafety(region *core.RegionInfo) error {
	peer := region.GetStorePeer(al.ToStore)
	if peer == nil {
		return nil
	}
	if peer.GetId() != al.PeerID {
		return errors.Errorf("peer %d has already existed in store %d, the operator is trying to add peer %d on the same store", peer.GetId(), al.ToStore, al.PeerID)
	}
	if !core.IsLearner(peer) {
		return errors.New("peer already is a voter")
	}
	return nil
}

// Influence calculates the store difference that current step makes.
func (al AddLearner) Influence(opInfluence OpInfluence, region *core.RegionInfo) {
	to := opInfluence.GetStoreInfluence(al.ToStore)

	regionSize := region.GetApproximateSize()
	to.RegionSize += regionSize
	to.RegionCount++
	to.AdjustStepCost(storelimit.AddPeer, regionSize)
}

// PromoteLearner is an OpStep that promotes a region learner peer to normal voter.
type PromoteLearner struct {
	ToStore, PeerID uint64
}

<<<<<<< HEAD
=======
// ConfVerChanged returns the delta value for version increased by this step.
func (pl PromoteLearner) ConfVerChanged(region *core.RegionInfo) uint64 {
	peer := region.GetStoreVoter(pl.ToStore)
	return typeutil.BoolToUint64(peer.GetId() == pl.PeerID)
}

>>>>>>> 3b1c0379
func (pl PromoteLearner) String() string {
	return fmt.Sprintf("promote learner peer %v on store %v to voter", pl.PeerID, pl.ToStore)
}

// ConfVerChanged returns how much the conf version will increase due to this step.
func (pl PromoteLearner) ConfVerChanged(region *core.RegionInfo) uint64 {
	return b2u64(region.GetStoreVoter(pl.ToStore).GetId() == pl.PeerID)
}

// IsFinish checks if current step is finished.
func (pl PromoteLearner) IsFinish(region *core.RegionInfo) bool {
	if peer := region.GetStoreVoter(pl.ToStore); peer != nil {
<<<<<<< HEAD
		if peer.Id != pl.PeerID {
			log.Warn("obtain unexpected peer", zap.String("expect", pl.String()), zap.Uint64("obtain-voter", peer.Id))
		}
		return peer.Id == pl.PeerID
=======
		if peer.GetId() != pl.PeerID {
			log.Warn("obtain unexpected peer", zap.String("expect", pl.String()), zap.Uint64("obtain-voter", peer.GetId()))
		}
		return peer.GetId() == pl.PeerID
>>>>>>> 3b1c0379
	}
	return false
}

// CheckSafety checks if the step meets the safety properties.
func (pl PromoteLearner) CheckSafety(region *core.RegionInfo) error {
<<<<<<< HEAD
	if region.GetStorePeer(pl.ToStore).GetId() != pl.PeerID {
=======
	peer := region.GetStorePeer(pl.ToStore)
	if peer.GetId() != pl.PeerID {
>>>>>>> 3b1c0379
		return errors.New("peer does not exist")
	}
	return nil
}

// Influence calculates the store difference that current step makes.
func (pl PromoteLearner) Influence(opInfluence OpInfluence, region *core.RegionInfo) {}

// RemovePeer is an OpStep that removes a region peer.
type RemovePeer struct {
	FromStore, PeerID uint64
}

<<<<<<< HEAD
// ConfVerChanged returns how much the conf version will increase due to this step.
func (rp RemovePeer) ConfVerChanged(region *core.RegionInfo) uint64 {
	id := region.GetStorePeer(rp.FromStore).GetId()
	return b2u64(id == 0 || (rp.PeerID != 0 && id != rp.PeerID))
=======
// ConfVerChanged returns the delta value for version increased by this step.
func (rp RemovePeer) ConfVerChanged(region *core.RegionInfo) uint64 {
	id := region.GetStorePeer(rp.FromStore).GetId()
	// 1. id == 0 -> The peer does not exist, it needs to return 1.
	// 2. id != 0 && rp.PeerId == 0 -> No rp.PeerID is specified, and there is a Peer on the Store, it needs to return 0.
	// 3. id != 0 && rp.PeerID != 0 && id == rp.PeerID -> The peer still exists, it needs to return 0.
	// 4. id != 0 && rp.PeerID != 0 && id != rp.PeerID -> The rp.PeerID is specified,
	//     and although there is a Peer on the Store, but the Id has changed, it should return 1.
	//     This is for the following case:
	//     If DemoteFollower step is not allowed, it will be split into RemovePeer and AddLearner.
	//     After the AddLearner step, ConfVerChanged of RemovePeer should still return 1.
	return typeutil.BoolToUint64(id == 0 || (rp.PeerID != 0 && id != rp.PeerID))
>>>>>>> 3b1c0379
}

func (rp RemovePeer) String() string {
	return fmt.Sprintf("remove peer on store %v", rp.FromStore)
}

// IsFinish checks if current step is finished.
func (rp RemovePeer) IsFinish(region *core.RegionInfo) bool {
	return region.GetStorePeer(rp.FromStore) == nil
}

// CheckSafety checks if the step meets the safety properties.
func (rp RemovePeer) CheckSafety(region *core.RegionInfo) error {
	if rp.FromStore == region.GetLeader().GetStoreId() {
		return errors.New("cannot remove leader peer")
	}
	return nil
}

// Influence calculates the store difference that current step makes.
func (rp RemovePeer) Influence(opInfluence OpInfluence, region *core.RegionInfo) {
	from := opInfluence.GetStoreInfluence(rp.FromStore)

	regionSize := region.GetApproximateSize()
	from.RegionSize -= regionSize
	from.RegionCount--
	from.AdjustStepCost(storelimit.RemovePeer, regionSize)
}

// MergeRegion is an OpStep that merge two regions.
type MergeRegion struct {
	FromRegion *metapb.Region
	ToRegion   *metapb.Region
	// there are two regions involved in merge process,
	// so to keep them from other scheduler,
	// both of them should add MerRegion operatorStep.
	// But actually, TiKV just needs the region want to be merged to get the merge request,
	// thus use a IsPassive mark to indicate that
	// this region doesn't need to send merge request to TiKV.
	IsPassive bool
}

<<<<<<< HEAD
// ConfVerChanged returns how much the conf version will increase due to this step.
=======
// ConfVerChanged returns the delta value for version increased by this step.
>>>>>>> 3b1c0379
func (mr MergeRegion) ConfVerChanged(region *core.RegionInfo) uint64 {
	return 0
}

func (mr MergeRegion) String() string {
	return fmt.Sprintf("merge region %v into region %v", mr.FromRegion.GetId(), mr.ToRegion.GetId())
}

// IsFinish checks if current step is finished.
func (mr MergeRegion) IsFinish(region *core.RegionInfo) bool {
	if mr.IsPassive {
		return !bytes.Equal(region.GetStartKey(), mr.ToRegion.StartKey) || !bytes.Equal(region.GetEndKey(), mr.ToRegion.EndKey)
	}
	return false
}

// CheckSafety checks if the step meets the safety properties.
func (mr MergeRegion) CheckSafety(region *core.RegionInfo) error {
	return nil
}

// Influence calculates the store difference that current step makes.
func (mr MergeRegion) Influence(opInfluence OpInfluence, region *core.RegionInfo) {
	if mr.IsPassive {
		for _, peer := range region.GetPeers() {
			o := opInfluence.GetStoreInfluence(peer.GetStoreId())
			o.RegionCount--
			if region.GetLeader().GetId() == peer.GetId() {
				o.LeaderCount--
			}
		}
	}
}

// SplitRegion is an OpStep that splits a region.
type SplitRegion struct {
	StartKey, EndKey []byte
	Policy           pdpb.CheckPolicy
	SplitKeys        [][]byte
}

<<<<<<< HEAD
// ConfVerChanged returns how much the conf version will increase due to this step.
=======
// ConfVerChanged returns the delta value for version increased by this step.
>>>>>>> 3b1c0379
func (sr SplitRegion) ConfVerChanged(region *core.RegionInfo) uint64 {
	return 0
}

func (sr SplitRegion) String() string {
	return fmt.Sprintf("split region with policy %s", sr.Policy.String())
}

// IsFinish checks if current step is finished.
func (sr SplitRegion) IsFinish(region *core.RegionInfo) bool {
	return !bytes.Equal(region.GetStartKey(), sr.StartKey) || !bytes.Equal(region.GetEndKey(), sr.EndKey)
}

// Influence calculates the store difference that current step makes.
func (sr SplitRegion) Influence(opInfluence OpInfluence, region *core.RegionInfo) {
	for _, peer := range region.GetPeers() {
		inf := opInfluence.GetStoreInfluence(peer.GetStoreId())
		inf.RegionCount++
		if region.GetLeader().GetId() == peer.GetId() {
			inf.LeaderCount++
		}
	}
}

// CheckSafety checks if the step meets the safety properties.
func (sr SplitRegion) CheckSafety(region *core.RegionInfo) error {
	return nil
}

// AddLightPeer is an OpStep that adds a region peer without considering the influence.
type AddLightPeer struct {
	ToStore, PeerID uint64
}

<<<<<<< HEAD
// ConfVerChanged returns how much the conf version will increase due to this step.
func (ap AddLightPeer) ConfVerChanged(region *core.RegionInfo) uint64 {
	p := region.GetStoreVoter(ap.ToStore)
	return b2u64(p.GetId() == ap.PeerID)
=======
// ConfVerChanged returns the delta value for version increased by this step.
func (ap AddLightPeer) ConfVerChanged(region *core.RegionInfo) uint64 {
	peer := region.GetStoreVoter(ap.ToStore)
	return typeutil.BoolToUint64(peer.GetId() == ap.PeerID)
>>>>>>> 3b1c0379
}

func (ap AddLightPeer) String() string {
	return fmt.Sprintf("add peer %v on store %v", ap.PeerID, ap.ToStore)
}

// IsFinish checks if current step is finished.
func (ap AddLightPeer) IsFinish(region *core.RegionInfo) bool {
	if peer := region.GetStoreVoter(ap.ToStore); peer != nil {
		if peer.GetId() != ap.PeerID {
			log.Warn("obtain unexpected peer", zap.String("expect", ap.String()), zap.Uint64("obtain-voter", peer.GetId()))
			return false
		}
		return region.GetPendingVoter(peer.GetId()) == nil
	}
	return false
}

// CheckSafety checks if the step meets the safety properties.
func (ap AddLightPeer) CheckSafety(region *core.RegionInfo) error {
	peer := region.GetStorePeer(ap.ToStore)
	if peer != nil && peer.GetId() != ap.PeerID {
		return errors.Errorf("peer %d has already existed in store %d, the operator is trying to add peer %d on the same store", peer.GetId(), ap.ToStore, ap.PeerID)
	}
	return nil
}

// Influence calculates the store difference that current step makes.
func (ap AddLightPeer) Influence(opInfluence OpInfluence, region *core.RegionInfo) {
	to := opInfluence.GetStoreInfluence(ap.ToStore)

	to.RegionSize += region.GetApproximateSize()
	to.RegionCount++
}

// AddLightLearner is an OpStep that adds a region learner peer without considering the influence.
type AddLightLearner struct {
	ToStore, PeerID uint64
}

<<<<<<< HEAD
// ConfVerChanged returns how much the conf version will increase due to this step.
func (al AddLightLearner) ConfVerChanged(region *core.RegionInfo) uint64 {
	p := region.GetStorePeer(al.ToStore)
	return b2u64(p.GetId() == al.PeerID)
=======
// ConfVerChanged returns the delta value for version increased by this step.
func (al AddLightLearner) ConfVerChanged(region *core.RegionInfo) uint64 {
	peer := region.GetStorePeer(al.ToStore)
	return typeutil.BoolToUint64(peer.GetId() == al.PeerID)
>>>>>>> 3b1c0379
}

func (al AddLightLearner) String() string {
	return fmt.Sprintf("add learner peer %v on store %v", al.PeerID, al.ToStore)
}

// IsFinish checks if current step is finished.
func (al AddLightLearner) IsFinish(region *core.RegionInfo) bool {
	if peer := region.GetStoreLearner(al.ToStore); peer != nil {
		if peer.GetId() != al.PeerID {
			log.Warn("obtain unexpected peer", zap.String("expect", al.String()), zap.Uint64("obtain-learner", peer.GetId()))
			return false
		}
		return region.GetPendingLearner(peer.GetId()) == nil
	}
	return false
}

// CheckSafety checks if the step meets the safety properties.
func (al AddLightLearner) CheckSafety(region *core.RegionInfo) error {
	peer := region.GetStorePeer(al.ToStore)
	if peer == nil {
		return nil
	}
	if peer.GetId() != al.PeerID {
		return errors.Errorf("peer %d has already existed in store %d, the operator is trying to add peer %d on the same store", peer.GetId(), al.ToStore, al.PeerID)
	}
	if !core.IsLearner(peer) {
		return errors.New("peer already is a voter")
	}
	return nil
}

// Influence calculates the store difference that current step makes.
func (al AddLightLearner) Influence(opInfluence OpInfluence, region *core.RegionInfo) {
	to := opInfluence.GetStoreInfluence(al.ToStore)

	to.RegionSize += region.GetApproximateSize()
	to.RegionCount++
}

<<<<<<< HEAD
// DemoteFollower is an OpStep that demotes a region voter peer (not a leader) to learner.
=======
// DemoteFollower is an OpStep that demotes a region follower peer to learner.
>>>>>>> 3b1c0379
type DemoteFollower struct {
	ToStore, PeerID uint64
}

func (df DemoteFollower) String() string {
	return fmt.Sprintf("demote follower peer %v on store %v to learner", df.PeerID, df.ToStore)
}

<<<<<<< HEAD
// ConfVerChanged returns how much the conf version will increase due to this step.
func (df DemoteFollower) ConfVerChanged(region *core.RegionInfo) uint64 {
	return b2u64(region.GetStoreLearner(df.ToStore).GetId() == df.PeerID)
=======
// ConfVerChanged returns the delta value for version increased by this step.
func (df DemoteFollower) ConfVerChanged(region *core.RegionInfo) uint64 {
	peer := region.GetStoreLearner(df.ToStore)
	return typeutil.BoolToUint64(peer.GetId() == df.PeerID)
>>>>>>> 3b1c0379
}

// IsFinish checks if current step is finished.
func (df DemoteFollower) IsFinish(region *core.RegionInfo) bool {
	if peer := region.GetStoreLearner(df.ToStore); peer != nil {
<<<<<<< HEAD
		if peer.Id != df.PeerID {
			log.Warn("obtain unexpected peer", zap.String("expect", df.String()), zap.Uint64("obtain-learner", peer.Id))
		}
		return peer.Id == df.PeerID
=======
		if peer.GetId() != df.PeerID {
			log.Warn("obtain unexpected peer", zap.String("expect", df.String()), zap.Uint64("obtain-learner", peer.GetId()))
		}
		return peer.GetId() == df.PeerID
>>>>>>> 3b1c0379
	}
	return false
}

// CheckSafety checks if the step meets the safety properties.
func (df DemoteFollower) CheckSafety(region *core.RegionInfo) error {
	peer := region.GetStorePeer(df.ToStore)
	if peer.GetId() != df.PeerID {
		return errors.New("peer does not exist")
	}
<<<<<<< HEAD
	if peer != nil && peer.Id == region.GetLeader().GetId() {
		return errors.New("peer is a leader, can not demote")
=======
	if peer.GetId() == region.GetLeader().GetId() {
		return errors.New("cannot demote leader peer")
>>>>>>> 3b1c0379
	}
	return nil
}

// Influence calculates the store difference that current step makes.
func (df DemoteFollower) Influence(opInfluence OpInfluence, region *core.RegionInfo) {}

// DemoteVoter is very similar to DemoteFollower. But it allows Demote Leader.
<<<<<<< HEAD
// Note: It is not an OpStep, only a sub step in ChangePeerV2Enter.
=======
// Note: It is not an OpStep, only a sub step in ChangePeerV2Enter and ChangePeerV2Leave.
>>>>>>> 3b1c0379
type DemoteVoter struct {
	ToStore, PeerID uint64
}

func (dv DemoteVoter) String() string {
	return fmt.Sprintf("demote voter peer %v on store %v to learner", dv.PeerID, dv.ToStore)
}

<<<<<<< HEAD
// ConfVerChanged returns how much the conf version will increase due to this step.
func (dv DemoteVoter) ConfVerChanged(region *core.RegionInfo) bool {
	return region.GetStoreLearner(dv.ToStore).GetId() == dv.PeerID
=======
// ConfVerChanged returns the delta value for version increased by this step.
func (dv DemoteVoter) ConfVerChanged(region *core.RegionInfo) bool {
	peer := region.GetStoreLearner(dv.ToStore)
	return peer.GetId() == dv.PeerID
>>>>>>> 3b1c0379
}

// IsFinish checks if current step is finished.
func (dv DemoteVoter) IsFinish(region *core.RegionInfo) bool {
	if peer := region.GetStoreLearner(dv.ToStore); peer != nil {
<<<<<<< HEAD
		if peer.Id != dv.PeerID {
			log.Warn("obtain unexpected peer", zap.String("expect", dv.String()), zap.Uint64("obtain-learner", peer.Id))
		}
		return peer.Id == dv.PeerID
=======
		if peer.GetId() != dv.PeerID {
			log.Warn("obtain unexpected peer", zap.String("expect", dv.String()), zap.Uint64("obtain-learner", peer.GetId()))
		}
		return peer.GetId() == dv.PeerID
>>>>>>> 3b1c0379
	}
	return false
}

// ChangePeerV2Enter is an OpStep that uses joint consensus to request all PromoteLearner and DemoteVoter.
type ChangePeerV2Enter struct {
	PromoteLearners []PromoteLearner
	DemoteVoters    []DemoteVoter
}

func (cpe ChangePeerV2Enter) String() string {
	b := &strings.Builder{}
	_, _ = b.WriteString("use joint consensus")
	for _, pl := range cpe.PromoteLearners {
		_, _ = fmt.Fprintf(b, ", promote learner peer %v on store %v to voter", pl.PeerID, pl.ToStore)
	}
	for _, dv := range cpe.DemoteVoters {
		_, _ = fmt.Fprintf(b, ", demote voter peer %v on store %v to learner", dv.PeerID, dv.ToStore)
	}
	return b.String()
}

<<<<<<< HEAD
// ConfVerChanged returns how much the conf version will increase due to this step.
func (cpe ChangePeerV2Enter) ConfVerChanged(region *core.RegionInfo) uint64 {
	for _, pl := range cpe.PromoteLearners {
		peer := region.GetStoreVoter(pl.ToStore)
		if peer == nil || peer.Id != pl.PeerID ||
			(peer.Role != metapb.PeerRole_IncomingVoter && peer.Role != metapb.PeerRole_Voter) {
=======
// ConfVerChanged returns the delta value for version increased by this step.
func (cpe ChangePeerV2Enter) ConfVerChanged(region *core.RegionInfo) uint64 {
	for _, pl := range cpe.PromoteLearners {
		peer := region.GetStoreVoter(pl.ToStore)
		if peer.GetId() != pl.PeerID || !core.IsVoterOrIncomingVoter(peer) {
>>>>>>> 3b1c0379
			return 0
		}
	}
	for _, dv := range cpe.DemoteVoters {
		peer := region.GetStoreVoter(dv.ToStore)
<<<<<<< HEAD
		if peer != nil && (peer.Id != dv.PeerID || (peer.Role != metapb.PeerRole_DemotingVoter && peer.Role != metapb.PeerRole_Learner)) {
=======
		if peer != nil && (peer.GetId() != dv.PeerID || !core.IsLearnerOrDemotingVoter(peer)) {
>>>>>>> 3b1c0379
			return 0
		}
	}
	return uint64(len(cpe.PromoteLearners) + len(cpe.DemoteVoters))
}

// IsFinish checks if current step is finished.
func (cpe ChangePeerV2Enter) IsFinish(region *core.RegionInfo) bool {
	for _, pl := range cpe.PromoteLearners {
		peer := region.GetStoreVoter(pl.ToStore)
<<<<<<< HEAD
		if peer != nil && peer.Id != pl.PeerID {
			log.Warn("obtain unexpected peer", zap.String("expect", pl.String()), zap.Uint64("obtain-voter", peer.Id))
		}
		if peer == nil || peer.Id != pl.PeerID || peer.Role != metapb.PeerRole_IncomingVoter {
=======
		if peer != nil && peer.GetId() != pl.PeerID {
			log.Warn("obtain unexpected peer", zap.String("expect", pl.String()), zap.Uint64("obtain-voter", peer.GetId()))
		}
		if peer.GetId() != pl.PeerID || peer.GetRole() != metapb.PeerRole_IncomingVoter {
>>>>>>> 3b1c0379
			return false
		}
	}
	for _, dv := range cpe.DemoteVoters {
		peer := region.GetStoreVoter(dv.ToStore)
<<<<<<< HEAD
		if peer != nil && peer.Id != dv.PeerID {
			log.Warn("obtain unexpected peer", zap.String("expect", dv.String()), zap.Uint64("obtain-learner", peer.Id))
		}
		if peer == nil || peer.Id != dv.PeerID || peer.Role != metapb.PeerRole_DemotingVoter {
=======
		if peer != nil && peer.GetId() != dv.PeerID {
			log.Warn("obtain unexpected peer", zap.String("expect", dv.String()), zap.Uint64("obtain-learner", peer.GetId()))
		}
		if peer.GetId() != dv.PeerID || peer.GetRole() != metapb.PeerRole_DemotingVoter {
>>>>>>> 3b1c0379
			return false
		}
	}
	return true
}

// CheckSafety checks if the step meets the safety properties.
func (cpe ChangePeerV2Enter) CheckSafety(region *core.RegionInfo) error {
	inJointState, notInJointState := false, false
	for _, pl := range cpe.PromoteLearners {
		peer := region.GetStorePeer(pl.ToStore)
		if peer.GetId() != pl.PeerID {
			return errors.New("peer does not exist")
		}
<<<<<<< HEAD
		switch peer.Role {
=======
		switch peer.GetRole() {
>>>>>>> 3b1c0379
		case metapb.PeerRole_Learner:
			notInJointState = true
		case metapb.PeerRole_IncomingVoter:
			inJointState = true
<<<<<<< HEAD
=======
		case metapb.PeerRole_Voter:
			return errors.New("peer already is a voter")
		case metapb.PeerRole_DemotingVoter:
			return errors.New("cannot promote a demoting voter")
>>>>>>> 3b1c0379
		default:
			return errors.New("unexpected peer role")
		}
	}
	for _, dv := range cpe.DemoteVoters {
		peer := region.GetStorePeer(dv.ToStore)
		if peer.GetId() != dv.PeerID {
			return errors.New("peer does not exist")
		}
<<<<<<< HEAD
		switch peer.Role {
=======
		switch peer.GetRole() {
>>>>>>> 3b1c0379
		case metapb.PeerRole_Voter:
			notInJointState = true
		case metapb.PeerRole_DemotingVoter:
			inJointState = true
<<<<<<< HEAD
=======
		case metapb.PeerRole_Learner:
			return errors.New("peer already is a learner")
		case metapb.PeerRole_IncomingVoter:
			return errors.New("cannot demote a incoming voter")
>>>>>>> 3b1c0379
		default:
			return errors.New("unexpected peer role")
		}
	}

<<<<<<< HEAD
	count := core.CountInJointState(region.GetPeers()...)
	if (notInJointState && inJointState) ||
		(notInJointState && count != 0) ||
		(inJointState && count != len(cpe.PromoteLearners)+len(cpe.DemoteVoters)) {
		// change is not atomic, or there are other peers in the joint state
		return errors.New("unexpected peer role")
=======
	switch count := core.CountInJointState(region.GetPeers()...); {
	case notInJointState && inJointState:
		return errors.New("non-atomic joint consensus")
	case notInJointState && count != 0:
		return errors.New("some other peers are in joint state, when the region is in joint state")
	case inJointState && count != len(cpe.PromoteLearners)+len(cpe.DemoteVoters):
		return errors.New("some other peers are in joint state, when the region is not in joint state")
>>>>>>> 3b1c0379
	}

	return nil
}

// Influence calculates the store difference that current step makes.
func (cpe ChangePeerV2Enter) Influence(opInfluence OpInfluence, region *core.RegionInfo) {}

// GetRequest get the ChangePeerV2 request
func (cpe ChangePeerV2Enter) GetRequest() *pdpb.ChangePeerV2 {
	changes := make([]*pdpb.ChangePeer, 0, len(cpe.PromoteLearners)+len(cpe.DemoteVoters))
	for _, pl := range cpe.PromoteLearners {
		changes = append(changes, &pdpb.ChangePeer{
			ChangeType: eraftpb.ConfChangeType_AddNode,
			Peer: &metapb.Peer{
				Id:      pl.PeerID,
				StoreId: pl.ToStore,
				Role:    metapb.PeerRole_Voter,
			},
		})
	}
	for _, dv := range cpe.DemoteVoters {
		changes = append(changes, &pdpb.ChangePeer{
			ChangeType: eraftpb.ConfChangeType_AddLearnerNode,
			Peer: &metapb.Peer{
				Id:      dv.PeerID,
				StoreId: dv.ToStore,
				Role:    metapb.PeerRole_Learner,
			},
		})
	}
	return &pdpb.ChangePeerV2{
		Changes: changes,
	}
}

// ChangePeerV2Leave is an OpStep that leaves the joint state.
type ChangePeerV2Leave struct {
	PromoteLearners []PromoteLearner
	DemoteVoters    []DemoteVoter
}

func (cpl ChangePeerV2Leave) String() string {
	b := &strings.Builder{}
	_, _ = b.WriteString("leave joint state")
	for _, pl := range cpl.PromoteLearners {
		_, _ = fmt.Fprintf(b, ", promote learner peer %v on store %v to voter", pl.PeerID, pl.ToStore)
	}
	for _, dv := range cpl.DemoteVoters {
		_, _ = fmt.Fprintf(b, ", demote voter peer %v on store %v to learner", dv.PeerID, dv.ToStore)
	}
	return b.String()
}

<<<<<<< HEAD
// ConfVerChanged returns how much the conf version will increase due to this step.
func (cpl ChangePeerV2Leave) ConfVerChanged(region *core.RegionInfo) uint64 {
	for _, pl := range cpl.PromoteLearners {
		peer := region.GetStoreVoter(pl.ToStore)
		if peer == nil || peer.Id != pl.PeerID || peer.Role != metapb.PeerRole_Voter {
=======
// ConfVerChanged returns the delta value for version increased by this step.
func (cpl ChangePeerV2Leave) ConfVerChanged(region *core.RegionInfo) uint64 {
	for _, pl := range cpl.PromoteLearners {
		peer := region.GetStoreVoter(pl.ToStore)
		if peer.GetId() != pl.PeerID || peer.GetRole() != metapb.PeerRole_Voter {
>>>>>>> 3b1c0379
			return 0
		}
	}
	for _, dv := range cpl.DemoteVoters {
		if region.GetStorePeer(dv.PeerID) != nil && !dv.ConfVerChanged(region) {
			return 0
		}
	}
	return uint64(len(cpl.PromoteLearners) + len(cpl.DemoteVoters))
}

// IsFinish checks if current step is finished.
func (cpl ChangePeerV2Leave) IsFinish(region *core.RegionInfo) bool {
	for _, pl := range cpl.PromoteLearners {
		peer := region.GetStoreVoter(pl.ToStore)
<<<<<<< HEAD
		if peer != nil && peer.Id != pl.PeerID {
			log.Warn("obtain unexpected peer", zap.String("expect", pl.String()), zap.Uint64("obtain-voter", peer.Id))
		}
		if peer == nil || peer.Id != pl.PeerID || peer.Role != metapb.PeerRole_Voter {
=======
		if peer != nil && peer.GetId() != pl.PeerID {
			log.Warn("obtain unexpected peer", zap.String("expect", pl.String()), zap.Uint64("obtain-voter", peer.GetId()))
		}
		if peer.GetId() != pl.PeerID || peer.GetRole() != metapb.PeerRole_Voter {
>>>>>>> 3b1c0379
			return false
		}
	}
	for _, dv := range cpl.DemoteVoters {
		if !dv.IsFinish(region) {
			return false
		}
	}
	if core.IsInJointState(region.GetPeers()...) {
		log.Warn("region is still in the joint state", zap.Uint64("region-id", region.GetID()))
		return false
	}
	return true
}

// CheckSafety checks if the step meets the safety properties.
func (cpl ChangePeerV2Leave) CheckSafety(region *core.RegionInfo) error {
	inJointState, notInJointState, demoteLeader := false, false, false
<<<<<<< HEAD
	leaderStoreID := region.GetLeader().StoreId
=======
	leaderStoreID := region.GetLeader().GetStoreId()
>>>>>>> 3b1c0379

	for _, pl := range cpl.PromoteLearners {
		peer := region.GetStorePeer(pl.ToStore)
		if peer.GetId() != pl.PeerID {
			return errors.New("peer does not exist")
		}
<<<<<<< HEAD
		switch peer.Role {
=======
		switch peer.GetRole() {
>>>>>>> 3b1c0379
		case metapb.PeerRole_Voter:
			notInJointState = true
		case metapb.PeerRole_IncomingVoter:
			inJointState = true
<<<<<<< HEAD
=======
		case metapb.PeerRole_Learner:
			return errors.New("peer is still a learner")
		case metapb.PeerRole_DemotingVoter:
			return errors.New("cannot promote a demoting voter")
>>>>>>> 3b1c0379
		default:
			return errors.New("unexpected peer role")
		}
	}
	for _, dv := range cpl.DemoteVoters {
		peer := region.GetStorePeer(dv.ToStore)
		if peer.GetId() != dv.PeerID {
			return errors.New("peer does not exist")
		}
<<<<<<< HEAD
		switch peer.Role {
=======
		switch peer.GetRole() {
>>>>>>> 3b1c0379
		case metapb.PeerRole_Learner:
			notInJointState = true
		case metapb.PeerRole_DemotingVoter:
			inJointState = true
<<<<<<< HEAD
			if peer.StoreId == leaderStoreID {
				demoteLeader = true
			}
=======
			if peer.GetStoreId() == leaderStoreID {
				demoteLeader = true
			}
		case metapb.PeerRole_Voter:
			return errors.New("peer is still a voter")
		case metapb.PeerRole_IncomingVoter:
			return errors.New("cannot demote a incoming voter")
>>>>>>> 3b1c0379
		default:
			return errors.New("unexpected peer role")
		}
	}

<<<<<<< HEAD
	count := core.CountInJointState(region.GetPeers()...)
	if (notInJointState && inJointState) ||
		(notInJointState && count != 0) ||
		(inJointState && count != len(cpl.PromoteLearners)+len(cpl.DemoteVoters)) {
		// change is not atomic, or there are other peers in the joint state
		return errors.New("unexpected peer role")
	}

	if demoteLeader {
		return errors.New("try to demote leader when leaving joint state")
=======
	switch count := core.CountInJointState(region.GetPeers()...); {
	case notInJointState && inJointState:
		return errors.New("non-atomic joint consensus")
	case notInJointState && count != 0:
		return errors.New("some other peers are in joint state, when the region is in joint state")
	case inJointState && count != len(cpl.PromoteLearners)+len(cpl.DemoteVoters):
		return errors.New("some other peers are in joint state, when the region is not in joint state")
	case demoteLeader:
		return errors.New("cannot demote leader peer")
>>>>>>> 3b1c0379
	}

	return nil
}

// Influence calculates the store difference that current step makes.
<<<<<<< HEAD
func (cpl ChangePeerV2Leave) Influence(opInfluence OpInfluence, region *core.RegionInfo) {}

func b2u64(b bool) uint64 {
	if b {
		return 1
	}
	return 0
}
=======
func (cpl ChangePeerV2Leave) Influence(opInfluence OpInfluence, region *core.RegionInfo) {}
>>>>>>> 3b1c0379
<|MERGE_RESOLUTION|>--- conflicted
+++ resolved
@@ -38,34 +38,12 @@
 	Influence(opInfluence OpInfluence, region *core.RegionInfo)
 }
 
-var (
-	_ OpStep = (*TransferLeader)(nil)
-
-	_ OpStep = (*AddPeer)(nil)
-	_ OpStep = (*AddLightPeer)(nil)
-	_ OpStep = (*RemovePeer)(nil)
-	_ OpStep = (*AddLearner)(nil)
-	_ OpStep = (*AddLightLearner)(nil)
-
-	_ OpStep = (*PromoteLearner)(nil)
-	_ OpStep = (*DemoteFollower)(nil)
-	_ OpStep = (*ChangePeerV2Enter)(nil)
-	_ OpStep = (*ChangePeerV2Leave)(nil)
-
-	_ OpStep = (*MergeRegion)(nil)
-	_ OpStep = (*SplitRegion)(nil)
-)
-
 // TransferLeader is an OpStep that transfers a region's leader.
 type TransferLeader struct {
 	FromStore, ToStore uint64
 }
 
-<<<<<<< HEAD
-// ConfVerChanged returns how much the conf version will increase due to this step.
-=======
-// ConfVerChanged returns the delta value for version increased by this step.
->>>>>>> 3b1c0379
+// ConfVerChanged returns the delta value for version increased by this step.
 func (tl TransferLeader) ConfVerChanged(region *core.RegionInfo) uint64 {
 	return 0 // transfer leader never change the conf version
 }
@@ -107,17 +85,10 @@
 	ToStore, PeerID uint64
 }
 
-<<<<<<< HEAD
-// ConfVerChanged returns how much the conf version will increase due to this step.
-func (ap AddPeer) ConfVerChanged(region *core.RegionInfo) uint64 {
-	p := region.GetStoreVoter(ap.ToStore)
-	return b2u64(p.GetId() == ap.PeerID)
-=======
 // ConfVerChanged returns the delta value for version increased by this step.
 func (ap AddPeer) ConfVerChanged(region *core.RegionInfo) uint64 {
 	peer := region.GetStoreVoter(ap.ToStore)
 	return typeutil.BoolToUint64(peer.GetId() == ap.PeerID)
->>>>>>> 3b1c0379
 }
 
 func (ap AddPeer) String() string {
@@ -160,17 +131,10 @@
 	ToStore, PeerID uint64
 }
 
-<<<<<<< HEAD
-// ConfVerChanged returns how much the conf version will increase due to this step.
-func (al AddLearner) ConfVerChanged(region *core.RegionInfo) uint64 {
-	p := region.GetStorePeer(al.ToStore)
-	return b2u64(p.GetId() == al.PeerID)
-=======
 // ConfVerChanged returns the delta value for version increased by this step.
 func (al AddLearner) ConfVerChanged(region *core.RegionInfo) uint64 {
 	peer := region.GetStorePeer(al.ToStore)
 	return typeutil.BoolToUint64(peer.GetId() == al.PeerID)
->>>>>>> 3b1c0379
 }
 
 func (al AddLearner) String() string {
@@ -219,50 +183,31 @@
 	ToStore, PeerID uint64
 }
 
-<<<<<<< HEAD
-=======
 // ConfVerChanged returns the delta value for version increased by this step.
 func (pl PromoteLearner) ConfVerChanged(region *core.RegionInfo) uint64 {
 	peer := region.GetStoreVoter(pl.ToStore)
 	return typeutil.BoolToUint64(peer.GetId() == pl.PeerID)
 }
 
->>>>>>> 3b1c0379
 func (pl PromoteLearner) String() string {
 	return fmt.Sprintf("promote learner peer %v on store %v to voter", pl.PeerID, pl.ToStore)
 }
 
-// ConfVerChanged returns how much the conf version will increase due to this step.
-func (pl PromoteLearner) ConfVerChanged(region *core.RegionInfo) uint64 {
-	return b2u64(region.GetStoreVoter(pl.ToStore).GetId() == pl.PeerID)
-}
-
 // IsFinish checks if current step is finished.
 func (pl PromoteLearner) IsFinish(region *core.RegionInfo) bool {
 	if peer := region.GetStoreVoter(pl.ToStore); peer != nil {
-<<<<<<< HEAD
-		if peer.Id != pl.PeerID {
-			log.Warn("obtain unexpected peer", zap.String("expect", pl.String()), zap.Uint64("obtain-voter", peer.Id))
-		}
-		return peer.Id == pl.PeerID
-=======
 		if peer.GetId() != pl.PeerID {
 			log.Warn("obtain unexpected peer", zap.String("expect", pl.String()), zap.Uint64("obtain-voter", peer.GetId()))
 		}
 		return peer.GetId() == pl.PeerID
->>>>>>> 3b1c0379
 	}
 	return false
 }
 
 // CheckSafety checks if the step meets the safety properties.
 func (pl PromoteLearner) CheckSafety(region *core.RegionInfo) error {
-<<<<<<< HEAD
-	if region.GetStorePeer(pl.ToStore).GetId() != pl.PeerID {
-=======
 	peer := region.GetStorePeer(pl.ToStore)
 	if peer.GetId() != pl.PeerID {
->>>>>>> 3b1c0379
 		return errors.New("peer does not exist")
 	}
 	return nil
@@ -276,12 +221,6 @@
 	FromStore, PeerID uint64
 }
 
-<<<<<<< HEAD
-// ConfVerChanged returns how much the conf version will increase due to this step.
-func (rp RemovePeer) ConfVerChanged(region *core.RegionInfo) uint64 {
-	id := region.GetStorePeer(rp.FromStore).GetId()
-	return b2u64(id == 0 || (rp.PeerID != 0 && id != rp.PeerID))
-=======
 // ConfVerChanged returns the delta value for version increased by this step.
 func (rp RemovePeer) ConfVerChanged(region *core.RegionInfo) uint64 {
 	id := region.GetStorePeer(rp.FromStore).GetId()
@@ -294,7 +233,6 @@
 	//     If DemoteFollower step is not allowed, it will be split into RemovePeer and AddLearner.
 	//     After the AddLearner step, ConfVerChanged of RemovePeer should still return 1.
 	return typeutil.BoolToUint64(id == 0 || (rp.PeerID != 0 && id != rp.PeerID))
->>>>>>> 3b1c0379
 }
 
 func (rp RemovePeer) String() string {
@@ -337,11 +275,7 @@
 	IsPassive bool
 }
 
-<<<<<<< HEAD
-// ConfVerChanged returns how much the conf version will increase due to this step.
-=======
-// ConfVerChanged returns the delta value for version increased by this step.
->>>>>>> 3b1c0379
+// ConfVerChanged returns the delta value for version increased by this step.
 func (mr MergeRegion) ConfVerChanged(region *core.RegionInfo) uint64 {
 	return 0
 }
@@ -383,11 +317,7 @@
 	SplitKeys        [][]byte
 }
 
-<<<<<<< HEAD
-// ConfVerChanged returns how much the conf version will increase due to this step.
-=======
-// ConfVerChanged returns the delta value for version increased by this step.
->>>>>>> 3b1c0379
+// ConfVerChanged returns the delta value for version increased by this step.
 func (sr SplitRegion) ConfVerChanged(region *core.RegionInfo) uint64 {
 	return 0
 }
@@ -422,17 +352,10 @@
 	ToStore, PeerID uint64
 }
 
-<<<<<<< HEAD
-// ConfVerChanged returns how much the conf version will increase due to this step.
-func (ap AddLightPeer) ConfVerChanged(region *core.RegionInfo) uint64 {
-	p := region.GetStoreVoter(ap.ToStore)
-	return b2u64(p.GetId() == ap.PeerID)
-=======
 // ConfVerChanged returns the delta value for version increased by this step.
 func (ap AddLightPeer) ConfVerChanged(region *core.RegionInfo) uint64 {
 	peer := region.GetStoreVoter(ap.ToStore)
 	return typeutil.BoolToUint64(peer.GetId() == ap.PeerID)
->>>>>>> 3b1c0379
 }
 
 func (ap AddLightPeer) String() string {
@@ -473,17 +396,10 @@
 	ToStore, PeerID uint64
 }
 
-<<<<<<< HEAD
-// ConfVerChanged returns how much the conf version will increase due to this step.
-func (al AddLightLearner) ConfVerChanged(region *core.RegionInfo) uint64 {
-	p := region.GetStorePeer(al.ToStore)
-	return b2u64(p.GetId() == al.PeerID)
-=======
 // ConfVerChanged returns the delta value for version increased by this step.
 func (al AddLightLearner) ConfVerChanged(region *core.RegionInfo) uint64 {
 	peer := region.GetStorePeer(al.ToStore)
 	return typeutil.BoolToUint64(peer.GetId() == al.PeerID)
->>>>>>> 3b1c0379
 }
 
 func (al AddLightLearner) String() string {
@@ -525,11 +441,7 @@
 	to.RegionCount++
 }
 
-<<<<<<< HEAD
-// DemoteFollower is an OpStep that demotes a region voter peer (not a leader) to learner.
-=======
 // DemoteFollower is an OpStep that demotes a region follower peer to learner.
->>>>>>> 3b1c0379
 type DemoteFollower struct {
 	ToStore, PeerID uint64
 }
@@ -538,32 +450,19 @@
 	return fmt.Sprintf("demote follower peer %v on store %v to learner", df.PeerID, df.ToStore)
 }
 
-<<<<<<< HEAD
-// ConfVerChanged returns how much the conf version will increase due to this step.
-func (df DemoteFollower) ConfVerChanged(region *core.RegionInfo) uint64 {
-	return b2u64(region.GetStoreLearner(df.ToStore).GetId() == df.PeerID)
-=======
 // ConfVerChanged returns the delta value for version increased by this step.
 func (df DemoteFollower) ConfVerChanged(region *core.RegionInfo) uint64 {
 	peer := region.GetStoreLearner(df.ToStore)
 	return typeutil.BoolToUint64(peer.GetId() == df.PeerID)
->>>>>>> 3b1c0379
 }
 
 // IsFinish checks if current step is finished.
 func (df DemoteFollower) IsFinish(region *core.RegionInfo) bool {
 	if peer := region.GetStoreLearner(df.ToStore); peer != nil {
-<<<<<<< HEAD
-		if peer.Id != df.PeerID {
-			log.Warn("obtain unexpected peer", zap.String("expect", df.String()), zap.Uint64("obtain-learner", peer.Id))
-		}
-		return peer.Id == df.PeerID
-=======
 		if peer.GetId() != df.PeerID {
 			log.Warn("obtain unexpected peer", zap.String("expect", df.String()), zap.Uint64("obtain-learner", peer.GetId()))
 		}
 		return peer.GetId() == df.PeerID
->>>>>>> 3b1c0379
 	}
 	return false
 }
@@ -574,13 +473,8 @@
 	if peer.GetId() != df.PeerID {
 		return errors.New("peer does not exist")
 	}
-<<<<<<< HEAD
-	if peer != nil && peer.Id == region.GetLeader().GetId() {
-		return errors.New("peer is a leader, can not demote")
-=======
 	if peer.GetId() == region.GetLeader().GetId() {
 		return errors.New("cannot demote leader peer")
->>>>>>> 3b1c0379
 	}
 	return nil
 }
@@ -589,11 +483,7 @@
 func (df DemoteFollower) Influence(opInfluence OpInfluence, region *core.RegionInfo) {}
 
 // DemoteVoter is very similar to DemoteFollower. But it allows Demote Leader.
-<<<<<<< HEAD
-// Note: It is not an OpStep, only a sub step in ChangePeerV2Enter.
-=======
 // Note: It is not an OpStep, only a sub step in ChangePeerV2Enter and ChangePeerV2Leave.
->>>>>>> 3b1c0379
 type DemoteVoter struct {
 	ToStore, PeerID uint64
 }
@@ -602,32 +492,19 @@
 	return fmt.Sprintf("demote voter peer %v on store %v to learner", dv.PeerID, dv.ToStore)
 }
 
-<<<<<<< HEAD
-// ConfVerChanged returns how much the conf version will increase due to this step.
-func (dv DemoteVoter) ConfVerChanged(region *core.RegionInfo) bool {
-	return region.GetStoreLearner(dv.ToStore).GetId() == dv.PeerID
-=======
 // ConfVerChanged returns the delta value for version increased by this step.
 func (dv DemoteVoter) ConfVerChanged(region *core.RegionInfo) bool {
 	peer := region.GetStoreLearner(dv.ToStore)
 	return peer.GetId() == dv.PeerID
->>>>>>> 3b1c0379
 }
 
 // IsFinish checks if current step is finished.
 func (dv DemoteVoter) IsFinish(region *core.RegionInfo) bool {
 	if peer := region.GetStoreLearner(dv.ToStore); peer != nil {
-<<<<<<< HEAD
-		if peer.Id != dv.PeerID {
-			log.Warn("obtain unexpected peer", zap.String("expect", dv.String()), zap.Uint64("obtain-learner", peer.Id))
-		}
-		return peer.Id == dv.PeerID
-=======
 		if peer.GetId() != dv.PeerID {
 			log.Warn("obtain unexpected peer", zap.String("expect", dv.String()), zap.Uint64("obtain-learner", peer.GetId()))
 		}
 		return peer.GetId() == dv.PeerID
->>>>>>> 3b1c0379
 	}
 	return false
 }
@@ -650,30 +527,17 @@
 	return b.String()
 }
 
-<<<<<<< HEAD
-// ConfVerChanged returns how much the conf version will increase due to this step.
-func (cpe ChangePeerV2Enter) ConfVerChanged(region *core.RegionInfo) uint64 {
-	for _, pl := range cpe.PromoteLearners {
-		peer := region.GetStoreVoter(pl.ToStore)
-		if peer == nil || peer.Id != pl.PeerID ||
-			(peer.Role != metapb.PeerRole_IncomingVoter && peer.Role != metapb.PeerRole_Voter) {
-=======
 // ConfVerChanged returns the delta value for version increased by this step.
 func (cpe ChangePeerV2Enter) ConfVerChanged(region *core.RegionInfo) uint64 {
 	for _, pl := range cpe.PromoteLearners {
 		peer := region.GetStoreVoter(pl.ToStore)
 		if peer.GetId() != pl.PeerID || !core.IsVoterOrIncomingVoter(peer) {
->>>>>>> 3b1c0379
 			return 0
 		}
 	}
 	for _, dv := range cpe.DemoteVoters {
 		peer := region.GetStoreVoter(dv.ToStore)
-<<<<<<< HEAD
-		if peer != nil && (peer.Id != dv.PeerID || (peer.Role != metapb.PeerRole_DemotingVoter && peer.Role != metapb.PeerRole_Learner)) {
-=======
 		if peer != nil && (peer.GetId() != dv.PeerID || !core.IsLearnerOrDemotingVoter(peer)) {
->>>>>>> 3b1c0379
 			return 0
 		}
 	}
@@ -684,33 +548,19 @@
 func (cpe ChangePeerV2Enter) IsFinish(region *core.RegionInfo) bool {
 	for _, pl := range cpe.PromoteLearners {
 		peer := region.GetStoreVoter(pl.ToStore)
-<<<<<<< HEAD
-		if peer != nil && peer.Id != pl.PeerID {
-			log.Warn("obtain unexpected peer", zap.String("expect", pl.String()), zap.Uint64("obtain-voter", peer.Id))
-		}
-		if peer == nil || peer.Id != pl.PeerID || peer.Role != metapb.PeerRole_IncomingVoter {
-=======
 		if peer != nil && peer.GetId() != pl.PeerID {
 			log.Warn("obtain unexpected peer", zap.String("expect", pl.String()), zap.Uint64("obtain-voter", peer.GetId()))
 		}
 		if peer.GetId() != pl.PeerID || peer.GetRole() != metapb.PeerRole_IncomingVoter {
->>>>>>> 3b1c0379
 			return false
 		}
 	}
 	for _, dv := range cpe.DemoteVoters {
 		peer := region.GetStoreVoter(dv.ToStore)
-<<<<<<< HEAD
-		if peer != nil && peer.Id != dv.PeerID {
-			log.Warn("obtain unexpected peer", zap.String("expect", dv.String()), zap.Uint64("obtain-learner", peer.Id))
-		}
-		if peer == nil || peer.Id != dv.PeerID || peer.Role != metapb.PeerRole_DemotingVoter {
-=======
 		if peer != nil && peer.GetId() != dv.PeerID {
 			log.Warn("obtain unexpected peer", zap.String("expect", dv.String()), zap.Uint64("obtain-learner", peer.GetId()))
 		}
 		if peer.GetId() != dv.PeerID || peer.GetRole() != metapb.PeerRole_DemotingVoter {
->>>>>>> 3b1c0379
 			return false
 		}
 	}
@@ -725,22 +575,15 @@
 		if peer.GetId() != pl.PeerID {
 			return errors.New("peer does not exist")
 		}
-<<<<<<< HEAD
-		switch peer.Role {
-=======
 		switch peer.GetRole() {
->>>>>>> 3b1c0379
 		case metapb.PeerRole_Learner:
 			notInJointState = true
 		case metapb.PeerRole_IncomingVoter:
 			inJointState = true
-<<<<<<< HEAD
-=======
 		case metapb.PeerRole_Voter:
 			return errors.New("peer already is a voter")
 		case metapb.PeerRole_DemotingVoter:
 			return errors.New("cannot promote a demoting voter")
->>>>>>> 3b1c0379
 		default:
 			return errors.New("unexpected peer role")
 		}
@@ -750,35 +593,20 @@
 		if peer.GetId() != dv.PeerID {
 			return errors.New("peer does not exist")
 		}
-<<<<<<< HEAD
-		switch peer.Role {
-=======
 		switch peer.GetRole() {
->>>>>>> 3b1c0379
 		case metapb.PeerRole_Voter:
 			notInJointState = true
 		case metapb.PeerRole_DemotingVoter:
 			inJointState = true
-<<<<<<< HEAD
-=======
 		case metapb.PeerRole_Learner:
 			return errors.New("peer already is a learner")
 		case metapb.PeerRole_IncomingVoter:
 			return errors.New("cannot demote a incoming voter")
->>>>>>> 3b1c0379
 		default:
 			return errors.New("unexpected peer role")
 		}
 	}
 
-<<<<<<< HEAD
-	count := core.CountInJointState(region.GetPeers()...)
-	if (notInJointState && inJointState) ||
-		(notInJointState && count != 0) ||
-		(inJointState && count != len(cpe.PromoteLearners)+len(cpe.DemoteVoters)) {
-		// change is not atomic, or there are other peers in the joint state
-		return errors.New("unexpected peer role")
-=======
 	switch count := core.CountInJointState(region.GetPeers()...); {
 	case notInJointState && inJointState:
 		return errors.New("non-atomic joint consensus")
@@ -786,7 +614,6 @@
 		return errors.New("some other peers are in joint state, when the region is in joint state")
 	case inJointState && count != len(cpe.PromoteLearners)+len(cpe.DemoteVoters):
 		return errors.New("some other peers are in joint state, when the region is not in joint state")
->>>>>>> 3b1c0379
 	}
 
 	return nil
@@ -841,19 +668,11 @@
 	return b.String()
 }
 
-<<<<<<< HEAD
-// ConfVerChanged returns how much the conf version will increase due to this step.
-func (cpl ChangePeerV2Leave) ConfVerChanged(region *core.RegionInfo) uint64 {
-	for _, pl := range cpl.PromoteLearners {
-		peer := region.GetStoreVoter(pl.ToStore)
-		if peer == nil || peer.Id != pl.PeerID || peer.Role != metapb.PeerRole_Voter {
-=======
 // ConfVerChanged returns the delta value for version increased by this step.
 func (cpl ChangePeerV2Leave) ConfVerChanged(region *core.RegionInfo) uint64 {
 	for _, pl := range cpl.PromoteLearners {
 		peer := region.GetStoreVoter(pl.ToStore)
 		if peer.GetId() != pl.PeerID || peer.GetRole() != metapb.PeerRole_Voter {
->>>>>>> 3b1c0379
 			return 0
 		}
 	}
@@ -869,17 +688,10 @@
 func (cpl ChangePeerV2Leave) IsFinish(region *core.RegionInfo) bool {
 	for _, pl := range cpl.PromoteLearners {
 		peer := region.GetStoreVoter(pl.ToStore)
-<<<<<<< HEAD
-		if peer != nil && peer.Id != pl.PeerID {
-			log.Warn("obtain unexpected peer", zap.String("expect", pl.String()), zap.Uint64("obtain-voter", peer.Id))
-		}
-		if peer == nil || peer.Id != pl.PeerID || peer.Role != metapb.PeerRole_Voter {
-=======
 		if peer != nil && peer.GetId() != pl.PeerID {
 			log.Warn("obtain unexpected peer", zap.String("expect", pl.String()), zap.Uint64("obtain-voter", peer.GetId()))
 		}
 		if peer.GetId() != pl.PeerID || peer.GetRole() != metapb.PeerRole_Voter {
->>>>>>> 3b1c0379
 			return false
 		}
 	}
@@ -898,33 +710,22 @@
 // CheckSafety checks if the step meets the safety properties.
 func (cpl ChangePeerV2Leave) CheckSafety(region *core.RegionInfo) error {
 	inJointState, notInJointState, demoteLeader := false, false, false
-<<<<<<< HEAD
-	leaderStoreID := region.GetLeader().StoreId
-=======
 	leaderStoreID := region.GetLeader().GetStoreId()
->>>>>>> 3b1c0379
 
 	for _, pl := range cpl.PromoteLearners {
 		peer := region.GetStorePeer(pl.ToStore)
 		if peer.GetId() != pl.PeerID {
 			return errors.New("peer does not exist")
 		}
-<<<<<<< HEAD
-		switch peer.Role {
-=======
 		switch peer.GetRole() {
->>>>>>> 3b1c0379
 		case metapb.PeerRole_Voter:
 			notInJointState = true
 		case metapb.PeerRole_IncomingVoter:
 			inJointState = true
-<<<<<<< HEAD
-=======
 		case metapb.PeerRole_Learner:
 			return errors.New("peer is still a learner")
 		case metapb.PeerRole_DemotingVoter:
 			return errors.New("cannot promote a demoting voter")
->>>>>>> 3b1c0379
 		default:
 			return errors.New("unexpected peer role")
 		}
@@ -934,20 +735,11 @@
 		if peer.GetId() != dv.PeerID {
 			return errors.New("peer does not exist")
 		}
-<<<<<<< HEAD
-		switch peer.Role {
-=======
 		switch peer.GetRole() {
->>>>>>> 3b1c0379
 		case metapb.PeerRole_Learner:
 			notInJointState = true
 		case metapb.PeerRole_DemotingVoter:
 			inJointState = true
-<<<<<<< HEAD
-			if peer.StoreId == leaderStoreID {
-				demoteLeader = true
-			}
-=======
 			if peer.GetStoreId() == leaderStoreID {
 				demoteLeader = true
 			}
@@ -955,24 +747,11 @@
 			return errors.New("peer is still a voter")
 		case metapb.PeerRole_IncomingVoter:
 			return errors.New("cannot demote a incoming voter")
->>>>>>> 3b1c0379
 		default:
 			return errors.New("unexpected peer role")
 		}
 	}
 
-<<<<<<< HEAD
-	count := core.CountInJointState(region.GetPeers()...)
-	if (notInJointState && inJointState) ||
-		(notInJointState && count != 0) ||
-		(inJointState && count != len(cpl.PromoteLearners)+len(cpl.DemoteVoters)) {
-		// change is not atomic, or there are other peers in the joint state
-		return errors.New("unexpected peer role")
-	}
-
-	if demoteLeader {
-		return errors.New("try to demote leader when leaving joint state")
-=======
 	switch count := core.CountInJointState(region.GetPeers()...); {
 	case notInJointState && inJointState:
 		return errors.New("non-atomic joint consensus")
@@ -982,22 +761,10 @@
 		return errors.New("some other peers are in joint state, when the region is not in joint state")
 	case demoteLeader:
 		return errors.New("cannot demote leader peer")
->>>>>>> 3b1c0379
-	}
-
-	return nil
-}
-
-// Influence calculates the store difference that current step makes.
-<<<<<<< HEAD
-func (cpl ChangePeerV2Leave) Influence(opInfluence OpInfluence, region *core.RegionInfo) {}
-
-func b2u64(b bool) uint64 {
-	if b {
-		return 1
-	}
-	return 0
-}
-=======
-func (cpl ChangePeerV2Leave) Influence(opInfluence OpInfluence, region *core.RegionInfo) {}
->>>>>>> 3b1c0379
+	}
+
+	return nil
+}
+
+// Influence calculates the store difference that current step makes.
+func (cpl ChangePeerV2Leave) Influence(opInfluence OpInfluence, region *core.RegionInfo) {}
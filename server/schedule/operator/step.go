// Copyright 2019 TiKV Project Authors.
//
// Licensed under the Apache License, Version 2.0 (the "License");
// you may not use this file except in compliance with the License.
// You may obtain a copy of the License at
//
//     http://www.apache.org/licenses/LICENSE-2.0
//
// Unless required by applicable law or agreed to in writing, software
// distributed under the License is distributed on an "AS IS" BASIS,
// WITHOUT WARRANTIES OR CONDITIONS OF ANY KIND, either express or implied.
// See the License for the specific language governing permissions and
// limitations under the License.

package operator

import (
	"bytes"
	"fmt"
	"strings"
	"time"

	"github.com/pingcap/errors"
	"github.com/pingcap/kvproto/pkg/eraftpb"
	"github.com/pingcap/kvproto/pkg/metapb"
	"github.com/pingcap/kvproto/pkg/pdpb"
	"github.com/pingcap/log"
	"github.com/tikv/pd/pkg/typeutil"
	"github.com/tikv/pd/server/core"
	"github.com/tikv/pd/server/core/storelimit"
	"go.uber.org/zap"
)

const (
	// DefaultSlowExecutorRate is the fast rate of the operator executor.
	// default: 6 s/Mb
	DefaultSlowExecutorRate = 6
	// DefaultFastExecutorRate is the slow rate of the operator executor.
	// default:  0.1 s/Mb
	DefaultFastExecutorRate = 0.1
)

// OpStep describes the basic scheduling steps that can not be subdivided.
type OpStep interface {
	fmt.Stringer
	ConfVerChanged(region *core.RegionInfo) uint64
	IsFinish(region *core.RegionInfo) bool
	CheckInProgress(ci ClusterInformer, region *core.RegionInfo) error
	Influence(opInfluence OpInfluence, region *core.RegionInfo)
	Timeout(start time.Time, regionSize int64) bool
	GetCmd(region *core.RegionInfo, useConfChangeV2 bool) *pdpb.RegionHeartbeatResponse
}

// TransferLeader is an OpStep that transfers a region's leader.
type TransferLeader struct {
	// Compatible with old TiKV's TransferLeader.
	FromStore, ToStore uint64
	// Multi-target transfer leader.
	ToStores []uint64
}

// ConfVerChanged returns the delta value for version increased by this step.
func (tl TransferLeader) ConfVerChanged(_ *core.RegionInfo) uint64 {
	return 0 // transfer leader never change the conf version
}

func (tl TransferLeader) String() string {
	return fmt.Sprintf("transfer leader from store %v to store %v", tl.FromStore, tl.ToStore)
}

// IsFinish checks if current step is finished.
func (tl TransferLeader) IsFinish(region *core.RegionInfo) bool {
	for _, storeID := range tl.ToStores {
		if region.GetLeader().GetStoreId() == storeID {
			return true
		}
	}
	return region.GetLeader().GetStoreId() == tl.ToStore
}

// CheckInProgress checks if the step is in the progress of advancing.
func (tl TransferLeader) CheckInProgress(ci ClusterInformer, region *core.RegionInfo) error {
	errList := make([]error, 0, len(tl.ToStores)+1)
	for _, storeID := range append(tl.ToStores, tl.ToStore) {
		peer := region.GetStorePeer(tl.ToStore)
		if peer == nil {
			errList = append(errList, errors.New("peer does not existed"))
			continue
		}
		if core.IsLearner(peer) {
			errList = append(errList, errors.New("peer already is a learner"))
			continue
		}
		if err := validateStore(ci, storeID); err != nil {
			errList = append(errList, err)
			continue
		}
		return nil
	}
	return errors.Errorf("%v", errList)
}

// Influence calculates the store difference that current step makes.
func (tl TransferLeader) Influence(opInfluence OpInfluence, region *core.RegionInfo) {
	from := opInfluence.GetStoreInfluence(tl.FromStore)
	to := opInfluence.GetStoreInfluence(tl.ToStore)

	from.LeaderSize -= region.GetApproximateSize()
	from.LeaderCount--
	to.LeaderSize += region.GetApproximateSize()
	to.LeaderCount++
}

// Timeout returns true if the step is timeout.
func (tl TransferLeader) Timeout(start time.Time, regionSize int64) bool {
	return time.Since(start) > fastStepWaitDuration(regionSize)
}

// GetCmd returns the schedule command for heartbeat response.
func (tl TransferLeader) GetCmd(region *core.RegionInfo, useConfChangeV2 bool) *pdpb.RegionHeartbeatResponse {
	peers := make([]*metapb.Peer, 0, len(tl.ToStores))
	for _, storeID := range tl.ToStores {
		peers = append(peers, region.GetStorePeer(storeID))
	}
	return &pdpb.RegionHeartbeatResponse{
		TransferLeader: &pdpb.TransferLeader{
			Peer:  region.GetStorePeer(tl.ToStore),
			Peers: peers,
		},
	}
}

// AddPeer is an OpStep that adds a region peer.
type AddPeer struct {
	ToStore, PeerID uint64
	IsLightWeight   bool
	IsWitness       bool
}

// ConfVerChanged returns the delta value for version increased by this step.
func (ap AddPeer) ConfVerChanged(region *core.RegionInfo) uint64 {
	peer := region.GetStoreVoter(ap.ToStore)
	return typeutil.BoolToUint64(peer.GetId() == ap.PeerID)
}

func (ap AddPeer) String() string {
	info := "peer"
	if ap.IsWitness {
		info = "witness peer"
	}
	return fmt.Sprintf("add %v %v on store %v", info, ap.PeerID, ap.ToStore)
}

// IsFinish checks if current step is finished.
func (ap AddPeer) IsFinish(region *core.RegionInfo) bool {
	if peer := region.GetStoreVoter(ap.ToStore); peer != nil {
		if peer.GetId() != ap.PeerID {
			log.Warn("obtain unexpected peer", zap.String("expect", ap.String()), zap.Uint64("obtain-voter", peer.GetId()))
			return false
		}
		if peer.IsWitness != ap.IsWitness {
			return false
		}
		return region.GetPendingVoter(peer.GetId()) == nil
	}
	return false
}

// Influence calculates the store difference that current step makes.
func (ap AddPeer) Influence(opInfluence OpInfluence, region *core.RegionInfo) {
	to := opInfluence.GetStoreInfluence(ap.ToStore)

	regionSize := region.GetApproximateSize()
	if ap.IsWitness {
		to.WitnessCount += 1
	} else {
		to.RegionSize += regionSize
	}
	to.RegionCount++

	if ap.IsLightWeight {
		return
	}
	to.AdjustStepCost(storelimit.AddPeer, regionSize)
}

// CheckInProgress checks if the step is in the progress of advancing.
func (ap AddPeer) CheckInProgress(ci ClusterInformer, region *core.RegionInfo) error {
	if err := validateStore(ci, ap.ToStore); err != nil {
		return err
	}
	peer := region.GetStorePeer(ap.ToStore)
	if peer != nil && peer.GetId() != ap.PeerID {
		return errors.Errorf("peer %d has already existed in store %d, the operator is trying to add peer %d on the same store", peer.GetId(), ap.ToStore, ap.PeerID)
	}
	return nil
}

// Timeout returns true if the step is timeout.
func (ap AddPeer) Timeout(start time.Time, regionSize int64) bool {
	return time.Since(start) > slowStepWaitDuration(regionSize)
}

// GetCmd returns the schedule command for heartbeat response.
func (ap AddPeer) GetCmd(region *core.RegionInfo, useConfChangeV2 bool) *pdpb.RegionHeartbeatResponse {
	peer := region.GetStorePeer(ap.ToStore)
	if peer != nil {
<<<<<<< HEAD
		// The newly added per is pending.
		return nil
	}
	return addNode(ap.PeerID, ap.ToStore, ap.IsWitness, useConfChangeV2)
}

// BecomeWitness is an OpStep that makes a peer become a witness.
type BecomeWitness struct {
	StoreID, PeerID uint64
}

// ConfVerChanged returns the delta value for version increased by this step.
func (bw BecomeWitness) ConfVerChanged(region *core.RegionInfo) uint64 {
	peer := region.GetStorePeer(bw.StoreID)
	return typeutil.BoolToUint64(peer.GetId() == bw.PeerID)
}

func (bw BecomeWitness) String() string {
	return fmt.Sprintf("change peer %v on store %v to witness", bw.PeerID, bw.StoreID)
}

// IsFinish checks if current step is finished.
func (bw BecomeWitness) IsFinish(region *core.RegionInfo) bool {
	if peer := region.GetStorePeer(bw.StoreID); peer != nil {
		if peer.GetId() != bw.PeerID {
			log.Warn("obtain unexpected peer", zap.String("expect", bw.String()), zap.Uint64("obtain-learner", peer.GetId()))
			return false
		}
		return peer.IsWitness
	}
	return false
}

// CheckInProgress checks if the step is in the progress of advancing.
func (bw BecomeWitness) CheckInProgress(ci ClusterInformer, region *core.RegionInfo) error {
	if err := validateStore(ci, bw.StoreID); err != nil {
		return err
	}
	peer := region.GetStorePeer(bw.StoreID)
	if peer == nil || peer.GetId() != bw.PeerID {
		return errors.New("peer does not exist")
	}
	return nil
}

// Influence calculates the store difference that current step makes.
func (bw BecomeWitness) Influence(opInfluence OpInfluence, region *core.RegionInfo) {
	to := opInfluence.GetStoreInfluence(bw.StoreID)

	regionSize := region.GetApproximateSize()
	to.WitnessCount += 1
	to.RegionSize -= regionSize
	to.AdjustStepCost(storelimit.AddPeer, regionSize)
}

// Timeout returns true if the step is timeout.
func (bw BecomeWitness) Timeout(start time.Time, regionSize int64) bool {
	return time.Since(start) > slowStepWaitDuration(regionSize)
}

// GetCmd returns the schedule command for heartbeat response.
func (bw BecomeWitness) GetCmd(region *core.RegionInfo, useConfChangeV2 bool) *pdpb.RegionHeartbeatResponse {
	if !useConfChangeV2 {
		// witness is only supported in v2
		return nil
	}
	if core.IsLearner(region.GetStorePeer(bw.StoreID)) {
		return addLearnerNode(bw.PeerID, bw.StoreID, true, useConfChangeV2)
	} else {
		return addNode(bw.PeerID, bw.StoreID, true, useConfChangeV2)
	}
=======
		// The newly added peer is pending.
		return nil
	}
	return createResponse(addNode(ap.PeerID, ap.ToStore), useConfChangeV2)
>>>>>>> 26c31db9
}

// AddLearner is an OpStep that adds a region learner peer.
type AddLearner struct {
	ToStore, PeerID uint64
	IsLightWeight   bool
	IsWitness       bool
}

// ConfVerChanged returns the delta value for version increased by this step.
func (al AddLearner) ConfVerChanged(region *core.RegionInfo) uint64 {
	peer := region.GetStorePeer(al.ToStore)
	return typeutil.BoolToUint64(peer.GetId() == al.PeerID)
}

func (al AddLearner) String() string {
	info := "learner peer"
	if al.IsWitness {
		info = "witness learner peer"
	}
	return fmt.Sprintf("add %v %v on store %v", info, al.PeerID, al.ToStore, al.IsWitness)
}

// IsFinish checks if current step is finished.
func (al AddLearner) IsFinish(region *core.RegionInfo) bool {
	if peer := region.GetStoreLearner(al.ToStore); peer != nil {
		if peer.GetId() != al.PeerID {
			log.Warn("obtain unexpected peer", zap.String("expect", al.String()), zap.Uint64("obtain-learner", peer.GetId()))
			return false
		}
		if peer.IsWitness != al.IsWitness {
			return false
		}
		return region.GetPendingLearner(peer.GetId()) == nil
	}
	return false
}

// CheckInProgress checks if the step is in the progress of advancing.
func (al AddLearner) CheckInProgress(ci ClusterInformer, region *core.RegionInfo) error {
	if err := validateStore(ci, al.ToStore); err != nil {
		return err
	}
	peer := region.GetStorePeer(al.ToStore)
	if peer == nil {
		return nil
	}
	if peer.GetId() != al.PeerID {
		return errors.Errorf("peer %d has already existed in store %d, the operator is trying to add peer %d on the same store", peer.GetId(), al.ToStore, al.PeerID)
	}
	if !core.IsLearner(peer) {
		return errors.New("peer already is a voter")
	}
	return nil
}

// Influence calculates the store difference that current step makes.
func (al AddLearner) Influence(opInfluence OpInfluence, region *core.RegionInfo) {
	to := opInfluence.GetStoreInfluence(al.ToStore)

	regionSize := region.GetApproximateSize()
	if al.IsWitness {
		to.WitnessCount += 1
	} else {
		to.RegionSize += regionSize
	}
	to.RegionCount++
	if al.IsLightWeight {
		return
	}
	to.AdjustStepCost(storelimit.AddPeer, regionSize)
}

// Timeout returns true if the step is timeout.
func (al AddLearner) Timeout(start time.Time, regionSize int64) bool {
	return time.Since(start) > slowStepWaitDuration(regionSize)
}

// GetCmd returns the schedule command for heartbeat response.
func (al AddLearner) GetCmd(region *core.RegionInfo, useConfChangeV2 bool) *pdpb.RegionHeartbeatResponse {
	if region.GetStorePeer(al.ToStore) != nil {
		// The newly added peer is pending.
		return nil
	}
<<<<<<< HEAD
	return addLearnerNode(al.PeerID, al.ToStore, al.IsWitness, useConfChangeV2)
=======
	return createResponse(addLearnerNode(al.PeerID, al.ToStore), useConfChangeV2)
>>>>>>> 26c31db9
}

// PromoteLearner is an OpStep that promotes a region learner peer to normal voter.
type PromoteLearner struct {
	ToStore, PeerID uint64
}

// ConfVerChanged returns the delta value for version increased by this step.
func (pl PromoteLearner) ConfVerChanged(region *core.RegionInfo) uint64 {
	peer := region.GetStoreVoter(pl.ToStore)
	return typeutil.BoolToUint64(peer.GetId() == pl.PeerID)
}

func (pl PromoteLearner) String() string {
	return fmt.Sprintf("promote learner peer %v on store %v to voter", pl.PeerID, pl.ToStore)
}

// IsFinish checks if current step is finished.
func (pl PromoteLearner) IsFinish(region *core.RegionInfo) bool {
	if peer := region.GetStoreVoter(pl.ToStore); peer != nil {
		if peer.GetId() != pl.PeerID {
			log.Warn("obtain unexpected peer", zap.String("expect", pl.String()), zap.Uint64("obtain-voter", peer.GetId()))
		}
		return peer.GetId() == pl.PeerID
	}
	return false
}

// CheckInProgress checks if the step is in the progress of advancing.
func (pl PromoteLearner) CheckInProgress(_ ClusterInformer, region *core.RegionInfo) error {
	peer := region.GetStorePeer(pl.ToStore)
	if peer.GetId() != pl.PeerID {
		return errors.New("peer does not exist")
	}
	return nil
}

// Influence calculates the store difference that current step makes.
func (pl PromoteLearner) Influence(_ OpInfluence, _ *core.RegionInfo) {}

// Timeout returns true if the step is timeout.
func (pl PromoteLearner) Timeout(start time.Time, regionSize int64) bool {
	return time.Since(start) > fastStepWaitDuration(regionSize)
}

// GetCmd returns the schedule command for heartbeat response.
<<<<<<< HEAD
func (pl PromoteLearner) GetCmd(region *core.RegionInfo, useConfChangeV2 bool) *pdpb.RegionHeartbeatResponse {
	peer := region.GetStorePeer(pl.ToStore)
	if peer == nil {
		return nil
	}
	return addNode(pl.PeerID, pl.ToStore, peer.IsWitness, useConfChangeV2)
=======
func (pl PromoteLearner) GetCmd(_ *core.RegionInfo, useConfChangeV2 bool) *pdpb.RegionHeartbeatResponse {
	return createResponse(addNode(pl.PeerID, pl.ToStore), useConfChangeV2)
>>>>>>> 26c31db9
}

// RemovePeer is an OpStep that removes a region peer.
type RemovePeer struct {
	FromStore, PeerID uint64
	IsDownStore       bool
}

// ConfVerChanged returns the delta value for version increased by this step.
func (rp RemovePeer) ConfVerChanged(region *core.RegionInfo) uint64 {
	id := region.GetStorePeer(rp.FromStore).GetId()
	// 1. id == 0 -> The peer does not exist, it needs to return 1.
	// 2. id != 0 && rp.PeerId == 0 -> No rp.PeerID is specified, and there is a Peer on the Store, it needs to return 0.
	// 3. id != 0 && rp.PeerID != 0 && id == rp.PeerID -> The peer still exists, it needs to return 0.
	// 4. id != 0 && rp.PeerID != 0 && id != rp.PeerID -> The rp.PeerID is specified,
	//     and although there is a Peer on the Store, but the Id has changed, it should return 1.
	//     This is for the following case:
	//     If DemoteFollower step is not allowed, it will be split into RemovePeer and AddLearner.
	//     After the AddLearner step, ConfVerChanged of RemovePeer should still return 1.
	return typeutil.BoolToUint64(id == 0 || (rp.PeerID != 0 && id != rp.PeerID))
}

func (rp RemovePeer) String() string {
	return fmt.Sprintf("remove peer on store %v", rp.FromStore)
}

// IsFinish checks if current step is finished.
func (rp RemovePeer) IsFinish(region *core.RegionInfo) bool {
	return region.GetStorePeer(rp.FromStore) == nil
}

// CheckInProgress checks if the step is in the progress of advancing.
func (rp RemovePeer) CheckInProgress(_ ClusterInformer, region *core.RegionInfo) error {
	if rp.FromStore == region.GetLeader().GetStoreId() {
		return errors.New("cannot remove leader peer")
	}
	return nil
}

// Influence calculates the store difference that current step makes.
func (rp RemovePeer) Influence(opInfluence OpInfluence, region *core.RegionInfo) {
	from := opInfluence.GetStoreInfluence(rp.FromStore)

	regionSize := region.GetStorePeerApproximateSize(rp.FromStore)
	from.RegionSize -= regionSize
	from.RegionCount--
	if region.GetStorePeer(rp.FromStore).IsWitness {
		from.WitnessCount--
	}

	if rp.IsDownStore && regionSize > storelimit.SmallRegionThreshold {
		regionSize = storelimit.SmallRegionThreshold
	}
	from.AdjustStepCost(storelimit.RemovePeer, regionSize)
}

// Timeout returns true if the step is timeout.
func (rp RemovePeer) Timeout(start time.Time, regionSize int64) bool {
	return time.Since(start) > fastStepWaitDuration(regionSize)
}

// GetCmd returns the schedule command for heartbeat response.
func (rp RemovePeer) GetCmd(region *core.RegionInfo, useConfChangeV2 bool) *pdpb.RegionHeartbeatResponse {
	return createResponse(&pdpb.ChangePeer{
		ChangeType: eraftpb.ConfChangeType_RemoveNode,
		Peer:       region.GetStorePeer(rp.FromStore),
	}, useConfChangeV2)
}

// MergeRegion is an OpStep that merge two regions.
type MergeRegion struct {
	FromRegion *metapb.Region
	ToRegion   *metapb.Region
	// there are two regions involved in merge process,
	// so to keep them from other scheduler,
	// both of them should add MerRegion operatorStep.
	// But actually, TiKV just needs the region want to be merged to get the merge request,
	// thus use a IsPassive mark to indicate that
	// this region doesn't need to send merge request to TiKV.
	IsPassive bool
}

// ConfVerChanged returns the delta value for version increased by this step.
func (mr MergeRegion) ConfVerChanged(_ *core.RegionInfo) uint64 {
	return 0
}

func (mr MergeRegion) String() string {
	return fmt.Sprintf("merge region %v into region %v", mr.FromRegion.GetId(), mr.ToRegion.GetId())
}

// IsFinish checks if current step is finished.
func (mr MergeRegion) IsFinish(region *core.RegionInfo) bool {
	if mr.IsPassive {
		return !bytes.Equal(region.GetStartKey(), mr.ToRegion.StartKey) || !bytes.Equal(region.GetEndKey(), mr.ToRegion.EndKey)
	}
	return false
}

// CheckInProgress checks if the step is in the progress of advancing.
func (mr MergeRegion) CheckInProgress(_ ClusterInformer, _ *core.RegionInfo) error {
	return nil
}

// Influence calculates the store difference that current step makes.
func (mr MergeRegion) Influence(opInfluence OpInfluence, region *core.RegionInfo) {
	if mr.IsPassive {
		for _, peer := range region.GetPeers() {
			o := opInfluence.GetStoreInfluence(peer.GetStoreId())
			o.RegionCount--
			if region.GetLeader().GetId() == peer.GetId() {
				o.LeaderCount--
			}
		}
	}
}

// Timeout returns true if the step is timeout.
func (mr MergeRegion) Timeout(start time.Time, regionSize int64) bool {
	return time.Since(start) > fastStepWaitDuration(regionSize)*10
}

// GetCmd returns the schedule command for heartbeat response.
func (mr MergeRegion) GetCmd(region *core.RegionInfo, useConfChangeV2 bool) *pdpb.RegionHeartbeatResponse {
	if mr.IsPassive {
		return nil
	}
	return &pdpb.RegionHeartbeatResponse{
		Merge: &pdpb.Merge{
			Target: mr.ToRegion,
		},
	}
}

// SplitRegion is an OpStep that splits a region.
type SplitRegion struct {
	StartKey, EndKey []byte
	Policy           pdpb.CheckPolicy
	SplitKeys        [][]byte
}

// ConfVerChanged returns the delta value for version increased by this step.
func (sr SplitRegion) ConfVerChanged(_ *core.RegionInfo) uint64 {
	return 0
}

func (sr SplitRegion) String() string {
	return fmt.Sprintf("split region with policy %s", sr.Policy.String())
}

// IsFinish checks if current step is finished.
func (sr SplitRegion) IsFinish(region *core.RegionInfo) bool {
	return !bytes.Equal(region.GetStartKey(), sr.StartKey) || !bytes.Equal(region.GetEndKey(), sr.EndKey)
}

// Influence calculates the store difference that current step makes.
func (sr SplitRegion) Influence(opInfluence OpInfluence, region *core.RegionInfo) {
	for _, peer := range region.GetPeers() {
		inf := opInfluence.GetStoreInfluence(peer.GetStoreId())
		inf.RegionCount++
		if region.GetLeader().GetId() == peer.GetId() {
			inf.LeaderCount++
		}
	}
}

// CheckInProgress checks if the step is in the progress of advancing.
func (sr SplitRegion) CheckInProgress(_ ClusterInformer, _ *core.RegionInfo) error {
	return nil
}

// Timeout returns true if the step is timeout.
func (sr SplitRegion) Timeout(start time.Time, regionSize int64) bool {
	return time.Since(start) > fastStepWaitDuration(regionSize)
}

// GetCmd returns the schedule command for heartbeat response.
func (sr SplitRegion) GetCmd(region *core.RegionInfo, useConfChangeV2 bool) *pdpb.RegionHeartbeatResponse {
	return &pdpb.RegionHeartbeatResponse{
		SplitRegion: &pdpb.SplitRegion{
			Policy: sr.Policy,
			Keys:   sr.SplitKeys,
		},
	}
}

// DemoteVoter is very similar to DemoteFollower. But it allows Demote Leader.
// Note: It is not an OpStep, only a sub step in ChangePeerV2Enter and ChangePeerV2Leave.
type DemoteVoter struct {
	ToStore, PeerID uint64
}

func (dv DemoteVoter) String() string {
	return fmt.Sprintf("demote voter peer %v on store %v to learner", dv.PeerID, dv.ToStore)
}

// ConfVerChanged returns the delta value for version increased by this step.
func (dv DemoteVoter) ConfVerChanged(region *core.RegionInfo) bool {
	peer := region.GetStoreLearner(dv.ToStore)
	return peer.GetId() == dv.PeerID
}

// IsFinish checks if current step is finished.
func (dv DemoteVoter) IsFinish(region *core.RegionInfo) bool {
	if peer := region.GetStoreLearner(dv.ToStore); peer != nil {
		if peer.GetId() != dv.PeerID {
			log.Warn("obtain unexpected peer", zap.String("expect", dv.String()), zap.Uint64("obtain-learner", peer.GetId()))
		}
		return peer.GetId() == dv.PeerID
	}
	return false
}

// Timeout returns true if the step is timeout.
func (dv DemoteVoter) Timeout(start time.Time, regionSize int64) bool {
	return time.Since(start) > fastStepWaitDuration(regionSize)
}

// GetCmd returns the schedule command for heartbeat response.
<<<<<<< HEAD
func (dv DemoteVoter) GetCmd(region *core.RegionInfo, useConfChangeV2 bool) *pdpb.RegionHeartbeatResponse {
	peer := region.GetStorePeer(dv.ToStore)
	if peer == nil {
		return nil
	}
	return addLearnerNode(dv.PeerID, dv.ToStore, peer.IsWitness, useConfChangeV2)
=======
func (dv DemoteVoter) GetCmd(_ *core.RegionInfo, useConfChangeV2 bool) *pdpb.RegionHeartbeatResponse {
	return createResponse(addLearnerNode(dv.PeerID, dv.ToStore), useConfChangeV2)
>>>>>>> 26c31db9
}

// ChangePeerV2Enter is an OpStep that uses joint consensus to request all PromoteLearner and DemoteVoter.
type ChangePeerV2Enter struct {
	PromoteLearners []PromoteLearner
	DemoteVoters    []DemoteVoter
}

func (cpe ChangePeerV2Enter) String() string {
	b := &strings.Builder{}
	_, _ = b.WriteString("use joint consensus")
	for _, pl := range cpe.PromoteLearners {
		_, _ = fmt.Fprintf(b, ", promote learner peer %v on store %v to voter", pl.PeerID, pl.ToStore)
	}
	for _, dv := range cpe.DemoteVoters {
		_, _ = fmt.Fprintf(b, ", demote voter peer %v on store %v to learner", dv.PeerID, dv.ToStore)
	}
	return b.String()
}

// ConfVerChanged returns the delta value for version increased by this step.
func (cpe ChangePeerV2Enter) ConfVerChanged(region *core.RegionInfo) uint64 {
	for _, pl := range cpe.PromoteLearners {
		peer := region.GetStoreVoter(pl.ToStore)
		if peer.GetId() != pl.PeerID || !core.IsVoterOrIncomingVoter(peer) {
			return 0
		}
	}
	for _, dv := range cpe.DemoteVoters {
		peer := region.GetStoreVoter(dv.ToStore)
		if peer != nil && (peer.GetId() != dv.PeerID || !core.IsLearnerOrDemotingVoter(peer)) {
			return 0
		}
	}
	return uint64(len(cpe.PromoteLearners) + len(cpe.DemoteVoters))
}

// IsFinish checks if current step is finished.
func (cpe ChangePeerV2Enter) IsFinish(region *core.RegionInfo) bool {
	for _, pl := range cpe.PromoteLearners {
		peer := region.GetStoreVoter(pl.ToStore)
		if peer != nil && peer.GetId() != pl.PeerID {
			log.Warn("obtain unexpected peer", zap.String("expect", pl.String()), zap.Uint64("obtain-voter", peer.GetId()))
		}
		if peer.GetId() != pl.PeerID || peer.GetRole() != metapb.PeerRole_IncomingVoter {
			return false
		}
	}
	for _, dv := range cpe.DemoteVoters {
		peer := region.GetStoreVoter(dv.ToStore)
		if peer != nil && peer.GetId() != dv.PeerID {
			log.Warn("obtain unexpected peer", zap.String("expect", dv.String()), zap.Uint64("obtain-learner", peer.GetId()))
		}
		if peer.GetId() != dv.PeerID || peer.GetRole() != metapb.PeerRole_DemotingVoter {
			return false
		}
	}
	return true
}

// CheckInProgress checks if the step is in the progress of advancing.
func (cpe ChangePeerV2Enter) CheckInProgress(_ ClusterInformer, region *core.RegionInfo) error {
	inJointState, notInJointState := false, false
	for _, pl := range cpe.PromoteLearners {
		peer := region.GetStorePeer(pl.ToStore)
		if peer.GetId() != pl.PeerID {
			return errors.New("peer does not exist")
		}
		switch peer.GetRole() {
		case metapb.PeerRole_Learner:
			notInJointState = true
		case metapb.PeerRole_IncomingVoter:
			inJointState = true
		case metapb.PeerRole_Voter:
			return errors.New("peer already is a voter")
		case metapb.PeerRole_DemotingVoter:
			return errors.New("cannot promote a demoting voter")
		default:
			return errors.New("unexpected peer role")
		}
	}
	for _, dv := range cpe.DemoteVoters {
		peer := region.GetStorePeer(dv.ToStore)
		if peer.GetId() != dv.PeerID {
			return errors.New("peer does not exist")
		}
		switch peer.GetRole() {
		case metapb.PeerRole_Voter:
			notInJointState = true
		case metapb.PeerRole_DemotingVoter:
			inJointState = true
		case metapb.PeerRole_Learner:
			return errors.New("peer already is a learner")
		case metapb.PeerRole_IncomingVoter:
			return errors.New("cannot demote a incoming voter")
		default:
			return errors.New("unexpected peer role")
		}
	}

	switch count := core.CountInJointState(region.GetPeers()...); {
	case notInJointState && inJointState:
		return errors.New("non-atomic joint consensus")
	case notInJointState && count != 0:
		return errors.New("some other peers are in joint state, when the region is in joint state")
	case inJointState && count != len(cpe.PromoteLearners)+len(cpe.DemoteVoters):
		return errors.New("some other peers are in joint state, when the region is not in joint state")
	}

	return nil
}

// Influence calculates the store difference that current step makes.
func (cpe ChangePeerV2Enter) Influence(_ OpInfluence, _ *core.RegionInfo) {}

// Timeout returns true if the step is timeout.
func (cpe ChangePeerV2Enter) Timeout(start time.Time, regionSize int64) bool {
	count := uint64(len(cpe.PromoteLearners)+len(cpe.DemoteVoters)) + 1
	return time.Since(start) > fastStepWaitDuration(regionSize)*time.Duration(count)
}

// GetCmd returns the schedule command for heartbeat response.
func (cpe ChangePeerV2Enter) GetCmd(region *core.RegionInfo, useConfChangeV2 bool) *pdpb.RegionHeartbeatResponse {
	if !useConfChangeV2 {
		// only supported in ChangePeerV2
		return nil
	}
	changes := make([]*pdpb.ChangePeer, 0, len(cpe.PromoteLearners)+len(cpe.DemoteVoters))
	for _, pl := range cpe.PromoteLearners {
		changes = append(changes, pl.GetCmd(region, useConfChangeV2).ChangePeerV2.Changes...)
	}
	for _, dv := range cpe.DemoteVoters {
		changes = append(changes, dv.GetCmd(region, useConfChangeV2).ChangePeerV2.Changes...)
	}
	return &pdpb.RegionHeartbeatResponse{
		ChangePeerV2: &pdpb.ChangePeerV2{
			Changes: changes,
		},
	}
}

// ChangePeerV2Leave is an OpStep that leaves the joint state.
type ChangePeerV2Leave struct {
	PromoteLearners []PromoteLearner
	DemoteVoters    []DemoteVoter
}

func (cpl ChangePeerV2Leave) String() string {
	b := &strings.Builder{}
	_, _ = b.WriteString("leave joint state")
	for _, pl := range cpl.PromoteLearners {
		_, _ = fmt.Fprintf(b, ", promote learner peer %v on store %v to voter", pl.PeerID, pl.ToStore)
	}
	for _, dv := range cpl.DemoteVoters {
		_, _ = fmt.Fprintf(b, ", demote voter peer %v on store %v to learner", dv.PeerID, dv.ToStore)
	}
	return b.String()
}

// ConfVerChanged returns the delta value for version increased by this step.
func (cpl ChangePeerV2Leave) ConfVerChanged(region *core.RegionInfo) uint64 {
	for _, pl := range cpl.PromoteLearners {
		peer := region.GetStoreVoter(pl.ToStore)
		if peer.GetId() != pl.PeerID || peer.GetRole() != metapb.PeerRole_Voter {
			return 0
		}
	}
	for _, dv := range cpl.DemoteVoters {
		if region.GetStorePeer(dv.PeerID) != nil && !dv.ConfVerChanged(region) {
			return 0
		}
	}
	return uint64(len(cpl.PromoteLearners) + len(cpl.DemoteVoters))
}

// IsFinish checks if current step is finished.
func (cpl ChangePeerV2Leave) IsFinish(region *core.RegionInfo) bool {
	for _, pl := range cpl.PromoteLearners {
		peer := region.GetStoreVoter(pl.ToStore)
		if peer != nil && peer.GetId() != pl.PeerID {
			log.Warn("obtain unexpected peer", zap.String("expect", pl.String()), zap.Uint64("obtain-voter", peer.GetId()))
		}
		if peer.GetId() != pl.PeerID || peer.GetRole() != metapb.PeerRole_Voter {
			return false
		}
	}
	for _, dv := range cpl.DemoteVoters {
		if !dv.IsFinish(region) {
			return false
		}
	}
	if core.IsInJointState(region.GetPeers()...) {
		log.Warn("region is still in the joint state", zap.Uint64("region-id", region.GetID()))
		return false
	}
	return true
}

// CheckInProgress checks if the step is in the progress of advancing.
func (cpl ChangePeerV2Leave) CheckInProgress(_ ClusterInformer, region *core.RegionInfo) error {
	inJointState, notInJointState, demoteLeader := false, false, false
	leaderStoreID := region.GetLeader().GetStoreId()

	for _, pl := range cpl.PromoteLearners {
		peer := region.GetStorePeer(pl.ToStore)
		if peer.GetId() != pl.PeerID {
			return errors.New("peer does not exist")
		}
		switch peer.GetRole() {
		case metapb.PeerRole_Voter:
			notInJointState = true
		case metapb.PeerRole_IncomingVoter:
			inJointState = true
		case metapb.PeerRole_Learner:
			return errors.New("peer is still a learner")
		case metapb.PeerRole_DemotingVoter:
			return errors.New("cannot promote a demoting voter")
		default:
			return errors.New("unexpected peer role")
		}
	}
	for _, dv := range cpl.DemoteVoters {
		peer := region.GetStorePeer(dv.ToStore)
		if peer.GetId() != dv.PeerID {
			return errors.New("peer does not exist")
		}
		switch peer.GetRole() {
		case metapb.PeerRole_Learner:
			notInJointState = true
		case metapb.PeerRole_DemotingVoter:
			inJointState = true
			if peer.GetStoreId() == leaderStoreID {
				demoteLeader = true
			}
		case metapb.PeerRole_Voter:
			return errors.New("peer is still a voter")
		case metapb.PeerRole_IncomingVoter:
			return errors.New("cannot demote a incoming voter")
		default:
			return errors.New("unexpected peer role")
		}
	}

	switch count := core.CountInJointState(region.GetPeers()...); {
	case notInJointState && inJointState:
		return errors.New("non-atomic joint consensus")
	case notInJointState && count != 0:
		return errors.New("some other peers are in joint state, when the region is in joint state")
	case inJointState && count != len(cpl.PromoteLearners)+len(cpl.DemoteVoters):
		return errors.New("some other peers are in joint state, when the region is not in joint state")
	case demoteLeader:
		return errors.New("cannot demote leader peer")
	}

	return nil
}

// Influence calculates the store difference that current step makes.
func (cpl ChangePeerV2Leave) Influence(_ OpInfluence, _ *core.RegionInfo) {}

// Timeout returns true if the step is timeout.
func (cpl ChangePeerV2Leave) Timeout(start time.Time, regionSize int64) bool {
	count := uint64(len(cpl.PromoteLearners)+len(cpl.DemoteVoters)) + 1
	return time.Since(start) > fastStepWaitDuration(regionSize)*time.Duration(count)
}

// GetCmd returns the schedule command for heartbeat response.
func (cpl ChangePeerV2Leave) GetCmd(region *core.RegionInfo, useConfChangeV2 bool) *pdpb.RegionHeartbeatResponse {
	if !useConfChangeV2 {
		// only supported in ChangePeerV2
		return nil
	}
	return &pdpb.RegionHeartbeatResponse{
		ChangePeerV2: &pdpb.ChangePeerV2{},
	}
}

func validateStore(ci ClusterInformer, id uint64) error {
	store := ci.GetBasicCluster().GetStore(id)
	if store == nil {
		return errors.New("target store does not exist")
	}
	if store.DownTime() > ci.GetOpts().GetMaxStoreDownTime() {
		return errors.New("target store is down")
	}
	return nil
}

func slowStepWaitDuration(regionSize int64) time.Duration {
	seconds := DefaultSlowExecutorRate * regionSize
	wait := time.Duration(seconds) * time.Second
	if wait < SlowOperatorWaitTime {
		wait = SlowOperatorWaitTime
	}
	return wait
}

func fastStepWaitDuration(regionSize int64) time.Duration {
	seconds := int64(DefaultFastExecutorRate * float64(regionSize))
	wait := time.Duration(seconds) * time.Second
	if wait < FastOperatorWaitTime {
		wait = FastOperatorWaitTime
	}
	return wait
}

<<<<<<< HEAD
func addNode(id, storeID uint64, isWitness bool, useConfChangeV2 bool) *pdpb.RegionHeartbeatResponse {
	change := &pdpb.ChangePeer{
		ChangeType: eraftpb.ConfChangeType_AddNode,
		Peer: &metapb.Peer{
			Id:        id,
			StoreId:   storeID,
			Role:      metapb.PeerRole_Voter,
			IsWitness: isWitness,
		},
	}
	return createResponse(change, useConfChangeV2)
}

func addLearnerNode(id, storeID uint64, isWitness bool, useConfChangeV2 bool) *pdpb.RegionHeartbeatResponse {
	change := &pdpb.ChangePeer{
		ChangeType: eraftpb.ConfChangeType_AddLearnerNode,
		Peer: &metapb.Peer{
			Id:        id,
			StoreId:   storeID,
			Role:      metapb.PeerRole_Learner,
			IsWitness: isWitness,
		},
	}
	return createResponse(change, useConfChangeV2)
=======
func addNode(id, storeID uint64) *pdpb.ChangePeer {
	return &pdpb.ChangePeer{
		ChangeType: eraftpb.ConfChangeType_AddNode,
		Peer: &metapb.Peer{
			Id:      id,
			StoreId: storeID,
			Role:    metapb.PeerRole_Voter,
		},
	}
}

func addLearnerNode(id, storeID uint64) *pdpb.ChangePeer {
	return &pdpb.ChangePeer{
		ChangeType: eraftpb.ConfChangeType_AddLearnerNode,
		Peer: &metapb.Peer{
			Id:      id,
			StoreId: storeID,
			Role:    metapb.PeerRole_Learner,
		},
	}
>>>>>>> 26c31db9
}

func createResponse(change *pdpb.ChangePeer, useConfChangeV2 bool) *pdpb.RegionHeartbeatResponse {
	if useConfChangeV2 {
		return &pdpb.RegionHeartbeatResponse{
			ChangePeerV2: &pdpb.ChangePeerV2{
				Changes: []*pdpb.ChangePeer{change},
			},
		}
	}
	return &pdpb.RegionHeartbeatResponse{
		ChangePeer: change,
	}
}<|MERGE_RESOLUTION|>--- conflicted
+++ resolved
@@ -205,85 +205,78 @@
 func (ap AddPeer) GetCmd(region *core.RegionInfo, useConfChangeV2 bool) *pdpb.RegionHeartbeatResponse {
 	peer := region.GetStorePeer(ap.ToStore)
 	if peer != nil {
-<<<<<<< HEAD
-		// The newly added per is pending.
-		return nil
-	}
-	return addNode(ap.PeerID, ap.ToStore, ap.IsWitness, useConfChangeV2)
-}
-
-// BecomeWitness is an OpStep that makes a peer become a witness.
-type BecomeWitness struct {
-	StoreID, PeerID uint64
-}
-
-// ConfVerChanged returns the delta value for version increased by this step.
-func (bw BecomeWitness) ConfVerChanged(region *core.RegionInfo) uint64 {
-	peer := region.GetStorePeer(bw.StoreID)
-	return typeutil.BoolToUint64(peer.GetId() == bw.PeerID)
-}
-
-func (bw BecomeWitness) String() string {
-	return fmt.Sprintf("change peer %v on store %v to witness", bw.PeerID, bw.StoreID)
-}
-
-// IsFinish checks if current step is finished.
-func (bw BecomeWitness) IsFinish(region *core.RegionInfo) bool {
-	if peer := region.GetStorePeer(bw.StoreID); peer != nil {
-		if peer.GetId() != bw.PeerID {
-			log.Warn("obtain unexpected peer", zap.String("expect", bw.String()), zap.Uint64("obtain-learner", peer.GetId()))
-			return false
-		}
-		return peer.IsWitness
-	}
-	return false
-}
-
-// CheckInProgress checks if the step is in the progress of advancing.
-func (bw BecomeWitness) CheckInProgress(ci ClusterInformer, region *core.RegionInfo) error {
-	if err := validateStore(ci, bw.StoreID); err != nil {
-		return err
-	}
-	peer := region.GetStorePeer(bw.StoreID)
-	if peer == nil || peer.GetId() != bw.PeerID {
-		return errors.New("peer does not exist")
-	}
-	return nil
-}
-
-// Influence calculates the store difference that current step makes.
-func (bw BecomeWitness) Influence(opInfluence OpInfluence, region *core.RegionInfo) {
-	to := opInfluence.GetStoreInfluence(bw.StoreID)
-
-	regionSize := region.GetApproximateSize()
-	to.WitnessCount += 1
-	to.RegionSize -= regionSize
-	to.AdjustStepCost(storelimit.AddPeer, regionSize)
-}
-
-// Timeout returns true if the step is timeout.
-func (bw BecomeWitness) Timeout(start time.Time, regionSize int64) bool {
-	return time.Since(start) > slowStepWaitDuration(regionSize)
-}
-
-// GetCmd returns the schedule command for heartbeat response.
-func (bw BecomeWitness) GetCmd(region *core.RegionInfo, useConfChangeV2 bool) *pdpb.RegionHeartbeatResponse {
-	if !useConfChangeV2 {
-		// witness is only supported in v2
-		return nil
-	}
-	if core.IsLearner(region.GetStorePeer(bw.StoreID)) {
-		return addLearnerNode(bw.PeerID, bw.StoreID, true, useConfChangeV2)
-	} else {
-		return addNode(bw.PeerID, bw.StoreID, true, useConfChangeV2)
-	}
-=======
 		// The newly added peer is pending.
 		return nil
 	}
 	return createResponse(addNode(ap.PeerID, ap.ToStore), useConfChangeV2)
->>>>>>> 26c31db9
-}
+}
+
+// // BecomeWitness is an OpStep that makes a peer become a witness.
+// type BecomeWitness struct {
+// 	StoreID, PeerID uint64
+// }
+
+// // ConfVerChanged returns the delta value for version increased by this step.
+// func (bw BecomeWitness) ConfVerChanged(region *core.RegionInfo) uint64 {
+// 	peer := region.GetStorePeer(bw.StoreID)
+// 	return typeutil.BoolToUint64(peer.GetId() == bw.PeerID)
+// }
+
+// func (bw BecomeWitness) String() string {
+// 	return fmt.Sprintf("change peer %v on store %v to witness", bw.PeerID, bw.StoreID)
+// }
+
+// // IsFinish checks if current step is finished.
+// func (bw BecomeWitness) IsFinish(region *core.RegionInfo) bool {
+// 	if peer := region.GetStorePeer(bw.StoreID); peer != nil {
+// 		if peer.GetId() != bw.PeerID {
+// 			log.Warn("obtain unexpected peer", zap.String("expect", bw.String()), zap.Uint64("obtain-learner", peer.GetId()))
+// 			return false
+// 		}
+// 		return peer.IsWitness
+// 	}
+// 	return false
+// }
+
+// // CheckInProgress checks if the step is in the progress of advancing.
+// func (bw BecomeWitness) CheckInProgress(ci ClusterInformer, region *core.RegionInfo) error {
+// 	if err := validateStore(ci, bw.StoreID); err != nil {
+// 		return err
+// 	}
+// 	peer := region.GetStorePeer(bw.StoreID)
+// 	if peer == nil || peer.GetId() != bw.PeerID {
+// 		return errors.New("peer does not exist")
+// 	}
+// 	return nil
+// }
+
+// // Influence calculates the store difference that current step makes.
+// func (bw BecomeWitness) Influence(opInfluence OpInfluence, region *core.RegionInfo) {
+// 	to := opInfluence.GetStoreInfluence(bw.StoreID)
+
+// 	regionSize := region.GetApproximateSize()
+// 	to.WitnessCount += 1
+// 	to.RegionSize -= regionSize
+// 	to.AdjustStepCost(storelimit.AddPeer, regionSize)
+// }
+
+// // Timeout returns true if the step is timeout.
+// func (bw BecomeWitness) Timeout(start time.Time, regionSize int64) bool {
+// 	return time.Since(start) > slowStepWaitDuration(regionSize)
+// }
+
+// // GetCmd returns the schedule command for heartbeat response.
+// func (bw BecomeWitness) GetCmd(region *core.RegionInfo, useConfChangeV2 bool) *pdpb.RegionHeartbeatResponse {
+// 	if !useConfChangeV2 {
+// 		// witness is only supported in v2
+// 		return nil
+// 	}
+// 	if core.IsLearner(region.GetStorePeer(bw.StoreID)) {
+// 		return addLearnerNode(bw.PeerID, bw.StoreID, true, useConfChangeV2)
+// 	} else {
+// 		return addNode(bw.PeerID, bw.StoreID, true, useConfChangeV2)
+// 	}
+// }
 
 // AddLearner is an OpStep that adds a region learner peer.
 type AddLearner struct {
@@ -367,11 +360,7 @@
 		// The newly added peer is pending.
 		return nil
 	}
-<<<<<<< HEAD
-	return addLearnerNode(al.PeerID, al.ToStore, al.IsWitness, useConfChangeV2)
-=======
 	return createResponse(addLearnerNode(al.PeerID, al.ToStore), useConfChangeV2)
->>>>>>> 26c31db9
 }
 
 // PromoteLearner is an OpStep that promotes a region learner peer to normal voter.
@@ -418,17 +407,8 @@
 }
 
 // GetCmd returns the schedule command for heartbeat response.
-<<<<<<< HEAD
-func (pl PromoteLearner) GetCmd(region *core.RegionInfo, useConfChangeV2 bool) *pdpb.RegionHeartbeatResponse {
-	peer := region.GetStorePeer(pl.ToStore)
-	if peer == nil {
-		return nil
-	}
-	return addNode(pl.PeerID, pl.ToStore, peer.IsWitness, useConfChangeV2)
-=======
 func (pl PromoteLearner) GetCmd(_ *core.RegionInfo, useConfChangeV2 bool) *pdpb.RegionHeartbeatResponse {
 	return createResponse(addNode(pl.PeerID, pl.ToStore), useConfChangeV2)
->>>>>>> 26c31db9
 }
 
 // RemovePeer is an OpStep that removes a region peer.
@@ -648,17 +628,8 @@
 }
 
 // GetCmd returns the schedule command for heartbeat response.
-<<<<<<< HEAD
-func (dv DemoteVoter) GetCmd(region *core.RegionInfo, useConfChangeV2 bool) *pdpb.RegionHeartbeatResponse {
-	peer := region.GetStorePeer(dv.ToStore)
-	if peer == nil {
-		return nil
-	}
-	return addLearnerNode(dv.PeerID, dv.ToStore, peer.IsWitness, useConfChangeV2)
-=======
 func (dv DemoteVoter) GetCmd(_ *core.RegionInfo, useConfChangeV2 bool) *pdpb.RegionHeartbeatResponse {
 	return createResponse(addLearnerNode(dv.PeerID, dv.ToStore), useConfChangeV2)
->>>>>>> 26c31db9
 }
 
 // ChangePeerV2Enter is an OpStep that uses joint consensus to request all PromoteLearner and DemoteVoter.
@@ -965,32 +936,6 @@
 	return wait
 }
 
-<<<<<<< HEAD
-func addNode(id, storeID uint64, isWitness bool, useConfChangeV2 bool) *pdpb.RegionHeartbeatResponse {
-	change := &pdpb.ChangePeer{
-		ChangeType: eraftpb.ConfChangeType_AddNode,
-		Peer: &metapb.Peer{
-			Id:        id,
-			StoreId:   storeID,
-			Role:      metapb.PeerRole_Voter,
-			IsWitness: isWitness,
-		},
-	}
-	return createResponse(change, useConfChangeV2)
-}
-
-func addLearnerNode(id, storeID uint64, isWitness bool, useConfChangeV2 bool) *pdpb.RegionHeartbeatResponse {
-	change := &pdpb.ChangePeer{
-		ChangeType: eraftpb.ConfChangeType_AddLearnerNode,
-		Peer: &metapb.Peer{
-			Id:        id,
-			StoreId:   storeID,
-			Role:      metapb.PeerRole_Learner,
-			IsWitness: isWitness,
-		},
-	}
-	return createResponse(change, useConfChangeV2)
-=======
 func addNode(id, storeID uint64) *pdpb.ChangePeer {
 	return &pdpb.ChangePeer{
 		ChangeType: eraftpb.ConfChangeType_AddNode,
@@ -1011,7 +956,6 @@
 			Role:    metapb.PeerRole_Learner,
 		},
 	}
->>>>>>> 26c31db9
 }
 
 func createResponse(change *pdpb.ChangePeer, useConfChangeV2 bool) *pdpb.RegionHeartbeatResponse {

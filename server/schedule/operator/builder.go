--- conflicted
+++ resolved
@@ -783,16 +783,9 @@
 
 func (b *Builder) execAddPeer(peer *metapb.Peer) {
 	if b.lightWeight {
-<<<<<<< HEAD
-		b.steps = append(b.steps, AddLearner{ToStore: peer.GetStoreId(), PeerID: peer.GetId(),
-			IsLightWeight: b.lightWeight, SendStore: b.originLeaderStoreID})
+		b.steps = append(b.steps, AddLearner{ToStore: peer.GetStoreId(), PeerID: peer.GetId(), IsLightWeight: b.lightWeight, IsWitness: peer.GetIsWitness(), SendStore: b.originLeaderStoreID})
 	} else {
-		b.steps = append(b.steps, AddLearner{ToStore: peer.GetStoreId(), PeerID: peer.GetId(), SendStore: b.originLeaderStoreID})
-=======
-		b.steps = append(b.steps, AddLearner{ToStore: peer.GetStoreId(), PeerID: peer.GetId(), IsLightWeight: b.lightWeight, IsWitness: peer.GetIsWitness()})
-	} else {
-		b.steps = append(b.steps, AddLearner{ToStore: peer.GetStoreId(), PeerID: peer.GetId(), IsWitness: peer.GetIsWitness()})
->>>>>>> d63eada0
+		b.steps = append(b.steps, AddLearner{ToStore: peer.GetStoreId(), PeerID: peer.GetId(), IsWitness: peer.GetIsWitness(), SendStore: b.originLeaderStoreID})
 	}
 	if !core.IsLearner(peer) {
 		b.steps = append(b.steps, PromoteLearner{ToStore: peer.GetStoreId(), PeerID: peer.GetId(), IsWitness: peer.GetIsWitness()})

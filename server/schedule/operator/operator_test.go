--- conflicted
+++ resolved
@@ -420,7 +420,6 @@
 	}
 }
 
-<<<<<<< HEAD
 func (s *testOperatorSuite) TestOpStepTimeout(c *C) {
 	testdata := []struct {
 		step   []OpStep
@@ -475,7 +474,7 @@
 			c.Assert(v.expect, Equals, step.Timeout(v.start))
 		}
 	}
-=======
+}
 func (s *testOperatorSuite) TestRecord(c *C) {
 	operator := s.newTestOperator(1, OpLeader, AddLearner{ToStore: 1, PeerID: 1}, RemovePeer{FromStore: 1, PeerID: 1})
 	now := time.Now()
@@ -483,5 +482,4 @@
 	ob := operator.Record(now)
 	c.Assert(ob.FinishTime, Equals, now)
 	c.Assert(ob.duration.Seconds(), Greater, time.Second.Seconds())
->>>>>>> 1b8f8237
 }
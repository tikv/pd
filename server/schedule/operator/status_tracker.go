--- conflicted
+++ resolved
@@ -120,11 +120,7 @@
 	trk.rw.Lock()
 	defer trk.rw.Unlock()
 	if trk.current == STARTED {
-<<<<<<< HEAD
-		start := trk.ReachTimeOf(STARTED)
-=======
 		start := trk.getTime(STARTED)
->>>>>>> fe676fdd
 		if time.Since(start) < duration {
 			return false
 		}

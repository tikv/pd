// Copyright 2019 TiKV Project Authors.
//
// Licensed under the Apache License, Version 2.0 (the "License");
// you may not use this file except in compliance with the License.
// You may obtain a copy of the License at
//
//     http://www.apache.org/licenses/LICENSE-2.0
//
// Unless required by applicable law or agreed to in writing, software
// distributed under the License is distributed on an "AS IS" BASIS,
// See the License for the specific language governing permissions and
// limitations under the License.

package operator

import (
	"encoding/hex"
	"fmt"
	"math/rand"

	"github.com/pingcap/kvproto/pkg/metapb"
	"github.com/pingcap/kvproto/pkg/pdpb"
	"github.com/tikv/pd/server/core"
)

// CreateAddPeerOperator creates an operator that adds a new peer.
func CreateAddPeerOperator(desc string, cluster Cluster, region *core.RegionInfo, peer *metapb.Peer, kind OpKind) (*Operator, error) {
	return NewBuilder(desc, cluster, region).
		AddPeer(peer).
		Build(kind)
}

// CreatePromoteLearnerOperator creates an operator that promotes a learner.
func CreatePromoteLearnerOperator(desc string, cluster Cluster, region *core.RegionInfo, peer *metapb.Peer) (*Operator, error) {
	return NewBuilder(desc, cluster, region).
		PromoteLearner(peer.GetStoreId()).
		Build(0)
}

// CreateRemovePeerOperator creates an operator that removes a peer from region.
func CreateRemovePeerOperator(desc string, cluster Cluster, kind OpKind, region *core.RegionInfo, storeID uint64) (*Operator, error) {
	return NewBuilder(desc, cluster, region).
		RemovePeer(storeID).
		Build(kind)
}

// CreateTransferLeaderOperator creates an operator that transfers the leader from a source store to a target store.
func CreateTransferLeaderOperator(desc string, cluster Cluster, region *core.RegionInfo, sourceStoreID uint64, targetStoreID uint64, kind OpKind) (*Operator, error) {
	return NewBuilder(desc, cluster, region).
		SetLeader(targetStoreID).
		Build(kind)
}

// CreateMoveRegionOperator creates an operator that moves a region to specified stores.
func CreateMoveRegionOperator(desc string, cluster Cluster, region *core.RegionInfo, kind OpKind, peers map[uint64]*metapb.Peer) (*Operator, error) {
	return NewBuilder(desc, cluster, region).
		SetPeers(peers).
		Build(kind)
}

// CreateMovePeerOperator creates an operator that replaces an old peer with a new peer.
func CreateMovePeerOperator(desc string, cluster Cluster, region *core.RegionInfo, kind OpKind, oldStore uint64, peer *metapb.Peer) (*Operator, error) {
	return NewBuilder(desc, cluster, region).
		RemovePeer(oldStore).
		AddPeer(peer).
		Build(kind)
}

// CreateMoveLeaderOperator creates an operator that replaces an old leader with a new leader.
func CreateMoveLeaderOperator(desc string, cluster Cluster, region *core.RegionInfo, kind OpKind, oldStore uint64, peer *metapb.Peer) (*Operator, error) {
	return NewBuilder(desc, cluster, region).
		RemovePeer(oldStore).
		AddPeer(peer).
		SetLeader(peer.GetStoreId()).
		Build(kind)
}

// CreateSplitRegionOperator creates an operator that splits a region.
func CreateSplitRegionOperator(desc string, region *core.RegionInfo, kind OpKind, policy pdpb.CheckPolicy, keys [][]byte) *Operator {
	step := SplitRegion{
		StartKey:  region.GetStartKey(),
		EndKey:    region.GetEndKey(),
		Policy:    policy,
		SplitKeys: keys,
	}
	brief := fmt.Sprintf("split: region %v use policy %s", region.GetID(), policy)
	if len(keys) > 0 {
		hexKeys := make([]string, len(keys))
		for i := range keys {
			hexKeys[i] = hex.EncodeToString(keys[i])
		}
		brief += fmt.Sprintf(" and keys %v", hexKeys)
	}
	return NewOperator(desc, brief, region.GetID(), region.GetRegionEpoch(), kind|OpSplit, step)
}

// CreateMergeRegionOperator creates an operator that merge two region into one.
func CreateMergeRegionOperator(desc string, cluster Cluster, source *core.RegionInfo, target *core.RegionInfo, kind OpKind) ([]*Operator, error) {
	var steps []OpStep
	if !isRegionMatch(source, target) {
		peers := make(map[uint64]*metapb.Peer)
		for _, p := range target.GetPeers() {
			peers[p.GetStoreId()] = &metapb.Peer{
				StoreId:   p.GetStoreId(),
				IsLearner: p.GetIsLearner(),
			}
		}
		matchOp, err := NewBuilder("", cluster, source).
			SetPeers(peers).
			Build(kind)
		if err != nil {
			return nil, err
		}

		steps = append(steps, matchOp.steps...)
		kind = matchOp.Kind()
	}

	steps = append(steps, MergeRegion{
		FromRegion: source.GetMeta(),
		ToRegion:   target.GetMeta(),
		IsPassive:  false,
	})

	brief := fmt.Sprintf("merge: region %v to %v", source.GetID(), target.GetID())
	op1 := NewOperator(desc, brief, source.GetID(), source.GetRegionEpoch(), kind|OpMerge, steps...)
	op2 := NewOperator(desc, brief, target.GetID(), target.GetRegionEpoch(), kind|OpMerge, MergeRegion{
		FromRegion: source.GetMeta(),
		ToRegion:   target.GetMeta(),
		IsPassive:  true,
	})

	return []*Operator{op1, op2}, nil
}

func isRegionMatch(a, b *core.RegionInfo) bool {
	if len(a.GetPeers()) != len(b.GetPeers()) {
		return false
	}
	for _, pa := range a.GetPeers() {
		pb := b.GetStorePeer(pa.GetStoreId())
		if pb == nil || pb.GetIsLearner() != pa.GetIsLearner() {
			return false
		}
	}
	return true
}

// CreateScatterRegionOperator creates an operator that scatters the specified region.
func CreateScatterRegionOperator(desc string, cluster Cluster, origin *core.RegionInfo, targetPeers map[uint64]*metapb.Peer, targetLeader uint64) (*Operator, error) {
	// randomly pick a leader.
	var ids []uint64
	for id, peer := range targetPeers {
		if !peer.IsLearner {
			ids = append(ids, id)
		}
	}
	var leader uint64
	if len(ids) > 0 {
		leader = ids[rand.Intn(len(ids))]
	}
	if targetLeader != 0 {
		leader = targetLeader
	}
	return NewBuilder(desc, cluster, origin).
		SetPeers(targetPeers).
		SetLeader(leader).
<<<<<<< HEAD
		SetLightWeight().
<<<<<<< HEAD
=======
		EnableLightWeight().
		// EnableForceTargetLeader in order to ignore the leader schedule limit
		EnableForceTargetLeader().
>>>>>>> 9e60f4d3... schedule: revise region_scatter distribution for multi groups  (#3422)
=======
		EnableForceTargetLeader().
>>>>>>> 6b1f8ab5
		Build(0)
}

type u64Slice []uint64

func (s u64Slice) Len() int {
	return len(s)
}

func (s u64Slice) Swap(i, j int) {
	s[i], s[j] = s[j], s[i]
}

func (s u64Slice) Less(i, j int) bool {
	return s[i] < s[j]
}<|MERGE_RESOLUTION|>--- conflicted
+++ resolved
@@ -1,3 +1,4 @@
+
 // Copyright 2019 TiKV Project Authors.
 //
 // Licensed under the Apache License, Version 2.0 (the "License");
@@ -165,17 +166,8 @@
 	return NewBuilder(desc, cluster, origin).
 		SetPeers(targetPeers).
 		SetLeader(leader).
-<<<<<<< HEAD
 		SetLightWeight().
-<<<<<<< HEAD
-=======
-		EnableLightWeight().
-		// EnableForceTargetLeader in order to ignore the leader schedule limit
 		EnableForceTargetLeader().
->>>>>>> 9e60f4d3... schedule: revise region_scatter distribution for multi groups  (#3422)
-=======
-		EnableForceTargetLeader().
->>>>>>> 6b1f8ab5
 		Build(0)
 }
 

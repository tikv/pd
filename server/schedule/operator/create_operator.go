--- conflicted
+++ resolved
@@ -57,11 +57,7 @@
 func CreateForceTransferLeaderOperator(desc string, cluster opt.Cluster, region *core.RegionInfo, sourceStoreID uint64, targetStoreID uint64, kind OpKind) (*Operator, error) {
 	return NewBuilder(desc, cluster, region).
 		SetLeader(targetStoreID).
-<<<<<<< HEAD
-		SetForceTargetLeader().
-=======
 		EnableForceTargetLeader().
->>>>>>> 830e8dc7
 		Build(kind)
 }
 
@@ -188,11 +184,7 @@
 	b := newBuilderWithBasicCheck(desc, cluster, origin)
 
 	if b.err == nil && !core.IsInJointState(origin.GetPeers()...) {
-<<<<<<< HEAD
-		b.err = errors.Errorf("cannot build leave joint state operator for region is not in joint state")
-=======
 		b.err = errors.Errorf("cannot build leave joint state operator for region which is not in joint state")
->>>>>>> 830e8dc7
 	}
 
 	if b.err != nil {
@@ -203,11 +195,7 @@
 	b.toDemote = newPeersMap()
 	b.toPromote = newPeersMap()
 	for _, o := range b.originPeers {
-<<<<<<< HEAD
-		switch o.Role {
-=======
 		switch o.GetRole() {
->>>>>>> 830e8dc7
 		case metapb.PeerRole_IncomingVoter:
 			b.toPromote.Set(o)
 		case metapb.PeerRole_DemotingVoter:
@@ -216,11 +204,7 @@
 	}
 
 	leader := b.originPeers[b.originLeaderStoreID]
-<<<<<<< HEAD
-	if leader == nil || (leader.Role == metapb.PeerRole_DemotingVoter || core.IsLearner(leader)) {
-=======
 	if leader == nil || (leader.GetRole() == metapb.PeerRole_DemotingVoter || core.IsLearner(leader)) {
->>>>>>> 830e8dc7
 		b.targetLeaderStoreID = 0
 	} else {
 		b.targetLeaderStoreID = b.originLeaderStoreID

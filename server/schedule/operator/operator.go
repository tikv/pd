// Copyright 2016 PingCAP, Inc.
//
// Licensed under the Apache License, Version 2.0 (the "License");
// you may not use this file except in compliance with the License.
// You may obtain a copy of the License at
//
//     http://www.apache.org/licenses/LICENSE-2.0
//
// Unless required by applicable law or agreed to in writing, software
// distributed under the License is distributed on an "AS IS" BASIS,
// See the License for the specific language governing permissions and
// limitations under the License.

package operator

import (
	"bytes"
	"errors"
	"fmt"
	"math/rand"
	"reflect"
	"sort"
	"strings"
	"sync/atomic"
	"time"

	"github.com/pingcap/kvproto/pkg/metapb"
	"github.com/pingcap/kvproto/pkg/pdpb"
	"github.com/pingcap/log"
	"github.com/pingcap/pd/server/core"
	"github.com/pingcap/pd/server/schedule/opt"
	"github.com/pingcap/pd/server/statistics"
	"go.uber.org/zap"
)

const (
	// LeaderOperatorWaitTime is the duration that when a leader operator lives
	// longer than it, the operator will be considered timeout.
	LeaderOperatorWaitTime = 10 * time.Second
	// RegionOperatorWaitTime is the duration that when a region operator lives
	// longer than it, the operator will be considered timeout.
	RegionOperatorWaitTime = 10 * time.Minute
	// RegionInfluence represents the influence of a operator step, which is used by ratelimit.
	RegionInfluence int64 = 1000
	// smallRegionInfluence represents the influence of a operator step
	// when the region size is smaller than smallRegionThreshold, which is used by ratelimit.
	smallRegionInfluence int64 = 200
	// smallRegionThreshold is used to represent a region which can be regarded as a small region once the size is small than it.
	smallRegionThreshold int64 = 20
)

// Cluster provides an overview of a cluster's regions distribution.
type Cluster interface {
	core.RegionSetInformer
	core.StoreSetInformer
	core.StoreSetController

	statistics.RegionStatInformer
	opt.Options

	// TODO: it should be removed. Schedulers don't need to know anything
	// about peers.
	AllocPeer(storeID uint64) (*metapb.Peer, error)
}

// OpInfluence records the influence of the cluster.
type OpInfluence struct {
	StoresInfluence map[uint64]*StoreInfluence
}

// GetStoreInfluence get storeInfluence of specific store.
func (m OpInfluence) GetStoreInfluence(id uint64) *StoreInfluence {
	storeInfluence, ok := m.StoresInfluence[id]
	if !ok {
		storeInfluence = &StoreInfluence{}
		m.StoresInfluence[id] = storeInfluence
	}
	return storeInfluence
}

// StoreInfluence records influences that pending operators will make.
type StoreInfluence struct {
	RegionSize  int64
	RegionCount int64
	LeaderSize  int64
	LeaderCount int64
	StepCost    int64
}

// ResourceSize returns delta size of leader/region by influence.
func (s StoreInfluence) ResourceSize(kind core.ResourceKind) int64 {
	switch kind {
	case core.LeaderKind:
		return s.LeaderSize
	case core.RegionKind:
		return s.RegionSize
	default:
		return 0
	}
}

type u64Set map[uint64]struct{}

type u64Slice []uint64

func (s u64Slice) Len() int {
	return len(s)
}

func (s u64Slice) Swap(i, j int) {
	s[i], s[j] = s[j], s[i]
}

func (s u64Slice) Less(i, j int) bool {
	return s[i] < s[j]
}

func (s u64Set) String() string {
	v := make([]uint64, 0, len(s))
	for x := range s {
		v = append(v, x)
	}
	sort.Sort(u64Slice(v))
	return fmt.Sprintf("%v", v)
}

// OpStep describes the basic scheduling steps that can not be subdivided.
type OpStep interface {
	fmt.Stringer
	IsFinish(region *core.RegionInfo) bool
	Influence(opInfluence OpInfluence, region *core.RegionInfo)
}

// TransferLeader is an OpStep that transfers a region's leader.
type TransferLeader struct {
	FromStore, ToStore uint64
}

func (tl TransferLeader) String() string {
	return fmt.Sprintf("transfer leader from store %v to store %v", tl.FromStore, tl.ToStore)
}

// IsFinish checks if current step is finished.
func (tl TransferLeader) IsFinish(region *core.RegionInfo) bool {
	return region.GetLeader().GetStoreId() == tl.ToStore
}

// Influence calculates the store difference that current step makes.
func (tl TransferLeader) Influence(opInfluence OpInfluence, region *core.RegionInfo) {
	from := opInfluence.GetStoreInfluence(tl.FromStore)
	to := opInfluence.GetStoreInfluence(tl.ToStore)

	from.LeaderSize -= region.GetApproximateSize()
	from.LeaderCount--
	to.LeaderSize += region.GetApproximateSize()
	to.LeaderCount++
}

// AddPeer is an OpStep that adds a region peer.
type AddPeer struct {
	ToStore, PeerID uint64
}

func (ap AddPeer) String() string {
	return fmt.Sprintf("add peer %v on store %v", ap.PeerID, ap.ToStore)
}

// IsFinish checks if current step is finished.
func (ap AddPeer) IsFinish(region *core.RegionInfo) bool {
	if p := region.GetStoreVoter(ap.ToStore); p != nil {
		if p.GetId() != ap.PeerID {
			log.Warn("obtain unexpected peer", zap.String("expect", ap.String()), zap.Uint64("obtain-voter", p.GetId()))
			return false
		}
		return region.GetPendingVoter(p.GetId()) == nil
	}
	return false
}

// Influence calculates the store difference that current step makes.
func (ap AddPeer) Influence(opInfluence OpInfluence, region *core.RegionInfo) {
	to := opInfluence.GetStoreInfluence(ap.ToStore)

	regionSize := region.GetApproximateSize()
	to.RegionSize += regionSize
	to.RegionCount++
	if regionSize > smallRegionThreshold {
		to.StepCost += RegionInfluence
	} else if regionSize <= smallRegionThreshold && regionSize > core.EmptyRegionApproximateSize {
		to.StepCost += smallRegionInfluence
	}
}

// AddLearner is an OpStep that adds a region learner peer.
type AddLearner struct {
	ToStore, PeerID uint64
}

func (al AddLearner) String() string {
	return fmt.Sprintf("add learner peer %v on store %v", al.PeerID, al.ToStore)
}

// IsFinish checks if current step is finished.
func (al AddLearner) IsFinish(region *core.RegionInfo) bool {
	if p := region.GetStoreLearner(al.ToStore); p != nil {
		if p.GetId() != al.PeerID {
			log.Warn("obtain unexpected peer", zap.String("expect", al.String()), zap.Uint64("obtain-learner", p.GetId()))
			return false
		}
		return region.GetPendingLearner(p.GetId()) == nil
	}
	return false
}

// Influence calculates the store difference that current step makes.
func (al AddLearner) Influence(opInfluence OpInfluence, region *core.RegionInfo) {
	to := opInfluence.GetStoreInfluence(al.ToStore)

	regionSize := region.GetApproximateSize()
	to.RegionSize += regionSize
	to.RegionCount++
	if regionSize > smallRegionThreshold {
		to.StepCost += RegionInfluence
	} else if regionSize <= smallRegionThreshold && regionSize > core.EmptyRegionApproximateSize {
		to.StepCost += smallRegionInfluence
	}
}

// PromoteLearner is an OpStep that promotes a region learner peer to normal voter.
type PromoteLearner struct {
	ToStore, PeerID uint64
}

func (pl PromoteLearner) String() string {
	return fmt.Sprintf("promote learner peer %v on store %v to voter", pl.PeerID, pl.ToStore)
}

// IsFinish checks if current step is finished.
func (pl PromoteLearner) IsFinish(region *core.RegionInfo) bool {
	if p := region.GetStoreVoter(pl.ToStore); p != nil {
		if p.GetId() != pl.PeerID {
			log.Warn("obtain unexpected peer", zap.String("expect", pl.String()), zap.Uint64("obtain-voter", p.GetId()))
		}
		return p.GetId() == pl.PeerID
	}
	return false
}

// Influence calculates the store difference that current step makes.
func (pl PromoteLearner) Influence(opInfluence OpInfluence, region *core.RegionInfo) {}

// RemovePeer is an OpStep that removes a region peer.
type RemovePeer struct {
	FromStore uint64
}

func (rp RemovePeer) String() string {
	return fmt.Sprintf("remove peer on store %v", rp.FromStore)
}

// IsFinish checks if current step is finished.
func (rp RemovePeer) IsFinish(region *core.RegionInfo) bool {
	return region.GetStorePeer(rp.FromStore) == nil
}

// Influence calculates the store difference that current step makes.
func (rp RemovePeer) Influence(opInfluence OpInfluence, region *core.RegionInfo) {
	from := opInfluence.GetStoreInfluence(rp.FromStore)

	from.RegionSize -= region.GetApproximateSize()
	from.RegionCount--
}

// MergeRegion is an OpStep that merge two regions.
type MergeRegion struct {
	FromRegion *metapb.Region
	ToRegion   *metapb.Region
	// there are two regions involved in merge process,
	// so to keep them from other scheduler,
	// both of them should add MerRegion operatorStep.
	// But actually, TiKV just needs the region want to be merged to get the merge request,
	// thus use a IsPassive mark to indicate that
	// this region doesn't need to send merge request to TiKV.
	IsPassive bool
}

func (mr MergeRegion) String() string {
	return fmt.Sprintf("merge region %v into region %v", mr.FromRegion.GetId(), mr.ToRegion.GetId())
}

// IsFinish checks if current step is finished.
func (mr MergeRegion) IsFinish(region *core.RegionInfo) bool {
	if mr.IsPassive {
		return !bytes.Equal(region.GetStartKey(), mr.ToRegion.StartKey) || !bytes.Equal(region.GetEndKey(), mr.ToRegion.EndKey)
	}
	return false
}

// Influence calculates the store difference that current step makes.
func (mr MergeRegion) Influence(opInfluence OpInfluence, region *core.RegionInfo) {
	if mr.IsPassive {
		for _, p := range region.GetPeers() {
			o := opInfluence.GetStoreInfluence(p.GetStoreId())
			o.RegionCount--
			if region.GetLeader().GetId() == p.GetId() {
				o.LeaderCount--
			}
		}
	}
}

// SplitRegion is an OpStep that splits a region.
type SplitRegion struct {
	StartKey, EndKey []byte
	Policy           pdpb.CheckPolicy
}

func (sr SplitRegion) String() string {
	return fmt.Sprintf("split region with policy %s", sr.Policy.String())
}

// IsFinish checks if current step is finished.
func (sr SplitRegion) IsFinish(region *core.RegionInfo) bool {
	return !bytes.Equal(region.GetStartKey(), sr.StartKey) || !bytes.Equal(region.GetEndKey(), sr.EndKey)
}

// Influence calculates the store difference that current step makes.
func (sr SplitRegion) Influence(opInfluence OpInfluence, region *core.RegionInfo) {
	for _, p := range region.GetPeers() {
		inf := opInfluence.GetStoreInfluence(p.GetStoreId())
		inf.RegionCount++
		if region.GetLeader().GetId() == p.GetId() {
			inf.LeaderCount++
		}
	}
}

// AddLightPeer is an OpStep that adds a region peer without considering the influence.
type AddLightPeer struct {
	ToStore, PeerID uint64
}

func (ap AddLightPeer) String() string {
	return fmt.Sprintf("add peer %v on store %v", ap.PeerID, ap.ToStore)
}

// IsFinish checks if current step is finished.
func (ap AddLightPeer) IsFinish(region *core.RegionInfo) bool {
	if p := region.GetStoreVoter(ap.ToStore); p != nil {
		if p.GetId() != ap.PeerID {
			log.Warn("obtain unexpected peer", zap.String("expect", ap.String()), zap.Uint64("obtain-voter", p.GetId()))
			return false
		}
		return region.GetPendingVoter(p.GetId()) == nil
	}
	return false
}

// Influence calculates the store difference that current step makes.
func (ap AddLightPeer) Influence(opInfluence OpInfluence, region *core.RegionInfo) {
	to := opInfluence.GetStoreInfluence(ap.ToStore)

	to.RegionSize += region.GetApproximateSize()
	to.RegionCount++
}

// AddLightLearner is an OpStep that adds a region learner peer without considering the influence.
type AddLightLearner struct {
	ToStore, PeerID uint64
}

func (al AddLightLearner) String() string {
	return fmt.Sprintf("add learner peer %v on store %v", al.PeerID, al.ToStore)
}

// IsFinish checks if current step is finished.
func (al AddLightLearner) IsFinish(region *core.RegionInfo) bool {
	if p := region.GetStoreLearner(al.ToStore); p != nil {
		if p.GetId() != al.PeerID {
			log.Warn("obtain unexpected peer", zap.String("expect", al.String()), zap.Uint64("obtain-learner", p.GetId()))
			return false
		}
		return region.GetPendingLearner(p.GetId()) == nil
	}
	return false
}

// Influence calculates the store difference that current step makes.
func (al AddLightLearner) Influence(opInfluence OpInfluence, region *core.RegionInfo) {
	to := opInfluence.GetStoreInfluence(al.ToStore)

	to.RegionSize += region.GetApproximateSize()
	to.RegionCount++
}

// Operator contains execution steps generated by scheduler.
type Operator struct {
	desc        string
	brief       string
	regionID    uint64
	regionEpoch *metapb.RegionEpoch
	kind        OpKind
	steps       []OpStep
	currentStep int32
	createTime  time.Time
	// startTime is used to record the start time of an operator which is added into running operators.
	startTime time.Time
	stepTime  int64
	level     core.PriorityLevel
}

// NewOperator creates a new operator.
func NewOperator(desc, brief string, regionID uint64, regionEpoch *metapb.RegionEpoch, kind OpKind, steps ...OpStep) *Operator {
	level := core.NormalPriority
	if kind&OpAdmin != 0 {
		level = core.HighPriority
	}
	return &Operator{
		desc:        desc,
		brief:       brief,
		regionID:    regionID,
		regionEpoch: regionEpoch,
		kind:        kind,
		steps:       steps,
		createTime:  time.Now(),
		stepTime:    time.Now().UnixNano(),
		level:       level,
	}
}

func (o *Operator) String() string {
	stepStrs := make([]string, len(o.steps))
	for i := range o.steps {
		stepStrs[i] = o.steps[i].String()
	}
	s := fmt.Sprintf("%s {%s} (kind:%s, region:%v(%v,%v), createAt:%s, startAt:%s, currentStep:%v, steps:[%s])", o.desc, o.brief, o.kind, o.regionID, o.regionEpoch.GetVersion(), o.regionEpoch.GetConfVer(), o.createTime, o.startTime, atomic.LoadInt32(&o.currentStep), strings.Join(stepStrs, ", "))
	if o.IsTimeout() {
		s = s + " timeout"
	}
	if o.IsFinish() {
		s = s + " finished"
	}
	return s
}

// MarshalJSON serializes custom types to JSON.
func (o *Operator) MarshalJSON() ([]byte, error) {
	return []byte(`"` + o.String() + `"`), nil
}

// Desc returns the operator's short description.
func (o *Operator) Desc() string {
	return o.desc
}

// SetDesc sets the description for the operator.
func (o *Operator) SetDesc(desc string) {
	o.desc = desc
}

// AttachKind attaches an operator kind for the operator.
func (o *Operator) AttachKind(kind OpKind) {
	o.kind |= kind
}

// RegionID returns the region that operator is targeted.
func (o *Operator) RegionID() uint64 {
	return o.regionID
}

// RegionEpoch returns the region's epoch that is attached to the operator.
func (o *Operator) RegionEpoch() *metapb.RegionEpoch {
	return o.regionEpoch
}

// Kind returns operator's kind.
func (o *Operator) Kind() OpKind {
	return o.kind
}

// ElapsedTime returns duration since it was created.
func (o *Operator) ElapsedTime() time.Duration {
	return time.Since(o.createTime)
}

// RunningTime returns duration since it was promoted.
func (o *Operator) RunningTime() time.Duration {
	return time.Since(o.startTime)
}

// SetStartTime sets the start time for operator.
func (o *Operator) SetStartTime(t time.Time) {
	o.startTime = t
}

// GetStartTime ges the start time for operator.
func (o *Operator) GetStartTime() time.Time {
	return o.startTime
}

// Len returns the operator's steps count.
func (o *Operator) Len() int {
	return len(o.steps)
}

// Step returns the i-th step.
func (o *Operator) Step(i int) OpStep {
	if i >= 0 && i < len(o.steps) {
		return o.steps[i]
	}
	return nil
}

// Check checks if current step is finished, returns next step to take action.
// It's safe to be called by multiple goroutine concurrently.
func (o *Operator) Check(region *core.RegionInfo) OpStep {
	for step := atomic.LoadInt32(&o.currentStep); int(step) < len(o.steps); step++ {
		if o.steps[int(step)].IsFinish(region) {
			operatorStepDuration.WithLabelValues(reflect.TypeOf(o.steps[int(step)]).Name()).
				Observe(time.Since(time.Unix(0, atomic.LoadInt64(&o.stepTime))).Seconds())
			atomic.StoreInt32(&o.currentStep, step+1)
			atomic.StoreInt64(&o.stepTime, time.Now().UnixNano())
		} else {
			return o.steps[int(step)]
		}
	}
	return nil
}

// SetPriorityLevel sets the priority level for operator.
func (o *Operator) SetPriorityLevel(level core.PriorityLevel) {
	o.level = level
}

// GetPriorityLevel gets the priority level.
func (o *Operator) GetPriorityLevel() core.PriorityLevel {
	return o.level
}

// IsFinish checks if all steps are finished.
func (o *Operator) IsFinish() bool {
	return atomic.LoadInt32(&o.currentStep) >= int32(len(o.steps))
}

// IsTimeout checks the operator's create time and determines if it is timeout.
func (o *Operator) IsTimeout() bool {
	var timeout bool
	if o.IsFinish() {
		return false
	}
	if o.startTime.IsZero() {
		return false
	}
	if o.kind&OpRegion != 0 {
		timeout = time.Since(o.startTime) > RegionOperatorWaitTime
	} else {
		timeout = time.Since(o.startTime) > LeaderOperatorWaitTime
	}
	if timeout {
		return true
	}
	return false
}

// UnfinishedInfluence calculates the store difference which unfinished operator steps make.
func (o *Operator) UnfinishedInfluence(opInfluence OpInfluence, region *core.RegionInfo) {
	for step := atomic.LoadInt32(&o.currentStep); int(step) < len(o.steps); step++ {
		if !o.steps[int(step)].IsFinish(region) {
			o.steps[int(step)].Influence(opInfluence, region)
		}
	}
}

// TotalInfluence calculates the store difference which whole operator steps make.
func (o *Operator) TotalInfluence(opInfluence OpInfluence, region *core.RegionInfo) {
	for step := 0; step < len(o.steps); step++ {
		o.steps[int(step)].Influence(opInfluence, region)
	}
}

// OpHistory is used to log and visualize completed operators.
type OpHistory struct {
	FinishTime time.Time
	From, To   uint64
	Kind       core.ResourceKind
}

// History transfers the operator's steps to operator histories.
func (o *Operator) History() []OpHistory {
	now := time.Now()
	var histories []OpHistory
	var addPeerStores, removePeerStores []uint64
	for _, step := range o.steps {
		switch s := step.(type) {
		case TransferLeader:
			histories = append(histories, OpHistory{
				FinishTime: now,
				From:       s.FromStore,
				To:         s.ToStore,
				Kind:       core.LeaderKind,
			})
		case AddPeer:
			addPeerStores = append(addPeerStores, s.ToStore)
		case AddLightPeer:
			addPeerStores = append(addPeerStores, s.ToStore)
		case AddLearner:
			addPeerStores = append(addPeerStores, s.ToStore)
		case AddLightLearner:
			addPeerStores = append(addPeerStores, s.ToStore)
		case RemovePeer:
			removePeerStores = append(removePeerStores, s.FromStore)
		}
	}
	for i := range addPeerStores {
		if i < len(removePeerStores) {
			histories = append(histories, OpHistory{
				FinishTime: now,
				From:       removePeerStores[i],
				To:         addPeerStores[i],
				Kind:       core.RegionKind,
			})
		}
	}
	return histories
}

// CreateAddPeerOperator creates an operator that adds a new peer.
func CreateAddPeerOperator(desc string, cluster Cluster, region *core.RegionInfo, peerID uint64, toStoreID uint64, kind OpKind) *Operator {
<<<<<<< HEAD
	steps := CreateAddPeerSteps(cluster, toStoreID, peerID)
	return NewOperator(desc, region.GetID(), region.GetRegionEpoch(), kind|OpRegion, steps...)
=======
	steps := CreateAddPeerSteps(toStoreID, peerID, cluster)
	brief := fmt.Sprintf("add peer: store %v", toStoreID)
	return NewOperator(desc, brief, region.GetID(), region.GetRegionEpoch(), kind|OpRegion, steps...)
>>>>>>> 561d0041
}

// CreateAddLearnerOperator creates an operator that adds a new learner.
func CreateAddLearnerOperator(desc string, cluster Cluster, region *core.RegionInfo, peerID uint64, toStoreID uint64, kind OpKind) *Operator {
	step := AddLearner{ToStore: toStoreID, PeerID: peerID}
	brief := fmt.Sprintf("add learner: store %v", toStoreID)
	return NewOperator(desc, brief, region.GetID(), region.GetRegionEpoch(), kind|OpRegion, step)
}

// CreatePromoteLearnerOperator creates an operator that promotes a learner.
func CreatePromoteLearnerOperator(desc string, region *core.RegionInfo, peer *metapb.Peer) *Operator {
	step := PromoteLearner{
		ToStore: peer.GetStoreId(),
		PeerID:  peer.GetId(),
	}
	brief := fmt.Sprintf("promote learner: store %v", peer.GetStoreId())
	return NewOperator(desc, brief, region.GetID(), region.GetRegionEpoch(), OpRegion, step)
}

// CreateRemovePeerOperator creates an operator that removes a peer from region.
func CreateRemovePeerOperator(desc string, cluster Cluster, kind OpKind, region *core.RegionInfo, storeID uint64) (*Operator, error) {
	removeKind, steps, err := removePeerSteps(cluster, region, storeID, getRegionFollowerIDs(region))
	if err != nil {
		return nil, err
	}
	brief := fmt.Sprintf("rm peer: store %v", storeID)
	return NewOperator(desc, brief, region.GetID(), region.GetRegionEpoch(), removeKind|kind, steps...), nil
}

// CreateAddPeerSteps creates an OpStep list that add a new peer.
func CreateAddPeerSteps(cluster Cluster, newStore uint64, peerID uint64) []OpStep {
	var st []OpStep
	if cluster.IsRaftLearnerEnabled() {
		st = []OpStep{
			AddLearner{ToStore: newStore, PeerID: peerID},
			PromoteLearner{ToStore: newStore, PeerID: peerID},
		}
	} else {
		st = []OpStep{
			AddPeer{ToStore: newStore, PeerID: peerID},
		}
	}
	return st
}

// CreateAddLightPeerSteps creates an OpStep list that add a new peer without considering the influence.
func CreateAddLightPeerSteps(cluster Cluster, newStore uint64, peerID uint64) []OpStep {
	var st []OpStep
	if cluster.IsRaftLearnerEnabled() {
		st = []OpStep{
			AddLightLearner{ToStore: newStore, PeerID: peerID},
			PromoteLearner{ToStore: newStore, PeerID: peerID},
		}
	} else {
		st = []OpStep{
			AddLightPeer{ToStore: newStore, PeerID: peerID},
		}
	}
	return st
}

// CreateTransferLeaderOperator creates an operator that transfers the leader from a source store to a target store.
func CreateTransferLeaderOperator(desc string, region *core.RegionInfo, sourceStoreID uint64, targetStoreID uint64, kind OpKind) *Operator {
	step := TransferLeader{FromStore: sourceStoreID, ToStore: targetStoreID}
	brief := fmt.Sprintf("transfer leader: store %v to %v", sourceStoreID, targetStoreID)
	return NewOperator(desc, brief, region.GetID(), region.GetRegionEpoch(), kind|OpLeader, step)
}

// CreateMoveRegionOperator creates an operator that moves a region to specified stores.
func CreateMoveRegionOperator(desc string, cluster Cluster, region *core.RegionInfo, kind OpKind, storeIDs map[uint64]struct{}) (*Operator, error) {
	mvkind, steps, err := moveRegionSteps(cluster, region, storeIDs)
	if err != nil {
		return nil, err
	}
	kind |= mvkind
	return NewOperator(desc, region.GetID(), region.GetRegionEpoch(), kind, steps...), nil
}

// moveRegionSteps returns steps to move a region to specific stores.
//
// The first store in the slice will not have RejectLeader label.
// If all of the stores have RejectLeader label, it returns an error.
func moveRegionSteps(cluster Cluster, region *core.RegionInfo, stores map[uint64]struct{}) (OpKind, []OpStep, error) {
	storeIDs := make([]uint64, 0, len(stores))
	for id := range stores {
		storeIDs = append(storeIDs, id)
	}

	i, _ := findNoLabelProperty(cluster, opt.RejectLeader, storeIDs)
	if i < 0 {
		return 0, nil, errors.New("all of the stores have RejectLeader label")
	}

	storeIDs[0], storeIDs[i] = storeIDs[i], storeIDs[0]
	return orderedMoveRegionSteps(cluster, region, storeIDs)
}

// orderedMoveRegionSteps returns steps to move peers of a region to specific stores in order.
//
// If the current leader is not in storeIDs, it will be transferred to a follower which
// do not need to move if there is one, otherwise the first suitable new added follower.
// New peers will be added in the same order in storeIDs.
// NOTE: orderedMoveRegionSteps does NOT check duplicate stores.
func orderedMoveRegionSteps(cluster Cluster, region *core.RegionInfo, storeIDs []uint64) (OpKind, []OpStep, error) {
	var kind OpKind

	oldStores := make([]uint64, 0, len(storeIDs))
	newStores := make([]uint64, 0, len(storeIDs))

	sourceStores := region.GetStoreIds()
	targetStores := make(map[uint64]struct{}, len(storeIDs))

	// Add missing peers.
	var addPeerSteps [][]OpStep
	for _, id := range storeIDs {
		targetStores[id] = struct{}{}
		if _, ok := sourceStores[id]; ok {
			oldStores = append(oldStores, id)
			continue
		}
		newStores = append(newStores, id)
		peer, err := cluster.AllocPeer(id)
		if err != nil {
			log.Debug("peer alloc failed", zap.Error(err))
			return kind, nil, err
		}
		addPeerSteps = append(addPeerSteps, CreateAddPeerSteps(cluster, id, peer.Id))
		kind |= OpRegion
	}

	// Transferring leader to a new added follower may be refused by TiKV.
	// Ref: https://github.com/tikv/tikv/issues/3819
	// So, the new leader should be a follower that do not need to move if there is one,
	// otherwise the first suitable new added follower.
	orderedStoreIDs := append(oldStores, newStores...)

	// Remove redundant peers.
	var rmPeerSteps [][]OpStep
	// Transfer leader as late as possible to prevent transferring to a new added follower.
	var mvLeaderSteps []OpStep
	for _, peer := range region.GetPeers() {
		id := peer.GetStoreId()
		if _, ok := targetStores[id]; ok {
			continue
		}
		if region.GetLeader().GetStoreId() == id {
			tlkind, tlsteps, err := transferLeaderToSuitableSteps(cluster, id, orderedStoreIDs)
			if err != nil {
				log.Debug("move region to stores failed", zap.Uint64("region-id", region.GetID()), zap.Uint64s("store-ids", orderedStoreIDs), zap.Error(err))
				return kind, nil, err
			}
			mvLeaderSteps = append(tlsteps, RemovePeer{FromStore: id})
			kind |= tlkind
		} else {
			rmPeerSteps = append(rmPeerSteps, []OpStep{RemovePeer{FromStore: id}})
		}
		kind |= OpRegion
	}

	// Interleaving makes the operator add and remove peers one by one, so that there won't have
	// too many additional peers if the operator fails in the half.
	hint := len(addPeerSteps)*2 + len(rmPeerSteps) + len(mvLeaderSteps)
	steps := interleaveStepGroups(addPeerSteps, rmPeerSteps, hint)

	steps = append(steps, mvLeaderSteps...)

	return kind, steps, nil
}

// interleaveStepGroups interleaves two slice of step groups. For example:
//
//  a = [[opA1, opA2], [opA3], [opA4, opA5, opA6]]
//  b = [[opB1], [opB2], [opB3, opB4], [opB5, opB6]]
//  c = interleaveStepGroups(a, b, 0)
//  c == [opA1, opA2, opB1, opA3, opB2, opA4, opA5, opA6, opB3, opB4, opB5, opB6]
//
// sizeHint is a hint for the length of returned slice.
func interleaveStepGroups(a, b [][]OpStep, sizeHint int) []OpStep {
	steps := make([]OpStep, 0, sizeHint)
	i, j := 0, 0
	for ; i < len(a) && j < len(b); i, j = i+1, j+1 {
		steps = append(steps, a[i]...)
		steps = append(steps, b[j]...)
	}
	for ; i < len(a); i++ {
		steps = append(steps, a[i]...)
	}
<<<<<<< HEAD
	for ; j < len(b); j++ {
		steps = append(steps, b[j]...)
	}
	return steps
=======
	brief := fmt.Sprintf("mv region: stores %v to %v", u64Set(region.GetStoreIds()), u64Set(storeIDs))
	return NewOperator(desc, brief, region.GetID(), region.GetRegionEpoch(), kind|OpRegion, steps...), nil
>>>>>>> 561d0041
}

// CreateMovePeerOperator creates an operator that replaces an old peer with a new peer.
func CreateMovePeerOperator(desc string, cluster Cluster, region *core.RegionInfo, kind OpKind, oldStore, newStore uint64, peerID uint64) (*Operator, error) {
	removeKind, steps, err := removePeerSteps(cluster, region, oldStore, append(getRegionFollowerIDs(region), newStore))
	if err != nil {
		return nil, err
	}
	st := CreateAddPeerSteps(cluster, newStore, peerID)
	steps = append(st, steps...)
	brief := fmt.Sprintf("mv peer: store %v to %v", oldStore, newStore)
	return NewOperator(desc, brief, region.GetID(), region.GetRegionEpoch(), removeKind|kind|OpRegion, steps...), nil
}

// CreateMoveLeaderOperator creates an operator that replaces an old leader with a new leader.
func CreateMoveLeaderOperator(desc string, cluster Cluster, region *core.RegionInfo, kind OpKind, oldStore, newStore uint64, peerID uint64) (*Operator, error) {
	removeKind, steps, err := removePeerSteps(cluster, region, oldStore, []uint64{newStore})
	if err != nil {
		return nil, err
	}
	st := CreateAddPeerSteps(cluster, newStore, peerID)
	st = append(st, TransferLeader{ToStore: newStore, FromStore: oldStore})
	steps = append(st, steps...)
	brief := fmt.Sprintf("mv leader: store %v to %v", oldStore, newStore)
	return NewOperator(desc, brief, region.GetID(), region.GetRegionEpoch(), removeKind|kind|OpLeader|OpRegion, steps...), nil
}

// CreateSplitRegionOperator creates an operator that splits a region.
func CreateSplitRegionOperator(desc string, region *core.RegionInfo, kind OpKind, policy string) *Operator {
	step := SplitRegion{
		StartKey: region.GetStartKey(),
		EndKey:   region.GetEndKey(),
		Policy:   pdpb.CheckPolicy(pdpb.CheckPolicy_value[strings.ToUpper(policy)]),
	}
	brief := fmt.Sprintf("split: region %v", region.GetID())
	return NewOperator(desc, brief, region.GetID(), region.GetRegionEpoch(), kind, step)
}

func getRegionFollowerIDs(region *core.RegionInfo) []uint64 {
	var ids []uint64
	for id := range region.GetFollowers() {
		ids = append(ids, id)
	}
	return ids
}

// removePeerSteps returns the steps to safely remove a peer. It prevents removing leader by transfer its leadership first.
func removePeerSteps(cluster Cluster, region *core.RegionInfo, storeID uint64, followerIDs []uint64) (kind OpKind, steps []OpStep, err error) {
	if region.GetLeader() != nil && region.GetLeader().GetStoreId() == storeID {
<<<<<<< HEAD
		kind, steps, err = transferLeaderToSuitableSteps(cluster, storeID, followerIDs)
		if err != nil {
			log.Debug("fail to create remove peer operator", zap.Uint64("region-id", region.GetID()), zap.Error(err))
=======
		var follower *core.StoreInfo
		for _, id := range followerIDs {
			follower = cluster.GetStore(id)
			if follower == nil {
				log.Error("failed to get the store", zap.Uint64("store-id", id))
				continue
			}
			if !cluster.CheckLabelProperty(opt.RejectLeader, follower.GetLabels()) {
				steps = append(steps, TransferLeader{FromStore: storeID, ToStore: id})
				kind = OpLeader
				break
			}
		}
		if len(steps) == 0 {
			err = errors.New("no suitable follower to become region leader")
			log.Debug("failed to create remove peer operator", zap.Uint64("region-id", region.GetID()), zap.Error(err))
>>>>>>> 561d0041
			return
		}
	}
	steps = append(steps, RemovePeer{FromStore: storeID})
	kind |= OpRegion
	return
}

// findNoLabelProperty finds the first store without given label property.
func findNoLabelProperty(cluster Cluster, prop string, storeIDs []uint64) (int, uint64) {
	for i, id := range storeIDs {
		store := cluster.GetStore(id)
		if store != nil {
			if !cluster.CheckLabelProperty(prop, store.GetLabels()) {
				return i, id
			}
		} else {
			log.Debug("nil store", zap.Uint64("store-id", id))
		}
	}
	return -1, 0
}

// transferLeaderToSuitableSteps returns the first suitable store to become region leader.
// Returns an error if there is no suitable store.
func transferLeaderToSuitableSteps(cluster Cluster, leaderID uint64, storeIDs []uint64) (OpKind, []OpStep, error) {
	_, id := findNoLabelProperty(cluster, opt.RejectLeader, storeIDs)
	if id != 0 {
		return OpLeader, []OpStep{TransferLeader{FromStore: leaderID, ToStore: id}}, nil
	}
	return 0, nil, errors.New("no suitable store to become region leader")
}

// CreateMergeRegionOperator creates an operator that merge two region into one.
func CreateMergeRegionOperator(desc string, cluster Cluster, source *core.RegionInfo, target *core.RegionInfo, kind OpKind) ([]*Operator, error) {
	kinds, steps, err := matchPeerSteps(cluster, source, target)
	if err != nil {
		return nil, err
	}

	steps = append(steps, MergeRegion{
		FromRegion: source.GetMeta(),
		ToRegion:   target.GetMeta(),
		IsPassive:  false,
	})

	brief := fmt.Sprintf("merge: region %v to %v", source.GetID(), target.GetID())
	op1 := NewOperator(desc, brief, source.GetID(), source.GetRegionEpoch(), kinds|kind|OpMerge, steps...)
	op2 := NewOperator(desc, brief, target.GetID(), target.GetRegionEpoch(), kinds|kind|OpMerge, MergeRegion{
		FromRegion: source.GetMeta(),
		ToRegion:   target.GetMeta(),
		IsPassive:  true,
	})

	return []*Operator{op1, op2}, nil
}

// matchPeerSteps returns the steps to match the location of peer stores of source region with target's.
func matchPeerSteps(cluster Cluster, source *core.RegionInfo, target *core.RegionInfo) (OpKind, []OpStep, error) {
	var kind OpKind

	sourcePeers := source.GetPeers()
	targetPeers := target.GetPeers()

	// make sure the peer count is same
	if len(sourcePeers) != len(targetPeers) {
		return kind, nil, errors.New("mismatch count of peer")
	}

	targetLeader := target.GetLeader().GetStoreId()
	if targetLeader == 0 {
		return kind, nil, errors.New("target does not have a leader")
	}

	// The target leader store must not have RejectLeader.
	targetStores := make([]uint64, 1, len(targetPeers))
	targetStores[0] = targetLeader

	for _, peer := range targetPeers {
		id := peer.GetStoreId()
		if id != targetLeader {
			targetStores = append(targetStores, id)
		}
	}

	return orderedMoveRegionSteps(cluster, source, targetStores)
}

// CreateScatterRegionOperator creates an operator that scatters the specified region.
func CreateScatterRegionOperator(desc string, cluster Cluster, origin *core.RegionInfo, replacedPeers, targetPeers []*metapb.Peer) *Operator {
	// Randomly pick a leader
	i := rand.Intn(len(targetPeers))
	targetLeaderPeer := targetPeers[i]
	originLeaderStoreID := origin.GetLeader().GetStoreId()

	originStoreIDs := origin.GetStoreIds()
	steps := make([]OpStep, 0, len(targetPeers)*3+1)
	// deferSteps will append to the end of the steps
	deferSteps := make([]OpStep, 0, 5)
	var kind OpKind
	sameLeader := targetLeaderPeer.GetStoreId() == originLeaderStoreID
	// No need to do anything
	if sameLeader {
		isSame := true
		for _, peer := range targetPeers {
			if _, ok := originStoreIDs[peer.GetStoreId()]; !ok {
				isSame = false
				break
			}
		}
		if isSame {
			return nil
		}
	}

	// Creates the first step
	if _, ok := originStoreIDs[targetLeaderPeer.GetStoreId()]; !ok {
		st := CreateAddLightPeerSteps(cluster, targetLeaderPeer.GetStoreId(), targetLeaderPeer.GetId())
		steps = append(steps, st...)
		// Do not transfer leader to the newly added peer
		// Ref: https://github.com/tikv/tikv/issues/3819
		deferSteps = append(deferSteps, TransferLeader{FromStore: originLeaderStoreID, ToStore: targetLeaderPeer.GetStoreId()})
		deferSteps = append(deferSteps, RemovePeer{FromStore: replacedPeers[i].GetStoreId()})
		kind |= OpLeader
		kind |= OpRegion
	} else {
		if !sameLeader {
			steps = append(steps, TransferLeader{FromStore: originLeaderStoreID, ToStore: targetLeaderPeer.GetStoreId()})
			kind |= OpLeader
		}
	}

	// For the other steps
	for j, peer := range targetPeers {
		if peer.GetId() == targetLeaderPeer.GetId() {
			continue
		}
		if _, ok := originStoreIDs[peer.GetStoreId()]; ok {
			continue
		}
		if replacedPeers[j].GetStoreId() == originLeaderStoreID {
			st := CreateAddLightPeerSteps(cluster, peer.GetStoreId(), peer.GetId())
			st = append(st, RemovePeer{FromStore: replacedPeers[j].GetStoreId()})
			deferSteps = append(deferSteps, st...)
			kind |= OpRegion | OpLeader
			continue
		}
		st := CreateAddLightPeerSteps(cluster, peer.GetStoreId(), peer.GetId())
		steps = append(steps, st...)
		steps = append(steps, RemovePeer{FromStore: replacedPeers[j].GetStoreId()})
		kind |= OpRegion
	}

	steps = append(steps, deferSteps...)

	targetStores := make([]uint64, len(targetPeers))
	for i := range targetPeers {
		targetStores[i] = targetPeers[i].GetStoreId()
	}
	sort.Sort(u64Slice(targetStores))
	brief := fmt.Sprintf("scatter region: stores %v to %v", u64Set(origin.GetStoreIds()), targetStores)
	op := NewOperator(desc, brief, origin.GetID(), origin.GetRegionEpoch(), kind, steps...)
	return op
}

// CheckOperatorValid checks if the operator is valid.
func CheckOperatorValid(op *Operator) bool {
	removeStores := []uint64{}
	for _, step := range op.steps {
		if tr, ok := step.(TransferLeader); ok {
			for _, store := range removeStores {
				if store == tr.FromStore {
					return false
				}
				if store == tr.ToStore {
					return false
				}
			}
		}
		if rp, ok := step.(RemovePeer); ok {
			removeStores = append(removeStores, rp.FromStore)
		}
	}
	return true
}<|MERGE_RESOLUTION|>--- conflicted
+++ resolved
@@ -626,14 +626,9 @@
 
 // CreateAddPeerOperator creates an operator that adds a new peer.
 func CreateAddPeerOperator(desc string, cluster Cluster, region *core.RegionInfo, peerID uint64, toStoreID uint64, kind OpKind) *Operator {
-<<<<<<< HEAD
 	steps := CreateAddPeerSteps(cluster, toStoreID, peerID)
-	return NewOperator(desc, region.GetID(), region.GetRegionEpoch(), kind|OpRegion, steps...)
-=======
-	steps := CreateAddPeerSteps(toStoreID, peerID, cluster)
 	brief := fmt.Sprintf("add peer: store %v", toStoreID)
 	return NewOperator(desc, brief, region.GetID(), region.GetRegionEpoch(), kind|OpRegion, steps...)
->>>>>>> 561d0041
 }
 
 // CreateAddLearnerOperator creates an operator that adds a new learner.
@@ -709,7 +704,8 @@
 		return nil, err
 	}
 	kind |= mvkind
-	return NewOperator(desc, region.GetID(), region.GetRegionEpoch(), kind, steps...), nil
+	brief := fmt.Sprintf("mv region: stores %v to %v", u64Set(region.GetStoreIds()), u64Set(storeIDs))
+	return NewOperator(desc, brief, region.GetID(), region.GetRegionEpoch(), kind, steps...), nil
 }
 
 // moveRegionSteps returns steps to move a region to specific stores.
@@ -821,15 +817,10 @@
 	for ; i < len(a); i++ {
 		steps = append(steps, a[i]...)
 	}
-<<<<<<< HEAD
 	for ; j < len(b); j++ {
 		steps = append(steps, b[j]...)
 	}
 	return steps
-=======
-	brief := fmt.Sprintf("mv region: stores %v to %v", u64Set(region.GetStoreIds()), u64Set(storeIDs))
-	return NewOperator(desc, brief, region.GetID(), region.GetRegionEpoch(), kind|OpRegion, steps...), nil
->>>>>>> 561d0041
 }
 
 // CreateMovePeerOperator creates an operator that replaces an old peer with a new peer.
@@ -879,28 +870,9 @@
 // removePeerSteps returns the steps to safely remove a peer. It prevents removing leader by transfer its leadership first.
 func removePeerSteps(cluster Cluster, region *core.RegionInfo, storeID uint64, followerIDs []uint64) (kind OpKind, steps []OpStep, err error) {
 	if region.GetLeader() != nil && region.GetLeader().GetStoreId() == storeID {
-<<<<<<< HEAD
 		kind, steps, err = transferLeaderToSuitableSteps(cluster, storeID, followerIDs)
 		if err != nil {
-			log.Debug("fail to create remove peer operator", zap.Uint64("region-id", region.GetID()), zap.Error(err))
-=======
-		var follower *core.StoreInfo
-		for _, id := range followerIDs {
-			follower = cluster.GetStore(id)
-			if follower == nil {
-				log.Error("failed to get the store", zap.Uint64("store-id", id))
-				continue
-			}
-			if !cluster.CheckLabelProperty(opt.RejectLeader, follower.GetLabels()) {
-				steps = append(steps, TransferLeader{FromStore: storeID, ToStore: id})
-				kind = OpLeader
-				break
-			}
-		}
-		if len(steps) == 0 {
-			err = errors.New("no suitable follower to become region leader")
 			log.Debug("failed to create remove peer operator", zap.Uint64("region-id", region.GetID()), zap.Error(err))
->>>>>>> 561d0041
 			return
 		}
 	}

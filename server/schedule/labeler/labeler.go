// Copyright 2021 TiKV Project Authors.
//
// Licensed under the Apache License, Version 2.0 (the "License");
// you may not use this file except in compliance with the License.
// You may obtain a copy of the License at
//
//     http://www.apache.org/licenses/LICENSE-2.0
//
// Unless required by applicable law or agreed to in writing, software
// distributed under the License is distributed on an "AS IS" BASIS,
// WITHOUT WARRANTIES OR CONDITIONS OF ANY KIND, either express or implied.
// See the License for the specific language governing permissions and
// limitations under the License.

package labeler

import (
	"bytes"
	"encoding/hex"
	"encoding/json"
	"fmt"
	"reflect"
	"sync"

	"github.com/pingcap/log"
	"github.com/tikv/pd/pkg/errs"
	"github.com/tikv/pd/server/core"
	"github.com/tikv/pd/server/schedule/rangelist"
	"go.uber.org/zap"
)

// RegionLabeler is utility to label regions.
type RegionLabeler struct {
	storage *core.Storage
	sync.RWMutex
	labelRules map[string]*LabelRule
	rangeList  rangelist.List // sorted LabelRules of the type `KeyRange`
}

// NewRegionLabeler creates a Labeler instance.
func NewRegionLabeler(storage *core.Storage) (*RegionLabeler, error) {
	l := &RegionLabeler{
		storage:    storage,
		labelRules: make(map[string]*LabelRule),
	}

	if err := l.loadRules(); err != nil {
		return nil, err
	}
	return l, nil
}

func (l *RegionLabeler) loadRules() error {
	var toDelete []string
	err := l.storage.LoadRegionRules(func(k, v string) {
		var r LabelRule
		if err := json.Unmarshal([]byte(v), &r); err != nil {
			log.Error("failed to unmarshal label rule value", zap.String("rule-key", k), zap.String("rule-value", v), errs.ZapError(errs.ErrLoadRule))
			toDelete = append(toDelete, k)
			return
		}
		if err := l.adjustRule(&r); err != nil {
			log.Error("failed to adjust label rule", zap.String("rule-key", k), zap.String("rule-value", v), zap.Error(err))
			toDelete = append(toDelete, k)
			return
		}
		l.labelRules[r.ID] = &r
	})
	if err != nil {
		return err
	}
	for _, d := range toDelete {
		if err = l.storage.DeleteRegionRule(d); err != nil {
			return err
		}
	}
	l.buildRangeList()
	return nil
}

func (l *RegionLabeler) adjustRule(rule *LabelRule) error {
	if rule.ID == "" {
		return errs.ErrRegionRuleContent.FastGenByArgs("empty rule id")
	}
	if len(rule.Labels) == 0 {
		return errs.ErrRegionRuleContent.FastGenByArgs("no region labels")
	}
	for _, l := range rule.Labels {
		if l.Key == "" {
			return errs.ErrRegionRuleContent.FastGenByArgs("empty region label key")
		}
		if l.Value == "" {
			return errs.ErrRegionRuleContent.FastGenByArgs("empty region label value")
		}
	}

<<<<<<< HEAD
	switch rule.RuleType {
	case KeyRange:
=======
	// TODO: change it to switch statement once we support more types.
	if rule.RuleType == KeyRange {
>>>>>>> f7348fee
		rules, ok := rule.Data.([]interface{})
		if !ok {
			return errs.ErrRegionRuleContent.FastGenByArgs(fmt.Sprintf("invalid rule type: %T", rule.Data))
		}
		if len(rules) == 0 {
			return errs.ErrRegionRuleContent.FastGenByArgs("no key ranges")
		}
		rs := make([]*KeyRangeRule, 0, len(rules))
		for _, r := range rules {
			rr, err := l.adjustKeyRangeRule(r)
			if err != nil {
				return err
			}
			rs = append(rs, rr)
		}
		rule.Data = rs
		return nil
	}
	log.Error("invalid rule type", zap.String("rule-type", rule.RuleType))
	return errs.ErrRegionRuleContent.FastGenByArgs(fmt.Sprintf("invalid rule type: %s", rule.RuleType))
}

func (l *RegionLabeler) adjustKeyRangeRule(rule interface{}) (*KeyRangeRule, error) {
	data, ok := rule.(map[string]interface{})
	if !ok {
		return nil, errs.ErrRegionRuleContent.FastGenByArgs(fmt.Sprintf("invalid rule type: %T", reflect.TypeOf(rule)))
	}
	startKey, ok := data["start_key"].(string)
	if !ok {
		return nil, errs.ErrRegionRuleContent.FastGenByArgs(fmt.Sprintf("invalid startKey type: %T", reflect.TypeOf(data["start_key"])))
	}
	endKey, ok := data["end_key"].(string)
	if !ok {
		return nil, errs.ErrRegionRuleContent.FastGenByArgs(fmt.Sprintf("invalid endKey type: %T", reflect.TypeOf(data["end_key"])))
	}
	var r KeyRangeRule
	r.StartKeyHex, r.EndKeyHex = startKey, endKey
	var err error
	r.StartKey, err = hex.DecodeString(r.StartKeyHex)
	if err != nil {
		return nil, errs.ErrHexDecodingString.FastGenByArgs(r.StartKeyHex)
	}
	r.EndKey, err = hex.DecodeString(r.EndKeyHex)
	if err != nil {
		return nil, errs.ErrHexDecodingString.FastGenByArgs(r.EndKeyHex)
	}
	if len(r.EndKey) > 0 && bytes.Compare(r.EndKey, r.StartKey) <= 0 {
		return nil, errs.ErrRegionRuleContent.FastGenByArgs("endKey should be greater than startKey")
	}
	return &r, nil
}

func (l *RegionLabeler) buildRangeList() {
	builder := rangelist.NewBuilder()
	for _, rule := range l.labelRules {
		if rule.RuleType == KeyRange {
			rs := rule.Data.([]*KeyRangeRule)
			for _, r := range rs {
				builder.AddItem(r.StartKey, r.EndKey, rule)
			}
		}
	}
	l.rangeList = builder.Build()
}

// GetSplitKeys returns all split keys in the range (start, end).
func (l *RegionLabeler) GetSplitKeys(start, end []byte) [][]byte {
	l.RLock()
	defer l.RUnlock()
	return l.rangeList.GetSplitKeys(start, end)
}

// GetAllLabelRules returns all the rules.
func (l *RegionLabeler) GetAllLabelRules() []*LabelRule {
	l.RLock()
	defer l.RUnlock()
	rules := make([]*LabelRule, 0, len(l.labelRules))
	for _, rule := range l.labelRules {
		rules = append(rules, rule)
	}
	return rules
}

// GetLabelRules returns the rules that match the given ids.
func (l *RegionLabeler) GetLabelRules(ids []string) ([]*LabelRule, error) {
	l.RLock()
	defer l.RUnlock()
	rules := make([]*LabelRule, 0, len(ids))
	for _, id := range ids {
		if rule, ok := l.labelRules[id]; ok {
			rules = append(rules, rule)
		}
	}
	return rules, nil
}

// GetLabelRule returns the Rule with the same ID.
func (l *RegionLabeler) GetLabelRule(id string) *LabelRule {
	l.RLock()
	defer l.RUnlock()
	return l.labelRules[id]
}

// SetLabelRule inserts or updates a LabelRule.
func (l *RegionLabeler) SetLabelRule(rule *LabelRule) error {
	l.Lock()
	defer l.Unlock()
	if err := l.adjustRule(rule); err != nil {
		return err
	}
	if err := l.storage.SaveRegionRule(rule.ID, rule); err != nil {
		return err
	}
	l.labelRules[rule.ID] = rule
	l.buildRangeList()
	return nil
}

// DeleteLabelRule removes a LabelRule.
func (l *RegionLabeler) DeleteLabelRule(id string) error {
	l.Lock()
	defer l.Unlock()
	if _, ok := l.labelRules[id]; !ok {
		return errs.ErrRegionRuleNotFound.FastGenByArgs(id)
	}
	if err := l.storage.DeleteRegionRule(id); err != nil {
		return err
	}
	delete(l.labelRules, id)
	l.buildRangeList()
	return nil
}

// Patch updates multiple region rules in a batch.
func (l *RegionLabeler) Patch(patch LabelRulePatch) error {
	for _, rule := range patch.SetRules {
		if err := l.adjustRule(rule); err != nil {
			return err
		}
	}

	// save to storage
	for _, key := range patch.DeleteRules {
		if err := l.storage.DeleteRegionRule(key); err != nil {
			return err
		}
	}
	for _, rule := range patch.SetRules {
		if err := l.storage.SaveRegionRule(rule.ID, rule); err != nil {
			return err
		}
	}

	// update inmemory states.
	l.Lock()
	defer l.Unlock()

	for _, key := range patch.DeleteRules {
		delete(l.labelRules, key)
	}
	for _, rule := range patch.SetRules {
		l.labelRules[rule.ID] = rule
	}
	l.buildRangeList()
	return nil
}

// GetRegionLabel returns the label of the region for a key.
// If there are multiple rules that match the key, the one with max rule index will be returned.
func (l *RegionLabeler) GetRegionLabel(region *core.RegionInfo, key string) string {
	l.RLock()
	defer l.RUnlock()
	value, index := "", -1
	// search ranges
	if i, data := l.rangeList.GetData(region.GetStartKey(), region.GetEndKey()); i != -1 {
		for _, rule := range data {
			r := rule.(*LabelRule)
			if r.Index <= index && value != "" {
				continue
			}
			for _, l := range r.Labels {
				if l.Key == key {
					value, index = l.Value, r.Index
				}
			}
		}
	}
	return value
}

// GetRegionLabels returns the labels of the region.
// For each key, the label with max rule index will be returned.
func (l *RegionLabeler) GetRegionLabels(region *core.RegionInfo) []*RegionLabel {
	l.RLock()
	defer l.RUnlock()
	type valueIndex struct {
		value string
		index int
	}
	labels := make(map[string]valueIndex)

	// search ranges
	if i, data := l.rangeList.GetData(region.GetStartKey(), region.GetEndKey()); i != -1 {
		for _, rule := range data {
			r := rule.(*LabelRule)
			for _, l := range r.Labels {
				if old, ok := labels[l.Key]; !ok || old.index < r.Index {
					labels[l.Key] = valueIndex{l.Value, r.Index}
				}
			}
		}
	}
	result := make([]*RegionLabel, 0, len(labels))
	for k, l := range labels {
		result = append(result, &RegionLabel{
			Key:   k,
			Value: l.value,
		})
	}
	return result
}<|MERGE_RESOLUTION|>--- conflicted
+++ resolved
@@ -94,13 +94,8 @@
 		}
 	}
 
-<<<<<<< HEAD
-	switch rule.RuleType {
-	case KeyRange:
-=======
 	// TODO: change it to switch statement once we support more types.
 	if rule.RuleType == KeyRange {
->>>>>>> f7348fee
 		rules, ok := rule.Data.([]interface{})
 		if !ok {
 			return errs.ErrRegionRuleContent.FastGenByArgs(fmt.Sprintf("invalid rule type: %T", rule.Data))

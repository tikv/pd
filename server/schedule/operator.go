--- conflicted
+++ resolved
@@ -314,8 +314,7 @@
 
 // CreateMovePeerOperator creates an Operator that replaces an old peer with a new peer.
 func CreateMovePeerOperator(desc string, cluster Cluster, region *core.RegionInfo, kind OperatorKind, oldStore, newStore uint64, peerID uint64) *Operator {
-<<<<<<< HEAD
-	kind, steps := removePeerSteps(cluster, region, oldStore)
+	removeKind, steps := removePeerSteps(cluster, region, oldStore)
 	var st []OperatorStep
 	if cluster.IsEnableRaftLearner() {
 		st = []OperatorStep{
@@ -328,12 +327,7 @@
 		}
 	}
 	steps = append(st, steps...)
-	return NewOperator(desc, region.GetId(), kind|OpRegion, steps...)
-=======
-	removeKind, steps := removePeerSteps(cluster, region, oldStore)
-	steps = append([]OperatorStep{AddPeer{ToStore: newStore, PeerID: peerID}}, steps...)
 	return NewOperator(desc, region.GetId(), removeKind|kind|OpRegion, steps...)
->>>>>>> b495175a
 }
 
 // removePeerSteps returns the steps to safely remove a peer. It prevents removing leader by transfer its leadership first.

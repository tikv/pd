// Copyright 2018 TiKV Project Authors.
//
// Licensed under the Apache License, Version 2.0 (the "License");
// you may not use this file except in compliance with the License.
// You may obtain a copy of the License at
//
//     http://www.apache.org/licenses/LICENSE-2.0
//
// Unless required by applicable law or agreed to in writing, software
// distributed under the License is distributed on an "AS IS" BASIS,
// See the License for the specific language governing permissions and
// limitations under the License.

package schedule

import (
	"container/heap"
	"context"
	"fmt"
	"sync"
	"testing"
	"time"

	. "github.com/pingcap/check"
	"github.com/pingcap/failpoint"
	"github.com/pingcap/kvproto/pkg/metapb"
	"github.com/pingcap/kvproto/pkg/pdpb"
	"github.com/tikv/pd/pkg/mock/mockcluster"
	"github.com/tikv/pd/pkg/mock/mockhbstream"
	"github.com/tikv/pd/server/config"
	"github.com/tikv/pd/server/core"
	"github.com/tikv/pd/server/schedule/checker"
	"github.com/tikv/pd/server/schedule/operator"
	"github.com/tikv/pd/server/schedule/storelimit"
	"github.com/tikv/pd/server/versioninfo"
)

func Test(t *testing.T) {
	TestingT(t)
}

var _ = Suite(&testOperatorControllerSuite{})

type testOperatorControllerSuite struct {
	ctx    context.Context
	cancel context.CancelFunc
}

func (t *testOperatorControllerSuite) SetUpSuite(c *C) {
	t.ctx, t.cancel = context.WithCancel(context.Background())
	c.Assert(failpoint.Enable("github.com/tikv/pd/server/schedule/unexpectedOperator", "return(true)"), IsNil)
}

func (t *testOperatorControllerSuite) TearDownSuite(c *C) {
	t.cancel()
}

// issue #1338
func (t *testOperatorControllerSuite) TestGetOpInfluence(c *C) {
	opt := config.NewTestOptions()
	tc := mockcluster.NewCluster(opt)
	oc := NewOperatorController(t.ctx, tc, nil)
	tc.AddLeaderStore(2, 1)
	tc.AddLeaderRegion(1, 1, 2)
	tc.AddLeaderRegion(2, 1, 2)
	steps := []operator.OpStep{
		operator.RemovePeer{FromStore: 2},
	}
	op1 := operator.NewOperator("test", "test", 1, &metapb.RegionEpoch{}, operator.OpRegion, steps...)
	op2 := operator.NewOperator("test", "test", 2, &metapb.RegionEpoch{}, operator.OpRegion, steps...)
	c.Assert(op1.Start(), IsTrue)
	oc.SetOperator(op1)
	c.Assert(op2.Start(), IsTrue)
	oc.SetOperator(op2)
	go func(ctx context.Context) {
		checkRemoveOperatorSuccess(c, oc, op1)
		for {
			select {
			case <-ctx.Done():
				return
			default:
				c.Assert(oc.RemoveOperator(op1), IsFalse)
			}
		}
	}(t.ctx)
	go func(ctx context.Context) {
		for {
			select {
			case <-ctx.Done():
				return
			default:
				oc.GetOpInfluence(tc)
			}
		}
	}(t.ctx)
	time.Sleep(1 * time.Second)
	c.Assert(oc.GetOperator(2), NotNil)
}

func (t *testOperatorControllerSuite) TestOperatorStatus(c *C) {
	opt := config.NewTestOptions()
	tc := mockcluster.NewCluster(opt)
	oc := NewOperatorController(t.ctx, tc, mockhbstream.NewHeartbeatStream())
	tc.AddLeaderStore(1, 2)
	tc.AddLeaderStore(2, 0)
	tc.AddLeaderRegion(1, 1, 2)
	tc.AddLeaderRegion(2, 1, 2)
	steps := []operator.OpStep{
		operator.RemovePeer{FromStore: 2},
		operator.AddPeer{ToStore: 2, PeerID: 4},
	}
	op1 := operator.NewOperator("test", "test", 1, &metapb.RegionEpoch{}, operator.OpRegion, steps...)
	op2 := operator.NewOperator("test", "test", 2, &metapb.RegionEpoch{}, operator.OpRegion, steps...)
	region1 := tc.GetRegion(1)
	region2 := tc.GetRegion(2)
	c.Assert(op1.Start(), IsTrue)
	oc.SetOperator(op1)
	c.Assert(op2.Start(), IsTrue)
	oc.SetOperator(op2)
	c.Assert(oc.GetOperatorStatus(1).Status, Equals, pdpb.OperatorStatus_RUNNING)
	c.Assert(oc.GetOperatorStatus(2).Status, Equals, pdpb.OperatorStatus_RUNNING)
	operator.SetOperatorStatusReachTime(op1, operator.STARTED, time.Now().Add(-10*time.Minute))
	region2 = ApplyOperatorStep(region2, op2)
	tc.PutRegion(region2)
	oc.Dispatch(region1, "test")
	oc.Dispatch(region2, "test")
	c.Assert(oc.GetOperatorStatus(1).Status, Equals, pdpb.OperatorStatus_TIMEOUT)
	c.Assert(oc.GetOperatorStatus(2).Status, Equals, pdpb.OperatorStatus_RUNNING)
	ApplyOperator(tc, op2)
	oc.Dispatch(region2, "test")
	c.Assert(oc.GetOperatorStatus(2).Status, Equals, pdpb.OperatorStatus_SUCCESS)
}

func (t *testOperatorControllerSuite) TestFastFailOperator(c *C) {
	opt := config.NewTestOptions()
	tc := mockcluster.NewCluster(opt)
	oc := NewOperatorController(t.ctx, tc, mockhbstream.NewHeartbeatStream())
	tc.AddLeaderStore(1, 2)
	tc.AddLeaderStore(2, 0)
	tc.AddLeaderStore(3, 0)
	tc.AddLeaderRegion(1, 1, 2)
	steps := []operator.OpStep{
		operator.RemovePeer{FromStore: 2},
		operator.AddPeer{ToStore: 3, PeerID: 4},
	}
	op := operator.NewOperator("test", "test", 1, &metapb.RegionEpoch{}, operator.OpRegion, steps...)
	region := tc.GetRegion(1)
	c.Assert(op.Start(), IsTrue)
	oc.SetOperator(op)
	oc.Dispatch(region, "test")
	c.Assert(oc.GetOperatorStatus(1).Status, Equals, pdpb.OperatorStatus_RUNNING)
	// change the leader
	region = region.Clone(core.WithLeader(region.GetPeer(2)))
	oc.Dispatch(region, DispatchFromHeartBeat)
	c.Assert(op.Status(), Equals, operator.CANCELED)
	c.Assert(oc.GetOperator(region.GetID()), IsNil)

	// transfer leader to an illegal store.
	op = operator.NewOperator("test", "test", 1, &metapb.RegionEpoch{}, operator.OpRegion, operator.TransferLeader{ToStore: 5})
	oc.SetOperator(op)
	oc.Dispatch(region, DispatchFromHeartBeat)
	c.Assert(op.Status(), Equals, operator.CANCELED)
	c.Assert(oc.GetOperator(region.GetID()), IsNil)
}

func (t *testOperatorControllerSuite) TestCheckAddUnexpectedStatus(c *C) {
	c.Assert(failpoint.Disable("github.com/tikv/pd/server/schedule/unexpectedOperator"), IsNil)
	opt := config.NewTestOptions()
	tc := mockcluster.NewCluster(opt)
	oc := NewOperatorController(t.ctx, tc, mockhbstream.NewHeartbeatStream())
	tc.AddLeaderStore(1, 0)
	tc.AddLeaderStore(2, 1)
	tc.AddLeaderRegion(1, 2, 1)
	tc.AddLeaderRegion(2, 2, 1)
	region1 := tc.GetRegion(1)
	steps := []operator.OpStep{
		operator.RemovePeer{FromStore: 1},
		operator.AddPeer{ToStore: 1, PeerID: 4},
	}
	{
		// finished op
		op := operator.NewOperator("test", "test", 1, &metapb.RegionEpoch{}, operator.OpRegion, operator.TransferLeader{ToStore: 2})
		c.Assert(oc.checkAddOperator(op), IsTrue)
		op.Start()
		c.Assert(oc.checkAddOperator(op), IsFalse) // started
		c.Assert(op.Check(region1), IsNil)
		c.Assert(op.Status(), Equals, operator.SUCCESS)
		c.Assert(oc.checkAddOperator(op), IsFalse) // success
	}
	{
		// finished op canceled
		op := operator.NewOperator("test", "test", 1, &metapb.RegionEpoch{}, operator.OpRegion, operator.TransferLeader{ToStore: 2})
		c.Assert(oc.checkAddOperator(op), IsTrue)
		c.Assert(op.Cancel(), IsTrue)
		c.Assert(oc.checkAddOperator(op), IsFalse)
	}
	{
		// finished op replaced
		op := operator.NewOperator("test", "test", 1, &metapb.RegionEpoch{}, operator.OpRegion, operator.TransferLeader{ToStore: 2})
		c.Assert(oc.checkAddOperator(op), IsTrue)
		c.Assert(op.Start(), IsTrue)
		c.Assert(op.Replace(), IsTrue)
		c.Assert(oc.checkAddOperator(op), IsFalse)
	}
	{
		// finished op expired
		op1 := operator.NewOperator("test", "test", 1, &metapb.RegionEpoch{}, operator.OpRegion, operator.TransferLeader{ToStore: 2})
		op2 := operator.NewOperator("test", "test", 2, &metapb.RegionEpoch{}, operator.OpRegion, operator.TransferLeader{ToStore: 1})
		c.Assert(oc.checkAddOperator(op1, op2), IsTrue)
		operator.SetOperatorStatusReachTime(op1, operator.CREATED, time.Now().Add(-operator.OperatorExpireTime))
		operator.SetOperatorStatusReachTime(op2, operator.CREATED, time.Now().Add(-operator.OperatorExpireTime))
		c.Assert(oc.checkAddOperator(op1, op2), IsFalse)
		c.Assert(op1.Status(), Equals, operator.EXPIRED)
		c.Assert(op2.Status(), Equals, operator.EXPIRED)
	}
	// finished op never timeout

	{
		// unfinished op timeout
		op := operator.NewOperator("test", "test", 1, &metapb.RegionEpoch{}, operator.OpRegion, steps...)
		c.Assert(oc.checkAddOperator(op), IsTrue)
		op.Start()
		operator.SetOperatorStatusReachTime(op, operator.STARTED, time.Now().Add(-operator.RegionOperatorWaitTime))
		c.Assert(op.CheckTimeout(), IsTrue)
		c.Assert(oc.checkAddOperator(op), IsFalse)
	}
}

// issue #1716
func (t *testOperatorControllerSuite) TestConcurrentRemoveOperator(c *C) {
	opt := config.NewTestOptions()
	tc := mockcluster.NewCluster(opt)
	oc := NewOperatorController(t.ctx, tc, mockhbstream.NewHeartbeatStream())
	tc.AddLeaderStore(1, 0)
	tc.AddLeaderStore(2, 1)
	tc.AddLeaderRegion(1, 2, 1)
	region1 := tc.GetRegion(1)
	steps := []operator.OpStep{
		operator.RemovePeer{FromStore: 1},
		operator.AddPeer{ToStore: 1, PeerID: 4},
	}
	// finished op with normal priority
	op1 := operator.NewOperator("test", "test", 1, &metapb.RegionEpoch{}, operator.OpRegion, operator.TransferLeader{ToStore: 2})
	// unfinished op with high priority
	op2 := operator.NewOperator("test", "test", 1, &metapb.RegionEpoch{}, operator.OpRegion|operator.OpAdmin, steps...)

	c.Assert(op1.Start(), IsTrue)
	oc.SetOperator(op1)

	c.Assert(failpoint.Enable("github.com/tikv/pd/server/schedule/concurrentRemoveOperator", "return(true)"), IsNil)

	var wg sync.WaitGroup
	wg.Add(2)
	go func() {
		oc.Dispatch(region1, "test")
		wg.Done()
	}()
	go func() {
		time.Sleep(50 * time.Millisecond)
		success := oc.AddOperator(op2)
		// If the assert failed before wg.Done, the test will be blocked.
		defer c.Assert(success, IsTrue)
		wg.Done()
	}()
	wg.Wait()

	c.Assert(oc.GetOperator(1), Equals, op2)
}

func (t *testOperatorControllerSuite) TestPollDispatchRegion(c *C) {
	opt := config.NewTestOptions()
	tc := mockcluster.NewCluster(opt)
	oc := NewOperatorController(t.ctx, tc, mockhbstream.NewHeartbeatStream())
	tc.AddLeaderStore(1, 2)
	tc.AddLeaderStore(2, 1)
	tc.AddLeaderRegion(1, 1, 2)
	tc.AddLeaderRegion(2, 1, 2)
	tc.AddLeaderRegion(4, 2, 1)
	steps := []operator.OpStep{
		operator.RemovePeer{FromStore: 2},
		operator.AddPeer{ToStore: 2, PeerID: 4},
	}
	op1 := operator.NewOperator("test", "test", 1, &metapb.RegionEpoch{}, operator.OpRegion, operator.TransferLeader{ToStore: 2})
	op2 := operator.NewOperator("test", "test", 2, &metapb.RegionEpoch{}, operator.OpRegion, steps...)
	op3 := operator.NewOperator("test", "test", 3, &metapb.RegionEpoch{}, operator.OpRegion, steps...)
	op4 := operator.NewOperator("test", "test", 4, &metapb.RegionEpoch{}, operator.OpRegion, operator.TransferLeader{ToStore: 2})
	region1 := tc.GetRegion(1)
	region2 := tc.GetRegion(2)
	region4 := tc.GetRegion(4)
	// Adds operator and pushes to the notifier queue.
	{
		c.Assert(op1.Start(), IsTrue)
		oc.SetOperator(op1)
		c.Assert(op3.Start(), IsTrue)
		oc.SetOperator(op3)
		c.Assert(op4.Start(), IsTrue)
		oc.SetOperator(op4)
		c.Assert(op2.Start(), IsTrue)
		oc.SetOperator(op2)
		heap.Push(&oc.opNotifierQueue, &operatorWithTime{op: op1, time: time.Now().Add(100 * time.Millisecond)})
		heap.Push(&oc.opNotifierQueue, &operatorWithTime{op: op3, time: time.Now().Add(300 * time.Millisecond)})
		heap.Push(&oc.opNotifierQueue, &operatorWithTime{op: op4, time: time.Now().Add(499 * time.Millisecond)})
		heap.Push(&oc.opNotifierQueue, &operatorWithTime{op: op2, time: time.Now().Add(500 * time.Millisecond)})
	}
	// first poll got nil
	r, next := oc.pollNeedDispatchRegion()
	c.Assert(r, IsNil)
	c.Assert(next, IsFalse)

	// after wait 100 millisecond, the region1 need to dispatch, but not region2.
	time.Sleep(100 * time.Millisecond)
	r, next = oc.pollNeedDispatchRegion()
	c.Assert(r, NotNil)
	c.Assert(next, IsTrue)
	c.Assert(r.GetID(), Equals, region1.GetID())

	// find op3 with nil region, remove it
	c.Assert(oc.GetOperator(3), NotNil)
	r, next = oc.pollNeedDispatchRegion()
	c.Assert(r, IsNil)
	c.Assert(next, IsTrue)
	c.Assert(oc.GetOperator(3), IsNil)

	// find op4 finished
	r, next = oc.pollNeedDispatchRegion()
	c.Assert(r, NotNil)
	c.Assert(next, IsTrue)
	c.Assert(r.GetID(), Equals, region4.GetID())

	// after waiting 500 milliseconds, the region2 need to dispatch
	time.Sleep(400 * time.Millisecond)
	r, next = oc.pollNeedDispatchRegion()
	c.Assert(r, NotNil)
	c.Assert(next, IsTrue)
	c.Assert(r.GetID(), Equals, region2.GetID())
	r, next = oc.pollNeedDispatchRegion()
	c.Assert(r, IsNil)
	c.Assert(next, IsFalse)
}

func (t *testOperatorControllerSuite) TestStoreLimit(c *C) {
	opt := config.NewTestOptions()
	tc := mockcluster.NewCluster(opt)
	oc := NewOperatorController(t.ctx, tc, mockhbstream.NewHeartbeatStream())
	tc.AddLeaderStore(1, 0)
	tc.UpdateLeaderCount(1, 1000)
	tc.AddLeaderStore(2, 0)
	for i := uint64(1); i <= 1000; i++ {
		tc.AddLeaderRegion(i, i)
	}

	tc.SetStoreLimit(2, storelimit.AddPeer, 60)
	for i := uint64(1); i <= 5; i++ {
		op := operator.NewOperator("test", "test", 1, &metapb.RegionEpoch{}, operator.OpRegion, operator.AddPeer{ToStore: 2, PeerID: i})
		c.Assert(oc.AddOperator(op), IsTrue)
		checkRemoveOperatorSuccess(c, oc, op)
	}
	op := operator.NewOperator("test", "test", 1, &metapb.RegionEpoch{}, operator.OpRegion, operator.AddPeer{ToStore: 2, PeerID: 1})
	c.Assert(oc.AddOperator(op), IsFalse)
	c.Assert(oc.RemoveOperator(op), IsFalse)

	tc.SetStoreLimit(2, storelimit.AddPeer, 120)
	for i := uint64(1); i <= 10; i++ {
		op = operator.NewOperator("test", "test", i, &metapb.RegionEpoch{}, operator.OpRegion, operator.AddPeer{ToStore: 2, PeerID: i})
		c.Assert(oc.AddOperator(op), IsTrue)
		checkRemoveOperatorSuccess(c, oc, op)
	}
	tc.SetAllStoresLimit(storelimit.AddPeer, 60)
	for i := uint64(1); i <= 5; i++ {
		op = operator.NewOperator("test", "test", i, &metapb.RegionEpoch{}, operator.OpRegion, operator.AddPeer{ToStore: 2, PeerID: i})
		c.Assert(oc.AddOperator(op), IsTrue)
		checkRemoveOperatorSuccess(c, oc, op)
	}
	op = operator.NewOperator("test", "test", 1, &metapb.RegionEpoch{}, operator.OpRegion, operator.AddPeer{ToStore: 2, PeerID: 1})
	c.Assert(oc.AddOperator(op), IsFalse)
	c.Assert(oc.RemoveOperator(op), IsFalse)

	tc.SetStoreLimit(2, storelimit.RemovePeer, 60)
	for i := uint64(1); i <= 5; i++ {
		op := operator.NewOperator("test", "test", 1, &metapb.RegionEpoch{}, operator.OpRegion, operator.RemovePeer{FromStore: 2})
		c.Assert(oc.AddOperator(op), IsTrue)
		checkRemoveOperatorSuccess(c, oc, op)
	}
	op = operator.NewOperator("test", "test", 1, &metapb.RegionEpoch{}, operator.OpRegion, operator.RemovePeer{FromStore: 2})
	c.Assert(oc.AddOperator(op), IsFalse)
	c.Assert(oc.RemoveOperator(op), IsFalse)

	tc.SetStoreLimit(2, storelimit.RemovePeer, 120)
	for i := uint64(1); i <= 10; i++ {
		op = operator.NewOperator("test", "test", i, &metapb.RegionEpoch{}, operator.OpRegion, operator.RemovePeer{FromStore: 2})
		c.Assert(oc.AddOperator(op), IsTrue)
		checkRemoveOperatorSuccess(c, oc, op)
	}
	tc.SetAllStoresLimit(storelimit.RemovePeer, 60)
	for i := uint64(1); i <= 5; i++ {
		op = operator.NewOperator("test", "test", i, &metapb.RegionEpoch{}, operator.OpRegion, operator.RemovePeer{FromStore: 2})
		c.Assert(oc.AddOperator(op), IsTrue)
		checkRemoveOperatorSuccess(c, oc, op)
	}
	op = operator.NewOperator("test", "test", 1, &metapb.RegionEpoch{}, operator.OpRegion, operator.RemovePeer{FromStore: 2})
	c.Assert(oc.AddOperator(op), IsFalse)
	c.Assert(oc.RemoveOperator(op), IsFalse)
}

// #1652
func (t *testOperatorControllerSuite) TestDispatchOutdatedRegion(c *C) {
	cluster := mockcluster.NewCluster(config.NewTestOptions())
	stream := mockhbstream.NewHeartbeatStreams(cluster.ID, true /* no need to run */)
	controller := NewOperatorController(t.ctx, cluster, stream)

	cluster.AddLeaderStore(1, 2)
	cluster.AddLeaderStore(2, 0)
	cluster.AddLeaderRegion(1, 1, 2)
	steps := []operator.OpStep{
		operator.TransferLeader{FromStore: 1, ToStore: 2},
		operator.RemovePeer{FromStore: 1},
	}

	op := operator.NewOperator("test", "test", 1,
		&metapb.RegionEpoch{ConfVer: 0, Version: 0},
		operator.OpRegion, steps...)
	c.Assert(controller.AddOperator(op), Equals, true)
	c.Assert(len(stream.MsgCh()), Equals, 1)

	// report the result of transferring leader
	region := cluster.MockRegionInfo(1, 2, []uint64{1, 2}, []uint64{},
		&metapb.RegionEpoch{ConfVer: 0, Version: 0})

	controller.Dispatch(region, DispatchFromHeartBeat)
	c.Assert(op.ConfVerChanged(region), Equals, uint64(0))
	c.Assert(len(stream.MsgCh()), Equals, 2)

	// report the result of removing peer
	region = cluster.MockRegionInfo(1, 2, []uint64{2}, []uint64{},
		&metapb.RegionEpoch{ConfVer: 0, Version: 0})

	controller.Dispatch(region, DispatchFromHeartBeat)
	c.Assert(op.ConfVerChanged(region), Equals, uint64(1))
	c.Assert(len(stream.MsgCh()), Equals, 2)

	// add and dispatch op again, the op should be stale
	op = operator.NewOperator("test", "test", 1,
		&metapb.RegionEpoch{ConfVer: 0, Version: 0},
		operator.OpRegion, steps...)
	c.Assert(controller.AddOperator(op), Equals, true)
	c.Assert(op.ConfVerChanged(region), Equals, uint64(0))
	c.Assert(len(stream.MsgCh()), Equals, 3)

	// report region with an abnormal confver
	region = cluster.MockRegionInfo(1, 1, []uint64{1, 2}, []uint64{},
		&metapb.RegionEpoch{ConfVer: 1, Version: 0})
	controller.Dispatch(region, DispatchFromHeartBeat)
	c.Assert(op.ConfVerChanged(region), Equals, uint64(0))
	// no new step
	c.Assert(len(stream.MsgCh()), Equals, 3)
}

func (t *testOperatorControllerSuite) TestDispatchUnfinishedStep(c *C) {
	cluster := mockcluster.NewCluster(config.NewTestOptions())
	stream := mockhbstream.NewHeartbeatStreams(cluster.ID, true /* no need to run */)
	controller := NewOperatorController(t.ctx, cluster, stream)

	// Create a new region with epoch(0, 0)
	// the region has two peers with its peer id allocated incrementally.
	// so the two peers are {peerid: 1, storeid: 1}, {peerid: 2, storeid: 2}
	// The peer on store 1 is the leader
	epoch := &metapb.RegionEpoch{ConfVer: 0, Version: 0}
	region := cluster.MockRegionInfo(1, 1, []uint64{2}, []uint64{}, epoch)
	// Put region into cluster, otherwise, AddOperator will fail because of
	// missing region
	cluster.PutRegion(region)

	// The next allocated peer should have peerid 3, so we add this peer
	// to store 3
	testSteps := [][]operator.OpStep{
		{
			operator.AddLearner{ToStore: 3, PeerID: 3},
			operator.PromoteLearner{ToStore: 3, PeerID: 3},
			operator.TransferLeader{ToStore: 3},
			operator.RemovePeer{FromStore: 1},
		},
		{
			operator.AddLightLearner{ToStore: 3, PeerID: 3},
			operator.PromoteLearner{ToStore: 3, PeerID: 3},
			operator.TransferLeader{ToStore: 3},
			operator.RemovePeer{FromStore: 1},
		},
	}

	for _, steps := range testSteps {
		// Create an operator
		op := operator.NewOperator("test", "test", 1, epoch,
			operator.OpRegion, steps...)
		c.Assert(controller.AddOperator(op), Equals, true)
		c.Assert(len(stream.MsgCh()), Equals, 1)

		// Create region2 which is cloned from the original region.
		// region2 has peer 2 in pending state, so the AddPeer step
		// is left unfinished
		region2 := region.Clone(
			core.WithAddPeer(&metapb.Peer{Id: 3, StoreId: 3, Role: metapb.PeerRole_Learner}),
			core.WithPendingPeers([]*metapb.Peer{
				{Id: 3, StoreId: 3, Role: metapb.PeerRole_Learner},
			}),
			core.WithIncConfVer(),
		)
		c.Assert(region2.GetPendingPeers(), NotNil)
		c.Assert(steps[0].IsFinish(region2), Equals, false)
		controller.Dispatch(region2, DispatchFromHeartBeat)

		// In this case, the conf version has been changed, but the
		// peer added is in pending state, the operator should not be
		// removed by the stale checker
		c.Assert(op.ConfVerChanged(region2), Equals, uint64(1))
		c.Assert(controller.GetOperator(1), NotNil)
		// The operator is valid yet, but the step should not be sent
		// again, because it is in pending state, so the message channel
		// should not be increased
		c.Assert(len(stream.MsgCh()), Equals, 1)

		// Finish the step by clearing the pending state
		region3 := region.Clone(
			core.WithAddPeer(&metapb.Peer{Id: 3, StoreId: 3, Role: metapb.PeerRole_Learner}),
			core.WithIncConfVer(),
		)
		c.Assert(steps[0].IsFinish(region3), Equals, true)
		controller.Dispatch(region3, DispatchFromHeartBeat)
		c.Assert(op.ConfVerChanged(region3), Equals, uint64(1))
		c.Assert(len(stream.MsgCh()), Equals, 2)

		region4 := region3.Clone(
			core.WithPromoteLearner(3),
			core.WithIncConfVer(),
		)
		c.Assert(steps[1].IsFinish(region4), Equals, true)
		controller.Dispatch(region4, DispatchFromHeartBeat)
		c.Assert(op.ConfVerChanged(region4), Equals, uint64(2))
		c.Assert(len(stream.MsgCh()), Equals, 3)

		// Transfer leader
		region5 := region4.Clone(
			core.WithLeader(region4.GetStorePeer(3)),
		)
		c.Assert(steps[2].IsFinish(region5), Equals, true)
		controller.Dispatch(region5, DispatchFromHeartBeat)
		c.Assert(op.ConfVerChanged(region5), Equals, uint64(2))
		c.Assert(len(stream.MsgCh()), Equals, 4)

		// Remove peer
		region6 := region5.Clone(
			core.WithRemoveStorePeer(1),
			core.WithIncConfVer(),
		)
		c.Assert(steps[3].IsFinish(region6), Equals, true)
		controller.Dispatch(region6, DispatchFromHeartBeat)
		c.Assert(op.ConfVerChanged(region6), Equals, uint64(3))

		// The Operator has finished, so no message should be sent
		c.Assert(len(stream.MsgCh()), Equals, 4)
		c.Assert(controller.GetOperator(1), IsNil)
		for i := 0; i < 4; i++ {
			<-stream.MsgCh()
		}
	}
}

func (t *testOperatorControllerSuite) TestStoreLimitWithMerge(c *C) {
	cfg := config.NewTestOptions()
	tc := mockcluster.NewCluster(cfg)
	tc.SetMaxMergeRegionSize(2)
	tc.SetMaxMergeRegionKeys(2)
<<<<<<< HEAD
	tc.DisableFeature(versioninfo.JointConsensus) // TODO: Delete after perfecting JointConsensus
=======
	tc.SetSplitMergeInterval(0)
>>>>>>> 5a19565c
	regions := []*core.RegionInfo{
		newRegionInfo(1, "", "a", 1, 1, []uint64{101, 1}, []uint64{101, 1}, []uint64{102, 2}),
		newRegionInfo(2, "a", "t", 200, 200, []uint64{104, 4}, []uint64{103, 1}, []uint64{104, 4}, []uint64{105, 5}),
		newRegionInfo(3, "t", "x", 1, 1, []uint64{108, 6}, []uint64{106, 2}, []uint64{107, 5}, []uint64{108, 6}),
		newRegionInfo(4, "x", "", 10, 10, []uint64{109, 4}, []uint64{109, 4}),
	}

	for i := uint64(1); i <= 6; i++ {
		tc.AddLeaderStore(i, 10)
	}

	for _, region := range regions {
		tc.PutRegion(region)
	}

	mc := checker.NewMergeChecker(t.ctx, tc)
	oc := NewOperatorController(t.ctx, tc, mockhbstream.NewHeartbeatStream())

	regions[2] = regions[2].Clone(
		core.SetPeers([]*metapb.Peer{
			{Id: 109, StoreId: 2},
			{Id: 110, StoreId: 3},
			{Id: 111, StoreId: 6},
		}),
		core.WithLeader(&metapb.Peer{Id: 109, StoreId: 2}),
	)
	tc.PutRegion(regions[2])
	// The size of Region is less or equal than 1MB.
	for i := 0; i < 50; i++ {
		ops := mc.Check(regions[2])
		c.Assert(ops, NotNil)
		c.Assert(oc.AddOperator(ops...), IsTrue)
		for _, op := range ops {
			oc.RemoveOperator(op)
		}
	}
	regions[2] = regions[2].Clone(
		core.SetApproximateSize(2),
		core.SetApproximateKeys(2),
	)
	tc.PutRegion(regions[2])
	// The size of Region is more than 1MB but no more than 20MB.
	for i := 0; i < 5; i++ {
		ops := mc.Check(regions[2])
		c.Assert(ops, NotNil)
		c.Assert(oc.AddOperator(ops...), IsTrue)
		for _, op := range ops {
			oc.RemoveOperator(op)
		}
	}
	{
		ops := mc.Check(regions[2])
		c.Assert(ops, NotNil)
		c.Assert(oc.AddOperator(ops...), IsFalse)
	}
}

func newRegionInfo(id uint64, startKey, endKey string, size, keys int64, leader []uint64, peers ...[]uint64) *core.RegionInfo {
	prs := make([]*metapb.Peer, 0, len(peers))
	for _, peer := range peers {
		prs = append(prs, &metapb.Peer{Id: peer[0], StoreId: peer[1]})
	}
	return core.NewRegionInfo(
		&metapb.Region{
			Id:       id,
			StartKey: []byte(startKey),
			EndKey:   []byte(endKey),
			Peers:    prs,
		},
		&metapb.Peer{Id: leader[0], StoreId: leader[1]},
		core.SetApproximateSize(size),
		core.SetApproximateKeys(keys),
	)
}

func checkRemoveOperatorSuccess(c *C, oc *OperatorController, op *operator.Operator) {
	c.Assert(oc.RemoveOperator(op), IsTrue)
	c.Assert(op.IsEnd(), IsTrue)
	c.Assert(oc.GetOperatorStatus(op.RegionID()).Op, DeepEquals, op)
}

func (t *testOperatorControllerSuite) TestAddWaitingOperator(c *C) {
	cluster := mockcluster.NewCluster(config.NewTestOptions())
	stream := mockhbstream.NewHeartbeatStreams(cluster.ID, true /* no need to run */)
	controller := NewOperatorController(t.ctx, cluster, stream)

	addPeerOp := func(i uint64) *operator.Operator {
		start := fmt.Sprintf("%da", i)
		end := fmt.Sprintf("%db", i)
		region := newRegionInfo(i, start, end, 1, 1, []uint64{101, 1}, []uint64{101, 1})
		cluster.PutRegion(region)
		peer := &metapb.Peer{
			StoreId: 2,
		}
		op, err := operator.CreateAddPeerOperator("add-peer", cluster, region, peer, operator.OpKind(0))
		c.Assert(err, IsNil)
		c.Assert(op, NotNil)
		return op
	}

	// a batch of operators should be added atomically
	var batch []*operator.Operator
	for i := uint64(0); i < cluster.GetSchedulerMaxWaitingOperator()-1; i++ {
		batch = append(batch, addPeerOp(i))
	}
	added := controller.AddWaitingOperator(batch...)
	c.Assert(added, Equals, int(cluster.GetSchedulerMaxWaitingOperator()-1))

	source := newRegionInfo(1, "1a", "1b", 1, 1, []uint64{101, 1}, []uint64{101, 1})
	target := newRegionInfo(0, "0a", "0b", 1, 1, []uint64{101, 1}, []uint64{101, 1})
	// now there is one operator being allowed to add, if it is a merge operator
	// both of the pair are allowed
	ops, err := operator.CreateMergeRegionOperator("merge-region", cluster, source, target, operator.OpMerge)
	c.Assert(err, IsNil)
	c.Assert(len(ops), Equals, 2)
	c.Assert(controller.AddWaitingOperator(ops...), Equals, 2)

	// no space left, new operator can not be added.
	c.Assert(controller.AddWaitingOperator(addPeerOp(0)), Equals, 0)
}<|MERGE_RESOLUTION|>--- conflicted
+++ resolved
@@ -569,11 +569,8 @@
 	tc := mockcluster.NewCluster(cfg)
 	tc.SetMaxMergeRegionSize(2)
 	tc.SetMaxMergeRegionKeys(2)
-<<<<<<< HEAD
+	tc.SetSplitMergeInterval(0)
 	tc.DisableFeature(versioninfo.JointConsensus) // TODO: Delete after perfecting JointConsensus
-=======
-	tc.SetSplitMergeInterval(0)
->>>>>>> 5a19565c
 	regions := []*core.RegionInfo{
 		newRegionInfo(1, "", "a", 1, 1, []uint64{101, 1}, []uint64{101, 1}, []uint64{102, 2}),
 		newRegionInfo(2, "a", "t", 200, 200, []uint64{104, 4}, []uint64{103, 1}, []uint64{104, 4}, []uint64{105, 5}),

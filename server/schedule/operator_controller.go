--- conflicted
+++ resolved
@@ -106,8 +106,7 @@
 			latest := region.GetRegionEpoch()
 			changes := latest.GetConfVer() - origin.GetConfVer()
 			if source == DispatchFromHeartBeat &&
-<<<<<<< HEAD
-				changes > uint64(op.ConfVerChanged()) {
+				changes > uint64(op.ConfVerChanged(region)) {
 
 				if oc.RemoveOperator(op) {
 					log.Info("stale operator", zap.Uint64("region-id", region.GetID()),
@@ -117,15 +116,6 @@
 					oc.PromoteWaitingOperator()
 				}
 
-=======
-				changes > uint64(op.ConfVerChanged(region)) {
-				log.Info("stale operator", zap.Uint64("region-id", region.GetID()),
-					zap.Reflect("operator", op), zap.Uint64("diff", changes))
-				operatorCounter.WithLabelValues(op.Desc(), "stale").Inc()
-				oc.opRecords.Put(op, pdpb.OperatorStatus_CANCEL)
-				oc.RemoveOperator(op)
-				oc.PromoteWaitingOperator()
->>>>>>> f2487bff
 				return
 			}
 

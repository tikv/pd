--- conflicted
+++ resolved
@@ -54,17 +54,6 @@
 // OperatorController is used to limit the speed of scheduling.
 type OperatorController struct {
 	sync.RWMutex
-<<<<<<< HEAD
-	ctx       context.Context
-	cluster   opt.Cluster
-	operators map[uint64]*operator.Operator
-	hbStreams HeartbeatStreams
-	histories *list.List
-	counts    map[operator.OpKind]uint64
-	opRecords *OperatorRecords
-	// TODO: Need to clean up the unused store ID.
-	storesLimit     map[uint64]*StoreLimit
-=======
 	ctx             context.Context
 	cluster         opt.Cluster
 	operators       map[uint64]*operator.Operator
@@ -72,8 +61,7 @@
 	histories       *list.List
 	counts          map[operator.OpKind]uint64
 	opRecords       *OperatorRecords
-	storesLimit     map[uint64]*ratelimit.Bucket
->>>>>>> 035f65ee
+	storesLimit     map[uint64]*StoreLimit
 	wop             WaitingOperator
 	wopStatus       *WaitingOperatorStatus
 	opNotifierQueue operatorQueue

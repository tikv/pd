--- conflicted
+++ resolved
@@ -120,13 +120,8 @@
 		delete(stores, newPeer.GetStoreId())
 		r.selected.put(newPeer.GetStoreId())
 
-<<<<<<< HEAD
-		op := CreateMovePeerOperator("scatter-peer", region, OpAdmin,
+		op := CreateMovePeerOperator("scatter-peer", r.cluster, region, OpAdmin,
 			peer.GetStoreId(), newPeer.GetStoreId(), newPeer.GetId(), r.cluster.IsEnableRaftLearner())
-=======
-		op := CreateMovePeerOperator("scatter-peer", r.cluster, region, OpAdmin,
-			peer.GetStoreId(), newPeer.GetStoreId(), newPeer.GetId())
->>>>>>> c737d975
 		steps = append(steps, op.steps...)
 	}
 

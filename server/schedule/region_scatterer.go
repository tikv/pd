--- conflicted
+++ resolved
@@ -97,7 +97,7 @@
 	groups := s.groupDistribution.GetAllID()
 	totalCount := uint64(0)
 	for _, group := range groups {
-		storeDistribution, ok := s.getGroupDistribution(group)
+		storeDistribution, ok := s.getDistributionByGroupLocked(group)
 		if !ok {
 			continue
 		}
@@ -276,49 +276,11 @@
 	}
 
 	targetPeers := make(map[uint64]*metapb.Peer)
-<<<<<<< HEAD
-
-	scatterWithSameEngine := func(peers []*metapb.Peer, context engineContext) {
-		stores := r.collectAvailableStores(group, region, context)
-		maxStoreTotalCount := uint64(0)
-		minStoreTotalCount := uint64(math.MaxUint64)
-		for _, store := range r.cluster.GetStores() {
-			count := context.selectedPeer.storeTotalCount(store.GetID())
-			if count > maxStoreTotalCount {
-				maxStoreTotalCount = count
-			}
-			if count < minStoreTotalCount {
-				minStoreTotalCount = count
-			}
-		}
-		for _, peer := range peers {
-			if len(stores) == 0 {
-				context.selectedPeer.reset()
-				stores = r.collectAvailableStores(group, region, context)
-			}
-			storeCount := context.selectedPeer.storeTotalCount(peer.GetStoreId())
-			if storeCount < maxStoreTotalCount || storeCount == minStoreTotalCount {
-				if context.selectedPeer.put(peer.GetStoreId(), group) {
-					delete(stores, peer.GetStoreId())
-					targetPeers[peer.GetStoreId()] = peer
-					continue
-				}
-			}
-			newPeer := r.selectPeerToReplace(group, stores, region, peer, context)
-			if newPeer == nil {
-				targetPeers[peer.GetStoreId()] = peer
-				continue
-			}
-			// Remove it from stores and mark it as selected.
-			delete(stores, newPeer.GetStoreId())
-			context.selectedPeer.put(newPeer.GetStoreId(), group)
-=======
 	selectedStores := make(map[uint64]struct{})
 	scatterWithSameEngine := func(peers map[uint64]*metapb.Peer, context engineContext) {
 		for _, peer := range peers {
 			candidates := r.selectCandidates(region, peer.GetStoreId(), selectedStores, context)
 			newPeer := r.selectStore(group, peer, peer.GetStoreId(), candidates, context)
->>>>>>> bc63de89
 			targetPeers[newPeer.GetStoreId()] = newPeer
 			selectedStores[newPeer.GetStoreId()] = struct{}{}
 		}
@@ -367,9 +329,23 @@
 	filters = append(filters, scoreGuard)
 	stores := r.cluster.GetStores()
 	candidates := make([]uint64, 0)
+	maxStoreTotalCount := uint64(0)
+	minStoreTotalCount := uint64(math.MaxUint64)
+	for _, store := range r.cluster.GetStores() {
+		count := context.selectedPeer.storeTotalCount(store.GetID())
+		if count > maxStoreTotalCount {
+			maxStoreTotalCount = count
+		}
+		if count < minStoreTotalCount {
+			minStoreTotalCount = count
+		}
+	}
 	for _, store := range stores {
-		if filter.Target(r.cluster.GetOpts(), store, filters) && !store.IsBusy() {
-			candidates = append(candidates, store.GetID())
+		storeCount := context.selectedPeer.storeTotalCount(store.GetID())
+		if storeCount < maxStoreTotalCount || storeCount == minStoreTotalCount {
+			if filter.Target(r.cluster.GetOpts(), store, filters) && !store.IsBusy() {
+				candidates = append(candidates, store.GetID())
+			}
 		}
 	}
 	return candidates
@@ -406,39 +382,18 @@
 // selectAvailableLeaderStores select the target leader store from the candidates. The candidates would be collected by
 // the existed peers store depended on the leader counts in the group level.
 func (r *RegionScatterer) selectAvailableLeaderStores(group string, peers map[uint64]*metapb.Peer, context engineContext) uint64 {
-	maxStoreTotalCount := uint64(0)
-	for _, store := range r.cluster.GetStores() {
-		count := r.ordinaryEngine.selectedLeader.storeTotalCount(store.GetID())
-		if count > maxStoreTotalCount {
-			maxStoreTotalCount = count
-		}
-	}
 	minStoreGroupLeader := uint64(math.MaxUint64)
-	targetLeader := uint64(0)
+	id := uint64(0)
 	for storeID := range peers {
-<<<<<<< HEAD
-		if targetLeader == 0 {
-			targetLeader = storeID
-		}
-		if context.selectedLeader.storeTotalCount(storeID) >= maxStoreTotalCount {
-			continue
-		}
-		storeGroupLeaderCount := context.selectedLeader.get(storeID, group)
-=======
 		if id == 0 {
 			id = storeID
 		}
 		storeGroupLeaderCount := context.selectedLeader.Get(storeID, group)
->>>>>>> bc63de89
 		if minStoreGroupLeader > storeGroupLeaderCount {
 			minStoreGroupLeader = storeGroupLeaderCount
-			targetLeader = storeID
-		}
-	}
-<<<<<<< HEAD
-	context.selectedLeader.put(targetLeader, group)
-	return targetLeader
-=======
+			id = storeID
+		}
+	}
 	return id
 }
 
@@ -457,5 +412,4 @@
 		}
 	}
 	r.ordinaryEngine.selectedLeader.Put(leaderStoreID, group)
->>>>>>> bc63de89
 }
// Copyright 2017 PingCAP, Inc.
//
// Licensed under the Apache License, Version 2.0 (the "License");
// you may not use this file except in compliance with the License.
// You may obtain a copy of the License at
//
//     http://www.apache.org/licenses/LICENSE-2.0
//
// Unless required by applicable law or agreed to in writing, software
// distributed under the License is distributed on an "AS IS" BASIS,
// See the License for the specific language governing permissions and
// limitations under the License.

package schedule

import (
	"github.com/juju/errors"
	"github.com/pingcap/pd/server/core"
)

var (
	// HotRegionLowThreshold is the low threadshold of hot region
	HotRegionLowThreshold = 3
)

const (
	// RegionHeartBeatReportInterval is the heartbeat report interval of a region
	RegionHeartBeatReportInterval = 60

	statCacheMaxLen              = 1000
	hotWriteRegionMinFlowRate    = 16 * 1024
	hotReadRegionMinFlowRate     = 128 * 1024
	storeHeartBeatReportInterval = 10
	minHotRegionReportInterval   = 3
	hotRegionAntiCount           = 1
)

// BasicCluster provides basic data member and interface for a tikv cluster.
type BasicCluster struct {
	Stores   *core.StoresInfo
	Regions  *core.RegionsInfo
	HotCache *HotSpotCache
}

// NewOpInfluence creates a OpInfluence.
func NewOpInfluence(operators []*Operator, cluster Cluster) OpInfluence {
	m := make(map[uint64]*StoreInfluence)

	for _, op := range operators {
		if !op.IsTimeout() && !op.IsFinish() {
			region := cluster.GetRegion(op.RegionID())
			if region != nil {
				op.Influence(m, region)
			}
		}
	}

	return m
}

// OpInfluence is a map of StoreInfluence.
type OpInfluence map[uint64]*StoreInfluence

// GetStoreInfluence get storeInfluence of specific store.
func (m OpInfluence) GetStoreInfluence(id uint64) *StoreInfluence {
	storeInfluence, ok := m[id]
	if !ok {
		storeInfluence = &StoreInfluence{}
		m[id] = storeInfluence
	}
	return storeInfluence
}

// StoreInfluence records influences that pending operators will make.
type StoreInfluence struct {
	RegionSize  int
	RegionCount int
	LeaderSize  int
	LeaderCount int
}

// NewBasicCluster creates a BasicCluster.
func NewBasicCluster() *BasicCluster {
	return &BasicCluster{
		Stores:   core.NewStoresInfo(),
		Regions:  core.NewRegionsInfo(),
		HotCache: newHotSpotCache(),
	}
}

// GetStores returns all Stores in the cluster.
func (bc *BasicCluster) GetStores() []*core.StoreInfo {
	return bc.Stores.GetStores()
}

// GetStore searches for a store by ID.
func (bc *BasicCluster) GetStore(storeID uint64) *core.StoreInfo {
	return bc.Stores.GetStore(storeID)
}

// GetRegion searches for a region by ID.
func (bc *BasicCluster) GetRegion(regionID uint64) *core.RegionInfo {
	return bc.Regions.GetRegion(regionID)
}

// GetRegionStores returns all Stores that contains the region's peer.
func (bc *BasicCluster) GetRegionStores(region *core.RegionInfo) []*core.StoreInfo {
	var Stores []*core.StoreInfo
	for id := range region.GetStoreIds() {
		if store := bc.Stores.GetStore(id); store != nil {
			Stores = append(Stores, store)
		}
	}
	return Stores
}

// GetFollowerStores returns all Stores that contains the region's follower peer.
func (bc *BasicCluster) GetFollowerStores(region *core.RegionInfo) []*core.StoreInfo {
	var Stores []*core.StoreInfo
	for id := range region.GetFollowers() {
		if store := bc.Stores.GetStore(id); store != nil {
			Stores = append(Stores, store)
		}
	}
	return Stores
}

// GetLeaderStore returns all Stores that contains the region's leader peer.
func (bc *BasicCluster) GetLeaderStore(region *core.RegionInfo) *core.StoreInfo {
	return bc.Stores.GetStore(region.Leader.GetStoreId())
}

// GetAdjacentRegions returns region's info that is adjacent with specific region
func (bc *BasicCluster) GetAdjacentRegions(region *core.RegionInfo) (*core.RegionInfo, *core.RegionInfo) {
	return bc.Regions.GetAdjacentRegions(region)
}

// BlockStore stops balancer from selecting the store.
func (bc *BasicCluster) BlockStore(storeID uint64) error {
	return errors.Trace(bc.Stores.BlockStore(storeID))
}

// UnblockStore allows balancer to select the store.
func (bc *BasicCluster) UnblockStore(storeID uint64) {
	bc.Stores.UnblockStore(storeID)
}

// RandFollowerRegion returns a random region that has a follower on the store.
<<<<<<< HEAD
func (bc *BasicCluster) RandFollowerRegion(storeID uint64, skipUnhealth bool) *core.RegionInfo {
	return bc.Regions.RandFollowerRegion(storeID, skipUnhealth)
}

// RandLeaderRegion returns a random region that has leader on the store.
func (bc *BasicCluster) RandLeaderRegion(storeID uint64, skipUnhealth bool) *core.RegionInfo {
	return bc.Regions.RandLeaderRegion(storeID, skipUnhealth)
=======
func (bc *BasicCluster) RandFollowerRegion(storeID uint64, opts ...core.RegionOption) *core.RegionInfo {
	return bc.Regions.RandFollowerRegion(storeID, opts...)
}

// RandLeaderRegion returns a random region that has leader on the store.
func (bc *BasicCluster) RandLeaderRegion(storeID uint64, opts ...core.RegionOption) *core.RegionInfo {
	return bc.Regions.RandLeaderRegion(storeID, opts...)
>>>>>>> 05d6a09d
}

// IsRegionHot checks if a region is in hot state.
func (bc *BasicCluster) IsRegionHot(id uint64, hotThreshold int) bool {
	return bc.HotCache.isRegionHot(id, hotThreshold)
}

// RegionWriteStats returns hot region's write stats.
func (bc *BasicCluster) RegionWriteStats() []*core.RegionStat {
	return bc.HotCache.RegionStats(WriteFlow)
}

// RegionReadStats returns hot region's read stats.
func (bc *BasicCluster) RegionReadStats() []*core.RegionStat {
	return bc.HotCache.RegionStats(ReadFlow)
}

// PutStore put a store
func (bc *BasicCluster) PutStore(store *core.StoreInfo) error {
	bc.Stores.SetStore(store)
	return nil
}

// PutRegion put a region
func (bc *BasicCluster) PutRegion(region *core.RegionInfo) error {
	bc.Regions.SetRegion(region)
	return nil
}

// CheckWriteStatus checks the write status, returns whether need update statistics and item.
func (bc *BasicCluster) CheckWriteStatus(region *core.RegionInfo) (bool, *core.RegionStat) {
	return bc.HotCache.CheckWrite(region, bc.Stores)
}

// CheckReadStatus checks the read status, returns whether need update statistics and item.
func (bc *BasicCluster) CheckReadStatus(region *core.RegionInfo) (bool, *core.RegionStat) {
	return bc.HotCache.CheckRead(region, bc.Stores)
}<|MERGE_RESOLUTION|>--- conflicted
+++ resolved
@@ -146,15 +146,6 @@
 }
 
 // RandFollowerRegion returns a random region that has a follower on the store.
-<<<<<<< HEAD
-func (bc *BasicCluster) RandFollowerRegion(storeID uint64, skipUnhealth bool) *core.RegionInfo {
-	return bc.Regions.RandFollowerRegion(storeID, skipUnhealth)
-}
-
-// RandLeaderRegion returns a random region that has leader on the store.
-func (bc *BasicCluster) RandLeaderRegion(storeID uint64, skipUnhealth bool) *core.RegionInfo {
-	return bc.Regions.RandLeaderRegion(storeID, skipUnhealth)
-=======
 func (bc *BasicCluster) RandFollowerRegion(storeID uint64, opts ...core.RegionOption) *core.RegionInfo {
 	return bc.Regions.RandFollowerRegion(storeID, opts...)
 }
@@ -162,7 +153,6 @@
 // RandLeaderRegion returns a random region that has leader on the store.
 func (bc *BasicCluster) RandLeaderRegion(storeID uint64, opts ...core.RegionOption) *core.RegionInfo {
 	return bc.Regions.RandLeaderRegion(storeID, opts...)
->>>>>>> 05d6a09d
 }
 
 // IsRegionHot checks if a region is in hot state.

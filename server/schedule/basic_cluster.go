--- conflicted
+++ resolved
@@ -151,19 +151,8 @@
 }
 
 // IsRegionHot checks if a region is in hot state.
-<<<<<<< HEAD
-func (bc *BasicCluster) IsRegionHot(id uint64) bool {
-	if stat, ok := bc.WriteStatistics.Peek(id); ok {
-		return stat.(*core.RegionStat).HotDegree >= HotRegionLowThreshold
-	}
-	if stat, ok := bc.ReadStatistics.Peek(id); ok {
-		return stat.(*core.RegionStat).HotDegree >= HotRegionLowThreshold
-	}
-	return false
-=======
 func (bc *BasicCluster) IsRegionHot(id uint64, hotThreshold int) bool {
 	return bc.HotCache.isRegionHot(id, hotThreshold)
->>>>>>> 62b75ae3
 }
 
 // RegionWriteStats returns hot region's write stats.

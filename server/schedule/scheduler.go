// Copyright 2017 PingCAP, Inc.
//
// Licensed under the Apache License, Version 2.0 (the "License");
// you may not use this file except in compliance with the License.
// You may obtain a copy of the License at
//
//     http://www.apache.org/licenses/LICENSE-2.0
//
// Unless required by applicable law or agreed to in writing, software
// distributed under the License is distributed on an "AS IS" BASIS,
// See the License for the specific language governing permissions and
// limitations under the License.

package schedule

import (
<<<<<<< HEAD
	"fmt"
=======
>>>>>>> e8f3a9b7
	"sync"
	"time"

	log "github.com/Sirupsen/logrus"
	"github.com/juju/errors"
	"github.com/pingcap/kvproto/pkg/metapb"
	"github.com/pingcap/pd/server/core"
)

// Cluster provides an overview of a cluster's regions distribution.
type Cluster interface {
	RandFollowerRegion(storeID uint64) *core.RegionInfo
	RandLeaderRegion(storeID uint64) *core.RegionInfo

	GetStores() []*core.StoreInfo
	GetStore(id uint64) *core.StoreInfo
	GetRegion(id uint64) *core.RegionInfo
	GetRegionStores(region *core.RegionInfo) []*core.StoreInfo
	GetFollowerStores(region *core.RegionInfo) []*core.StoreInfo
	GetLeaderStore(region *core.RegionInfo) *core.StoreInfo
	ScanRegions(startKey []byte, limit int) []*core.RegionInfo

	BlockStore(id uint64) error
	UnblockStore(id uint64)

	IsRegionHot(id uint64) bool
	RegionWriteStats() []*core.RegionStat
	RegionReadStats() []*core.RegionStat

	// TODO: it should be removed. Schedulers don't need to know anything
	// about peers.
	AllocPeer(storeID uint64) (*metapb.Peer, error)
}

// Scheduler is an interface to schedule resources.
type Scheduler interface {
	GetName() string
	GetMinInterval() time.Duration
	GetNextInterval(interval time.Duration) time.Duration
	// GetType should in accordance with the name passing to schedule.RegisterScheduler()
	GetType() string
<<<<<<< HEAD
	GetResourceKind() core.ResourceKind
	GetResourceLimit() uint64
	Prepare(cluster Cluster) error
	Cleanup(cluster Cluster)
	Schedule(cluster Cluster) *Operator
	IsAllowSchedule(limiter *ScheduleLimiter) bool
=======
	GetMinInterval() time.Duration
	GetNextInterval(interval time.Duration) time.Duration
	Prepare(cluster Cluster) error
	Cleanup(cluster Cluster)
	Schedule(cluster Cluster) *Operator
	IsScheduleAllowed() bool
>>>>>>> e8f3a9b7
}

// CreateSchedulerFunc is for creating scheudler.
type CreateSchedulerFunc func(opt Options, limiter *Limiter, args []string) (Scheduler, error)

var schedulerMap = make(map[string]CreateSchedulerFunc)

// RegisterScheduler binds a scheduler creator. It should be called in init()
// func of a package.
func RegisterScheduler(name string, createFn CreateSchedulerFunc) {
	if _, ok := schedulerMap[name]; ok {
		log.Fatalf("duplicated scheduler name: %v", name)
	}
	schedulerMap[name] = createFn
}

// CreateScheduler creates a scheduler with registered creator func.
func CreateScheduler(name string, opt Options, limiter *Limiter, args ...string) (Scheduler, error) {
	fn, ok := schedulerMap[name]
	if !ok {
		return nil, errors.Errorf("create func of %v is not registered", name)
	}
<<<<<<< HEAD
	return fn(opt, args)
}

type ScheduleLimiter struct {
=======
	return fn(opt, limiter, args)
}

// Limiter a counter that limits the number of operators
type Limiter struct {
>>>>>>> e8f3a9b7
	sync.RWMutex
	counts map[core.ResourceKind]uint64
}

<<<<<<< HEAD
func NewScheduleLimiter() *ScheduleLimiter {
	return &ScheduleLimiter{
=======
// NewLimiter create a schedule limiter
func NewLimiter() *Limiter {
	return &Limiter{
>>>>>>> e8f3a9b7
		counts: make(map[core.ResourceKind]uint64),
	}
}

<<<<<<< HEAD
func (l *ScheduleLimiter) AddOperator(op *Operator) {
=======
// AddOperator increase the count by kind
func (l *Limiter) AddOperator(op *Operator) {
>>>>>>> e8f3a9b7
	l.Lock()
	defer l.Unlock()
	l.counts[op.ResourceKind()]++
}

<<<<<<< HEAD
func (l *ScheduleLimiter) RemoveOperator(op *Operator) {
	l.Lock()
	defer l.Unlock()
	l.counts[op.ResourceKind()]--
}

func (l *ScheduleLimiter) OperatorCount(kind core.ResourceKind) uint64 {
=======
// RemoveOperator decrease the count by kind
func (l *Limiter) RemoveOperator(op *Operator) {
	l.Lock()
	defer l.Unlock()
	if l.counts[op.ResourceKind()] == 0 {
		log.Fatal("the limiter is already 0, no operators need to remove")
	}
	l.counts[op.ResourceKind()]--
}

// OperatorCount get the count by kind
func (l *Limiter) OperatorCount(kind core.ResourceKind) uint64 {
>>>>>>> e8f3a9b7
	l.RLock()
	defer l.RUnlock()
	return l.counts[kind]
}<|MERGE_RESOLUTION|>--- conflicted
+++ resolved
@@ -14,10 +14,6 @@
 package schedule
 
 import (
-<<<<<<< HEAD
-	"fmt"
-=======
->>>>>>> e8f3a9b7
 	"sync"
 	"time"
 
@@ -55,25 +51,14 @@
 // Scheduler is an interface to schedule resources.
 type Scheduler interface {
 	GetName() string
-	GetMinInterval() time.Duration
-	GetNextInterval(interval time.Duration) time.Duration
 	// GetType should in accordance with the name passing to schedule.RegisterScheduler()
 	GetType() string
-<<<<<<< HEAD
-	GetResourceKind() core.ResourceKind
-	GetResourceLimit() uint64
-	Prepare(cluster Cluster) error
-	Cleanup(cluster Cluster)
-	Schedule(cluster Cluster) *Operator
-	IsAllowSchedule(limiter *ScheduleLimiter) bool
-=======
 	GetMinInterval() time.Duration
 	GetNextInterval(interval time.Duration) time.Duration
 	Prepare(cluster Cluster) error
 	Cleanup(cluster Cluster)
 	Schedule(cluster Cluster) *Operator
 	IsScheduleAllowed() bool
->>>>>>> e8f3a9b7
 }
 
 // CreateSchedulerFunc is for creating scheudler.
@@ -96,54 +81,29 @@
 	if !ok {
 		return nil, errors.Errorf("create func of %v is not registered", name)
 	}
-<<<<<<< HEAD
-	return fn(opt, args)
-}
-
-type ScheduleLimiter struct {
-=======
 	return fn(opt, limiter, args)
 }
 
 // Limiter a counter that limits the number of operators
 type Limiter struct {
->>>>>>> e8f3a9b7
 	sync.RWMutex
 	counts map[core.ResourceKind]uint64
 }
 
-<<<<<<< HEAD
-func NewScheduleLimiter() *ScheduleLimiter {
-	return &ScheduleLimiter{
-=======
 // NewLimiter create a schedule limiter
 func NewLimiter() *Limiter {
 	return &Limiter{
->>>>>>> e8f3a9b7
 		counts: make(map[core.ResourceKind]uint64),
 	}
 }
 
-<<<<<<< HEAD
-func (l *ScheduleLimiter) AddOperator(op *Operator) {
-=======
 // AddOperator increase the count by kind
 func (l *Limiter) AddOperator(op *Operator) {
->>>>>>> e8f3a9b7
 	l.Lock()
 	defer l.Unlock()
 	l.counts[op.ResourceKind()]++
 }
 
-<<<<<<< HEAD
-func (l *ScheduleLimiter) RemoveOperator(op *Operator) {
-	l.Lock()
-	defer l.Unlock()
-	l.counts[op.ResourceKind()]--
-}
-
-func (l *ScheduleLimiter) OperatorCount(kind core.ResourceKind) uint64 {
-=======
 // RemoveOperator decrease the count by kind
 func (l *Limiter) RemoveOperator(op *Operator) {
 	l.Lock()
@@ -156,7 +116,35 @@
 
 // OperatorCount get the count by kind
 func (l *Limiter) OperatorCount(kind core.ResourceKind) uint64 {
->>>>>>> e8f3a9b7
+	l.RLock()
+	defer l.RUnlock()
+	return l.counts[kind]
+}
+
+type ScheduleLimiter struct {
+	sync.RWMutex
+	counts map[core.ResourceKind]uint64
+}
+
+func NewScheduleLimiter() *ScheduleLimiter {
+	return &ScheduleLimiter{
+		counts: make(map[core.ResourceKind]uint64),
+	}
+}
+
+func (l *ScheduleLimiter) AddOperator(op *Operator) {
+	l.Lock()
+	defer l.Unlock()
+	l.counts[op.ResourceKind()]++
+}
+
+func (l *ScheduleLimiter) RemoveOperator(op *Operator) {
+	l.Lock()
+	defer l.Unlock()
+	l.counts[op.ResourceKind()]--
+}
+
+func (l *ScheduleLimiter) OperatorCount(kind core.ResourceKind) uint64 {
 	l.RLock()
 	defer l.RUnlock()
 	return l.counts[kind]

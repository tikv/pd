--- conflicted
+++ resolved
@@ -27,50 +27,6 @@
 	"go.uber.org/zap"
 )
 
-<<<<<<< HEAD
-// RegionSetInformer provides access to a shared informer of regions.
-// TODO: move to core package
-type RegionSetInformer interface {
-	RandFollowerRegion(storeID uint64, opts ...core.RegionOption) *core.RegionInfo
-	RandLeaderRegion(storeID uint64, opts ...core.RegionOption) *core.RegionInfo
-	RandPendingRegion(storeID uint64, opts ...core.RegionOption) *core.RegionInfo
-	GetAverageRegionSize() int64
-	GetStoreRegionCount(storeID uint64) int
-	GetRegion(id uint64) *core.RegionInfo
-	GetAdjacentRegions(region *core.RegionInfo) (*core.RegionInfo, *core.RegionInfo)
-	ScanRegions(startKey []byte, limit int) []*core.RegionInfo
-}
-
-// Cluster provides an overview of a cluster's regions distribution.
-type Cluster interface {
-	RegionSetInformer
-	GetStores() []*core.StoreInfo
-	GetStore(id uint64) *core.StoreInfo
-
-	GetRegionStores(region *core.RegionInfo) []*core.StoreInfo
-	GetFollowerStores(region *core.RegionInfo) []*core.StoreInfo
-	GetLeaderStore(region *core.RegionInfo) *core.StoreInfo
-	BlockStore(id uint64) error
-	UnblockStore(id uint64)
-
-	AttachOverloadStatus(id uint64, f func() bool)
-
-	IsRegionHot(region *core.RegionInfo) bool
-	RegionWriteStats() map[uint64][]*statistics.HotSpotPeerStat
-	RegionReadStats() map[uint64][]*statistics.HotSpotPeerStat
-	RandHotRegionFromStore(store uint64, kind statistics.FlowKind) *core.RegionInfo
-
-	// get config methods
-	GetOpt() namespace.ScheduleOptions
-	Options
-
-	// TODO: it should be removed. Schedulers don't need to know anything
-	// about peers.
-	AllocPeer(storeID uint64) (*metapb.Peer, error)
-}
-
-=======
->>>>>>> 7f800a1b
 // Scheduler is an interface to schedule resources.
 type Scheduler interface {
 	GetName() string

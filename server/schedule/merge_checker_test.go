--- conflicted
+++ resolved
@@ -36,12 +36,8 @@
 	cfg := mockoption.NewScheduleOptions()
 	cfg.MaxMergeRegionSize = 2
 	cfg.MaxMergeRegionKeys = 2
-<<<<<<< HEAD
 	cfg.EnableTwoWayMerge = true
-	s.cluster = mock.NewCluster(cfg)
-=======
 	s.cluster = mockcluster.NewCluster(cfg)
->>>>>>> 2f6ffe55
 	s.regions = []*core.RegionInfo{
 		core.NewRegionInfo(
 			&metapb.Region{

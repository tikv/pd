--- conflicted
+++ resolved
@@ -23,11 +23,7 @@
 			Subsystem: "schedule",
 			Name:      "filter",
 			Help:      "Counter of the filter",
-<<<<<<< HEAD
-		}, []string{"action", "scope", "type", "store"})
-=======
 		}, []string{"action", "scope", "type", "source", "target"})
->>>>>>> 4a679078
 )
 
 func init() {

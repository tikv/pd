// Copyright 2016 TiKV Project Authors.
//
// Licensed under the Apache License, Version 2.0 (the "License");
// you may not use this file except in compliance with the License.
// You may obtain a copy of the License at
//
//     http://www.apache.org/licenses/LICENSE-2.0
//
// Unless required by applicable law or agreed to in writing, software
// distributed under the License is distributed on an "AS IS" BASIS,
// WITHOUT WARRANTIES OR CONDITIONS OF ANY KIND, either express or implied.
// See the License for the specific language governing permissions and
// limitations under the License.

package filter

import (
	"fmt"
	"strconv"

	"github.com/golang/protobuf/proto" //nolint:staticcheck
	"github.com/pingcap/kvproto/pkg/metapb"
	"github.com/pingcap/log"
	"github.com/tikv/pd/pkg/slice"
	"github.com/tikv/pd/server/config"
	"github.com/tikv/pd/server/core"
	"github.com/tikv/pd/server/core/storelimit"
	"github.com/tikv/pd/server/schedule/placement"
	"github.com/tikv/pd/server/schedule/plan"
	"go.uber.org/zap"
)

// SelectSourceStores selects stores that be selected as source store from the list.
func SelectSourceStores(stores []*core.StoreInfo, filters []Filter, opt *config.PersistOptions) []*core.StoreInfo {
	return filterStoresBy(stores, func(s *core.StoreInfo) bool {
		return slice.AllOf(filters, func(i int) bool {
			if !filters[i].Source(opt, s).IsOK() {
				sourceID := strconv.FormatUint(s.GetID(), 10)
				targetID := ""
				filterCounter.WithLabelValues("filter-source", s.GetAddress(),
					sourceID, filters[i].Scope(), filters[i].Type(), sourceID, targetID).Inc()
				return false
			}
			return true
		})
	})
}

// SelectTargetStores selects stores that be selected as target store from the list.
func SelectTargetStores(stores []*core.StoreInfo, filters []Filter, opt *config.PersistOptions) []*core.StoreInfo {
	return filterStoresBy(stores, func(s *core.StoreInfo) bool {
		return slice.AllOf(filters, func(i int) bool {
			filter := filters[i]
			if !filter.Target(opt, s).IsOK() {
				cfilter, ok := filter.(comparingFilter)
				targetID := strconv.FormatUint(s.GetID(), 10)
				sourceID := ""
				if ok {
					sourceID = strconv.FormatUint(cfilter.GetSourceStoreID(), 10)
				}
				filterCounter.WithLabelValues("filter-target", s.GetAddress(),
					targetID, filters[i].Scope(), filters[i].Type(), sourceID, targetID).Inc()
				return false
			}
			return true
		})
	})
}

func filterStoresBy(stores []*core.StoreInfo, keepPred func(*core.StoreInfo) bool) (selected []*core.StoreInfo) {
	for _, s := range stores {
		if keepPred(s) {
			selected = append(selected, s)
		}
	}
	return
}

// Filter is an interface to filter source and target store.
type Filter interface {
	// Scope is used to indicate where the filter will act on.
	Scope() string
	Type() string
	// Return true if the store can be used as a source store.
	Source(opt *config.PersistOptions, store *core.StoreInfo) plan.Status
	// Return true if the store can be used as a target store.
	Target(opt *config.PersistOptions, store *core.StoreInfo) plan.Status
}

// comparingFilter is an interface to filter target store by comparing source and target stores
type comparingFilter interface {
	Filter
	// GetSourceStoreID returns the source store when comparing.
	GetSourceStoreID() uint64
}

// Source checks if store can pass all Filters as source store.
func Source(opt *config.PersistOptions, store *core.StoreInfo, filters []Filter) bool {
	storeAddress := store.GetAddress()
	storeID := strconv.FormatUint(store.GetID(), 10)
	for _, filter := range filters {
		if !filter.Source(opt, store).IsOK() {
			sourceID := storeID
			targetID := ""
			filterCounter.WithLabelValues("filter-source", storeAddress,
				sourceID, filter.Scope(), filter.Type(), sourceID, targetID).Inc()
			return false
		}
	}
	return true
}

// Target checks if store can pass all Filters as target store.
func Target(opt *config.PersistOptions, store *core.StoreInfo, filters []Filter) bool {
	storeAddress := store.GetAddress()
	storeID := strconv.FormatUint(store.GetID(), 10)
	for _, filter := range filters {
		if !filter.Target(opt, store).IsOK() {
			cfilter, ok := filter.(comparingFilter)
			targetID := storeID
			sourceID := ""
			if ok {
				sourceID = strconv.FormatUint(cfilter.GetSourceStoreID(), 10)
			}
			filterCounter.WithLabelValues("filter-target", storeAddress,
				targetID, filter.Scope(), filter.Type(), sourceID, targetID).Inc()
			return false
		}
	}
	return true
}

type excludedFilter struct {
	scope   string
	sources map[uint64]struct{}
	targets map[uint64]struct{}
}

// NewExcludedFilter creates a Filter that filters all specified stores.
func NewExcludedFilter(scope string, sources, targets map[uint64]struct{}) Filter {
	return &excludedFilter{
		scope:   scope,
		sources: sources,
		targets: targets,
	}
}

func (f *excludedFilter) Scope() string {
	return f.scope
}

func (f *excludedFilter) Type() string {
	return "exclude-filter"
}

func (f *excludedFilter) Source(opt *config.PersistOptions, store *core.StoreInfo) plan.Status {
	if _, ok := f.sources[store.GetID()]; ok {
		return statusStoreExcluded
	}
	return statusOK
}

func (f *excludedFilter) Target(opt *config.PersistOptions, store *core.StoreInfo) plan.Status {
	if _, ok := f.targets[store.GetID()]; ok {
		return statusStoreExcluded
	}
	return statusOK
}

type storageThresholdFilter struct{ scope string }

// NewStorageThresholdFilter creates a Filter that filters all stores that are
// almost full.
func NewStorageThresholdFilter(scope string) Filter {
	return &storageThresholdFilter{scope: scope}
}

func (f *storageThresholdFilter) Scope() string {
	return f.scope
}

func (f *storageThresholdFilter) Type() string {
	return "storage-threshold-filter"
}

func (f *storageThresholdFilter) Source(opt *config.PersistOptions, store *core.StoreInfo) plan.Status {
	return statusOK
}

func (f *storageThresholdFilter) Target(opt *config.PersistOptions, store *core.StoreInfo) plan.Status {
	if !store.IsLowSpace(opt.GetLowSpaceRatio()) {
		return statusOK
	}
	return statusStoreLowSpace
}

// distinctScoreFilter ensures that distinct score will not decrease.
type distinctScoreFilter struct {
	scope     string
	labels    []string
	stores    []*core.StoreInfo
	policy    string
	safeScore float64
	srcStore  uint64
}

const (
	// policies used by distinctScoreFilter.
	// 'safeguard' ensures replacement is NOT WORSE than before.
	// 'improve' ensures replacement is BETTER than before.
	locationSafeguard = "safeguard"
	locationImprove   = "improve"
)

// NewLocationSafeguard creates a filter that filters all stores that have
// lower distinct score than specified store.
func NewLocationSafeguard(scope string, labels []string, stores []*core.StoreInfo, source *core.StoreInfo) Filter {
	return newDistinctScoreFilter(scope, labels, stores, source, locationSafeguard)
}

// NewLocationImprover creates a filter that filters all stores that have
// lower or equal distinct score than specified store.
func NewLocationImprover(scope string, labels []string, stores []*core.StoreInfo, source *core.StoreInfo) Filter {
	return newDistinctScoreFilter(scope, labels, stores, source, locationImprove)
}

func newDistinctScoreFilter(scope string, labels []string, stores []*core.StoreInfo, source *core.StoreInfo, policy string) Filter {
	newStores := make([]*core.StoreInfo, 0, len(stores)-1)
	for _, s := range stores {
		if s.GetID() == source.GetID() {
			continue
		}
		newStores = append(newStores, s)
	}

	return &distinctScoreFilter{
		scope:     scope,
		labels:    labels,
		stores:    newStores,
		safeScore: core.DistinctScore(labels, newStores, source),
		policy:    policy,
		srcStore:  source.GetID(),
	}
}

func (f *distinctScoreFilter) Scope() string {
	return f.scope
}

func (f *distinctScoreFilter) Type() string {
	return "distinct-filter"
}

func (f *distinctScoreFilter) Source(opt *config.PersistOptions, store *core.StoreInfo) plan.Status {
	return statusOK
}

func (f *distinctScoreFilter) Target(opt *config.PersistOptions, store *core.StoreInfo) plan.Status {
	score := core.DistinctScore(f.labels, f.stores, store)
	switch f.policy {
	case locationSafeguard:
		if score >= f.safeScore {
			return statusOK
		}
	case locationImprove:
		if score > f.safeScore {
			return statusOK
		}
	default:
	}
	return statusStoreIsolation
}

// GetSourceStoreID implements the ComparingFilter
func (f *distinctScoreFilter) GetSourceStoreID() uint64 {
	return f.srcStore
}

// StoreStateFilter is used to determine whether a store can be selected as the
// source or target of the schedule based on the store's state.
type StoreStateFilter struct {
	ActionScope string
	// Set true if the schedule involves any transfer leader operation.
	TransferLeader bool
	// Set true if the schedule involves any move region operation.
	MoveRegion bool
	// Set true if the scatter move the region
	ScatterRegion bool
	// Set true if allows temporary states.
	AllowTemporaryStates bool
	// Reason is used to distinguish the reason of store state filter
	Reason string
}

// Scope returns the scheduler or the checker which the filter acts on.
func (f *StoreStateFilter) Scope() string {
	return f.ActionScope
}

// Type returns the type of the Filter.
func (f *StoreStateFilter) Type() string {
	return fmt.Sprintf("store-state-%s-filter", f.Reason)
}

// conditionFunc defines condition to determine a store should be selected.
// It should consider if the filter allows temporary states.
type conditionFunc func(*config.PersistOptions, *core.StoreInfo) plan.Status

<<<<<<< HEAD
func (f *StoreStateFilter) isRemoved(opt *config.PersistOptions, store *core.StoreInfo) bool {
	isRemoved := store.IsRemoved()
	if isRemoved {
		f.Reason = "tombstone"
	} else {
		f.Reason = ""
	}
	return isRemoved
}

func (f *StoreStateFilter) isDown(opt *config.PersistOptions, store *core.StoreInfo) bool {
	isDown := store.DownTime() > opt.GetMaxStoreDownTime()
	if isDown {
		f.Reason = "down"
	} else {
		f.Reason = ""
	}
	return isDown
}

func (f *StoreStateFilter) isRemoving(opt *config.PersistOptions, store *core.StoreInfo) bool {
	isRemoving := store.IsRemoving()
	if isRemoving {
		f.Reason = "offline"
	} else {
		f.Reason = ""
	}
	return isRemoving
}

func (f *StoreStateFilter) pauseLeaderTransfer(opt *config.PersistOptions, store *core.StoreInfo) bool {
	isPauseLeaderTransfer := !store.AllowLeaderTransfer()
	if isPauseLeaderTransfer {
		f.Reason = "pause-leader"
	} else {
		f.Reason = ""
	}
	return isPauseLeaderTransfer
}

func (f *StoreStateFilter) slowStoreEvicted(opt *config.PersistOptions, store *core.StoreInfo) bool {
	isSlowStoreEvicted := store.EvictedAsSlowStore()
	if isSlowStoreEvicted {
		f.Reason = "slow-store"
	} else {
		f.Reason = ""
	}
	return isSlowStoreEvicted
}

func (f *StoreStateFilter) isDisconnected(opt *config.PersistOptions, store *core.StoreInfo) bool {
	isDisconnected := !f.AllowTemporaryStates && store.IsDisconnected()
	if isDisconnected {
		f.Reason = "disconnected"
	} else {
		f.Reason = ""
	}
	return isDisconnected
}

func (f *StoreStateFilter) isBusy(opt *config.PersistOptions, store *core.StoreInfo) bool {
	isBusy := !f.AllowTemporaryStates && store.IsBusy()
	if isBusy {
		f.Reason = "busy"
	} else {
		f.Reason = ""
	}
	return isBusy
}

func (f *StoreStateFilter) exceedRemoveLimit(opt *config.PersistOptions, store *core.StoreInfo) bool {
	isExceedRemoveLimit := !f.AllowTemporaryStates && !store.IsAvailable(storelimit.RemovePeer)
	if isExceedRemoveLimit {
		f.Reason = "exceed-remove-limit"
	} else {
		f.Reason = ""
	}
	return isExceedRemoveLimit
}

func (f *StoreStateFilter) exceedAddLimit(opt *config.PersistOptions, store *core.StoreInfo) bool {
	isExceedAddLimit := !f.AllowTemporaryStates && !store.IsAvailable(storelimit.AddPeer)
	if isExceedAddLimit {
		f.Reason = "exceed-add-limit"
	} else {
		f.Reason = ""
	}
	return isExceedAddLimit
}

func (f *StoreStateFilter) tooManySnapshots(opt *config.PersistOptions, store *core.StoreInfo) bool {
	isTooManySnapshots := !f.AllowTemporaryStates && (uint64(store.GetSendingSnapCount()) > opt.GetMaxSnapshotCount() ||
		uint64(store.GetReceivingSnapCount()) > opt.GetMaxSnapshotCount())
	if isTooManySnapshots {
		f.Reason = "too-many-snapshot"
	} else {
		f.Reason = ""
	}
	return isTooManySnapshots
}

func (f *StoreStateFilter) tooManyPendingPeers(opt *config.PersistOptions, store *core.StoreInfo) bool {
	isTooManyPendingPeers := !f.AllowTemporaryStates &&
		opt.GetMaxPendingPeerCount() > 0 &&
		store.GetPendingPeerCount() > int(opt.GetMaxPendingPeerCount())
	if isTooManyPendingPeers {
		f.Reason = "too-many-pending-peer"
	} else {
		f.Reason = ""
	}
	return isTooManyPendingPeers
}

func (f *StoreStateFilter) hasRejectLeaderProperty(opts *config.PersistOptions, store *core.StoreInfo) bool {
	isHasRejectLeaderProperty := opts.CheckLabelProperty(config.RejectLeader, store.GetLabels())
	if isHasRejectLeaderProperty {
		f.Reason = "reject-leader"
	} else {
		f.Reason = ""
	}
	return isHasRejectLeaderProperty
=======
func (f *StoreStateFilter) isRemoved(opt *config.PersistOptions, store *core.StoreInfo) plan.Status {
	if store.IsRemoved() {
		f.Reason = "tombstone"
		return statusStoreTombstone
	}
	f.Reason = ""
	return statusOK
}

func (f *StoreStateFilter) isDown(opt *config.PersistOptions, store *core.StoreInfo) plan.Status {
	if store.DownTime() > opt.GetMaxStoreDownTime() {
		f.Reason = "down"
		return statusStoreDown
	}
	f.Reason = ""

	return statusOK
}

func (f *StoreStateFilter) isRemoving(opt *config.PersistOptions, store *core.StoreInfo) plan.Status {
	if store.IsRemoving() {
		f.Reason = "offline"
		return statusStoresOffline
	}
	f.Reason = ""
	return statusOK
}

func (f *StoreStateFilter) pauseLeaderTransfer(opt *config.PersistOptions, store *core.StoreInfo) plan.Status {
	if !store.AllowLeaderTransfer() {
		f.Reason = "pause-leader"
		return statusStorePauseLeader
	}
	f.Reason = ""
	return statusOK
}

func (f *StoreStateFilter) slowStoreEvicted(opt *config.PersistOptions, store *core.StoreInfo) plan.Status {
	if store.EvictedAsSlowStore() {
		f.Reason = "slow-store"
		return statusStoreSlow
	}
	f.Reason = ""
	return statusOK
}

func (f *StoreStateFilter) isDisconnected(opt *config.PersistOptions, store *core.StoreInfo) plan.Status {
	if !f.AllowTemporaryStates && store.IsDisconnected() {
		f.Reason = "disconnected"
		return statusStoreDisconnected
	}
	f.Reason = ""
	return statusOK
}

func (f *StoreStateFilter) isBusy(opt *config.PersistOptions, store *core.StoreInfo) plan.Status {
	if !f.AllowTemporaryStates && store.IsBusy() {
		f.Reason = "busy"
		return statusStoreBusy
	}
	f.Reason = ""
	return statusOK
}

func (f *StoreStateFilter) exceedRemoveLimit(opt *config.PersistOptions, store *core.StoreInfo) plan.Status {
	if !f.AllowTemporaryStates && !store.IsAvailable(storelimit.RemovePeer) {
		f.Reason = "exceed-remove-limit"
		return statusStoreRemoveLimit
	}
	f.Reason = ""
	return statusOK
}

func (f *StoreStateFilter) exceedAddLimit(opt *config.PersistOptions, store *core.StoreInfo) plan.Status {
	if !f.AllowTemporaryStates && !store.IsAvailable(storelimit.AddPeer) {
		f.Reason = "exceed-add-limit"
		return statusStoreAddLimit
	}
	f.Reason = ""
	return statusOK
}

func (f *StoreStateFilter) tooManySnapshots(opt *config.PersistOptions, store *core.StoreInfo) plan.Status {
	if !f.AllowTemporaryStates && (uint64(store.GetSendingSnapCount()) > opt.GetMaxSnapshotCount() ||
		uint64(store.GetReceivingSnapCount()) > opt.GetMaxSnapshotCount()) {
		f.Reason = "too-many-snapshot"
		return statusStoreTooManySnapshot
	}
	f.Reason = ""
	return statusOK
}

func (f *StoreStateFilter) tooManyPendingPeers(opt *config.PersistOptions, store *core.StoreInfo) plan.Status {
	if !f.AllowTemporaryStates &&
		opt.GetMaxPendingPeerCount() > 0 &&
		store.GetPendingPeerCount() > int(opt.GetMaxPendingPeerCount()) {
		f.Reason = "too-many-pending-peer"
		return statusStoreTooManyPendingPeer
	}
	f.Reason = ""
	return statusOK
}

func (f *StoreStateFilter) hasRejectLeaderProperty(opts *config.PersistOptions, store *core.StoreInfo) plan.Status {
	if opts.CheckLabelProperty(config.RejectLeader, store.GetLabels()) {
		f.Reason = "reject-leader"
		return statusStoreRejectLeader
	}
	f.Reason = ""
	return statusOK
>>>>>>> 7e0c73be
}

// The condition table.
// Y: the condition is temporary (expected to become false soon).
// N: the condition is expected to be true for a long time.
// X means when the condition is true, the store CANNOT be selected.
//
// Condition    Down Offline Tomb Pause Disconn Busy RmLimit AddLimit Snap Pending Reject
// IsTemporary  N    N       N    N     Y       Y    Y       Y        Y    Y       N
//
// LeaderSource X            X    X     X
// RegionSource                                 X    X                X
// LeaderTarget X    X       X    X     X       X                                  X
// RegionTarget X    X       X          X       X            X        X    X

const (
	leaderSource = iota
	regionSource
	leaderTarget
	regionTarget
	scatterRegionTarget
)

func (f *StoreStateFilter) anyConditionMatch(typ int, opt *config.PersistOptions, store *core.StoreInfo) plan.Status {
	var funcs []conditionFunc
	switch typ {
	case leaderSource:
		funcs = []conditionFunc{f.isRemoved, f.isDown, f.pauseLeaderTransfer, f.isDisconnected}
	case regionSource:
		funcs = []conditionFunc{f.isBusy, f.exceedRemoveLimit, f.tooManySnapshots}
	case leaderTarget:
		funcs = []conditionFunc{f.isRemoved, f.isRemoving, f.isDown, f.pauseLeaderTransfer,
			f.slowStoreEvicted, f.isDisconnected, f.isBusy, f.hasRejectLeaderProperty}
	case regionTarget:
		funcs = []conditionFunc{f.isRemoved, f.isRemoving, f.isDown, f.isDisconnected, f.isBusy,
			f.exceedAddLimit, f.tooManySnapshots, f.tooManyPendingPeers}
	case scatterRegionTarget:
		funcs = []conditionFunc{f.isRemoved, f.isRemoving, f.isDown, f.isDisconnected, f.isBusy}
	}
	for _, cf := range funcs {
		if status := cf(opt, store); !status.IsOK() {
			return status
		}
	}
	return statusOK
}

// Source returns true when the store can be selected as the schedule
// source.
func (f *StoreStateFilter) Source(opts *config.PersistOptions, store *core.StoreInfo) (status plan.Status) {
	if f.TransferLeader {
		if status = f.anyConditionMatch(leaderSource, opts, store); !status.IsOK() {
			return
		}
	}
	if f.MoveRegion {
		if status = f.anyConditionMatch(regionSource, opts, store); !status.IsOK() {
			return
		}
	}
	return statusOK
}

// Target returns true when the store can be selected as the schedule
// target.
func (f *StoreStateFilter) Target(opts *config.PersistOptions, store *core.StoreInfo) (status plan.Status) {
	if f.TransferLeader {
		if status = f.anyConditionMatch(leaderTarget, opts, store); !status.IsOK() {
			return
		}
	}
	if f.MoveRegion && f.ScatterRegion {
		if status = f.anyConditionMatch(scatterRegionTarget, opts, store); !status.IsOK() {
			return
		}
	}
	if f.MoveRegion && !f.ScatterRegion {
		if status = f.anyConditionMatch(regionTarget, opts, store); !status.IsOK() {
			return
		}
	}
	return statusOK
}

// labelConstraintFilter is a filter that selects stores satisfy the constraints.
type labelConstraintFilter struct {
	scope       string
	constraints []placement.LabelConstraint
}

// NewLabelConstaintFilter creates a filter that selects stores satisfy the constraints.
func NewLabelConstaintFilter(scope string, constraints []placement.LabelConstraint) Filter {
	return labelConstraintFilter{scope: scope, constraints: constraints}
}

// Scope returns the scheduler or the checker which the filter acts on.
func (f labelConstraintFilter) Scope() string {
	return f.scope
}

// Type returns the name of the filter.
func (f labelConstraintFilter) Type() string {
	return "label-constraint-filter"
}

// Source filters stores when select them as schedule source.
func (f labelConstraintFilter) Source(opt *config.PersistOptions, store *core.StoreInfo) plan.Status {
	if placement.MatchLabelConstraints(store, f.constraints) {
		return statusOK
	}
	return statusStoreLabel
}

// Target filters stores when select them as schedule target.
func (f labelConstraintFilter) Target(opt *config.PersistOptions, store *core.StoreInfo) plan.Status {
	if placement.MatchLabelConstraints(store, f.constraints) {
		return statusOK
	}
	return statusStoreLabel
}

type ruleFitFilter struct {
	scope       string
	cluster     *core.BasicCluster
	ruleManager *placement.RuleManager
	region      *core.RegionInfo
	oldFit      *placement.RegionFit
	srcStore    uint64
}

// newRuleFitFilter creates a filter that ensures after replace a peer with new
// one, the isolation level will not decrease. Its function is the same as
// distinctScoreFilter but used when placement rules is enabled.
func newRuleFitFilter(scope string, cluster *core.BasicCluster, ruleManager *placement.RuleManager, region *core.RegionInfo, oldStoreID uint64) Filter {
	return &ruleFitFilter{
		scope:       scope,
		cluster:     cluster,
		ruleManager: ruleManager,
		region:      region,
		oldFit:      ruleManager.FitRegion(cluster, region),
		srcStore:    oldStoreID,
	}
}

func (f *ruleFitFilter) Scope() string {
	return f.scope
}

func (f *ruleFitFilter) Type() string {
	return "rule-fit-filter"
}

func (f *ruleFitFilter) Source(options *config.PersistOptions, store *core.StoreInfo) plan.Status {
	return statusOK
}

func (f *ruleFitFilter) Target(options *config.PersistOptions, store *core.StoreInfo) plan.Status {
	region := createRegionForRuleFit(f.region.GetStartKey(), f.region.GetEndKey(),
		f.region.GetPeers(), f.region.GetLeader(),
		core.WithReplacePeerStore(f.srcStore, store.GetID()))
	newFit := f.ruleManager.FitRegion(f.cluster, region)
	if placement.CompareRegionFit(f.oldFit, newFit) <= 0 {
		return statusOK
	}
	return statusStoreRule
}

// GetSourceStoreID implements the ComparingFilter
func (f *ruleFitFilter) GetSourceStoreID() uint64 {
	return f.srcStore
}

type ruleLeaderFitFilter struct {
	scope            string
	cluster          *core.BasicCluster
	ruleManager      *placement.RuleManager
	region           *core.RegionInfo
	oldFit           *placement.RegionFit
	srcLeaderStoreID uint64
}

// newRuleLeaderFitFilter creates a filter that ensures after transfer leader with new store,
// the isolation level will not decrease.
func newRuleLeaderFitFilter(scope string, cluster *core.BasicCluster, ruleManager *placement.RuleManager, region *core.RegionInfo, srcLeaderStoreID uint64) Filter {
	return &ruleLeaderFitFilter{
		scope:            scope,
		cluster:          cluster,
		ruleManager:      ruleManager,
		region:           region,
		oldFit:           ruleManager.FitRegion(cluster, region),
		srcLeaderStoreID: srcLeaderStoreID,
	}
}

func (f *ruleLeaderFitFilter) Scope() string {
	return f.scope
}

func (f *ruleLeaderFitFilter) Type() string {
	return "rule-fit-leader-filter"
}

func (f *ruleLeaderFitFilter) Source(options *config.PersistOptions, store *core.StoreInfo) plan.Status {
	return statusOK
}

func (f *ruleLeaderFitFilter) Target(options *config.PersistOptions, store *core.StoreInfo) plan.Status {
	targetPeer := f.region.GetStorePeer(store.GetID())
	if targetPeer == nil {
		log.Warn("ruleLeaderFitFilter couldn't find peer on target Store", zap.Uint64("target-store", store.GetID()))
		return statusStoreRule
	}
	copyRegion := createRegionForRuleFit(f.region.GetStartKey(), f.region.GetEndKey(),
		f.region.GetPeers(), f.region.GetLeader(),
		core.WithLeader(targetPeer))
	newFit := f.ruleManager.FitRegion(f.cluster, copyRegion)
	if placement.CompareRegionFit(f.oldFit, newFit) <= 0 {
		return statusOK
	}
	return statusStoreRule
}

func (f *ruleLeaderFitFilter) GetSourceStoreID() uint64 {
	return f.srcLeaderStoreID
}

// NewPlacementSafeguard creates a filter that ensures after replace a peer with new
// peer, the placement restriction will not become worse.
func NewPlacementSafeguard(scope string, opt *config.PersistOptions, cluster *core.BasicCluster, ruleManager *placement.RuleManager, region *core.RegionInfo, sourceStore *core.StoreInfo) Filter {
	if opt.IsPlacementRulesEnabled() {
		return newRuleFitFilter(scope, cluster, ruleManager, region, sourceStore.GetID())
	}
	return NewLocationSafeguard(scope, opt.GetLocationLabels(), cluster.GetRegionStores(region), sourceStore)
}

// NewPlacementLeaderSafeguard creates a filter that ensures after transfer a leader with
// existed peer, the placement restriction will not become worse.
// Note that it only worked when PlacementRules enabled otherwise it will always permit the sourceStore.
func NewPlacementLeaderSafeguard(scope string, opt *config.PersistOptions, cluster *core.BasicCluster, ruleManager *placement.RuleManager, region *core.RegionInfo, sourceStore *core.StoreInfo) Filter {
	if opt.IsPlacementRulesEnabled() {
		return newRuleLeaderFitFilter(scope, cluster, ruleManager, region, sourceStore.GetID())
	}
	return nil
}

type engineFilter struct {
	scope      string
	constraint placement.LabelConstraint
}

// NewEngineFilter creates a filter that only keeps allowedEngines.
func NewEngineFilter(scope string, constraint placement.LabelConstraint) Filter {
	return &engineFilter{
		scope:      scope,
		constraint: constraint,
	}
}

func (f *engineFilter) Scope() string {
	return f.scope
}

func (f *engineFilter) Type() string {
	return "engine-filter"
}

func (f *engineFilter) Source(opt *config.PersistOptions, store *core.StoreInfo) plan.Status {
	if f.constraint.MatchStore(store) {
		return statusOK
	}
	return statusStoreLabel
}

func (f *engineFilter) Target(opt *config.PersistOptions, store *core.StoreInfo) plan.Status {
	if f.constraint.MatchStore(store) {
		return statusOK
	}
	return statusStoreLabel
}

type specialUseFilter struct {
	scope      string
	constraint placement.LabelConstraint
}

// NewSpecialUseFilter creates a filter that filters out normal stores.
// By default, all stores that are not marked with a special use will be filtered out.
// Specify the special use label if you want to include the special stores.
func NewSpecialUseFilter(scope string, allowUses ...string) Filter {
	var values []string
	for _, v := range allSpecialUses {
		if slice.NoneOf(allowUses, func(i int) bool { return allowUses[i] == v }) {
			values = append(values, v)
		}
	}
	return &specialUseFilter{
		scope:      scope,
		constraint: placement.LabelConstraint{Key: SpecialUseKey, Op: placement.In, Values: values},
	}
}

func (f *specialUseFilter) Scope() string {
	return f.scope
}

func (f *specialUseFilter) Type() string {
	return "special-use-filter"
}

func (f *specialUseFilter) Source(opt *config.PersistOptions, store *core.StoreInfo) plan.Status {
	if store.IsLowSpace(opt.GetLowSpaceRatio()) || !f.constraint.MatchStore(store) {
		return statusOK
	}
	return statusStoreLabel
}

func (f *specialUseFilter) Target(opt *config.PersistOptions, store *core.StoreInfo) plan.Status {
	if !f.constraint.MatchStore(store) {
		return statusOK
	}
	return statusStoreLabel
}

const (
	// SpecialUseKey is the label used to indicate special use storage.
	SpecialUseKey = "specialUse"
	// SpecialUseHotRegion is the hot region value of special use label
	SpecialUseHotRegion = "hotRegion"
	// SpecialUseReserved is the reserved value of special use label
	SpecialUseReserved = "reserved"
)

var (
	allSpecialUses    = []string{SpecialUseHotRegion, SpecialUseReserved}
	allSpecialEngines = []string{core.EngineTiFlash}
	// NotSpecialEngines is used to filter the special engine.
	NotSpecialEngines = placement.LabelConstraint{Key: core.EngineKey, Op: placement.NotIn, Values: allSpecialEngines}
)

type isolationFilter struct {
	scope          string
	locationLabels []string
	constraintSet  [][]string
}

// NewIsolationFilter creates a filter that filters out stores with isolationLevel
// For example, a region has 3 replicas in z1, z2 and z3 individually.
// With isolationLevel = zone, if the region on z1 is down, we need to filter out z2 and z3
// because these two zones already have one of the region's replicas on them.
// We need to choose a store on z1 or z4 to place the new replica to meet the isolationLevel explicitly and forcibly.
func NewIsolationFilter(scope, isolationLevel string, locationLabels []string, regionStores []*core.StoreInfo) Filter {
	isolationFilter := &isolationFilter{
		scope:          scope,
		locationLabels: locationLabels,
		constraintSet:  make([][]string, 0),
	}
	// Get which idx this isolationLevel at according to locationLabels
	var isolationLevelIdx int
	for level, label := range locationLabels {
		if label == isolationLevel {
			isolationLevelIdx = level
			break
		}
	}
	// Collect all constraints for given isolationLevel
	for _, regionStore := range regionStores {
		var constraintList []string
		for i := 0; i <= isolationLevelIdx; i++ {
			constraintList = append(constraintList, regionStore.GetLabelValue(locationLabels[i]))
		}
		isolationFilter.constraintSet = append(isolationFilter.constraintSet, constraintList)
	}
	return isolationFilter
}

func (f *isolationFilter) Scope() string {
	return f.scope
}

func (f *isolationFilter) Type() string {
	return "isolation-filter"
}

func (f *isolationFilter) Source(opt *config.PersistOptions, store *core.StoreInfo) plan.Status {
	return statusOK
}

func (f *isolationFilter) Target(opt *config.PersistOptions, store *core.StoreInfo) plan.Status {
	// No isolation constraint to fit
	if len(f.constraintSet) == 0 {
		return statusStoreIsolation
	}
	for _, constrainList := range f.constraintSet {
		match := true
		for idx, constraint := range constrainList {
			// Check every constraint in constrainList
			match = store.GetLabelValue(f.locationLabels[idx]) == constraint && match
		}
		if len(constrainList) > 0 && match {
			return statusStoreIsolation
		}
	}
	return statusOK
}

// createRegionForRuleFit is used to create a clone region with RegionCreateOptions which is only used for
// FitRegion in filter
func createRegionForRuleFit(startKey, endKey []byte,
	peers []*metapb.Peer, leader *metapb.Peer, opts ...core.RegionCreateOption) *core.RegionInfo {
	copyLeader := proto.Clone(leader).(*metapb.Peer)
	copyPeers := make([]*metapb.Peer, 0, len(peers))
	for _, p := range peers {
		peer := &metapb.Peer{
			Id:      p.Id,
			StoreId: p.StoreId,
			Role:    p.Role,
		}
		copyPeers = append(copyPeers, peer)
	}
	cloneRegion := core.NewRegionInfo(&metapb.Region{
		StartKey: startKey,
		EndKey:   endKey,
		Peers:    copyPeers,
	}, copyLeader, opts...)
	return cloneRegion
}

// RegionScoreFilter filter target store that it's score must higher than the given score
type RegionScoreFilter struct {
	scope string
	score float64
}

// NewRegionScoreFilter creates a Filter that filters all high score stores.
func NewRegionScoreFilter(scope string, source *core.StoreInfo, opt *config.PersistOptions) Filter {
	return &RegionScoreFilter{
		scope: scope,
		score: source.RegionScore(opt.GetRegionScoreFormulaVersion(), opt.GetHighSpaceRatio(), opt.GetLowSpaceRatio(), 0),
	}
}

// Scope scopes only for balance region
func (f *RegionScoreFilter) Scope() string {
	return f.scope
}

// Type types region score filter
func (f *RegionScoreFilter) Type() string {
	return "region-score-filter"
}

// Source ignore source
func (f *RegionScoreFilter) Source(opt *config.PersistOptions, _ *core.StoreInfo) plan.Status {
	return statusOK
}

// Target return true if target's score less than source's score
func (f *RegionScoreFilter) Target(opt *config.PersistOptions, store *core.StoreInfo) plan.Status {
	score := store.RegionScore(opt.GetRegionScoreFormulaVersion(), opt.GetHighSpaceRatio(), opt.GetLowSpaceRatio(), 0)
	if score < f.score {
		return statusOK
	}
	return statusNoNeed
}<|MERGE_RESOLUTION|>--- conflicted
+++ resolved
@@ -306,129 +306,6 @@
 // It should consider if the filter allows temporary states.
 type conditionFunc func(*config.PersistOptions, *core.StoreInfo) plan.Status
 
-<<<<<<< HEAD
-func (f *StoreStateFilter) isRemoved(opt *config.PersistOptions, store *core.StoreInfo) bool {
-	isRemoved := store.IsRemoved()
-	if isRemoved {
-		f.Reason = "tombstone"
-	} else {
-		f.Reason = ""
-	}
-	return isRemoved
-}
-
-func (f *StoreStateFilter) isDown(opt *config.PersistOptions, store *core.StoreInfo) bool {
-	isDown := store.DownTime() > opt.GetMaxStoreDownTime()
-	if isDown {
-		f.Reason = "down"
-	} else {
-		f.Reason = ""
-	}
-	return isDown
-}
-
-func (f *StoreStateFilter) isRemoving(opt *config.PersistOptions, store *core.StoreInfo) bool {
-	isRemoving := store.IsRemoving()
-	if isRemoving {
-		f.Reason = "offline"
-	} else {
-		f.Reason = ""
-	}
-	return isRemoving
-}
-
-func (f *StoreStateFilter) pauseLeaderTransfer(opt *config.PersistOptions, store *core.StoreInfo) bool {
-	isPauseLeaderTransfer := !store.AllowLeaderTransfer()
-	if isPauseLeaderTransfer {
-		f.Reason = "pause-leader"
-	} else {
-		f.Reason = ""
-	}
-	return isPauseLeaderTransfer
-}
-
-func (f *StoreStateFilter) slowStoreEvicted(opt *config.PersistOptions, store *core.StoreInfo) bool {
-	isSlowStoreEvicted := store.EvictedAsSlowStore()
-	if isSlowStoreEvicted {
-		f.Reason = "slow-store"
-	} else {
-		f.Reason = ""
-	}
-	return isSlowStoreEvicted
-}
-
-func (f *StoreStateFilter) isDisconnected(opt *config.PersistOptions, store *core.StoreInfo) bool {
-	isDisconnected := !f.AllowTemporaryStates && store.IsDisconnected()
-	if isDisconnected {
-		f.Reason = "disconnected"
-	} else {
-		f.Reason = ""
-	}
-	return isDisconnected
-}
-
-func (f *StoreStateFilter) isBusy(opt *config.PersistOptions, store *core.StoreInfo) bool {
-	isBusy := !f.AllowTemporaryStates && store.IsBusy()
-	if isBusy {
-		f.Reason = "busy"
-	} else {
-		f.Reason = ""
-	}
-	return isBusy
-}
-
-func (f *StoreStateFilter) exceedRemoveLimit(opt *config.PersistOptions, store *core.StoreInfo) bool {
-	isExceedRemoveLimit := !f.AllowTemporaryStates && !store.IsAvailable(storelimit.RemovePeer)
-	if isExceedRemoveLimit {
-		f.Reason = "exceed-remove-limit"
-	} else {
-		f.Reason = ""
-	}
-	return isExceedRemoveLimit
-}
-
-func (f *StoreStateFilter) exceedAddLimit(opt *config.PersistOptions, store *core.StoreInfo) bool {
-	isExceedAddLimit := !f.AllowTemporaryStates && !store.IsAvailable(storelimit.AddPeer)
-	if isExceedAddLimit {
-		f.Reason = "exceed-add-limit"
-	} else {
-		f.Reason = ""
-	}
-	return isExceedAddLimit
-}
-
-func (f *StoreStateFilter) tooManySnapshots(opt *config.PersistOptions, store *core.StoreInfo) bool {
-	isTooManySnapshots := !f.AllowTemporaryStates && (uint64(store.GetSendingSnapCount()) > opt.GetMaxSnapshotCount() ||
-		uint64(store.GetReceivingSnapCount()) > opt.GetMaxSnapshotCount())
-	if isTooManySnapshots {
-		f.Reason = "too-many-snapshot"
-	} else {
-		f.Reason = ""
-	}
-	return isTooManySnapshots
-}
-
-func (f *StoreStateFilter) tooManyPendingPeers(opt *config.PersistOptions, store *core.StoreInfo) bool {
-	isTooManyPendingPeers := !f.AllowTemporaryStates &&
-		opt.GetMaxPendingPeerCount() > 0 &&
-		store.GetPendingPeerCount() > int(opt.GetMaxPendingPeerCount())
-	if isTooManyPendingPeers {
-		f.Reason = "too-many-pending-peer"
-	} else {
-		f.Reason = ""
-	}
-	return isTooManyPendingPeers
-}
-
-func (f *StoreStateFilter) hasRejectLeaderProperty(opts *config.PersistOptions, store *core.StoreInfo) bool {
-	isHasRejectLeaderProperty := opts.CheckLabelProperty(config.RejectLeader, store.GetLabels())
-	if isHasRejectLeaderProperty {
-		f.Reason = "reject-leader"
-	} else {
-		f.Reason = ""
-	}
-	return isHasRejectLeaderProperty
-=======
 func (f *StoreStateFilter) isRemoved(opt *config.PersistOptions, store *core.StoreInfo) plan.Status {
 	if store.IsRemoved() {
 		f.Reason = "tombstone"
@@ -539,7 +416,6 @@
 	}
 	f.Reason = ""
 	return statusOK
->>>>>>> 7e0c73be
 }
 
 // The condition table.

// Copyright 2016 TiKV Project Authors.
//
// Licensed under the Apache License, Version 2.0 (the "License");
// you may not use this file except in compliance with the License.
// You may obtain a copy of the License at
//
//     http://www.apache.org/licenses/LICENSE-2.0
//
// Unless required by applicable law or agreed to in writing, software
// distributed under the License is distributed on an "AS IS" BASIS,
// WITHOUT WARRANTIES OR CONDITIONS OF ANY KIND, either express or implied.
// See the License for the specific language governing permissions and
// limitations under the License.

package filter

import (
	"strconv"

	"github.com/pingcap/kvproto/pkg/metapb"
	"github.com/pingcap/log"
	"github.com/tikv/pd/pkg/slice"
	"github.com/tikv/pd/pkg/typeutil"
	"github.com/tikv/pd/server/config"
	"github.com/tikv/pd/server/core"
	"github.com/tikv/pd/server/core/storelimit"
	"github.com/tikv/pd/server/schedule/placement"
	"github.com/tikv/pd/server/schedule/plan"
	"go.uber.org/zap"
)

// SelectSourceStores selects stores that be selected as source store from the list.
func SelectSourceStores(stores []*core.StoreInfo, filters []Filter, opt *config.PersistOptions, collector *plan.Collector,
	counter *Counter) []*core.StoreInfo {
	return filterStoresBy(stores, func(s *core.StoreInfo) bool {
		return slice.AllOf(filters, func(i int) bool {
			status := filters[i].Source(opt, s)
			if !status.IsOK() {
				if counter != nil {
					counter.inc(source, filters[i].Type(), s.GetID(), 0)
				} else {
					sourceID := strconv.FormatUint(s.GetID(), 10)
					filterCounter.WithLabelValues(source.String(), filters[i].Scope(), filters[i].Type().String(), sourceID, "").Inc()
				}
				if collector != nil {
					collector.Collect(plan.SetResource(s), plan.SetStatus(status))
				}
				return false
			}
			return true
		})
	})
}

// SelectUnavailableTargetStores selects unavailable stores that can't be selected as target store from the list.
func SelectUnavailableTargetStores(stores []*core.StoreInfo, filters []Filter, opt *config.PersistOptions,
	collector *plan.Collector, counter *Counter) []*core.StoreInfo {
	return filterStoresBy(stores, func(s *core.StoreInfo) bool {
		targetID := strconv.FormatUint(s.GetID(), 10)
		return slice.AnyOf(filters, func(i int) bool {
			status := filters[i].Target(opt, s)
			if !status.IsOK() {
				cfilter, ok := filters[i].(comparingFilter)
				sourceID := uint64(0)
				if ok {
					sourceID = cfilter.GetSourceStoreID()
				}
				if counter != nil {
					counter.inc(target, filters[i].Type(), sourceID, s.GetID())
				} else {
					filterCounter.WithLabelValues(target.String(), filters[i].Scope(), filters[i].Type().String(),
						strconv.FormatUint(sourceID, 10), targetID).Inc()
				}

				if collector != nil {
					collector.Collect(plan.SetResourceWithStep(s, 2), plan.SetStatus(status))
				}
				return true
			}
			return false
		})
	})
}

// SelectTargetStores selects stores that be selected as target store from the list.
func SelectTargetStores(stores []*core.StoreInfo, filters []Filter, opt *config.PersistOptions, collector *plan.Collector,
	counter *Counter) []*core.StoreInfo {
	if len(filters) == 0 {
		return stores
	}

	return filterStoresBy(stores, func(s *core.StoreInfo) bool {
		return slice.AllOf(filters, func(i int) bool {
			filter := filters[i]
			status := filter.Target(opt, s)
			if !status.IsOK() {
				cfilter, ok := filter.(comparingFilter)
				sourceID := uint64(0)
				if ok {
					sourceID = cfilter.GetSourceStoreID()
				}
				if counter != nil {
					counter.inc(target, filter.Type(), sourceID, s.GetID())
				} else {
					targetIDStr := strconv.FormatUint(s.GetID(), 10)
					sourceIDStr := strconv.FormatUint(sourceID, 10)
					filterCounter.WithLabelValues(target.String(), filter.Scope(), filter.Type().String(), sourceIDStr, targetIDStr).Inc()
				}
				if collector != nil {
					collector.Collect(plan.SetResource(s), plan.SetStatus(status))
				}

				return false
			}
			return true
		})
	})
}

func filterStoresBy(stores []*core.StoreInfo, keepPred func(*core.StoreInfo) bool) (selected []*core.StoreInfo) {
	for _, s := range stores {
		if keepPred(s) {
			selected = append(selected, s)
		}
	}
	return
}

// Filter is an interface to filter source and target store.
type Filter interface {
	// Scope is used to indicate where the filter will act on.
	Scope() string
	Type() filterType
	// Return plan.Status to show whether be filtered as source
	Source(opt *config.PersistOptions, store *core.StoreInfo) *plan.Status
	// Return plan.Status to show whether be filtered as target
	Target(opt *config.PersistOptions, store *core.StoreInfo) *plan.Status
}

// comparingFilter is an interface to filter target store by comparing source and target stores
type comparingFilter interface {
	Filter
	// GetSourceStoreID returns the source store when comparing.
	GetSourceStoreID() uint64
}

// Target checks if store can pass all Filters as target store.
func Target(opt *config.PersistOptions, store *core.StoreInfo, filters []Filter) bool {
	storeID := strconv.FormatUint(store.GetID(), 10)
	for _, filter := range filters {
		status := filter.Target(opt, store)
		if !status.IsOK() {
			if status != statusStoreRemoved {
				cfilter, ok := filter.(comparingFilter)
				targetID := storeID
				sourceID := ""
				if ok {
					sourceID = strconv.FormatUint(cfilter.GetSourceStoreID(), 10)
				}
				filterCounter.WithLabelValues(target.String(), filter.Scope(), filter.Type().String(), sourceID, targetID).Inc()
			}
			return false
		}
	}
	return true
}

type excludedFilter struct {
	scope   string
	sources map[uint64]struct{}
	targets map[uint64]struct{}
}

// NewExcludedFilter creates a Filter that filters all specified stores.
func NewExcludedFilter(scope string, sources, targets map[uint64]struct{}) Filter {
	return &excludedFilter{
		scope:   scope,
		sources: sources,
		targets: targets,
	}
}

func (f *excludedFilter) Scope() string {
	return f.scope
}

func (f *excludedFilter) Type() filterType {
	return excluded
}

func (f *excludedFilter) Source(opt *config.PersistOptions, store *core.StoreInfo) *plan.Status {
	if _, ok := f.sources[store.GetID()]; ok {
		return statusStoreAlreadyHasPeer
	}
	return statusOK
}

func (f *excludedFilter) Target(opt *config.PersistOptions, store *core.StoreInfo) *plan.Status {
	if _, ok := f.targets[store.GetID()]; ok {
		return statusStoreAlreadyHasPeer
	}
	return statusOK
}

type storageThresholdFilter struct{ scope string }

// NewStorageThresholdFilter creates a Filter that filters all stores that are
// almost full.
func NewStorageThresholdFilter(scope string) Filter {
	return &storageThresholdFilter{scope: scope}
}

func (f *storageThresholdFilter) Scope() string {
	return f.scope
}

func (f *storageThresholdFilter) Type() filterType {
	return storageThreshold
}

func (f *storageThresholdFilter) Source(opt *config.PersistOptions, store *core.StoreInfo) *plan.Status {
	return statusOK
}

func (f *storageThresholdFilter) Target(opt *config.PersistOptions, store *core.StoreInfo) *plan.Status {
	if !store.IsLowSpace(opt.GetLowSpaceRatio()) {
		return statusOK
	}
	return statusStoreLowSpace
}

// distinctScoreFilter ensures that distinct score will not decrease.
type distinctScoreFilter struct {
	scope     string
	labels    []string
	stores    []*core.StoreInfo
	policy    string
	safeScore float64
	srcStore  uint64
}

const (
	// policies used by distinctScoreFilter.
	// 'safeguard' ensures replacement is NOT WORSE than before.
	// 'improve' ensures replacement is BETTER than before.
	locationSafeguard = "safeguard"
	locationImprove   = "improve"
)

// NewLocationSafeguard creates a filter that filters all stores that have
// lower distinct score than specified store.
func NewLocationSafeguard(scope string, labels []string, stores []*core.StoreInfo, source *core.StoreInfo) Filter {
	return newDistinctScoreFilter(scope, labels, stores, source, locationSafeguard)
}

// NewLocationImprover creates a filter that filters all stores that have
// lower or equal distinct score than specified store.
func NewLocationImprover(scope string, labels []string, stores []*core.StoreInfo, source *core.StoreInfo) Filter {
	return newDistinctScoreFilter(scope, labels, stores, source, locationImprove)
}

func newDistinctScoreFilter(scope string, labels []string, stores []*core.StoreInfo, source *core.StoreInfo, policy string) Filter {
	newStores := make([]*core.StoreInfo, 0, len(stores)-1)
	for _, s := range stores {
		if s.GetID() == source.GetID() {
			continue
		}
		newStores = append(newStores, s)
	}

	return &distinctScoreFilter{
		scope:     scope,
		labels:    labels,
		stores:    newStores,
		safeScore: core.DistinctScore(labels, newStores, source),
		policy:    policy,
		srcStore:  source.GetID(),
	}
}

func (f *distinctScoreFilter) Scope() string {
	return f.scope
}

func (f *distinctScoreFilter) Type() filterType {
	return distinctScore
}

func (f *distinctScoreFilter) Source(_ *config.PersistOptions, _ *core.StoreInfo) *plan.Status {
	return statusOK
}

func (f *distinctScoreFilter) Target(_ *config.PersistOptions, store *core.StoreInfo) *plan.Status {
	score := core.DistinctScore(f.labels, f.stores, store)
	switch f.policy {
	case locationSafeguard:
		if score >= f.safeScore {
			return statusOK
		}
	case locationImprove:
		if score > f.safeScore {
			return statusOK
		}
	default:
	}
	return statusStoreNotMatchIsolation
}

// GetSourceStoreID implements the ComparingFilter
func (f *distinctScoreFilter) GetSourceStoreID() uint64 {
	return f.srcStore
}

// StoreStateFilter is used to determine whether a store can be selected as the
// source or target of the schedule based on the store's state.
type StoreStateFilter struct {
	ActionScope string
	// Set true if the schedule involves any transfer leader operation.
	TransferLeader bool
	// Set true if the schedule involves any move region operation.
	MoveRegion bool
	// Set true if the scatter move the region
	ScatterRegion bool
	// Set true if allows temporary states.
	AllowTemporaryStates bool
	// Reason is used to distinguish the reason of store state filter
	Reason filterType
}

// Scope returns the scheduler or the checker which the filter acts on.
func (f *StoreStateFilter) Scope() string {
	return f.ActionScope
}

// Type returns the type of the Filter.
func (f *StoreStateFilter) Type() filterType {
	return f.Reason
}

// conditionFunc defines condition to determine a store should be selected.
// It should consider if the filter allows temporary states.
type conditionFunc func(*config.PersistOptions, *core.StoreInfo) *plan.Status

func (f *StoreStateFilter) isRemoved(_ *config.PersistOptions, store *core.StoreInfo) *plan.Status {
	if store.IsRemoved() {
		f.Reason = storeStateTombstone
		return statusStoreRemoved
	}
	f.Reason = storeStateOK
	return statusOK
}

func (f *StoreStateFilter) isDown(opt *config.PersistOptions, store *core.StoreInfo) *plan.Status {
	if store.DownTime() > opt.GetMaxStoreDownTime() {
		f.Reason = storeStateDown
		return statusStoreDown
	}
	f.Reason = storeStateOK

	return statusOK
}

func (f *StoreStateFilter) isRemoving(_ *config.PersistOptions, store *core.StoreInfo) *plan.Status {
	if store.IsRemoving() {
		f.Reason = storeStateOffline
		return statusStoresRemoving
	}
	f.Reason = storeStateOK
	return statusOK
}

func (f *StoreStateFilter) pauseLeaderTransfer(_ *config.PersistOptions, store *core.StoreInfo) *plan.Status {
	if !store.AllowLeaderTransfer() {
		f.Reason = storeStatePauseLeader
		return statusStoreRejectLeader
	}
	f.Reason = storeStateOK
	return statusOK
}

func (f *StoreStateFilter) slowStoreEvicted(opt *config.PersistOptions, store *core.StoreInfo) *plan.Status {
	if store.EvictedAsSlowStore() {
		f.Reason = storeStateSlow
		return statusStoreRejectLeader
	}
	f.Reason = storeStateOK
	return statusOK
}

func (f *StoreStateFilter) isDisconnected(_ *config.PersistOptions, store *core.StoreInfo) *plan.Status {
	if !f.AllowTemporaryStates && store.IsDisconnected() {
		f.Reason = storeStateDisconnected
		return statusStoreDisconnected
	}
	f.Reason = storeStateOK
	return statusOK
}

func (f *StoreStateFilter) isBusy(_ *config.PersistOptions, store *core.StoreInfo) *plan.Status {
	if !f.AllowTemporaryStates && store.IsBusy() {
		f.Reason = storeStateBusy
		return statusStoreBusy
	}
	f.Reason = storeStateOK
	return statusOK
}

func (f *StoreStateFilter) exceedRemoveLimit(_ *config.PersistOptions, store *core.StoreInfo) *plan.Status {
	if !f.AllowTemporaryStates && !store.IsAvailable(storelimit.RemovePeer) {
		f.Reason = storeStateExceedRemoveLimit
		return statusStoreRemoveLimit
	}
	f.Reason = storeStateOK
	return statusOK
}

func (f *StoreStateFilter) exceedAddLimit(_ *config.PersistOptions, store *core.StoreInfo) *plan.Status {
	if !f.AllowTemporaryStates && !store.IsAvailable(storelimit.AddPeer) {
		f.Reason = storeStateExceedAddLimit
		return statusStoreAddLimit
	}
	f.Reason = storeStateOK
	return statusOK
}

func (f *StoreStateFilter) tooManySnapshots(opt *config.PersistOptions, store *core.StoreInfo) *plan.Status {
	if !f.AllowTemporaryStates && (uint64(store.GetSendingSnapCount()) > opt.GetMaxSnapshotCount() ||
		uint64(store.GetReceivingSnapCount()) > opt.GetMaxSnapshotCount()) {
		f.Reason = storeStateTooManySnapshot
		return statusStoreSnapshotThrottled
	}
	f.Reason = storeStateOK
	return statusOK
}

func (f *StoreStateFilter) tooManyPendingPeers(opt *config.PersistOptions, store *core.StoreInfo) *plan.Status {
	if !f.AllowTemporaryStates &&
		opt.GetMaxPendingPeerCount() > 0 &&
		store.GetPendingPeerCount() > int(opt.GetMaxPendingPeerCount()) {
		f.Reason = storeStateTooManyPendingPeer
		return statusStorePendingPeerThrottled
	}
	f.Reason = storeStateOK
	return statusOK
}

func (f *StoreStateFilter) hasRejectLeaderProperty(opts *config.PersistOptions, store *core.StoreInfo) *plan.Status {
	if opts.CheckLabelProperty(config.RejectLeader, store.GetLabels()) {
		f.Reason = storeStateRejectLeader
		return statusStoreRejectLeader
	}
	f.Reason = storeStateOK
	return statusOK
}

// The condition table.
// Y: the condition is temporary (expected to become false soon).
// N: the condition is expected to be true for a long time.
// X means when the condition is true, the store CANNOT be selected.
//
// Condition    Down Offline Tomb Pause Disconn Busy RmLimit AddLimit Snap Pending Reject
// IsTemporary  N    N       N    N     Y       Y    Y       Y        Y    Y       N
//
// LeaderSource X            X    X     X
// RegionSource                                 X    X                X
// LeaderTarget X    X       X    X     X       X                                  X
// RegionTarget X    X       X          X       X            X        X    X

const (
	leaderSource = iota
	regionSource
	leaderTarget
	regionTarget
	scatterRegionTarget
)

func (f *StoreStateFilter) anyConditionMatch(typ int, opt *config.PersistOptions, store *core.StoreInfo) *plan.Status {
	var funcs []conditionFunc
	switch typ {
	case leaderSource:
		funcs = []conditionFunc{f.isRemoved, f.isDown, f.pauseLeaderTransfer, f.isDisconnected}
	case regionSource:
		funcs = []conditionFunc{f.isBusy, f.exceedRemoveLimit, f.tooManySnapshots}
	case leaderTarget:
		funcs = []conditionFunc{f.isRemoved, f.isRemoving, f.isDown, f.pauseLeaderTransfer,
			f.slowStoreEvicted, f.isDisconnected, f.isBusy, f.hasRejectLeaderProperty}
	case regionTarget:
		funcs = []conditionFunc{f.isRemoved, f.isRemoving, f.isDown, f.isDisconnected, f.isBusy,
			f.exceedAddLimit, f.tooManySnapshots, f.tooManyPendingPeers}
	case scatterRegionTarget:
		funcs = []conditionFunc{f.isRemoved, f.isRemoving, f.isDown, f.isDisconnected, f.isBusy}
	}
	for _, cf := range funcs {
		if status := cf(opt, store); !status.IsOK() {
			return status
		}
	}
	return statusOK
}

// Source returns true when the store can be selected as the schedule
// source.
func (f *StoreStateFilter) Source(opts *config.PersistOptions, store *core.StoreInfo) (status *plan.Status) {
	if f.TransferLeader {
		if status = f.anyConditionMatch(leaderSource, opts, store); !status.IsOK() {
			return
		}
	}
	if f.MoveRegion {
		if status = f.anyConditionMatch(regionSource, opts, store); !status.IsOK() {
			return
		}
	}
	return statusOK
}

// Target returns true when the store can be selected as the schedule
// target.
func (f *StoreStateFilter) Target(opts *config.PersistOptions, store *core.StoreInfo) (status *plan.Status) {
	if f.TransferLeader {
		if status = f.anyConditionMatch(leaderTarget, opts, store); !status.IsOK() {
			return
		}
	}
	if f.MoveRegion && f.ScatterRegion {
		if status = f.anyConditionMatch(scatterRegionTarget, opts, store); !status.IsOK() {
			return
		}
	}
	if f.MoveRegion && !f.ScatterRegion {
		if status = f.anyConditionMatch(regionTarget, opts, store); !status.IsOK() {
			return
		}
	}
	return statusOK
}

// labelConstraintFilter is a filter that selects stores satisfy the constraints.
type labelConstraintFilter struct {
	scope       string
	constraints []placement.LabelConstraint
}

// NewLabelConstraintFilter creates a filter that selects stores satisfy the constraints.
func NewLabelConstraintFilter(scope string, constraints []placement.LabelConstraint) Filter {
	return labelConstraintFilter{scope: scope, constraints: constraints}
}

// Scope returns the scheduler or the checker which the filter acts on.
func (f labelConstraintFilter) Scope() string {
	return f.scope
}

// Type returns the name of the filter.
func (f labelConstraintFilter) Type() filterType {
	return labelConstraint
}

// Source filters stores when select them as schedule source.
func (f labelConstraintFilter) Source(opt *config.PersistOptions, store *core.StoreInfo) *plan.Status {
	if placement.MatchLabelConstraints(store, f.constraints) {
		return statusOK
	}
	return statusStoreNotMatchRule
}

// Target filters stores when select them as schedule target.
func (f labelConstraintFilter) Target(_ *config.PersistOptions, store *core.StoreInfo) *plan.Status {
	if placement.MatchLabelConstraints(store, f.constraints) {
		return statusOK
	}
	return statusStoreNotMatchRule
}

type ruleFitFilter struct {
	scope       string
	cluster     *core.BasicCluster
	ruleManager *placement.RuleManager
	region      *core.RegionInfo
	oldFit      *placement.RegionFit
	srcStore    uint64
}

// newRuleFitFilter creates a filter that ensures after replace a peer with new
// one, the isolation level will not decrease. Its function is the same as
// distinctScoreFilter but used when placement rules is enabled.
func newRuleFitFilter(scope string, cluster *core.BasicCluster, ruleManager *placement.RuleManager, region *core.RegionInfo, oldStoreID uint64) Filter {
	return &ruleFitFilter{
		scope:       scope,
		cluster:     cluster,
		ruleManager: ruleManager,
		region:      region,
		oldFit:      ruleManager.FitRegion(cluster, region),
		srcStore:    oldStoreID,
	}
}

func (f *ruleFitFilter) Scope() string {
	return f.scope
}

func (f *ruleFitFilter) Type() filterType {
	return ruleFit
}

func (f *ruleFitFilter) Source(_ *config.PersistOptions, _ *core.StoreInfo) *plan.Status {
	return statusOK
}

// Target filters stores when select them as schedule target.
// It ensures after replace a peer with new one, the isolation level will not decrease and
// the replaced store can match the source rule.
// RegionA:[1,2,3], move peer1 --> peer2 will not allow, because it's count not match the rule.
// but transfer role peer1 --> peer2, it will support.
func (f *ruleFitFilter) Target(options *config.PersistOptions, store *core.StoreInfo) *plan.Status {
	if f.oldFit.Replace(f.srcStore, store) {
		return statusOK
	}
	return statusStoreNotMatchRule
}

// GetSourceStoreID implements the ComparingFilter
func (f *ruleFitFilter) GetSourceStoreID() uint64 {
	return f.srcStore
}

type ruleLeaderFitFilter struct {
	scope            string
	cluster          *core.BasicCluster
	ruleManager      *placement.RuleManager
	region           *core.RegionInfo
	oldFit           *placement.RegionFit
	srcLeaderStoreID uint64
	allowMoveLeader  bool
}

// newRuleLeaderFitFilter creates a filter that ensures after transfer leader with new store,
// the isolation level will not decrease.
func newRuleLeaderFitFilter(scope string, cluster *core.BasicCluster, ruleManager *placement.RuleManager, region *core.RegionInfo, srcLeaderStoreID uint64, allowMoveLeader bool) Filter {
	return &ruleLeaderFitFilter{
		scope:            scope,
		cluster:          cluster,
		ruleManager:      ruleManager,
		region:           region,
		oldFit:           ruleManager.FitRegion(cluster, region),
		srcLeaderStoreID: srcLeaderStoreID,
		allowMoveLeader:  allowMoveLeader,
	}
}

func (f *ruleLeaderFitFilter) Scope() string {
	return f.scope
}

func (f *ruleLeaderFitFilter) Type() filterType {
	return ruleLeader
}

func (f *ruleLeaderFitFilter) Source(_ *config.PersistOptions, _ *core.StoreInfo) *plan.Status {
	return statusOK
}

<<<<<<< HEAD
func (f *ruleLeaderFitFilter) Target(options *config.PersistOptions, store *core.StoreInfo) *plan.Status {
	if f.oldFit.Replace(f.srcLeaderStoreID, store) {
=======
func (f *ruleLeaderFitFilter) Target(_ *config.PersistOptions, store *core.StoreInfo) *plan.Status {
	targetStoreID := store.GetID()
	targetPeer := f.region.GetStorePeer(targetStoreID)
	if targetPeer == nil && !f.allowMoveLeader {
		log.Warn("ruleLeaderFitFilter couldn't find peer on target Store", zap.Uint64("target-store", store.GetID()))
		return statusStoreNotMatchRule
	}
	if f.oldFit.Replace(f.srcLeaderStoreID, store, f.region) {
>>>>>>> 20efeca0
		return statusOK
	}
	return statusStoreNotMatchRule
}

func (f *ruleLeaderFitFilter) GetSourceStoreID() uint64 {
	return f.srcLeaderStoreID
}

// NewPlacementSafeguard creates a filter that ensures after replace a peer with new
// peer, the placement restriction will not become worse.
func NewPlacementSafeguard(scope string, opt *config.PersistOptions, cluster *core.BasicCluster, ruleManager *placement.RuleManager, region *core.RegionInfo, sourceStore *core.StoreInfo) Filter {
	if opt.IsPlacementRulesEnabled() {
		return newRuleFitFilter(scope, cluster, ruleManager, region, sourceStore.GetID())
	}
	return NewLocationSafeguard(scope, opt.GetLocationLabels(), cluster.GetRegionStores(region), sourceStore)
}

// NewPlacementLeaderSafeguard creates a filter that ensures after transfer a leader with
// existed peer, the placement restriction will not become worse.
// Note that it only worked when PlacementRules enabled otherwise it will always permit the sourceStore.
func NewPlacementLeaderSafeguard(scope string, opt *config.PersistOptions, cluster *core.BasicCluster, ruleManager *placement.RuleManager, region *core.RegionInfo, sourceStore *core.StoreInfo, allowMoveLeader bool) Filter {
	if opt.IsPlacementRulesEnabled() {
		return newRuleLeaderFitFilter(scope, cluster, ruleManager, region, sourceStore.GetID(), allowMoveLeader)
	}
	return nil
}

type engineFilter struct {
	scope      string
	constraint placement.LabelConstraint
}

// NewEngineFilter creates a filter that only keeps allowedEngines.
func NewEngineFilter(scope string, constraint placement.LabelConstraint) Filter {
	return &engineFilter{
		scope:      scope,
		constraint: constraint,
	}
}

func (f *engineFilter) Scope() string {
	return f.scope
}

func (f *engineFilter) Type() filterType {
	return engine
}

func (f *engineFilter) Source(_ *config.PersistOptions, store *core.StoreInfo) *plan.Status {
	if f.constraint.MatchStore(store) {
		return statusOK
	}
	return statusStoreNotMatchRule
}

func (f *engineFilter) Target(_ *config.PersistOptions, store *core.StoreInfo) *plan.Status {
	if f.constraint.MatchStore(store) {
		return statusOK
	}
	return statusStoreNotMatchRule
}

type specialUseFilter struct {
	scope      string
	constraint placement.LabelConstraint
}

// NewSpecialUseFilter creates a filter that filters out normal stores.
// By default, all stores that are not marked with a special use will be filtered out.
// Specify the special use label if you want to include the special stores.
func NewSpecialUseFilter(scope string, allowUses ...string) Filter {
	var values []string
	for _, v := range allSpecialUses {
		if slice.NoneOf(allowUses, func(i int) bool { return allowUses[i] == v }) {
			values = append(values, v)
		}
	}
	return &specialUseFilter{
		scope:      scope,
		constraint: placement.LabelConstraint{Key: SpecialUseKey, Op: placement.In, Values: values},
	}
}

func (f *specialUseFilter) Scope() string {
	return f.scope
}

func (f *specialUseFilter) Type() filterType {
	return specialUse
}

func (f *specialUseFilter) Source(opt *config.PersistOptions, store *core.StoreInfo) *plan.Status {
	if store.IsLowSpace(opt.GetLowSpaceRatio()) || !f.constraint.MatchStore(store) {
		return statusOK
	}
	return statusStoreNotMatchRule
}

func (f *specialUseFilter) Target(opt *config.PersistOptions, store *core.StoreInfo) *plan.Status {
	if !f.constraint.MatchStore(store) {
		return statusOK
	}
	return statusStoreNotMatchRule
}

const (
	// SpecialUseKey is the label used to indicate special use storage.
	SpecialUseKey = "specialUse"
	// SpecialUseHotRegion is the hot region value of special use label
	SpecialUseHotRegion = "hotRegion"
	// SpecialUseReserved is the reserved value of special use label
	SpecialUseReserved = "reserved"
)

var (
	allSpecialUses    = []string{SpecialUseHotRegion, SpecialUseReserved}
	allSpecialEngines = []string{core.EngineTiFlash}
	// NotSpecialEngines is used to filter the special engine.
	NotSpecialEngines = placement.LabelConstraint{Key: core.EngineKey, Op: placement.NotIn, Values: allSpecialEngines}
)

type isolationFilter struct {
	scope          string
	locationLabels []string
	constraintSet  [][]string
}

// NewIsolationFilter creates a filter that filters out stores with isolationLevel
// For example, a region has 3 replicas in z1, z2 and z3 individually.
// With isolationLevel = zone, if the region on z1 is down, we need to filter out z2 and z3
// because these two zones already have one of the region's replicas on them.
// We need to choose a store on z1 or z4 to place the new replica to meet the isolationLevel explicitly and forcibly.
func NewIsolationFilter(scope, isolationLevel string, locationLabels []string, regionStores []*core.StoreInfo) Filter {
	isolationFilter := &isolationFilter{
		scope:          scope,
		locationLabels: locationLabels,
		constraintSet:  make([][]string, 0),
	}
	// Get which idx this isolationLevel at according to locationLabels
	var isolationLevelIdx int
	for level, label := range locationLabels {
		if label == isolationLevel {
			isolationLevelIdx = level
			break
		}
	}
	// Collect all constraints for given isolationLevel
	for _, regionStore := range regionStores {
		var constraintList []string
		for i := 0; i <= isolationLevelIdx; i++ {
			constraintList = append(constraintList, regionStore.GetLabelValue(locationLabels[i]))
		}
		isolationFilter.constraintSet = append(isolationFilter.constraintSet, constraintList)
	}
	return isolationFilter
}

func (f *isolationFilter) Scope() string {
	return f.scope
}

func (f *isolationFilter) Type() filterType {
	return isolation
}

func (f *isolationFilter) Source(opt *config.PersistOptions, store *core.StoreInfo) *plan.Status {
	return statusOK
}

func (f *isolationFilter) Target(_ *config.PersistOptions, store *core.StoreInfo) *plan.Status {
	// No isolation constraint to fit
	if len(f.constraintSet) == 0 {
		return statusStoreNotMatchIsolation
	}
	for _, constrainList := range f.constraintSet {
		match := true
		for idx, constraint := range constrainList {
			// Check every constraint in constrainList
			match = store.GetLabelValue(f.locationLabels[idx]) == constraint && match
		}
		if len(constrainList) > 0 && match {
			return statusStoreNotMatchIsolation
		}
	}
	return statusOK
}

// createRegionForRuleFit is used to create a clone region with RegionCreateOptions which is only used for
// FitRegion in filter
func createRegionForRuleFit(startKey, endKey []byte,
	peers []*metapb.Peer, leader *metapb.Peer, opts ...core.RegionCreateOption) *core.RegionInfo {
	copyLeader := typeutil.DeepClone(leader, core.RegionPeerFactory)
	copyPeers := make([]*metapb.Peer, 0, len(peers))
	for _, p := range peers {
		peer := &metapb.Peer{
			Id:      p.Id,
			StoreId: p.StoreId,
			Role:    p.Role,
		}
		copyPeers = append(copyPeers, peer)
	}
	cloneRegion := core.NewRegionInfo(&metapb.Region{
		StartKey: startKey,
		EndKey:   endKey,
		Peers:    copyPeers,
	}, copyLeader, opts...)
	return cloneRegion
}<|MERGE_RESOLUTION|>--- conflicted
+++ resolved
@@ -660,10 +660,6 @@
 	return statusOK
 }
 
-<<<<<<< HEAD
-func (f *ruleLeaderFitFilter) Target(options *config.PersistOptions, store *core.StoreInfo) *plan.Status {
-	if f.oldFit.Replace(f.srcLeaderStoreID, store) {
-=======
 func (f *ruleLeaderFitFilter) Target(_ *config.PersistOptions, store *core.StoreInfo) *plan.Status {
 	targetStoreID := store.GetID()
 	targetPeer := f.region.GetStorePeer(targetStoreID)
@@ -671,8 +667,7 @@
 		log.Warn("ruleLeaderFitFilter couldn't find peer on target Store", zap.Uint64("target-store", store.GetID()))
 		return statusStoreNotMatchRule
 	}
-	if f.oldFit.Replace(f.srcLeaderStoreID, store, f.region) {
->>>>>>> 20efeca0
+	if f.oldFit.Replace(f.srcLeaderStoreID, store) {
 		return statusOK
 	}
 	return statusStoreNotMatchRule

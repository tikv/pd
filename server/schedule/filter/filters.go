--- conflicted
+++ resolved
@@ -27,30 +27,20 @@
 	"github.com/tikv/pd/server/schedule/plan"
 )
 
-const (
-	filterSource = "filter-source"
-	filterTarget = "filter-target"
-)
-
 // SelectSourceStores selects stores that be selected as source store from the list.
 func SelectSourceStores(stores []*core.StoreInfo, filters []Filter, opt *config.PersistOptions, collector *plan.Collector,
 	counter *FilterCounter) []*core.StoreInfo {
 	return filterStoresBy(stores, func(s *core.StoreInfo) bool {
-		sourceID := strconv.FormatUint(s.GetID(), 10)
 		return slice.AllOf(filters, func(i int) bool {
 			status := filters[i].Source(opt, s)
 			if !status.IsOK() {
-<<<<<<< HEAD
 				if counter != nil {
-					counter.inc(sourceFilter, filters[i].Type(), s.GetID())
+					counter.inc(sourceFilter, filters[i].Type(), s.GetID(), 0)
 				} else {
 					sourceID := strconv.FormatUint(s.GetID(), 10)
 					filterCounter.WithLabelValues(sourceFilter.String(),
 						sourceID, filters[i].Scope(), filters[i].Type().String()).Inc()
 				}
-=======
-				filterCounter.WithLabelValues(filterSource, filters[i].Scope(), filters[i].Type(), sourceID, "").Inc()
->>>>>>> 4a679078
 				if collector != nil {
 					collector.Collect(plan.SetResource(s), plan.SetStatus(status))
 				}
@@ -69,26 +59,21 @@
 	}
 
 	return filterStoresBy(stores, func(s *core.StoreInfo) bool {
-		targetID := strconv.FormatUint(s.GetID(), 10)
 		return slice.AllOf(filters, func(i int) bool {
 			filter := filters[i]
 			status := filter.Target(opt, s)
 			if !status.IsOK() {
-<<<<<<< HEAD
+				cfilter, ok := filter.(comparingFilter)
+				sourceID := uint64(0)
+				if ok {
+					sourceID = cfilter.GetSourceStoreID()
+				}
 				if counter != nil {
-					counter.inc(targetFilter, filter.Type(), s.GetID())
+					counter.inc(targetFilter, filter.Type(), sourceID, s.GetID())
 				} else {
 					targetID := strconv.FormatUint(s.GetID(), 10)
 					filterCounter.WithLabelValues(targetFilter.String(), filter.Scope(), filter.Type().String(), targetID).Inc()
 				}
-=======
-				cfilter, ok := filter.(comparingFilter)
-				sourceID := ""
-				if ok {
-					sourceID = strconv.FormatUint(cfilter.GetSourceStoreID(), 10)
-				}
-				filterCounter.WithLabelValues(filterTarget, filters[i].Scope(), filters[i].Type(), sourceID, targetID).Inc()
->>>>>>> 4a679078
 				if collector != nil {
 					collector.Collect(plan.SetResource(s), plan.SetStatus(status))
 				}
@@ -120,8 +105,6 @@
 	Target(opt *config.PersistOptions, store *core.StoreInfo) *plan.Status
 }
 
-<<<<<<< HEAD
-=======
 // comparingFilter is an interface to filter target store by comparing source and target stores
 type comparingFilter interface {
 	Filter
@@ -129,7 +112,6 @@
 	GetSourceStoreID() uint64
 }
 
->>>>>>> 4a679078
 // Target checks if store can pass all Filters as target store.
 func Target(opt *config.PersistOptions, store *core.StoreInfo, filters []Filter) bool {
 	storeID := strconv.FormatUint(store.GetID(), 10)
@@ -137,17 +119,13 @@
 		status := filter.Target(opt, store)
 		if !status.IsOK() {
 			if status != statusStoreRemoved {
-<<<<<<< HEAD
-				filterCounter.WithLabelValues(targetFilter.String(), filter.Scope(), filter.Type().String(), storeID).Inc()
-=======
 				cfilter, ok := filter.(comparingFilter)
 				targetID := storeID
 				sourceID := ""
 				if ok {
 					sourceID = strconv.FormatUint(cfilter.GetSourceStoreID(), 10)
 				}
-				filterCounter.WithLabelValues(filterTarget, filter.Scope(), filter.Type(), sourceID, targetID).Inc()
->>>>>>> 4a679078
+				filterCounter.WithLabelValues(targetFilter.String(), filter.Scope(), filter.Type().String(), sourceID, targetID).Inc()
 			}
 			return false
 		}

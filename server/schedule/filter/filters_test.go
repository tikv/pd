// Copyright 2018 PingCAP, Inc.
//
// Licensed under the Apache License, Version 2.0 (the "License");
// you may not use this file except in compliance with the License.
// You may obtain a copy of the License at
//
//     http://www.apache.org/licenses/LICENSE-2.0
//
// Unless required by applicable law or agreed to in writing, software
// distributed under the License is distributed on an "AS IS" BASIS,
// See the License for the specific language governing permissions and
// limitations under the License.
package filter

import (
	"testing"
	"time"

	. "github.com/pingcap/check"
	"github.com/pingcap/kvproto/pkg/metapb"
	"github.com/pingcap/kvproto/pkg/pdpb"
	"github.com/pingcap/pd/v4/pkg/mock/mockcluster"
	"github.com/pingcap/pd/v4/pkg/mock/mockoption"
	"github.com/pingcap/pd/v4/server/core"
	"github.com/pingcap/pd/v4/server/schedule/placement"
)

func Test(t *testing.T) {
	TestingT(t)
}

var _ = Suite(&testFiltersSuite{})

type testFiltersSuite struct{}

func (s *testFiltersSuite) TestPendingPeerFilter(c *C) {
	filter := NewPendingPeerCountFilter("")
	opt := mockoption.NewScheduleOptions()
	tc := mockcluster.NewCluster(opt)
	store := core.NewStoreInfo(&metapb.Store{Id: 1})
	c.Assert(filter.Source(tc, store), IsTrue)
	newStore := store.Clone(core.SetPendingPeerCount(30))
	c.Assert(filter.Source(tc, newStore), IsFalse)
	c.Assert(filter.Target(tc, newStore), IsFalse)
	// set to 0 means no limit
	opt.MaxPendingPeerCount = 0
	c.Assert(filter.Source(tc, newStore), IsTrue)
	c.Assert(filter.Target(tc, newStore), IsTrue)
}

func (s *testFiltersSuite) TestDistinctScoreFilter(c *C) {
	labels := []string{"zone", "rack", "host"}
	allStores := []*core.StoreInfo{
		core.NewStoreInfoWithLabel(1, 1, map[string]string{"zone": "z1", "rack": "r1", "host": "h1"}),
		core.NewStoreInfoWithLabel(2, 1, map[string]string{"zone": "z1", "rack": "r1", "host": "h2"}),
		core.NewStoreInfoWithLabel(3, 1, map[string]string{"zone": "z1", "rack": "r2", "host": "h1"}),
		core.NewStoreInfoWithLabel(4, 1, map[string]string{"zone": "z2", "rack": "r1", "host": "h1"}),
		core.NewStoreInfoWithLabel(5, 1, map[string]string{"zone": "z2", "rack": "r2", "host": "h1"}),
		core.NewStoreInfoWithLabel(6, 1, map[string]string{"zone": "z3", "rack": "r1", "host": "h1"}),
	}
	testCases := []struct {
		stores       []uint64
		source       uint64
		target       uint64
		safeGuradRes bool
		improverRes  bool
	}{
		{[]uint64{1, 2, 3}, 1, 4, true, true},
		{[]uint64{1, 3, 4}, 1, 2, true, false},
		{[]uint64{1, 4, 6}, 4, 2, false, false},
	}

	for _, tc := range testCases {
		var stores []*core.StoreInfo
		for _, id := range tc.stores {
			stores = append(stores, allStores[id-1])
		}
		ls := newLocationSafeguard("", labels, stores, allStores[tc.source-1])
		li := NewLocationImprover("", labels, stores, allStores[tc.source-1])
		c.Assert(ls.Target(mockoption.NewScheduleOptions(), allStores[tc.target-1]), Equals, tc.safeGuradRes)
		c.Assert(li.Target(mockoption.NewScheduleOptions(), allStores[tc.target-1]), Equals, tc.improverRes)
	}
}

func (s *testFiltersSuite) TestLabelConstraintsFilter(c *C) {
	opt := mockoption.NewScheduleOptions()
	tc := mockcluster.NewCluster(opt)
	store1 := core.NewStoreInfoWithLabel(1, 1, map[string]string{"id": "1"})
	store2 := core.NewStoreInfoWithLabel(1, 1, map[string]string{"id": "2"})
	filter1 := NewLabelConstaintFilter("", []placement.LabelConstraint{{Key: "id", Op: "in", Values: []string{"1"}}})
	filter2 := NewLabelConstaintFilter("", []placement.LabelConstraint{{Key: "id", Op: "in", Values: []string{"2"}}})
	c.Assert(filter1.Source(tc, store1), IsTrue)
	c.Assert(filter1.Target(tc, store2), IsFalse)
	c.Assert(filter2.Source(tc, store1), IsFalse)
	c.Assert(filter2.Target(tc, store2), IsTrue)
}

func (s *testFiltersSuite) TestRuleFitFilter(c *C) {
	opt := mockoption.NewScheduleOptions()
	opt.EnablePlacementRules = true
	opt.LocationLabels = []string{"zone"}
	tc := mockcluster.NewCluster(opt)
	tc.AddLabelsStore(1, 1, map[string]string{"zone": "z1"})
	tc.AddLabelsStore(2, 1, map[string]string{"zone": "z1"})
	tc.AddLabelsStore(3, 1, map[string]string{"zone": "z2"})
	tc.AddLabelsStore(4, 1, map[string]string{"zone": "z2"})
	tc.AddLabelsStore(5, 1, map[string]string{"zone": "z3"})
	region := core.NewRegionInfo(&metapb.Region{Peers: []*metapb.Peer{
		{StoreId: 1, Id: 1},
		{StoreId: 3, Id: 3},
		{StoreId: 5, Id: 5},
	}}, &metapb.Peer{StoreId: 1, Id: 1})

	filter := newRuleFitFilter("", tc, region, 1)
	c.Assert(filter.Target(tc, tc.GetStore(2)), IsTrue)
	c.Assert(filter.Target(tc, tc.GetStore(4)), IsFalse)
	c.Assert(filter.Source(tc, tc.GetStore(4)), IsTrue)
}

<<<<<<< HEAD
func (s *testFiltersSuite) TestStoreStateFilter(c *C) {
	filters := []Filter{
		StoreStateFilter{TransferLeader: true},
		StoreStateFilter{MoveRegion: true},
		StoreStateFilter{TransferLeader: true, MoveRegion: true},
		StoreStateFilter{MoveRegion: true, AllowTemporaryStates: true},
	}
	opt := mockoption.NewScheduleOptions()
	store := core.NewStoreInfoWithLabel(1, 0, map[string]string{})

	check := func(n int, store *core.StoreInfo, source, target bool) {
		c.Assert(filters[n].Source(opt, store), Equals, source)
		c.Assert(filters[n].Target(opt, store), Equals, target)
	}
	store = store.Clone(core.SetLastHeartbeatTS(time.Now()))
	check(2, store, true, true)

	// Disconn
	store = store.Clone(core.SetLastHeartbeatTS(time.Now().Add(-5 * time.Minute)))
	check(0, store, false, false)
	check(1, store, true, false)
	check(2, store, false, false)
	check(3, store, true, true)

	// Busy
	store = store.Clone(core.SetLastHeartbeatTS(time.Now())).
		Clone(core.SetStoreStats(&pdpb.StoreStats{IsBusy: true}))
	check(0, store, true, false)
	check(1, store, false, false)
	check(2, store, false, false)
	check(3, store, true, true)
=======
func (s *testFiltersSuite) TestPlacementGuard(c *C) {
	opt := mockoption.NewScheduleOptions()
	opt.LocationLabels = []string{"zone"}
	tc := mockcluster.NewCluster(opt)
	tc.AddLabelsStore(1, 1, map[string]string{"zone": "z1"})
	tc.AddLabelsStore(2, 1, map[string]string{"zone": "z1"})
	tc.AddLabelsStore(3, 1, map[string]string{"zone": "z2"})
	tc.AddLabelsStore(4, 1, map[string]string{"zone": "z2"})
	tc.AddLabelsStore(5, 1, map[string]string{"zone": "z3"})
	region := core.NewRegionInfo(&metapb.Region{Peers: []*metapb.Peer{
		{StoreId: 1, Id: 1},
		{StoreId: 3, Id: 3},
		{StoreId: 5, Id: 5},
	}}, &metapb.Peer{StoreId: 1, Id: 1})
	store1 := tc.GetStore(1)

	c.Assert(NewPlacementSafeguard("", tc, region, store1),
		FitsTypeOf,
		newLocationSafeguard("", []string{"zone"}, tc.GetRegionStores(region), store1))
	opt.EnablePlacementRules = true
	c.Assert(NewPlacementSafeguard("", tc, region, store1),
		FitsTypeOf,
		newRuleFitFilter("", tc, region, 1))
>>>>>>> 889f471a
}<|MERGE_RESOLUTION|>--- conflicted
+++ resolved
@@ -117,7 +117,6 @@
 	c.Assert(filter.Source(tc, tc.GetStore(4)), IsTrue)
 }
 
-<<<<<<< HEAD
 func (s *testFiltersSuite) TestStoreStateFilter(c *C) {
 	filters := []Filter{
 		StoreStateFilter{TransferLeader: true},
@@ -149,7 +148,8 @@
 	check(1, store, false, false)
 	check(2, store, false, false)
 	check(3, store, true, true)
-=======
+}
+
 func (s *testFiltersSuite) TestPlacementGuard(c *C) {
 	opt := mockoption.NewScheduleOptions()
 	opt.LocationLabels = []string{"zone"}
@@ -173,5 +173,4 @@
 	c.Assert(NewPlacementSafeguard("", tc, region, store1),
 		FitsTypeOf,
 		newRuleFitFilter("", tc, region, 1))
->>>>>>> 889f471a
 }
// Copyright 2022 TiKV Project Authors.
//
// Licensed under the Apache License, Version 2.0 (the "License");
// you may not use this file except in compliance with the License.
// You may obtain a copy of the License at
//
//     http://www.apache.org/licenses/LICENSE-2.0
//
// Unless required by applicable law or agreed to in writing, software
// distributed under the License is distributed on an "AS IS" BASIS,
// WITHOUT WARRANTIES OR CONDITIONS OF ANY KIND, either express or implied.
// See the License for the specific language governing permissions and
// limitations under the License.

package filter

import (
	"github.com/tikv/pd/pkg/slice"
	"github.com/tikv/pd/server/core"
	"github.com/tikv/pd/server/schedule/plan"
)

// SelectRegions selects regions that be selected from the list.
func SelectRegions(regions []*core.RegionInfo, filters ...RegionFilter) []*core.RegionInfo {
	return filterRegionsBy(regions, func(r *core.RegionInfo) bool {
		return slice.AllOf(filters, func(i int) bool {
			return filters[i].Select(r).IsOK()
		})
	})
}

func filterRegionsBy(regions []*core.RegionInfo, keepPred func(*core.RegionInfo) bool) (selected []*core.RegionInfo) {
	for _, s := range regions {
		if keepPred(s) {
			selected = append(selected, s)
		}
	}
	return
}

// SelectOneRegion selects one region that be selected from the list.
func SelectOneRegion(regions []*core.RegionInfo, filters ...RegionFilter) *core.RegionInfo {
	for _, r := range regions {
		if slice.AllOf(filters, func(i int) bool { return filters[i].Select(r).IsOK() }) {
			return r
		}
	}
	return nil
}

// SelectOneRegionWithCollector selects one region that be selected from the list.
func SelectOneRegionWithCollector(regions []*core.RegionInfo, collector *plan.Collector, filters ...RegionFilter) *core.RegionInfo {
	for _, r := range regions {
		if slice.AllOf(filters,
			func(i int) bool {
				status := filters[i].Select(r)
				if !status.IsOK() {
					collector.Collect(plan.GenerateCoreResource(r.GetID()), plan.SetStatus(status))
					return false
				}
				return true
			}) {
			return r
		}
	}
	return nil
}

// RegionFilter is an interface to filter region.
type RegionFilter interface {
	// Return true if the region can be used to schedule.
	Select(region *core.RegionInfo) plan.Status
	Name() string
}

type regionPendingFilter struct {
}

// NewRegionPendingFilter creates a RegionFilter that filters all regions with pending peers.
func NewRegionPendingFilter() RegionFilter {
	return &regionPendingFilter{}
}

<<<<<<< HEAD
func (f *regionPengdingFilter) Name() string {
	return "regionPending"
}

func (f *regionPengdingFilter) Select(region *core.RegionInfo) plan.Status {
=======
func (f *regionPendingFilter) Select(region *core.RegionInfo) plan.Status {
>>>>>>> a56d7712
	if hasPendingPeers(region) {
		return statusRegionPendingPeer
	}
	return statusOK
}

type regionDownFilter struct {
}

// NewRegionDownFilter creates a RegionFilter that filters all regions with down peers.
func NewRegionDownFilter() RegionFilter {
	return &regionDownFilter{}
}

func (f *regionDownFilter) Name() string {
	return "regionDown"
}

func (f *regionDownFilter) Select(region *core.RegionInfo) plan.Status {
	if hasDownPeers(region) {
		return statusRegionDownPeer
	}
	return statusOK
}

type regionReplicatedFilter struct {
	cluster regionHealthCluster
}

// NewRegionReplicatedFilter creates a RegionFilter that filters all unreplicated regions.
func NewRegionReplicatedFilter(cluster regionHealthCluster) RegionFilter {
	return &regionReplicatedFilter{cluster: cluster}
}

func (f *regionReplicatedFilter) Name() string {
	return "regionReplicated"
}

func (f *regionReplicatedFilter) Select(region *core.RegionInfo) plan.Status {
	if f.cluster.GetOpts().IsPlacementRulesEnabled() {
		if !isRegionPlacementRuleSatisfied(f.cluster, region) {
			return statusRegionRule
		}
		return statusOK
	}
	if !isRegionReplicasSatisfied(f.cluster, region) {
		return statusRegionNotReplicated
	}
	return statusOK
}

type regionEmptyFilter struct {
	cluster regionHealthCluster
}

// NewRegionEmptyFilter returns creates a RegionFilter that filters all empty regions.
func NewRegionEmptyFilter(cluster regionHealthCluster) RegionFilter {
	return &regionEmptyFilter{cluster: cluster}
}

func (f *regionEmptyFilter) Name() string {
	return "regionEmptyFilter"
}

func (f *regionEmptyFilter) Select(region *core.RegionInfo) plan.Status {
	if !isEmptyRegionAllowBalance(f.cluster, region) {
		return statusRegionEmpty
	}
	return statusOK
}

// isEmptyRegionAllowBalance returns true if the region is not empty or the number of regions is too small.
func isEmptyRegionAllowBalance(cluster regionHealthCluster, region *core.RegionInfo) bool {
	return region.GetApproximateSize() > core.EmptyRegionApproximateSize || cluster.GetRegionCount() < core.InitClusterRegionThreshold
}<|MERGE_RESOLUTION|>--- conflicted
+++ resolved
@@ -81,15 +81,11 @@
 	return &regionPendingFilter{}
 }
 
-<<<<<<< HEAD
-func (f *regionPengdingFilter) Name() string {
+func (f *regionPendingFilter) Name() string {
 	return "regionPending"
 }
 
-func (f *regionPengdingFilter) Select(region *core.RegionInfo) plan.Status {
-=======
 func (f *regionPendingFilter) Select(region *core.RegionInfo) plan.Status {
->>>>>>> a56d7712
 	if hasPendingPeers(region) {
 		return statusRegionPendingPeer
 	}

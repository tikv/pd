// Copyright 2022 TiKV Project Authors.
//
// Licensed under the Apache License, Version 2.0 (the "License");
// you may not use this file except in compliance with the License.
// You may obtain a copy of the License at
//
//     http://www.apache.org/licenses/LICENSE-2.0
//
// Unless required by applicable law or agreed to in writing, software
// distributed under the License is distributed on an "AS IS" BASIS,
// WITHOUT WARRANTIES OR CONDITIONS OF ANY KIND, either express or implied.
// See the License for the specific language governing permissions and
// limitations under the License.

package filter

import (
	"github.com/tikv/pd/pkg/slice"
	"github.com/tikv/pd/server/core"
	"github.com/tikv/pd/server/schedule/plan"
)

// SelectRegions selects regions that be selected from the list.
func SelectRegions(regions []*core.RegionInfo, filters ...RegionFilter) []*core.RegionInfo {
	return filterRegionsBy(regions, func(r *core.RegionInfo) bool {
		return slice.AllOf(filters, func(i int) bool {
			return filters[i].Select(r).IsOK()
		})
	})
}

func filterRegionsBy(regions []*core.RegionInfo, keepPred func(*core.RegionInfo) bool) (selected []*core.RegionInfo) {
	for _, s := range regions {
		if keepPred(s) {
			selected = append(selected, s)
		}
	}
	return
}

// SelectOneRegion selects one region that be selected from the list.
func SelectOneRegion(regions []*core.RegionInfo, collector *plan.Collector, filters ...RegionFilter) *core.RegionInfo {
	for _, r := range regions {
		if len(filters) == 0 || slice.AllOf(filters,
			func(i int) bool {
				status := filters[i].Select(r)
				if !status.IsOK() {
<<<<<<< HEAD
					if collector != nil {
						collector.Collect(plan.SetResource(r), plan.SetStatus(status))
					}
=======
					collector.Collect(plan.SetResource(r), plan.SetStatus(status))
>>>>>>> 0433eea9
					return false
				}
				return true
			}) {
			return r
		}
	}
	return nil
}

// RegionFilter is an interface to filter region.
type RegionFilter interface {
	// Return plan.Status show whether be filtered
	Select(region *core.RegionInfo) *plan.Status
}

type regionPendingFilter struct {
}

// NewRegionPendingFilter creates a RegionFilter that filters all regions with pending peers.
func NewRegionPendingFilter() RegionFilter {
	return &regionPendingFilter{}
}

func (f *regionPendingFilter) Select(region *core.RegionInfo) *plan.Status {
	if hasPendingPeers(region) {
		return statusRegionPendingPeer
	}
	return statusOK
}

type regionDownFilter struct {
}

// NewRegionDownFilter creates a RegionFilter that filters all regions with down peers.
func NewRegionDownFilter() RegionFilter {
	return &regionDownFilter{}
}

func (f *regionDownFilter) Select(region *core.RegionInfo) *plan.Status {
	if hasDownPeers(region) {
		return statusRegionDownPeer
	}
	return statusOK
}

type regionReplicatedFilter struct {
	cluster regionHealthCluster
}

// NewRegionReplicatedFilter creates a RegionFilter that filters all unreplicated regions.
func NewRegionReplicatedFilter(cluster regionHealthCluster) RegionFilter {
	return &regionReplicatedFilter{cluster: cluster}
}

func (f *regionReplicatedFilter) Select(region *core.RegionInfo) *plan.Status {
	if f.cluster.GetOpts().IsPlacementRulesEnabled() {
		if !isRegionPlacementRuleSatisfied(f.cluster, region) {
			return statusRegionNotMatchRule
		}
		return statusOK
	}
	if !isRegionReplicasSatisfied(f.cluster, region) {
		return statusRegionNotReplicated
	}
	return statusOK
}

type regionEmptyFilter struct {
	cluster regionHealthCluster
}

// NewRegionEmptyFilter returns creates a RegionFilter that filters all empty regions.
func NewRegionEmptyFilter(cluster regionHealthCluster) RegionFilter {
	return &regionEmptyFilter{cluster: cluster}
}

func (f *regionEmptyFilter) Select(region *core.RegionInfo) *plan.Status {
	if !isEmptyRegionAllowBalance(f.cluster, region) {
		return statusRegionEmpty
	}
	return statusOK
}

// isEmptyRegionAllowBalance returns true if the region is not empty or the number of regions is too small.
func isEmptyRegionAllowBalance(cluster regionHealthCluster, region *core.RegionInfo) bool {
	return region.GetApproximateSize() > core.EmptyRegionApproximateSize || cluster.GetRegionCount() < core.InitClusterRegionThreshold
}<|MERGE_RESOLUTION|>--- conflicted
+++ resolved
@@ -45,13 +45,7 @@
 			func(i int) bool {
 				status := filters[i].Select(r)
 				if !status.IsOK() {
-<<<<<<< HEAD
-					if collector != nil {
-						collector.Collect(plan.SetResource(r), plan.SetStatus(status))
-					}
-=======
 					collector.Collect(plan.SetResource(r), plan.SetStatus(status))
->>>>>>> 0433eea9
 					return false
 				}
 				return true

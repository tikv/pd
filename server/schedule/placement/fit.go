// Copyright 2019 TiKV Project Authors.
//
// Licensed under the Apache License, Version 2.0 (the "License");
// you may not use this file except in compliance with the License.
// You may obtain a copy of the License at
//
//     http://www.apache.org/licenses/LICENSE-2.0
//
// Unless required by applicable law or agreed to in writing, software
// distributed under the License is distributed on an "AS IS" BASIS,
// WITHOUT WARRANTIES OR CONDITIONS OF ANY KIND, either express or implied.
// See the License for the specific language governing permissions and
// limitations under the License.

package placement

import (
	"math"
	"math/bits"
	"sort"

	"github.com/pingcap/kvproto/pkg/metapb"
	"github.com/tikv/pd/pkg/syncutil"
	"github.com/tikv/pd/server/core"
)

const replicaBaseScore = 100

// RegionFit is the result of fitting a region's peers to rule list.
// All peers are divided into corresponding rules according to the matching
// rules, and the remaining Peers are placed in the OrphanPeers list.
type RegionFit struct {
	mu struct {
		syncutil.RWMutex
		cached bool
	}
	RuleFits     []*RuleFit     `json:"rule-fits"`
	OrphanPeers  []*metapb.Peer `json:"orphan-peers"`
	regionStores []*core.StoreInfo
	rules        []*Rule
}

// SetCached indicates this RegionFit is fetch form cache
func (f *RegionFit) SetCached(cached bool) {
	f.mu.Lock()
	defer f.mu.Unlock()
	f.mu.cached = cached
}

// IsCached indicates whether this result is fetched from caches
func (f *RegionFit) IsCached() bool {
	f.mu.RLock()
	defer f.mu.RUnlock()
	return f.mu.cached
}

// Replace return true if the replacement store is fit all constraints and isolation score is not less than the origin.
func (f *RegionFit) Replace(srcStoreID uint64, dstStore *core.StoreInfo) bool {
	fit := f.getRuleFitByStoreID(srcStoreID)
	// check the target store is fit all constraints.
	if fit == nil || !MatchLabelConstraints(dstStore, fit.Rule.LabelConstraints) {
		return false
	}

	// the members of the rule are same, it shouldn't check the score.
	if fit.contain(dstStore.GetID()) {
		return true
	}

	score := isolationStoreScore(srcStoreID, dstStore, fit.stores, fit.Rule.LocationLabels)
	// restore the source store.
	return fit.IsolationScore <= score
}

func (f *RegionFit) getRuleFitByStoreID(storeID uint64) *RuleFit {
	for _, rf := range f.RuleFits {
		for _, p := range rf.Peers {
			if p.GetStoreId() == storeID {
				return rf
			}
		}
	}
	return nil
}

// IsSatisfied returns if the rules are properly satisfied.
// It means all Rules are fulfilled and there is no orphan peers.
func (f *RegionFit) IsSatisfied() bool {
	if len(f.RuleFits) == 0 {
		return false
	}
	for _, r := range f.RuleFits {
		if !r.IsSatisfied() {
			return false
		}
	}
	return len(f.OrphanPeers) == 0
}

// GetRuleFit returns the RuleFit that contains the peer.
func (f *RegionFit) GetRuleFit(peerID uint64) *RuleFit {
	for _, rf := range f.RuleFits {
		for _, p := range rf.Peers {
			if p.GetId() == peerID {
				return rf
			}
		}
	}
	return nil
}

// GetRegionStores returns region's stores
func (f *RegionFit) GetRegionStores() []*core.StoreInfo {
	return f.regionStores
}

// RuleFit is the result of fitting status of a Rule.
type RuleFit struct {
	Rule *Rule `json:"rule"`
	// Peers of the Region that are divided to this Rule.
	Peers []*metapb.Peer `json:"peers"`
	// PeersWithDifferentRole is subset of `Peers`. It contains all Peers that have
	// different Role from configuration (the Role can be migrated to target role
	// by scheduling).
	PeersWithDifferentRole []*metapb.Peer `json:"peers-different-role"`
	// IsolationScore indicates at which level of labeling these Peers are
	// isolated. A larger value is better.
	IsolationScore float64 `json:"isolation-score"`
	// stores is the stores that the peers are placed in.s
	stores []*core.StoreInfo
}

// IsSatisfied returns if the rule is properly satisfied.
func (f *RuleFit) IsSatisfied() bool {
	return len(f.Peers) == f.Rule.Count && len(f.PeersWithDifferentRole) == 0
}

func (f *RuleFit) contain(storeID uint64) bool {
	for _, p := range f.Peers {
		if p.GetStoreId() == storeID {
			return true
		}
	}
	return false
}

func compareRuleFit(a, b *RuleFit) int {
	switch {
	case len(a.Peers) < len(b.Peers):
		return -1
	case len(a.Peers) > len(b.Peers):
		return 1
	case len(a.PeersWithDifferentRole) > len(b.PeersWithDifferentRole):
		return -1
	case len(a.PeersWithDifferentRole) < len(b.PeersWithDifferentRole):
		return 1
	case a.IsolationScore < b.IsolationScore:
		return -1
	case a.IsolationScore > b.IsolationScore:
		return 1
	default:
		return 0
	}
}

// StoreSet represents the store container.
type StoreSet interface {
	GetStores() []*core.StoreInfo
	GetStore(id uint64) *core.StoreInfo
}

// fitRegion tries to fit peers of a region to the rules.
func fitRegion(stores []*core.StoreInfo, region *core.RegionInfo, rules []*Rule, supportWitness bool) *RegionFit {
	w := newFitWorker(stores, region, rules, supportWitness)
	w.run()
	return &w.bestFit
}

type fitWorker struct {
	stores         []*core.StoreInfo
	bestFit        RegionFit  // update during execution
	peers          []*fitPeer // p.selected is updated during execution.
	rules          []*Rule
	supportWitness bool
	needIsolation  bool
	exit           bool
}

func newFitPeer(stores []*core.StoreInfo, region *core.RegionInfo, fitPeers []*metapb.Peer) []*fitPeer {
	peers := make([]*fitPeer, len(fitPeers))
	for i, p := range fitPeers {
		peer := &fitPeer{}
		peer.Peer = p
		peer.store = getStoreByID(stores, p.GetStoreId())
		peer.isLeader = region.GetLeader().GetId() == p.GetId()
		peers[i] = peer
	}
	return peers
}

func newFitWorker(stores []*core.StoreInfo, region *core.RegionInfo, rules []*Rule, supportWitness bool) *fitWorker {
	peers := newFitPeer(stores, region, region.GetPeers())
	// Sort peers to keep the match result deterministic.
	sort.Slice(peers, func(i, j int) bool {
		// Put healthy peers in front of priority to fit healthy peers.
		si, sj := stateScore(region, peers[i].GetId()), stateScore(region, peers[j].GetId())
		return si > sj || (si == sj && peers[i].GetId() < peers[j].GetId())
	})
	return &fitWorker{
		stores:         stores,
		bestFit:        RegionFit{RuleFits: make([]*RuleFit, len(rules))},
		peers:          peers,
		needIsolation:  needIsolation(rules),
		rules:          rules,
		supportWitness: supportWitness,
	}
}

func (w *fitWorker) run() {
	w.fitRule(0)
	w.updateOrphanPeers(0) // All peers go to orphanList when RuleList is empty.
}

// Pick the most suitable peer combination for the rule.
// Index specifies the position of the rule.
// returns true if it replaces `bestFit` with a better alternative.
func (w *fitWorker) fitRule(index int) bool {
	if w.exit {
		return false
	}
	if index >= len(w.rules) {
		// If there is no isolation level and we already find one solution, we can early exit searching instead of
		// searching the whole cases.
		if !w.needIsolation && w.bestFit.IsSatisfied() {
			w.exit = true
		}
		return false
	}

	var candidates []*fitPeer
	if checkRule(w.rules[index], w.stores) {
		// Only consider stores:
		// 1. Match label constraints
		// 2. Role match, or can match after transformed.
		// 3. Not selected by other rules.
		for _, p := range w.peers {
			if !p.selected && MatchLabelConstraints(p.store, w.rules[index].LabelConstraints) {
				candidates = append(candidates, p)
			}
		}
	}

	count := w.rules[index].Count
	if len(candidates) < count {
		count = len(candidates)
	}

	return w.fixRuleWithCandidates(candidates, index, count)
}

// Pick the most suitable peer combination for the rule with candidates.
// Returns true if it replaces `bestFit` with a better alternative.
func (w *fitWorker) fixRuleWithCandidates(candidates []*fitPeer, index int, count int) bool {
	// map the candidates to binary numbers with len(candidates) bits,
	// each bit can be 1 or 0, 1 means a picked candidate
	// the binary numbers with `count` 1 means a choose for the current rule.

	var better bool
	limit := uint(1<<len(candidates) - 1)
	binaryInt := uint(1<<count - 1)
	for ; binaryInt <= limit; binaryInt++ {
		// there should be exactly `count` number in current binary number `binaryInt`
		if bits.OnesCount(binaryInt) != count {
			continue
		}
		selected := pickPeersFromBinaryInt(candidates, binaryInt)
		better = w.compareBest(selected, index) || better
		// reset the selected items to false.
		unSelectPeers(selected)
		if w.exit {
			break
		}
	}
	return better
}

// pickPeersFromBinaryInt picks the candidates with the related index at the position of binary for the `binaryNumber` is `1`.
// binaryNumber = 5, which means the related binary is 101, it will returns {candidates[0],candidates[2]}
// binaryNumber = 6, which means the related binary is 110, it will returns {candidates[1],candidates[2]}
func pickPeersFromBinaryInt(candidates []*fitPeer, binaryNumber uint) []*fitPeer {
	selected := make([]*fitPeer, 0)
	for _, p := range candidates {
		if binaryNumber&1 == 1 {
			p.selected = true
			selected = append(selected, p)
		}
		binaryNumber >>= 1
		if binaryNumber == 0 {
			break
		}
	}
	return selected
}

func unSelectPeers(seleted []*fitPeer) {
	for _, p := range seleted {
		p.selected = false
	}
}

// compareBest checks if the selected peers is better then previous best.
// Returns true if it replaces `bestFit` with a better alternative.
func (w *fitWorker) compareBest(selected []*fitPeer, index int) bool {
	rf := newRuleFit(w.rules[index], selected, w.supportWitness)
	cmp := 1
	if best := w.bestFit.RuleFits[index]; best != nil {
		cmp = compareRuleFit(rf, best)
	}

	switch cmp {
	case 1:
		w.bestFit.RuleFits[index] = rf
		// Reset previous result after position index.
		for i := index + 1; i < len(w.rules); i++ {
			w.bestFit.RuleFits[i] = nil
		}
		w.fitRule(index + 1)
		w.updateOrphanPeers(index + 1)
		return true
	case 0:
		if w.fitRule(index + 1) {
			w.bestFit.RuleFits[index] = rf
			return true
		}
	}
	return false
}

// determine the orphanPeers list based on fitPeer.selected flag.
func (w *fitWorker) updateOrphanPeers(index int) {
	if index != len(w.rules) {
		return
	}
	w.bestFit.OrphanPeers = w.bestFit.OrphanPeers[:0]
	for _, p := range w.peers {
		if !p.selected {
			w.bestFit.OrphanPeers = append(w.bestFit.OrphanPeers, p.Peer)
		}
	}
}

func newRuleFit(rule *Rule, peers []*fitPeer, supportWitness bool) *RuleFit {
	rf := &RuleFit{Rule: rule, IsolationScore: isolationScore(peers, rule.LocationLabels)}
	for _, p := range peers {
		rf.Peers = append(rf.Peers, p.Peer)
<<<<<<< HEAD
		rf.stores = append(rf.stores, p.store)
		if !p.matchRoleStrict(rule.Role) || p.IsWitness != rule.IsWitness {
=======
		if !p.matchRoleStrict(rule.Role) ||
			(supportWitness && (p.IsWitness != rule.IsWitness)) ||
			(!supportWitness && p.IsWitness) {
>>>>>>> ea61786d
			rf.PeersWithDifferentRole = append(rf.PeersWithDifferentRole, p.Peer)
		}
	}
	return rf
}

type fitPeer struct {
	*metapb.Peer
	store    *core.StoreInfo
	isLeader bool
	selected bool
}

func (p *fitPeer) matchRoleStrict(role PeerRoleType) bool {
	switch role {
	case Voter: // Voter matches either Leader or Follower.
		return !core.IsLearner(p.Peer)
	case Leader:
		return p.isLeader
	case Follower:
		return !core.IsLearner(p.Peer) && !p.isLeader
	case Learner:
		return core.IsLearner(p.Peer)
	}
	return false
}

func isolationStoreScore(srcStoreID uint64, dstStore *core.StoreInfo, stores []*core.StoreInfo, labels []string) float64 {
	var score float64
	if len(labels) == 0 || len(stores) <= 1 {
		return 0
	}
	for i := range stores {
		store1 := stores[i]
		if store1.GetID() == srcStoreID {
			store1 = dstStore
		}
		for _, store2 := range stores[i+1:] {
			if store2.GetID() == srcStoreID {
				store2 = dstStore
			}
			if index := store1.CompareLocation(store2, labels); index != -1 {
				score += math.Pow(replicaBaseScore, float64(len(labels)-index-1))
			}
		}
	}
	return score
}

func isolationScore(peers []*fitPeer, labels []string) float64 {
	var score float64
	if len(labels) == 0 || len(peers) <= 1 {
		return 0
	}
	// NOTE: following loop is partially duplicated with `core.DistinctScore`.
	// The reason not to call it directly is that core.DistinctScore only
	// accepts `[]StoreInfo` not `[]*fitPeer` and I don't want alloc slice
	// here because it is kind of hot path.
	// After Go supports generics, we will be enable to do some refactor and
	// reuse `core.DistinctScore`.
	for i, p1 := range peers {
		for _, p2 := range peers[i+1:] {
			if index := p1.store.CompareLocation(p2.store, labels); index != -1 {
				score += math.Pow(replicaBaseScore, float64(len(labels)-index-1))
			}
		}
	}
	return score
}

func needIsolation(rules []*Rule) bool {
	for _, rule := range rules {
		if len(rule.LocationLabels) > 0 {
			return true
		}
	}
	return false
}

func stateScore(region *core.RegionInfo, peerID uint64) int {
	switch {
	case region.GetDownPeer(peerID) != nil:
		return 0
	case region.GetPendingPeer(peerID) != nil:
		return 1
	default:
		return 2
	}
}<|MERGE_RESOLUTION|>--- conflicted
+++ resolved
@@ -353,14 +353,10 @@
 	rf := &RuleFit{Rule: rule, IsolationScore: isolationScore(peers, rule.LocationLabels)}
 	for _, p := range peers {
 		rf.Peers = append(rf.Peers, p.Peer)
-<<<<<<< HEAD
 		rf.stores = append(rf.stores, p.store)
-		if !p.matchRoleStrict(rule.Role) || p.IsWitness != rule.IsWitness {
-=======
 		if !p.matchRoleStrict(rule.Role) ||
 			(supportWitness && (p.IsWitness != rule.IsWitness)) ||
 			(!supportWitness && p.IsWitness) {
->>>>>>> ea61786d
 			rf.PeersWithDifferentRole = append(rf.PeersWithDifferentRole, p.Peer)
 		}
 	}

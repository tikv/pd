// Copyright 2016 PingCAP, Inc.
//
// Licensed under the Apache License, Version 2.0 (the "License");
// you may not use this file except in compliance with the License.
// You may obtain a copy of the License at
//
//     http://www.apache.org/licenses/LICENSE-2.0
//
// Unless required by applicable law or agreed to in writing, software
// distributed under the License is distributed on an "AS IS" BASIS,
// See the License for the specific language governing permissions and
// limitations under the License.

package server

import (
	"path"
	"sync/atomic"
	"time"

	"strings"

	"github.com/coreos/etcd/clientv3"
	"github.com/coreos/etcd/mvcc/mvccpb"
	"github.com/juju/errors"
	"github.com/ngaut/log"
	"github.com/pingcap/kvproto/pkg/pdpb"
	"golang.org/x/net/context"
)

var (
	errNoLeader = errors.New("no leader")
)

// IsLeader returns whether server is leader or not.
func (s *Server) IsLeader() bool {
	return atomic.LoadInt64(&s.isLeaderValue) == 1
}

func (s *Server) enableLeader(b bool) {
	value := int64(0)
	if b {
		value = 1
	}

	atomic.StoreInt64(&s.isLeaderValue, value)
<<<<<<< HEAD

	// Reset connections and cluster.
	// s.closeAllConnections()
	s.cluster.stop()
=======
>>>>>>> b99b30f8
}

func (s *Server) getLeaderPath() string {
	return path.Join(s.rootPath, "leader")
}

func (s *Server) leaderLoop() {
	defer s.wg.Done()

	for {
		if s.isClosed() {
			log.Infof("server is closed, return leader loop")
			return
		}

		leader, err := getLeader(s.client, s.getLeaderPath())
		if err != nil {
			log.Errorf("get leader err %v", err)
			time.Sleep(200 * time.Millisecond)
			continue
		}
		if leader != nil {
			if s.isSameLeader(leader) {
				// oh, we are already leader, we may meet something wrong
				// in previous campaignLeader. we can resign and campaign again.
				log.Warnf("leader is still %s, resign and campaign again", leader)
				if err = s.resignLeader(); err != nil {
					log.Errorf("resign leader err %s", err)
					time.Sleep(200 * time.Millisecond)
					continue
				}
			} else {
				log.Infof("leader is %s, watch it", leader)
				s.watchLeader()
				log.Info("leader changed, try to campaign leader")
			}
		}

		if err = s.campaignLeader(); err != nil {
			log.Errorf("campaign leader err %s", errors.ErrorStack(err))
		}
	}
}

func getLeaderAddr(leader *pdpb.Member) string {
	return strings.Join(leader.GetClientUrls(), ",")
}

// getLeader gets server leader from etcd.
func getLeader(c *clientv3.Client, leaderPath string) (*pdpb.Member, error) {
	leader := &pdpb.Member{}
	ok, err := getProtoMsg(c, leaderPath, leader)
	if err != nil {
		return nil, errors.Trace(err)
	}
	if !ok {
		return nil, nil
	}

	return leader, nil
}

// GetLeader gets pd cluster leader.
func (s *Server) GetLeader() (*pdpb.Member, error) {
	if s.isClosed() {
		return nil, errors.New("server is closed")
	}
	leader, err := getLeader(s.client, s.getLeaderPath())
	if err != nil {
		return nil, errors.Trace(err)
	}
	if leader == nil {
		return nil, errors.Trace(errNoLeader)
	}
	return leader, nil
}

func (s *Server) isSameLeader(leader *pdpb.Member) bool {
	return leader.GetMemberId() == s.ID()
}

func (s *Server) marshalLeader() string {
	leader := &pdpb.Member{
		Name:       s.Name(),
		MemberId:   s.ID(),
		ClientUrls: strings.Split(s.cfg.AdvertiseClientUrls, ","),
		PeerUrls:   strings.Split(s.cfg.AdvertisePeerUrls, ","),
	}

	data, err := leader.Marshal()
	if err != nil {
		// can't fail, so panic here.
		log.Fatalf("marshal leader %s err %v", leader, err)
	}

	return string(data)
}

func (s *Server) campaignLeader() error {
	log.Debugf("begin to campaign leader %s", s.Name())

	lessor := clientv3.NewLease(s.client)
	defer lessor.Close()

	start := time.Now()
	ctx, cancel := context.WithTimeout(s.client.Ctx(), requestTimeout)
	leaseResp, err := lessor.Grant(ctx, s.cfg.LeaderLease)
	cancel()

	if cost := time.Now().Sub(start); cost > slowRequestTime {
		log.Warnf("lessor grants too slow, cost %s", cost)
	}

	if err != nil {
		return errors.Trace(err)
	}

	leaderKey := s.getLeaderPath()
	// The leader key must not exist, so the CreateRevision is 0.
	resp, err := s.txn().
		If(clientv3.Compare(clientv3.CreateRevision(leaderKey), "=", 0)).
		Then(clientv3.OpPut(leaderKey, s.leaderValue, clientv3.WithLease(clientv3.LeaseID(leaseResp.ID)))).
		Commit()
	if err != nil {
		return errors.Trace(err)
	}
	if !resp.Succeeded {
		return errors.New("campaign leader failed, other server may campaign ok")
	}

	// Make the leader keepalived.
	ch, err := lessor.KeepAlive(s.client.Ctx(), clientv3.LeaseID(leaseResp.ID))
	if err != nil {
		return errors.Trace(err)
	}
	log.Debugf("campaign leader ok %s", s.Name())

	err = s.reloadScheduleOption()
	if err != nil {
		return errors.Trace(err)
	}
	// Try to create raft cluster.
	err = s.createRaftCluster()
	if err != nil {
		return errors.Trace(err)
	}
	defer s.stopRaftCluster()

	log.Debug("sync timestamp for tso")
	if err = s.syncTimestamp(); err != nil {
		return errors.Trace(err)
	}
	defer s.ts.Store(&atomicObject{
		physical: zeroTime,
	})

	s.enableLeader(true)
	defer s.enableLeader(false)

	log.Infof("PD cluster leader %s is ready to serve", s.Name())

	tsTicker := time.NewTicker(updateTimestampStep)
	defer tsTicker.Stop()

	for {
		select {
		case _, ok := <-ch:
			if !ok {
				log.Info("keep alive channel is closed")
				return nil
			}
		case <-tsTicker.C:
			if err = s.updateTimestamp(); err != nil {
				return errors.Trace(err)
			}
		case <-s.client.Ctx().Done():
			return errors.New("server closed")
		}
	}
}

func (s *Server) watchLeader() {
	watcher := clientv3.NewWatcher(s.client)
	defer watcher.Close()

	ctx := s.client.Ctx()
	for {
		rch := watcher.Watch(ctx, s.getLeaderPath())
		for wresp := range rch {
			if wresp.Canceled {
				return
			}

			for _, ev := range wresp.Events {
				if ev.Type == mvccpb.DELETE {
					log.Info("leader is deleted")
					return
				}
			}
		}

		select {
		case <-ctx.Done():
			// server closed, return
			return
		default:
		}
	}
}

func (s *Server) resignLeader() error {
	// delete leader itself and let others start a new election again.
	leaderKey := s.getLeaderPath()
	resp, err := s.leaderTxn().Then(clientv3.OpDelete(leaderKey)).Commit()
	if err != nil {
		return errors.Trace(err)
	}
	if !resp.Succeeded {
		return errors.New("resign leader failed, we are not leader already")
	}

	return nil
}

func (s *Server) leaderCmp() clientv3.Cmp {
	return clientv3.Compare(clientv3.Value(s.getLeaderPath()), "=", s.leaderValue)
}

func (s *Server) reloadScheduleOption() error {
	isExist, err := s.kv.loadScheduleOption(s.scheduleOpt)
	if err != nil {
		return errors.Trace(err)
	}
	if isExist {
		return nil
	}
	return s.kv.saveScheduleOption(s.scheduleOpt)
}<|MERGE_RESOLUTION|>--- conflicted
+++ resolved
@@ -44,13 +44,6 @@
 	}
 
 	atomic.StoreInt64(&s.isLeaderValue, value)
-<<<<<<< HEAD
-
-	// Reset connections and cluster.
-	// s.closeAllConnections()
-	s.cluster.stop()
-=======
->>>>>>> b99b30f8
 }
 
 func (s *Server) getLeaderPath() string {

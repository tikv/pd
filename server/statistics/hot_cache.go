--- conflicted
+++ resolved
@@ -448,7 +448,6 @@
 	if hotRegionThreshold < hotWriteRegionMinFlowRate {
 		hotRegionThreshold = hotWriteRegionMinFlowRate
 	}
-<<<<<<< HEAD
 	return hotRegionThreshold
 }
 
@@ -485,15 +484,12 @@
 		hotRegionThreshold = hotReadRegionMinFlowRate
 	}
 	return hotRegionThreshold
-=======
-	return false
 }
 
 // RegionStatInformer provides access to a shared informer of statistics.
 type RegionStatInformer interface {
-	IsRegionHot(id uint64) bool
-	RegionWriteStats() []*RegionStat
-	RegionReadStats() []*RegionStat
+	IsRegionHot(region *core.RegionInfo) bool
+	RegionWriteStats() map[uint64][]*HotSpotPeerStat
+	RegionReadStats() map[uint64][]*HotSpotPeerStat
 	RandHotRegionFromStore(store uint64, kind FlowKind) *core.RegionInfo
->>>>>>> 7f800a1b
 }
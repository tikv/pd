--- conflicted
+++ resolved
@@ -129,12 +129,8 @@
 	for _, store := range stores {
 		info := &StoreSummaryInfo{
 			StoreInfo:  store,
-<<<<<<< HEAD
-			isTiFlash:  core.IsStoreContainLabel(store.GetMeta(), core.EngineKey, core.EngineTiFlash),
-			isTiFlashMPP:  core.IsStoreContainLabel(store.GetMeta(), core.EngineKey, core.EngineTiFlashMPP),
-=======
 			isTiFlash:  store.IsTiFlash(),
->>>>>>> 656f50d4
+			isTiFlashMPP:  store.IsTiFlashMPP(),
 			PendingSum: nil,
 		}
 		infos[store.GetID()] = info

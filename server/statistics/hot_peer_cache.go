// Copyright 2019 TiKV Project Authors.
//
// Licensed under the Apache License, Version 2.0 (the "License");
// you may not use this file except in compliance with the License.
// You may obtain a copy of the License at
//
//     http://www.apache.org/licenses/LICENSE-2.0
//
// Unless required by applicable law or agreed to in writing, software
// distributed under the License is distributed on an "AS IS" BASIS,
// See the License for the specific language governing permissions and
// limitations under the License.

package statistics

import (
	"math"
	"sync"
	"time"

	"github.com/pingcap/kvproto/pkg/metapb"
	"github.com/pingcap/log"
	"github.com/tikv/pd/pkg/movingaverage"
	"github.com/tikv/pd/pkg/slice"
	"github.com/tikv/pd/server/core"
)

const (
	// TopNN is the threshold which means we can get hot threshold from store.
	TopNN = 60
	// HotThresholdRatio is used to calculate hot thresholds
	HotThresholdRatio = 0.8
	// WriteReportInterval indicates the interval between write interval
	WriteReportInterval = RegionHeartBeatReportInterval
	// ReadReportInterval indicates the interval between read stats report
	ReadReportInterval = StoreHeartBeatReportInterval

	rollingWindowsSize = 5

	// HotRegionReportMinInterval is used for the simulator and test
	HotRegionReportMinInterval = 3

	hotRegionAntiCount = 2
)

var minHotThresholds = [RegionStatCount]float64{
	RegionWriteBytes: 1 * 1024,
	RegionWriteKeys:  32,
	RegionReadBytes:  8 * 1024,
	RegionReadKeys:   128,
}

// hotPeerCache saves the hot peer's statistics.
type hotPeerCache struct {
	sync.RWMutex
	kind               FlowKind
	peersOfStore       map[uint64]*TopN               // storeID -> hot peers
	storesOfRegion     map[uint64]map[uint64]struct{} // regionID -> storeIDs
	inheritItem        map[uint64]*HotPeerStat        // regionID -> HotPeerStat
	topNTTL            time.Duration
	reportIntervalSecs int
}

// NewHotStoresStats creates a HotStoresStats
func NewHotStoresStats(kind FlowKind) *hotPeerCache {
	c := &hotPeerCache{
		kind:           kind,
		peersOfStore:   make(map[uint64]*TopN),
		storesOfRegion: make(map[uint64]map[uint64]struct{}),
		inheritItem:    make(map[uint64]*HotPeerStat),
	}
	if kind == WriteFlow {
		c.reportIntervalSecs = WriteReportInterval
	} else {
		c.reportIntervalSecs = ReadReportInterval
	}
	c.topNTTL = 3 * time.Duration(c.reportIntervalSecs) * time.Second
	return c
}

// TODO: rename RegionStats as PeerStats
// RegionStats returns hot items
func (f *hotPeerCache) RegionStats(minHotDegree int) map[uint64][]*HotPeerStat {
	f.RLock()
	defer f.RUnlock()
	res := make(map[uint64][]*HotPeerStat)
	for storeID, peers := range f.peersOfStore {
		values := peers.GetAll()
		stat := make([]*HotPeerStat, 0, len(values))
		for _, v := range values {
			if peer := v.(*HotPeerStat); peer.HotDegree >= minHotDegree {
				stat = append(stat, peer)
			}
		}
		res[storeID] = stat
	}
	return res
}

// Update updates the items in statistics.
func (f *hotPeerCache) Update(item *HotPeerStat) {
	f.Lock()
	defer f.Unlock()
	if item.IsNeedDelete() {
		f.putInheritItem(item)
		if peers, ok := f.peersOfStore[item.StoreID]; ok {
			peers.Remove(item.RegionID)
		}

		if stores, ok := f.storesOfRegion[item.RegionID]; ok {
			delete(stores, item.StoreID)
		}
		item.Log("region heartbeat delete from cache", log.Debug)
	} else {
		peers, ok := f.peersOfStore[item.StoreID]
		if !ok {
			peers = NewTopN(DimLen, TopNN, f.topNTTL)
			f.peersOfStore[item.StoreID] = peers
		}
		peers.Put(item)

		stores, ok := f.storesOfRegion[item.RegionID]
		if !ok {
			stores = make(map[uint64]struct{})
			f.storesOfRegion[item.RegionID] = stores
		}
		stores[item.StoreID] = struct{}{}
		item.Log("region heartbeat update", log.Debug)
	}
}

func (f *hotPeerCache) collectPeerMetrics(loads []float64, interval uint64) {
	regionHeartbeatIntervalHist.Observe(float64(interval))
	if interval == 0 {
		return
	}
	// TODO: use unified metrics. (keep backward compatibility at the same time)
	for _, k := range f.kind.RegionStats() {
		switch k {
		case RegionReadBytes:
			readByteHist.Observe(loads[int(k)])
		case RegionReadKeys:
			readKeyHist.Observe(loads[int(k)])
		case RegionWriteBytes:
			writeByteHist.Observe(loads[int(k)])
		case RegionWriteKeys:
			writeKeyHist.Observe(loads[int(k)])
		}
	}
}

// CollectExpiredItems collects expired items, mark them as needDelete and puts them into inherit items
func (f *hotPeerCache) CollectExpiredItems(region *core.RegionInfo) []*HotPeerStat {
	f.RLock()
	defer f.RUnlock()
	regionID := region.GetID()
	items := make([]*HotPeerStat, 0)
	for _, storeID := range f.getAllStoreIDs(region) {
		if region.GetStorePeer(storeID) == nil {
			item := f.getOldHotPeerStat(regionID, storeID)
			if item != nil {
				item.needDelete = true
				items = append(items, item)
			}
		}
	}
<<<<<<< HEAD
	regionPeers := region.GetPeers()
	peers := make([]uint64, 0, len(regionPeers))
	for _, peer := range regionPeers {
		peers = append(peers, peer.StoreId)
	}
	log.Debug("region heartbeat info",
		zap.String("type", f.kind.String()),
		zap.Uint64("region", region.GetID()),
		zap.Uint64("leader", region.GetLeader().GetStoreId()),
		zap.Uint64s("peers", peers),
	)
	return ret
=======
	return items
>>>>>>> 227c407f
}

// CheckPeerFlow checks the flow information of a peer.
// Notice: CheckPeerFlow couldn't be used concurrently.
// CheckPeerFlow will update oldItem's rollingLoads into newItem, thus we should use write lock here.
func (f *hotPeerCache) CheckPeerFlow(peer *core.PeerInfo, region *core.RegionInfo) *HotPeerStat {
	f.Lock()
	defer f.Unlock()
	interval := peer.GetInterval()
	if Denoising && interval < HotRegionReportMinInterval {
		return nil
	}
	storeID := peer.GetStoreID()
	deltaLoads := getFlowDeltaLoads(peer)
	f.collectPeerMetrics(deltaLoads, interval)
	loads := make([]float64, len(deltaLoads))
	for i := range deltaLoads {
		loads[i] = deltaLoads[i] / float64(interval)
	}
	justTransferLeader := f.justTransferLeader(region)
	oldItem := f.getOldHotPeerStat(region.GetID(), storeID)
	thresholds := f.calcHotThresholds(storeID)
	regionPeers := region.GetPeers()
	peers := make([]uint64, 0, len(regionPeers))
	for _, peer := range regionPeers {
		peers = append(peers, peer.StoreId)
	}
	newItem := &HotPeerStat{
		StoreID:            storeID,
		RegionID:           region.GetID(),
		Kind:               f.kind,
		Loads:              loads,
		LastUpdateTime:     time.Now(),
		needDelete:         false,
		isLeader:           region.GetLeader().GetStoreId() == storeID,
		justTransferLeader: justTransferLeader,
		interval:           interval,
		peers:              peers,
		thresholds:         thresholds,
	}
	if oldItem == nil {
		inheritItem := f.takeInheritItem(region.GetID())
		if inheritItem != nil {
			oldItem = inheritItem
		} else {
			for _, storeID := range f.getAllStoreIDs(region) {
				oldItem = f.getOldHotPeerStat(region.GetID(), storeID)
				if oldItem != nil {
					break
				}
			}
		}
	}
	return f.updateHotPeerStat(newItem, oldItem, deltaLoads, time.Duration(interval)*time.Second)
}

func (f *hotPeerCache) CollectMetrics(typ string) {
	f.RLock()
	defer f.RUnlock()
	for storeID, peers := range f.peersOfStore {
		store := storeTag(storeID)
		thresholds := f.calcHotThresholds(storeID)
		hotCacheStatusGauge.WithLabelValues("total_length", store, typ).Set(float64(peers.Len()))
		hotCacheStatusGauge.WithLabelValues("byte-rate-threshold", store, typ).Set(thresholds[ByteDim])
		hotCacheStatusGauge.WithLabelValues("key-rate-threshold", store, typ).Set(thresholds[KeyDim])
		// for compatibility
		hotCacheStatusGauge.WithLabelValues("hotThreshold", store, typ).Set(thresholds[ByteDim])
	}
}

func (f *hotPeerCache) getOldHotPeerStat(regionID, storeID uint64) *HotPeerStat {
	if hotPeers, ok := f.peersOfStore[storeID]; ok {
		if v := hotPeers.Get(regionID); v != nil {
			return v.(*HotPeerStat)
		}
	}
	return nil
}

func (f *hotPeerCache) calcHotThresholds(storeID uint64) []float64 {
	statKinds := f.kind.RegionStats()
	mins := make([]float64, len(statKinds))
	for i, k := range statKinds {
		mins[i] = minHotThresholds[k]
	}
	tn, ok := f.peersOfStore[storeID]
	if !ok || tn.Len() < TopNN {
		return mins
	}
	ret := make([]float64, len(statKinds))
	for i := range ret {
		ret[i] = math.Max(tn.GetTopNMin(i).(*HotPeerStat).GetLoad(statKinds[i])*HotThresholdRatio, mins[i])
	}
	return ret
}

// gets the storeIDs, including old region and new region
func (f *hotPeerCache) getAllStoreIDs(region *core.RegionInfo) []uint64 {
	storeIDs := make(map[uint64]struct{})
	regionPeers := region.GetPeers()
	ret := make([]uint64, 0, len(regionPeers))
	// old stores
	ids, ok := f.storesOfRegion[region.GetID()]
	if ok {
		for storeID := range ids {
			storeIDs[storeID] = struct{}{}
			ret = append(ret, storeID)
		}
	}

	// new stores
<<<<<<< HEAD
	for _, peer := range regionPeers {
		// ReadFlow no need consider the followers.
		if f.kind == ReadFlow && peer.GetStoreId() != region.GetLeader().GetStoreId() {
			continue
		}
=======
	for _, peer := range region.GetPeers() {
>>>>>>> 227c407f
		if _, ok := storeIDs[peer.GetStoreId()]; !ok {
			storeIDs[peer.GetStoreId()] = struct{}{}
			ret = append(ret, peer.GetStoreId())
		}
	}

	return ret
}

func (f *hotPeerCache) isOldColdPeer(oldItem *HotPeerStat, storeID uint64) bool {
	isOldPeer := func() bool {
		for _, id := range oldItem.peers {
			if id == storeID {
				return true
			}
		}
		return false
	}
	noInCache := func() bool {
		ids, ok := f.storesOfRegion[oldItem.RegionID]
		if ok {
			for id := range ids {
				if id == storeID {
					return false
				}
			}
		}
		return true
	}
	return isOldPeer() && noInCache()
}

func (f *hotPeerCache) justTransferLeader(region *core.RegionInfo) bool {
	ids, ok := f.storesOfRegion[region.GetID()]
	if ok {
		for storeID := range ids {
			oldItem := f.getOldHotPeerStat(region.GetID(), storeID)
			if oldItem == nil {
				continue
			}
			if oldItem.isLeader {
				return oldItem.StoreID != region.GetLeader().GetStoreId()
			}
		}
	}
	return false
}

func (f *hotPeerCache) isRegionHotWithAnyPeers(region *core.RegionInfo, hotDegree int) bool {
	for _, peer := range region.GetPeers() {
		if f.isRegionHotWithPeer(region, peer, hotDegree) {
			return true
		}
	}
	return false
}

func (f *hotPeerCache) isRegionHotWithPeer(region *core.RegionInfo, peer *metapb.Peer, hotDegree int) bool {
	if peer == nil {
		return false
	}
	storeID := peer.GetStoreId()
	if peers, ok := f.peersOfStore[storeID]; ok {
		if stat := peers.Get(region.GetID()); stat != nil {
			return stat.(*HotPeerStat).HotDegree >= hotDegree
		}
	}
	return false
}

func (f *hotPeerCache) getDefaultTimeMedian() *movingaverage.TimeMedian {
	return movingaverage.NewTimeMedian(DefaultAotSize, rollingWindowsSize, time.Duration(f.reportIntervalSecs)*time.Second)
}

func (f *hotPeerCache) updateHotPeerStat(newItem, oldItem *HotPeerStat, deltaLoads []float64, interval time.Duration) *HotPeerStat {
	regionStats := f.kind.RegionStats()
	if oldItem == nil {
		if interval == 0 {
			return nil
		}
		isHot := slice.AnyOf(regionStats, func(i int) bool {
			return deltaLoads[regionStats[i]]/interval.Seconds() >= newItem.thresholds[i]
		})
		if !isHot {
			return nil
		}
		if interval.Seconds() >= float64(f.reportIntervalSecs) {
			newItem.HotDegree = 1
			newItem.AntiCount = hotRegionAntiCount
		}
		newItem.isNew = true
		newItem.rollingLoads = make([]*dimStat, len(regionStats))
		for i, k := range regionStats {
			ds := newDimStat(k, time.Duration(newItem.hotStatReportInterval())*time.Second)
			ds.Add(deltaLoads[k], interval)
			if ds.isFull() {
				ds.clearLastAverage()
			}
			newItem.rollingLoads[i] = ds
		}
		return newItem
	}

	newItem.rollingLoads = oldItem.rollingLoads

	if newItem.justTransferLeader {
		newItem.lastTransferLeaderTime = time.Now()
		// skip the first heartbeat flow statistic after transfer leader, because its statistics are calculated by the last leader in this store and are inaccurate
		// maintain anticount and hotdegree to avoid store threshold and hot peer are unstable.
		// For write stat, as the stat is send by region heartbeat, the first heartbeat will be skipped.
		// For read stat, as the stat is send by store heartbeat, the first heartbeat won't be skipped.
		if newItem.Kind == WriteFlow {
			newItem.HotDegree = oldItem.HotDegree
			newItem.AntiCount = oldItem.AntiCount
			return newItem
		}
	} else {
		newItem.lastTransferLeaderTime = oldItem.lastTransferLeaderTime
	}

	for i, k := range regionStats {
		newItem.rollingLoads[i].Add(deltaLoads[k], interval)
	}

	isFull := newItem.rollingLoads[0].isFull() // The intervals of dims are the same, so it is only necessary to determine whether any of them
	if !isFull {
		// not update hot degree and anti count
		newItem.HotDegree = oldItem.HotDegree
		newItem.AntiCount = oldItem.AntiCount
	} else {
		if f.isOldColdPeer(oldItem, newItem.StoreID) {
			if newItem.isFullAndHot() {
				newItem.HotDegree = 1
				newItem.AntiCount = hotRegionAntiCount
			} else {
				newItem.needDelete = true
			}
		} else {
			if newItem.isFullAndHot() {
				newItem.HotDegree = oldItem.HotDegree + 1
				newItem.AntiCount = hotRegionAntiCount
			} else {
				newItem.HotDegree = oldItem.HotDegree - 1
				newItem.AntiCount = oldItem.AntiCount - 1
				if newItem.AntiCount <= 0 {
					newItem.needDelete = true
				}
			}
		}
		newItem.clearLastAverage()
	}
	return newItem
}

func getFlowDeltaLoads(stat core.FlowStat) []float64 {
	ret := make([]float64, RegionStatCount)
	for k := RegionStatKind(0); k < RegionStatCount; k++ {
		switch k {
		case RegionReadBytes:
			ret[k] = float64(stat.GetBytesRead())
		case RegionReadKeys:
			ret[k] = float64(stat.GetKeysRead())
		case RegionWriteBytes:
			ret[k] = float64(stat.GetBytesWritten())
		case RegionWriteKeys:
			ret[k] = float64(stat.GetKeysWritten())
		}
	}
	return ret
}

func (f *hotPeerCache) putInheritItem(item *HotPeerStat) {
	f.inheritItem[item.RegionID] = item
}

func (f *hotPeerCache) takeInheritItem(regionID uint64) *HotPeerStat {
	item, ok := f.inheritItem[regionID]
	if !ok {
		return nil
	}
	if item != nil {
		delete(f.inheritItem, regionID)
		return item
	}
	return nil
}<|MERGE_RESOLUTION|>--- conflicted
+++ resolved
@@ -164,22 +164,7 @@
 			}
 		}
 	}
-<<<<<<< HEAD
-	regionPeers := region.GetPeers()
-	peers := make([]uint64, 0, len(regionPeers))
-	for _, peer := range regionPeers {
-		peers = append(peers, peer.StoreId)
-	}
-	log.Debug("region heartbeat info",
-		zap.String("type", f.kind.String()),
-		zap.Uint64("region", region.GetID()),
-		zap.Uint64("leader", region.GetLeader().GetStoreId()),
-		zap.Uint64s("peers", peers),
-	)
-	return ret
-=======
 	return items
->>>>>>> 227c407f
 }
 
 // CheckPeerFlow checks the flow information of a peer.
@@ -291,15 +276,7 @@
 	}
 
 	// new stores
-<<<<<<< HEAD
-	for _, peer := range regionPeers {
-		// ReadFlow no need consider the followers.
-		if f.kind == ReadFlow && peer.GetStoreId() != region.GetLeader().GetStoreId() {
-			continue
-		}
-=======
 	for _, peer := range region.GetPeers() {
->>>>>>> 227c407f
 		if _, ok := storeIDs[peer.GetStoreId()]; !ok {
 			storeIDs[peer.GetStoreId()] = struct{}{}
 			ret = append(ret, peer.GetStoreId())

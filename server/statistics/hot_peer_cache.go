// Copyright 2019 PingCAP, Inc.
//
// Licensed under the Apache License, Version 2.0 (the "License");
// you may not use this file except in compliance with the License.
// You may obtain a copy of the License at
//
//     http://www.apache.org/licenses/LICENSE-2.0
//
// Unless required by applicable law or agreed to in writing, software
// distributed under the License is distributed on an "AS IS" BASIS,
// See the License for the specific language governing permissions and
// limitations under the License.

package statistics

import (
	"time"

	"github.com/pingcap/kvproto/pkg/metapb"
	"github.com/pingcap/pd/pkg/cache"
	"github.com/pingcap/pd/server/core"
)

const (
	cacheMaxLen     = 1000
	hotPeerMaxCount = 400

	rollingWindowsSize = 5

	hotWriteRegionMinBytesRate = 16 * 1024
	hotReadRegionMinBytesRate  = 128 * 1024

	hotRegionReportMinInterval = 3

	hotRegionAntiCount = 1
)

// hotPeerCache saves the hot peer's statistics.
type hotPeerCache struct {
	kind           FlowKind
	peersOfStore   map[uint64]cache.Cache         // storeID -> hot peers
	storesOfRegion map[uint64]map[uint64]struct{} // regionID -> storeIDs
}

// NewHotStoresStats creates a HotStoresStats
func NewHotStoresStats(kind FlowKind) *hotPeerCache {
	return &hotPeerCache{
		kind:           kind,
		peersOfStore:   make(map[uint64]cache.Cache),
		storesOfRegion: make(map[uint64]map[uint64]struct{}),
	}
}

// RegionStats returns hot items
func (f *hotPeerCache) RegionStats() map[uint64][]*HotPeerStat {
	res := make(map[uint64][]*HotPeerStat)
	for storeID, peers := range f.peersOfStore {
		values := peers.Elems()
		stat := make([]*HotPeerStat, len(values))
		res[storeID] = stat
		for i := range values {
			stat[i] = values[i].Value.(*HotPeerStat)
		}
	}
	return res
}

// Update updates the items in statistics.
func (f *hotPeerCache) Update(item *HotPeerStat) {
	if item.IsNeedDelete() {
		if peers, ok := f.peersOfStore[item.StoreID]; ok {
			peers.Remove(item.RegionID)
		}

		if stores, ok := f.storesOfRegion[item.RegionID]; ok {
			delete(stores, item.StoreID)
		}
	} else {
		peers, ok := f.peersOfStore[item.StoreID]
		if !ok {
			peers = cache.NewCache(cacheMaxLen, cache.TwoQueueCache)
			f.peersOfStore[item.StoreID] = peers
		}
		peers.Put(item.RegionID, item)

		stores, ok := f.storesOfRegion[item.RegionID]
		if !ok {
			stores = make(map[uint64]struct{})
			f.storesOfRegion[item.RegionID] = stores
		}
		stores[item.StoreID] = struct{}{}
	}
}

// CheckRegionFlow checks the flow information of region.
func (f *hotPeerCache) CheckRegionFlow(region *core.RegionInfo, stats *StoresStats) (ret []*HotPeerStat) {
	storeIDs := f.getAllStoreIDs(region)

	totalBytes := float64(f.getTotalBytes(region))
	totalKeys := float64(f.getTotalKeys(region))

	reportInterval := region.GetInterval()
	interval := reportInterval.GetEndTimestamp() - reportInterval.GetStartTimestamp()

	bytesPerSec := totalBytes / float64(interval)
	keysPerSec := totalKeys / float64(interval)

	for storeID := range storeIDs {
		isExpired := f.isRegionExpired(region, storeID)
		oldItem := f.getOldHotPeerStat(region.GetID(), storeID)

<<<<<<< HEAD
		// This is used for the simulator. Ignore if report too fast.
		if !isExpired && Denoising && interval < hotRegionReportMinInterval {
			continue
=======
		// This is used for the simulator and test.
		if oldItem != nil && !isExpired {
			// ignore if report too fast or an old report
			isOldReport := endTime.Before(oldItem.LastUpdateTime)
			if (interval < hotRegionReportMinInterval && Denoising) || isOldReport {
				continue
			}
>>>>>>> 2488cb97
		}

		newItem := &HotPeerStat{
			StoreID:        storeID,
			RegionID:       region.GetID(),
			Kind:           f.kind,
			BytesRate:      bytesPerSec,
			KeysRate:       keysPerSec,
			LastUpdateTime: time.Now(),
			Version:        region.GetMeta().GetRegionEpoch().GetVersion(),
			needDelete:     isExpired,
			isLeader:       region.GetLeader().GetStoreId() == storeID,
		}

		hotThreshold := f.calcHotThreshold(stats, storeID)
		newItem = updateHotPeerStat(newItem, oldItem, bytesPerSec, hotThreshold)
		if newItem != nil {
			ret = append(ret, newItem)
		}
	}

	return ret
}

func (f *hotPeerCache) IsRegionHot(region *core.RegionInfo, hotDegree int) bool {
	switch f.kind {
	case WriteFlow:
		return f.isRegionHotWithAnyPeers(region, hotDegree)
	case ReadFlow:
		return f.isRegionHotWithPeer(region, region.GetLeader(), hotDegree)
	}
	return false
}

func (f *hotPeerCache) CollectMetrics(stats *StoresStats, typ string) {
	for storeID, peers := range f.peersOfStore {
		store := storeTag(storeID)
		threshold := f.calcHotThreshold(stats, storeID)
		hotCacheStatusGauge.WithLabelValues("total_length", store, typ).Set(float64(peers.Len()))
		hotCacheStatusGauge.WithLabelValues("hotThreshold", store, typ).Set(threshold)
	}
}

func (f *hotPeerCache) getTotalBytes(region *core.RegionInfo) uint64 {
	switch f.kind {
	case WriteFlow:
		return region.GetBytesWritten()
	case ReadFlow:
		return region.GetBytesRead()
	}
	return 0
}

func (f *hotPeerCache) getTotalKeys(region *core.RegionInfo) uint64 {
	switch f.kind {
	case WriteFlow:
		return region.GetKeysWritten()
	case ReadFlow:
		return region.GetKeysRead()
	}
	return 0
}

func (f *hotPeerCache) getOldHotPeerStat(regionID, storeID uint64) *HotPeerStat {
	if hotPeers, ok := f.peersOfStore[storeID]; ok {
		if v, ok := hotPeers.Peek(regionID); ok {
			return v.(*HotPeerStat)
		}
	}
	return nil
}

func (f *hotPeerCache) isRegionExpired(region *core.RegionInfo, storeID uint64) bool {
	switch f.kind {
	case WriteFlow:
		return region.GetStorePeer(storeID) == nil
	case ReadFlow:
		return region.GetLeader().GetStoreId() != storeID
	}
	return false
}

func (f *hotPeerCache) calcHotThreshold(stats *StoresStats, storeID uint64) float64 {
	switch f.kind {
	case WriteFlow:
		return calculateWriteHotThresholdWithStore(stats, storeID)
	case ReadFlow:
		return calculateReadHotThresholdWithStore(stats, storeID)
	}
	return 0
}

// gets the storeIDs, including old region and new region
func (f *hotPeerCache) getAllStoreIDs(region *core.RegionInfo) map[uint64]struct{} {
	storeIDs := make(map[uint64]struct{})
	// old stores
	ids, ok := f.storesOfRegion[region.GetID()]
	if ok {
		for storeID := range ids {
			storeIDs[storeID] = struct{}{}
		}
	}

	// new stores
	for _, peer := range region.GetPeers() {
		// ReadFlow no need consider the followers.
		if f.kind == ReadFlow && peer.GetStoreId() != region.GetLeader().GetStoreId() {
			continue
		}
		if _, ok := storeIDs[peer.GetStoreId()]; !ok {
			storeIDs[peer.GetStoreId()] = struct{}{}
		}
	}

	return storeIDs
}

func (f *hotPeerCache) isRegionHotWithAnyPeers(region *core.RegionInfo, hotDegree int) bool {
	for _, peer := range region.GetPeers() {
		if f.isRegionHotWithPeer(region, peer, hotDegree) {
			return true
		}
	}
	return false
}

func (f *hotPeerCache) isRegionHotWithPeer(region *core.RegionInfo, peer *metapb.Peer, hotDegree int) bool {
	if peer == nil {
		return false
	}
	storeID := peer.GetStoreId()
	if peers, ok := f.peersOfStore[storeID]; ok {
		if stat, ok := peers.Peek(region.GetID()); ok {
			return stat.(*HotPeerStat).HotDegree >= hotDegree
		}
	}
	return false
}

func updateHotPeerStat(newItem, oldItem *HotPeerStat, bytesRate float64, hotThreshold float64) *HotPeerStat {
	isHot := bytesRate >= hotThreshold
	if newItem.needDelete {
		return newItem
	}
	if oldItem != nil {
		newItem.RollingBytesRate = oldItem.RollingBytesRate
		if isHot {
			newItem.HotDegree = oldItem.HotDegree + 1
			newItem.AntiCount = hotRegionAntiCount
		} else {
			newItem.HotDegree = oldItem.HotDegree - 1
			newItem.AntiCount = oldItem.AntiCount - 1
			if newItem.AntiCount < 0 {
				newItem.needDelete = true
			}
		}
	} else {
		if !isHot {
			return nil
		}
		newItem.RollingBytesRate = NewMedianFilter(rollingWindowsSize)
		newItem.AntiCount = hotRegionAntiCount
		newItem.isNew = true
	}
	newItem.RollingBytesRate.Add(bytesRate)

	return newItem
}

// Utils
func calculateWriteHotThresholdWithStore(stats *StoresStats, storeID uint64) float64 {
	writeBytes, _ := stats.GetStoreBytesRate(storeID)
	hotRegionThreshold := writeBytes / hotPeerMaxCount

	if hotRegionThreshold < hotWriteRegionMinBytesRate {
		hotRegionThreshold = hotWriteRegionMinBytesRate
	}
	return hotRegionThreshold
}

func calculateReadHotThresholdWithStore(stats *StoresStats, storeID uint64) float64 {
	_, readBytes := stats.GetStoreBytesRate(storeID)
	hotRegionThreshold := readBytes / hotPeerMaxCount

	if hotRegionThreshold < hotReadRegionMinBytesRate {
		hotRegionThreshold = hotReadRegionMinBytesRate
	}
	return hotRegionThreshold
}<|MERGE_RESOLUTION|>--- conflicted
+++ resolved
@@ -109,19 +109,9 @@
 		isExpired := f.isRegionExpired(region, storeID)
 		oldItem := f.getOldHotPeerStat(region.GetID(), storeID)
 
-<<<<<<< HEAD
 		// This is used for the simulator. Ignore if report too fast.
 		if !isExpired && Denoising && interval < hotRegionReportMinInterval {
 			continue
-=======
-		// This is used for the simulator and test.
-		if oldItem != nil && !isExpired {
-			// ignore if report too fast or an old report
-			isOldReport := endTime.Before(oldItem.LastUpdateTime)
-			if (interval < hotRegionReportMinInterval && Denoising) || isOldReport {
-				continue
-			}
->>>>>>> 2488cb97
 		}
 
 		newItem := &HotPeerStat{

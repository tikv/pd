--- conflicted
+++ resolved
@@ -71,13 +71,6 @@
 	nextRetryDelay time.Duration
 
 	configFile string
-<<<<<<< HEAD
-
-	// deprecated later
-	Addr          string `toml:"addr" json:"addr"`
-	AdvertiseAddr string `toml:"advertise-addr" json:"advertise-addr"`
-=======
->>>>>>> f758b3b8
 }
 
 // NewConfig creates a new config.
@@ -92,11 +85,6 @@
 	fs.StringVar(&cfg.Name, "name", defaultName, "human-readable name for this pd member")
 
 	fs.StringVar(&cfg.DataDir, "data-dir", defaultDataDir, "path to the data directory (default 'default.${name}')")
-<<<<<<< HEAD
-	fs.StringVar(&cfg.Addr, "addr", defaultAddr, "server listening address (deprecate later)")
-	fs.StringVar(&cfg.AdvertiseAddr, "advertise-addr", "", "advertise server address (deprecate later) (default '${addr}')")
-=======
->>>>>>> f758b3b8
 	fs.StringVar(&cfg.ClientUrls, "client-urls", defaultClientUrls, "url for client traffic")
 	fs.StringVar(&cfg.AdvertiseClientUrls, "advertise-client-urls", "", "advertise url for client traffic (default '${client-urls}')")
 	fs.StringVar(&cfg.PeerUrls, "peer-urls", defaultPeerUrls, "url for peer traffic")
@@ -119,11 +107,7 @@
 	defaultDataDir             = "default.pd"
 	defaultClientUrls          = "http://127.0.0.1:2379"
 	defaultPeerUrls            = "http://127.0.0.1:2380"
-<<<<<<< HEAD
 	defualtInitialClusterState = embed.ClusterStateFlagNew
-=======
-	defualtInitialClusterState = "new"
->>>>>>> f758b3b8
 )
 
 func adjustString(v *string, defValue string) {
@@ -204,10 +188,6 @@
 	adjustString(&c.AdvertiseClientUrls, c.ClientUrls)
 	adjustString(&c.PeerUrls, defaultPeerUrls)
 	adjustString(&c.AdvertisePeerUrls, c.PeerUrls)
-
-<<<<<<< HEAD
-	adjustString(&c.Addr, defaultAddr)
-	adjustString(&c.AdvertiseAddr, c.Addr)
 
 	if c.Join != "" {
 		initialCluster, err := c.prepareJoinCluster()
@@ -218,8 +198,6 @@
 		c.InitialClusterState = embed.ClusterStateFlagExisting
 	}
 
-=======
->>>>>>> f758b3b8
 	if len(c.InitialCluster) == 0 {
 		// The advertise peer urls may be http://127.0.0.1:2380,http://127.0.0.1:2381
 		// so the initial cluster is pd=http://127.0.0.1:2380,pd=http://127.0.0.1:2381

--- conflicted
+++ resolved
@@ -267,11 +267,7 @@
 				errs.ZapError(errs.ErrEncryptionKeysWatcher, resp.Err()))
 		}
 
-<<<<<<< HEAD
-		if _, err := m.loadKeys(); err != nil {
-=======
 		if err := m.loadKeys(); err != nil {
->>>>>>> f7348fee
 			log.Error("encryption key reload failed", errs.ZapError(err))
 		}
 	}

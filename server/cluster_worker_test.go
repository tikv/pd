--- conflicted
+++ resolved
@@ -337,12 +337,7 @@
 	c.Assert(cluster, NotNil)
 
 	// split 1 to 1: [nil, m) 2: [m, nil), sync 1 first
-<<<<<<< HEAD
 	r1, _ := cluster.GetRegionByKey([]byte("a"))
-	c.Assert(err, IsNil)
-=======
-	r1, _ := cluster.getRegion([]byte("a"))
->>>>>>> 1ce6782d
 	checkSearchRegions(c, cluster, []byte{})
 
 	r2ID, r2PeerIDs := s.askSplit(c, 0, r1)
@@ -389,16 +384,8 @@
 	cluster := s.svr.GetRaftCluster()
 	c.Assert(cluster, NotNil)
 
-<<<<<<< HEAD
 	r1, _ := cluster.GetRegionByKey([]byte("a"))
-	leaderPd := mustGetLeader(c, s.client, s.svr.getLeaderPath())
-	conn, err := rpcConnect(leaderPd.GetAddr())
-	c.Assert(err, IsNil)
-	defer conn.Close()
-=======
-	r1, _ := cluster.getRegion([]byte("a"))
 	//	leaderPd := mustGetLeader(c, s.client, s.svr.getLeaderPath())
->>>>>>> 1ce6782d
 	leaderPeer := s.chooseRegionLeader(c, r1)
 
 	// Set MaxPeerCount to 10.
@@ -501,16 +488,7 @@
 	cluster := s.svr.GetRaftCluster()
 	c.Assert(cluster, NotNil)
 
-<<<<<<< HEAD
-	leaderPD := mustGetLeader(c, s.client, s.svr.getLeaderPath())
-	conn, err := rpcConnect(leaderPD.GetAddr())
-	c.Assert(err, IsNil)
-	defer conn.Close()
-
 	r1, _ := cluster.GetRegionByKey([]byte("a"))
-=======
-	r1, _ := cluster.getRegion([]byte("a"))
->>>>>>> 1ce6782d
 	leaderPeer1 := s.chooseRegionLeader(c, r1)
 
 	// First sync, pd-server will return a AddPeer.

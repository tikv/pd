// Copyright 2016 PingCAP, Inc.
//
// Licensed under the Apache License, Version 2.0 (the "License");
// you may not use this file except in compliance with the License.
// You may obtain a copy of the License at
//
//     http://www.apache.org/licenses/LICENSE-2.0
//
// Unless required by applicable law or agreed to in writing, software
// distributed under the License is distributed on an "AS IS" BASIS,
// See the License for the specific language governing permissions and
// limitations under the License.

package server

import (
	"math/rand"
	"net"
	"sync"
	"time"

	"github.com/golang/protobuf/proto"
	. "github.com/pingcap/check"
	"github.com/pingcap/kvproto/pkg/metapb"
	"github.com/pingcap/kvproto/pkg/pdpb"
	"golang.org/x/net/context"
)

var _ = Suite(&testClusterWorkerSuite{})

type mockRaftStore struct {
	sync.Mutex

	s *testClusterWorkerSuite

	listener net.Listener

	store *metapb.Store

	// peerID -> Peer
	peers map[uint64]*metapb.Peer
}

func (s *mockRaftStore) addPeer(c *C, peer *metapb.Peer) {
	s.Lock()
	defer s.Unlock()

	c.Assert(s.peers, Not(HasKey), peer.GetId())
	s.peers[peer.GetId()] = peer
}

func (s *mockRaftStore) removePeer(c *C, peer *metapb.Peer) {
	s.Lock()
	defer s.Unlock()

	c.Assert(s.peers, HasKey, peer.GetId())
	delete(s.peers, peer.GetId())
}

func addRegionPeer(c *C, region *metapb.Region, peer *metapb.Peer) {
	found := false
	for _, p := range region.Peers {
		if p.GetId() == peer.GetId() || p.GetStoreId() == peer.GetStoreId() {
			found = true
			break
		}
	}

	c.Assert(found, IsFalse)
	region.Peers = append(region.Peers, peer)
}

func removeRegionPeer(c *C, region *metapb.Region, peer *metapb.Peer) {
	found := false
	peers := make([]*metapb.Peer, 0, len(region.Peers))
	for _, p := range region.Peers {
		if p.GetId() == peer.GetId() {
			c.Assert(p.GetStoreId(), Equals, peer.GetStoreId())
			found = true
			continue
		}

		peers = append(peers, p)
	}

	c.Assert(found, IsTrue)
	region.Peers = peers
}

type testClusterWorkerSuite struct {
	testClusterBaseSuite

	clusterID uint64

	storeLock sync.Mutex
	// storeID -> mockRaftStore
	stores map[uint64]*mockRaftStore

	regionLeaderLock sync.Mutex
	// regionID -> Peer
	regionLeaders    map[uint64]metapb.Peer
	heartbeatClients map[uint64]*regionHeartbeatClient
}

type regionHeartbeatClient struct {
	stream pdpb.PD_RegionHeartbeatClient
	respCh chan *pdpb.RegionHeartbeatResponse
}

func newRegionheartbeatClient(c *C, grpcClient pdpb.PDClient) *regionHeartbeatClient {
	stream, err := grpcClient.RegionHeartbeat(context.Background())
	c.Assert(err, IsNil)
	ch := make(chan *pdpb.RegionHeartbeatResponse)
	go func() {
		for {
			res, err := stream.Recv()
			if err != nil {
				return
			}
			ch <- res
		}
	}()
	return &regionHeartbeatClient{
		stream: stream,
		respCh: ch,
	}
}

func (c *regionHeartbeatClient) close() {
	c.stream.CloseSend()
}

func (c *regionHeartbeatClient) SendRecv(msg *pdpb.RegionHeartbeatRequest, timeout time.Duration) *pdpb.RegionHeartbeatResponse {
	c.stream.Send(msg)
	select {
	case <-time.After(timeout):
		return nil
	case res := <-c.respCh:
		return res
	}
}

func (s *testClusterWorkerSuite) clearRegionLeader(c *C, regionID uint64) {
	s.regionLeaderLock.Lock()
	defer s.regionLeaderLock.Unlock()

	delete(s.regionLeaders, regionID)
}

func (s *testClusterWorkerSuite) chooseRegionLeader(c *C, region *metapb.Region) *metapb.Peer {
	// Randomly select a peer in the region as the leader.
	peer := region.Peers[rand.Intn(len(region.Peers))]

	s.regionLeaderLock.Lock()
	defer s.regionLeaderLock.Unlock()

	s.regionLeaders[region.GetId()] = *peer
	return peer
}

func (s *testClusterWorkerSuite) bootstrap(c *C) *mockRaftStore {
	req := s.newBootstrapRequest(c, s.clusterID, "127.0.0.1:0")
	store := req.Store
	region := req.Region

	_, err := s.svr.bootstrapCluster(req)
	c.Assert(err, IsNil)

	raftStore := s.newMockRaftStore(c, store)
	c.Assert(region.Peers, HasLen, 1)
	raftStore.addPeer(c, region.Peers[0])
	return raftStore
}

func (s *testClusterWorkerSuite) newMockRaftStore(c *C, metaStore *metapb.Store) *mockRaftStore {
	if metaStore == nil {
		metaStore = s.newStore(c, 0, "127.0.0.1:0")
	}

	l, err := net.Listen("tcp", "127.0.0.1:0")
	c.Assert(err, IsNil)

	addr := l.Addr().String()
	metaStore.Address = addr
	store := &mockRaftStore{
		s:        s,
		listener: l,
		store:    metaStore,
		peers:    make(map[uint64]*metapb.Peer),
	}

	cluster := s.svr.GetRaftCluster()
	c.Assert(cluster, NotNil)

	err = cluster.putStore(metaStore)
	c.Assert(err, IsNil)

	stats := &pdpb.StoreStats{
		StoreId:            metaStore.GetId(),
		Capacity:           100,
		Available:          50,
		SendingSnapCount:   1,
		ReceivingSnapCount: 1,
	}

	c.Assert(cluster.cachedCluster.handleStoreHeartbeat(stats), IsNil)

	s.storeLock.Lock()
	defer s.storeLock.Unlock()

	s.stores[metaStore.GetId()] = store
	return store
}

func (s *testClusterWorkerSuite) SetUpTest(c *C) {
	s.stores = make(map[uint64]*mockRaftStore)

	s.svr, s.cleanup = newTestServer(c)
	s.svr.cfg.nextRetryDelay = 50 * time.Millisecond
	s.svr.scheduleOpt.SetMaxReplicas(1)

	err := s.svr.Run()
	c.Assert(err, IsNil)

	s.client = s.svr.client
	s.clusterID = s.svr.clusterID

	s.regionLeaders = make(map[uint64]metapb.Peer)

	mustWaitLeader(c, []*Server{s.svr})
	s.grpcPDClient = mustNewGrpcClient(c, s.svr.GetAddr())

	// Build raft cluster with 5 stores.
	s.bootstrap(c)
	s.newMockRaftStore(c, nil)
	s.newMockRaftStore(c, nil)
	s.newMockRaftStore(c, nil)
	s.newMockRaftStore(c, nil)

	cluster := s.svr.GetRaftCluster()
	c.Assert(cluster, NotNil)

	err = cluster.putConfig(&metapb.Cluster{
		Id:           s.clusterID,
		MaxPeerCount: 5,
	})
	c.Assert(err, IsNil)

	stores := cluster.GetStores()
	c.Assert(stores, HasLen, 5)

	s.heartbeatClients = make(map[uint64]*regionHeartbeatClient)
	for _, store := range stores {
		s.heartbeatClients[store.GetId()] = newRegionheartbeatClient(c, s.grpcPDClient)
	}
}

func (s *testClusterWorkerSuite) runHeartbeatReceiver(c *C) (pdpb.PD_RegionHeartbeatClient, chan *pdpb.RegionHeartbeatResponse) {
	client, err := s.grpcPDClient.RegionHeartbeat(context.Background())
	c.Assert(err, IsNil)
	ch := make(chan *pdpb.RegionHeartbeatResponse)
	go func() {
		for {
			res, err := client.Recv()
			if err != nil {
				return
			}
			ch <- res
		}
	}()
	return client, ch
}

func (s *testClusterWorkerSuite) TearDownTest(c *C) {
	s.cleanup()
	for _, client := range s.heartbeatClients {
		client.close()
	}
}

func (s *testClusterWorkerSuite) checkRegionPeerCount(c *C, regionKey []byte, expectCount int) *metapb.Region {
	cluster := s.svr.GetRaftCluster()
	c.Assert(cluster, NotNil)

	region, _ := cluster.GetRegionByKey(regionKey)
	c.Assert(region.Peers, HasLen, expectCount)
	return region
}

func (s *testClusterWorkerSuite) checkChangePeerRes(c *C, res *pdpb.ChangePeer, tp pdpb.ConfChangeType, region *metapb.Region) {
	c.Assert(res, NotNil)
	c.Assert(res.GetChangeType(), Equals, tp)
	peer := res.GetPeer()
	c.Assert(peer, NotNil)

	store, ok := s.stores[peer.GetStoreId()]
	c.Assert(ok, IsTrue)

	if tp == pdpb.ConfChangeType_AddNode {
		c.Assert(store.peers, Not(HasKey), peer.GetId())
		store.addPeer(c, peer)
		addRegionPeer(c, region, peer)
	} else if tp == pdpb.ConfChangeType_RemoveNode {
		c.Assert(store.peers, HasKey, peer.GetId())
		store.removePeer(c, peer)
		removeRegionPeer(c, region, peer)
	} else {
		c.Fatalf("invalid conf change type, %v", tp)
	}
}

func (s *testClusterWorkerSuite) askSplit(c *C, r *metapb.Region) (uint64, []uint64) {
	req := &pdpb.AskSplitRequest{
		Header: newRequestHeader(s.clusterID),
		Region: r,
	}
	askResp, err := s.grpcPDClient.AskSplit(context.Background(), req)
	c.Assert(err, IsNil)
	c.Assert(askResp.GetNewRegionId(), Not(Equals), 0)
	c.Assert(askResp.GetNewPeerIds(), HasLen, len(r.Peers))
	return askResp.GetNewRegionId(), askResp.GetNewPeerIds()
}

func updateRegionRange(r *metapb.Region, start, end []byte) {
	r.StartKey = start
	r.EndKey = end
	r.RegionEpoch = &metapb.RegionEpoch{
		ConfVer: r.GetRegionEpoch().GetConfVer(),
		Version: r.GetRegionEpoch().GetVersion() + 1,
	}
}

func splitRegion(c *C, old *metapb.Region, splitKey []byte, newRegionID uint64, newPeerIDs []uint64) *metapb.Region {
	var peers []*metapb.Peer
	c.Assert(len(old.Peers), Equals, len(newPeerIDs))
	for i, peer := range old.Peers {
		peers = append(peers, &metapb.Peer{
			Id:      newPeerIDs[i],
			StoreId: peer.GetStoreId(),
		})
	}
	newRegion := &metapb.Region{
		Id:          newRegionID,
		RegionEpoch: proto.Clone(old.RegionEpoch).(*metapb.RegionEpoch),
		Peers:       peers,
	}
	updateRegionRange(newRegion, splitKey, old.EndKey)
	updateRegionRange(old, old.StartKey, splitKey)
	return newRegion
}

func (s *testClusterWorkerSuite) heartbeatRegion(c *C, clusterID uint64, region *metapb.Region, leader *metapb.Peer, expectNil bool) *pdpb.RegionHeartbeatResponse {
	req := &pdpb.RegionHeartbeatRequest{
		Header: newRequestHeader(clusterID),
		Leader: leader,
		Region: region,
	}

	timeout := time.Millisecond * 500
	if expectNil {
		timeout = time.Millisecond * 100
	}

	heartbeatClient := s.heartbeatClients[leader.GetStoreId()]
	return heartbeatClient.SendRecv(req, timeout)
}

func (s *testClusterWorkerSuite) heartbeatStore(c *C, stats *pdpb.StoreStats) *pdpb.StoreHeartbeatResponse {
	req := &pdpb.StoreHeartbeatRequest{
		Header: newRequestHeader(s.clusterID),
		Stats:  stats,
	}
	resp, err := s.grpcPDClient.StoreHeartbeat(context.Background(), req)
	c.Assert(err, IsNil)
	return resp
}

func (s *testClusterWorkerSuite) reportSplit(c *C, left *metapb.Region, right *metapb.Region) *pdpb.ReportSplitResponse {
	req := &pdpb.ReportSplitRequest{
		Header: newRequestHeader(s.clusterID),
		Left:   left,
		Right:  right,
	}
	resp, err := s.grpcPDClient.ReportSplit(context.Background(), req)
	c.Assert(err, IsNil)
	return resp
}

func mustGetRegion(c *C, cluster *RaftCluster, key []byte, expect *metapb.Region) {
	r, _ := cluster.GetRegionByKey(key)
	c.Assert(r, DeepEquals, expect)
}

func checkSearchRegions(c *C, cluster *RaftCluster, keys ...[]byte) {
	cluster.cachedCluster.RLock()
	defer cluster.cachedCluster.RUnlock()

	cacheRegions := cluster.cachedCluster.regions
	c.Assert(cacheRegions.tree.length(), Equals, len(keys))

	for _, key := range keys {
		getItem := cacheRegions.tree.search(key)
		c.Assert(getItem, NotNil)
	}
}

func (s *testClusterWorkerSuite) TestHeartbeatSplit(c *C) {
	cluster := s.svr.GetRaftCluster()
	c.Assert(cluster, NotNil)

	// split 1 to 1: [nil, m) 2: [m, nil), sync 1 first
	r1, _ := cluster.GetRegionByKey([]byte("a"))
	checkSearchRegions(c, cluster, []byte{})

	r2ID, r2PeerIDs := s.askSplit(c, r1)
	r2 := splitRegion(c, r1, []byte("m"), r2ID, r2PeerIDs)

	leaderPeer1 := s.chooseRegionLeader(c, r1)

<<<<<<< HEAD
	s.heartbeatRegion(c, s.clusterID, r1, leaderPeer1, true)
=======
	s.heartbeatRegion(c, s.clusterID, 0, r1, leaderPeer1, false)
>>>>>>> 2027b729
	checkSearchRegions(c, cluster, []byte{})

	mustGetRegion(c, cluster, []byte("a"), r1)
	// [m, nil) is missing before r2's heartbeat.
	mustGetRegion(c, cluster, []byte("z"), nil)

	leaderPeer2 := s.chooseRegionLeader(c, r2)
	s.heartbeatRegion(c, s.clusterID, r2, leaderPeer2, true)
	checkSearchRegions(c, cluster, []byte{}, []byte("m"))

	mustGetRegion(c, cluster, []byte("z"), r2)

	// split 2 to 2: [m, q) 3: [q, nil), sync 3 first
	r3ID, r3PeerIDs := s.askSplit(c, r2)
	r3 := splitRegion(c, r2, []byte("q"), r3ID, r3PeerIDs)

	leaderPeer3 := s.chooseRegionLeader(c, r3)

	s.heartbeatRegion(c, s.clusterID, r3, leaderPeer3, true)
	checkSearchRegions(c, cluster, []byte{}, []byte("q"))

	mustGetRegion(c, cluster, []byte("z"), r3)
	mustGetRegion(c, cluster, []byte("a"), r1)
	// [m, q) is missing before r2's heartbeat.
	mustGetRegion(c, cluster, []byte("n"), nil)

	s.heartbeatRegion(c, s.clusterID, r2, leaderPeer2, true)
	checkSearchRegions(c, cluster, []byte{}, []byte("m"), []byte("q"))

	mustGetRegion(c, cluster, []byte("n"), r2)
}

func (s *testClusterWorkerSuite) TestHeartbeatSplit2(c *C) {
	s.svr.scheduleOpt.SetMaxReplicas(5)

	cluster := s.svr.GetRaftCluster()
	c.Assert(cluster, NotNil)

	r1, _ := cluster.GetRegionByKey([]byte("a"))
	//	leaderPd := mustGetLeader(c, s.client, s.svr.getLeaderPath())
	leaderPeer := s.chooseRegionLeader(c, r1)

	// Set MaxPeerCount to 10.
	meta := cluster.GetConfig()
	meta.MaxPeerCount = 10
	err := cluster.putConfig(meta)
	c.Assert(err, IsNil)

	// Add Peers util all stores are used up.
	for {
		resp := s.heartbeatRegion(c, s.clusterID, r1, leaderPeer, false)
		if resp == nil {
			break
		}
		s.checkChangePeerRes(c, resp.GetChangePeer(), pdpb.ConfChangeType_AddNode, r1)
	}

	// Split.
	r2ID, r2PeerIDs := s.askSplit(c, r1)
	r2 := splitRegion(c, r1, []byte("m"), r2ID, r2PeerIDs)
	leaderPeer2 := s.chooseRegionLeader(c, r2)

	resp := s.heartbeatRegion(c, s.clusterID, r2, leaderPeer2, true)
	c.Assert(resp, IsNil)

	mustGetRegion(c, cluster, []byte("m"), r2)
}

func (s *testClusterWorkerSuite) TestHeartbeatChangePeer(c *C) {
	s.svr.scheduleOpt.SetMaxReplicas(5)

	opt := s.svr.scheduleOpt

	cluster := s.svr.GetRaftCluster()
	c.Assert(cluster, NotNil)

	meta := cluster.GetConfig()
	c.Assert(meta.GetMaxPeerCount(), Equals, uint32(5))

	// There is only one region now, directly use it for test.
	regionKey := []byte("a")
	region, _ := cluster.GetRegionByKey(regionKey)
	c.Assert(region.Peers, HasLen, 1)

	//	leaderPd := mustGetLeader(c, s.client, s.svr.getLeaderPath())

	leaderPeer := s.chooseRegionLeader(c, region)
	c.Logf("[leaderPeer]:%v, [region]:%v", leaderPeer, region)

	// Add 4 peers.
	for i := 0; i < 4; i++ {
		resp := s.heartbeatRegion(c, s.clusterID, region, leaderPeer, false)
		c.Assert(resp, NotNil)
		// Check RegionHeartbeat response.
		s.checkChangePeerRes(c, resp.GetChangePeer(), pdpb.ConfChangeType_AddNode, region)
		c.Logf("[add peer][region]:%v", region)

		// Update region epoch and check region info.
		region.RegionEpoch.ConfVer = region.GetRegionEpoch().GetConfVer() + 1
		s.heartbeatRegion(c, s.clusterID, region, leaderPeer, false)

		// Check region peer count.
		region = s.checkRegionPeerCount(c, regionKey, i+2)
	}

	region = s.checkRegionPeerCount(c, regionKey, 5)

	opt.SetMaxReplicas(3)

	// Remove 2 peers
	peerCount := 5
	for i := 0; i < 10; i++ {
		resp := s.heartbeatRegion(c, s.clusterID, region, leaderPeer, false)
		if resp == nil {
			continue
		}
		if resp.GetTransferLeader() != nil {
			leaderPeer = resp.GetTransferLeader().GetPeer()
			continue
		}

		// Check RegionHeartbeat response.
		s.checkChangePeerRes(c, resp.GetChangePeer(), pdpb.ConfChangeType_RemoveNode, region)

		// Update region epoch and check region info.
		region.RegionEpoch.ConfVer = region.GetRegionEpoch().GetConfVer() + 1
		s.heartbeatRegion(c, s.clusterID, region, leaderPeer, false)

		// Check region peer count.
		peerCount--
		region = s.checkRegionPeerCount(c, regionKey, peerCount)
		if peerCount == 3 {
			return
		}
	}
	c.Fatal("peerCount not decrease to 3 after retry 10 times")
}

func (s *testClusterWorkerSuite) TestHeartbeatSplitAddPeer(c *C) {
	s.svr.scheduleOpt.SetMaxReplicas(2)

	cluster := s.svr.GetRaftCluster()
	c.Assert(cluster, NotNil)

	r1, _ := cluster.GetRegionByKey([]byte("a"))
	leaderPeer1 := s.chooseRegionLeader(c, r1)

	// First sync, pd-server will return a AddPeer.
	resp := s.heartbeatRegion(c, s.clusterID, r1, leaderPeer1, false)
	// Apply the AddPeer ConfChange, but with no sync.
	s.checkChangePeerRes(c, resp.GetChangePeer(), pdpb.ConfChangeType_AddNode, r1)
	// Split 1 to 1: [nil, m) 2: [m, nil).
	r2ID, r2PeerIDs := s.askSplit(c, r1)
	r2 := splitRegion(c, r1, []byte("m"), r2ID, r2PeerIDs)

	// Sync r1 with both ConfVer and Version updated.
	resp = s.heartbeatRegion(c, s.clusterID, r1, leaderPeer1, true)
	c.Assert(resp, IsNil)

	mustGetRegion(c, cluster, []byte("a"), r1)
	mustGetRegion(c, cluster, []byte("z"), nil)

	// Sync r2.
	leaderPeer2 := s.chooseRegionLeader(c, r2)
	resp = s.heartbeatRegion(c, s.clusterID, r2, leaderPeer2, true)
	c.Assert(resp, IsNil)
}

func (s *testClusterWorkerSuite) TestStoreHeartbeat(c *C) {
	cluster := s.svr.GetRaftCluster()
	c.Assert(cluster, NotNil)

	stores := cluster.GetStores()
	c.Assert(stores, HasLen, 5)

	// Mock a store stats.
	storeID := stores[0].GetId()
	stats := &pdpb.StoreStats{
		StoreId:     storeID,
		Capacity:    100,
		Available:   50,
		RegionCount: 1,
	}

	resp := s.heartbeatStore(c, stats)
	c.Assert(resp, NotNil)

	store := cluster.cachedCluster.getStore(storeID)
	c.Assert(stats, DeepEquals, store.status.StoreStats)
}

func (s *testClusterWorkerSuite) TestReportSplit(c *C) {
	cluster := s.svr.GetRaftCluster()
	c.Assert(cluster, NotNil)

	stores := cluster.GetStores()
	c.Assert(stores, HasLen, 5)

	// Mock a report split request.
	peer := s.newPeer(c, 999, 0)
	left := s.newRegion(c, 2, []byte("aaa"), []byte("bbb"), []*metapb.Peer{peer}, nil)
	right := s.newRegion(c, 1, []byte("bbb"), []byte("ccc"), []*metapb.Peer{peer}, nil)

	resp := s.reportSplit(c, left, right)
	c.Assert(resp, NotNil)

	regionID := right.GetId()
	value, ok := cluster.coordinator.histories.get(regionID)
	c.Assert(ok, IsTrue)

	op := value.(*splitOperator)
	c.Assert(op.Left, DeepEquals, left)
	c.Assert(op.Right, DeepEquals, right)
	c.Assert(op.Origin.GetId(), Equals, regionID)
	c.Assert(op.Origin.GetRegionEpoch(), IsNil)
	c.Assert(op.Origin.GetStartKey(), BytesEquals, left.GetStartKey())
	c.Assert(op.Origin.GetEndKey(), BytesEquals, right.GetEndKey())
	c.Assert(op.Origin.GetPeers(), HasLen, 1)
	c.Assert(op.Origin.GetPeers()[0], DeepEquals, peer)
}<|MERGE_RESOLUTION|>--- conflicted
+++ resolved
@@ -417,11 +417,7 @@
 
 	leaderPeer1 := s.chooseRegionLeader(c, r1)
 
-<<<<<<< HEAD
-	s.heartbeatRegion(c, s.clusterID, r1, leaderPeer1, true)
-=======
-	s.heartbeatRegion(c, s.clusterID, 0, r1, leaderPeer1, false)
->>>>>>> 2027b729
+	s.heartbeatRegion(c, s.clusterID, r1, leaderPeer1, false)
 	checkSearchRegions(c, cluster, []byte{})
 
 	mustGetRegion(c, cluster, []byte("a"), r1)

--- conflicted
+++ resolved
@@ -368,13 +368,7 @@
 
 	leaderPeer1 := s.chooseRegionLeader(c, r1)
 
-<<<<<<< HEAD
-	resp := heartbeatRegion(c, conn, s.clusterID, 0, r1, leaderPeer1)
-	c.Assert(resp.GetChangePeer(), IsNil)
-	c.Assert(resp.GetTransferLeader(), IsNil)
-=======
 	heartbeatRegion(c, conn, s.clusterID, 0, r1, leaderPeer1)
->>>>>>> 42f48a6f
 	checkSearchRegions(c, cluster, []byte{})
 
 	mustGetRegion(c, cluster, []byte("a"), r1)
@@ -382,13 +376,7 @@
 	mustGetRegion(c, cluster, []byte("z"), nil)
 
 	leaderPeer2 := s.chooseRegionLeader(c, r2)
-<<<<<<< HEAD
-	resp = heartbeatRegion(c, conn, s.clusterID, 0, r2, leaderPeer2)
-	c.Assert(resp.GetChangePeer(), IsNil)
-	c.Assert(resp.GetTransferLeader(), IsNil)
-=======
 	heartbeatRegion(c, conn, s.clusterID, 0, r2, leaderPeer2)
->>>>>>> 42f48a6f
 	checkSearchRegions(c, cluster, []byte{}, []byte("m"))
 
 	mustGetRegion(c, cluster, []byte("z"), r2)
@@ -399,13 +387,7 @@
 
 	leaderPeer3 := s.chooseRegionLeader(c, r3)
 
-<<<<<<< HEAD
-	resp = heartbeatRegion(c, conn, s.clusterID, 0, r3, leaderPeer3)
-	c.Assert(resp.GetChangePeer(), IsNil)
-	c.Assert(resp.GetTransferLeader(), IsNil)
-=======
 	heartbeatRegion(c, conn, s.clusterID, 0, r3, leaderPeer3)
->>>>>>> 42f48a6f
 	checkSearchRegions(c, cluster, []byte{}, []byte("q"))
 
 	mustGetRegion(c, cluster, []byte("z"), r3)
@@ -413,13 +395,7 @@
 	// [m, q) is missing before r2's heartbeat.
 	mustGetRegion(c, cluster, []byte("n"), nil)
 
-<<<<<<< HEAD
-	resp = heartbeatRegion(c, conn, s.clusterID, 0, r2, leaderPeer2)
-	c.Assert(resp.GetChangePeer(), IsNil)
-	c.Assert(resp.GetTransferLeader(), IsNil)
-=======
 	heartbeatRegion(c, conn, s.clusterID, 0, r2, leaderPeer2)
->>>>>>> 42f48a6f
 	checkSearchRegions(c, cluster, []byte{}, []byte("m"), []byte("q"))
 
 	mustGetRegion(c, cluster, []byte("n"), r2)

// Copyright 2016 TiKV Project Authors.
//
// Licensed under the Apache License, Version 2.0 (the "License");
// you may not use this file except in compliance with the License.
// You may obtain a copy of the License at
//
//     http://www.apache.org/licenses/LICENSE-2.0
//
// Unless required by applicable law or agreed to in writing, software
// distributed under the License is distributed on an "AS IS" BASIS,
// See the License for the specific language governing permissions and
// limitations under the License.

package core

import (
	"bytes"
	"encoding/hex"
	"fmt"
	"reflect"
	"sort"
	"strings"
	"unsafe"

	"github.com/gogo/protobuf/proto"
	"github.com/pingcap/errors"
	"github.com/pingcap/kvproto/pkg/metapb"
	"github.com/pingcap/kvproto/pkg/pdpb"
	"github.com/pingcap/kvproto/pkg/replication_modepb"
)

// errRegionIsStale is error info for region is stale.
func errRegionIsStale(region *metapb.Region, origin *metapb.Region) error {
	return errors.Errorf("region is stale: region %v origin %v", region, origin)
}

// RegionInfo records detail region info.
// Read-Only once created.
type RegionInfo struct {
	term              uint64
	meta              *metapb.Region
	learners          []*metapb.Peer
	voters            []*metapb.Peer
	leader            *metapb.Peer
	downPeers         []*pdpb.PeerStats
	pendingPeers      []*metapb.Peer
	writtenBytes      uint64
	writtenKeys       uint64
	readBytes         uint64
	readKeys          uint64
	approximateSize   int64
	approximateKeys   int64
	interval          *pdpb.TimeInterval
	replicationStatus *replication_modepb.RegionReplicationStatus
<<<<<<< HEAD
	QueryStats        *pdpb.QueryStats
=======
	flowRoundDivisor  uint64
>>>>>>> 69209e0a
}

// NewRegionInfo creates RegionInfo with region's meta and leader peer.
func NewRegionInfo(region *metapb.Region, leader *metapb.Peer, opts ...RegionCreateOption) *RegionInfo {
	regionInfo := &RegionInfo{
		meta:   region,
		leader: leader,
	}
	for _, opt := range opts {
		opt(regionInfo)
	}
	classifyVoterAndLearner(regionInfo)
	return regionInfo
}

// classifyVoterAndLearner sorts out voter and learner from peers into different slice.
func classifyVoterAndLearner(region *RegionInfo) {
	learners := make([]*metapb.Peer, 0, 1)
	voters := make([]*metapb.Peer, 0, len(region.meta.Peers))
	for _, p := range region.meta.Peers {
		if IsLearner(p) {
			learners = append(learners, p)
		} else {
			voters = append(voters, p)
		}
	}
	sort.Sort(peerSlice(learners))
	sort.Sort(peerSlice(voters))
	region.learners = learners
	region.voters = voters
}

const (
	// EmptyRegionApproximateSize is the region approximate size of an empty region
	// (heartbeat size <= 1MB).
	EmptyRegionApproximateSize = 1
	// ImpossibleFlowSize is an impossible flow size (such as written_bytes, read_keys, etc.)
	// It may be caused by overflow, refer to https://github.com/tikv/pd/issues/3379.
	// They need to be filtered so as not to affect downstream.
	// (flow size >= 1024TB)
	ImpossibleFlowSize = 1 << 50
)

// RegionFromHeartbeat constructs a Region from region heartbeat.
func RegionFromHeartbeat(heartbeat *pdpb.RegionHeartbeatRequest, opts ...RegionCreateOption) *RegionInfo {
	// Convert unit to MB.
	// If region is empty or less than 1MB, use 1MB instead.
	regionSize := heartbeat.GetApproximateSize() / (1 << 20)
	if regionSize < EmptyRegionApproximateSize {
		regionSize = EmptyRegionApproximateSize
	}

	region := &RegionInfo{
		term:              heartbeat.GetTerm(),
		meta:              heartbeat.GetRegion(),
		leader:            heartbeat.GetLeader(),
		downPeers:         heartbeat.GetDownPeers(),
		pendingPeers:      heartbeat.GetPendingPeers(),
		writtenBytes:      heartbeat.GetBytesWritten(),
		writtenKeys:       heartbeat.GetKeysWritten(),
		readBytes:         heartbeat.GetBytesRead(),
		readKeys:          heartbeat.GetKeysRead(),
		approximateSize:   int64(regionSize),
		approximateKeys:   int64(heartbeat.GetApproximateKeys()),
		interval:          heartbeat.GetInterval(),
		replicationStatus: heartbeat.GetReplicationStatus(),
		QueryStats:        heartbeat.GetQueryStats(),
	}

	for _, opt := range opts {
		opt(region)
	}

	if region.writtenKeys >= ImpossibleFlowSize || region.writtenBytes >= ImpossibleFlowSize {
		region.writtenKeys = 0
		region.writtenBytes = 0
	}
	if region.readKeys >= ImpossibleFlowSize || region.readBytes >= ImpossibleFlowSize {
		region.readKeys = 0
		region.readBytes = 0
	}

	sort.Sort(peerStatsSlice(region.downPeers))
	sort.Sort(peerSlice(region.pendingPeers))

	classifyVoterAndLearner(region)
	return region
}

// Clone returns a copy of current regionInfo.
func (r *RegionInfo) Clone(opts ...RegionCreateOption) *RegionInfo {
	downPeers := make([]*pdpb.PeerStats, 0, len(r.downPeers))
	for _, peer := range r.downPeers {
		downPeers = append(downPeers, proto.Clone(peer).(*pdpb.PeerStats))
	}
	pendingPeers := make([]*metapb.Peer, 0, len(r.pendingPeers))
	for _, peer := range r.pendingPeers {
		pendingPeers = append(pendingPeers, proto.Clone(peer).(*metapb.Peer))
	}

	region := &RegionInfo{
		term:              r.term,
		meta:              proto.Clone(r.meta).(*metapb.Region),
		leader:            proto.Clone(r.leader).(*metapb.Peer),
		downPeers:         downPeers,
		pendingPeers:      pendingPeers,
		writtenBytes:      r.writtenBytes,
		writtenKeys:       r.writtenKeys,
		readBytes:         r.readBytes,
		readKeys:          r.readKeys,
		approximateSize:   r.approximateSize,
		approximateKeys:   r.approximateKeys,
		interval:          proto.Clone(r.interval).(*pdpb.TimeInterval),
		replicationStatus: r.replicationStatus,
	}

	for _, opt := range opts {
		opt(region)
	}
	classifyVoterAndLearner(region)
	return region
}

// GetTerm returns the current term of the region
func (r *RegionInfo) GetTerm() uint64 {
	return r.term
}

// GetLearners returns the learners.
func (r *RegionInfo) GetLearners() []*metapb.Peer {
	return r.learners
}

// GetVoters returns the voters.
func (r *RegionInfo) GetVoters() []*metapb.Peer {
	return r.voters
}

// GetPeer returns the peer with specified peer id.
func (r *RegionInfo) GetPeer(peerID uint64) *metapb.Peer {
	for _, peer := range r.meta.GetPeers() {
		if peer.GetId() == peerID {
			return peer
		}
	}
	return nil
}

// GetDownPeer returns the down peer with specified peer id.
func (r *RegionInfo) GetDownPeer(peerID uint64) *metapb.Peer {
	for _, down := range r.downPeers {
		if down.GetPeer().GetId() == peerID {
			return down.GetPeer()
		}
	}
	return nil
}

// GetDownVoter returns the down voter with specified peer id.
func (r *RegionInfo) GetDownVoter(peerID uint64) *metapb.Peer {
	for _, down := range r.downPeers {
		if down.GetPeer().GetId() == peerID && !IsLearner(down.GetPeer()) {
			return down.GetPeer()
		}
	}
	return nil
}

// GetDownLearner returns the down learner with soecified peer id.
func (r *RegionInfo) GetDownLearner(peerID uint64) *metapb.Peer {
	for _, down := range r.downPeers {
		if down.GetPeer().GetId() == peerID && IsLearner(down.GetPeer()) {
			return down.GetPeer()
		}
	}
	return nil
}

// GetPendingPeer returns the pending peer with specified peer id.
func (r *RegionInfo) GetPendingPeer(peerID uint64) *metapb.Peer {
	for _, peer := range r.pendingPeers {
		if peer.GetId() == peerID {
			return peer
		}
	}
	return nil
}

// GetPendingVoter returns the pending voter with specified peer id.
func (r *RegionInfo) GetPendingVoter(peerID uint64) *metapb.Peer {
	for _, peer := range r.pendingPeers {
		if peer.GetId() == peerID && !IsLearner(peer) {
			return peer
		}
	}
	return nil
}

// GetPendingLearner returns the pending learner peer with specified peer id.
func (r *RegionInfo) GetPendingLearner(peerID uint64) *metapb.Peer {
	for _, peer := range r.pendingPeers {
		if peer.GetId() == peerID && IsLearner(peer) {
			return peer
		}
	}
	return nil
}

// GetStorePeer returns the peer in specified store.
func (r *RegionInfo) GetStorePeer(storeID uint64) *metapb.Peer {
	for _, peer := range r.meta.GetPeers() {
		if peer.GetStoreId() == storeID {
			return peer
		}
	}
	return nil
}

// GetStoreVoter returns the voter in specified store.
func (r *RegionInfo) GetStoreVoter(storeID uint64) *metapb.Peer {
	for _, peer := range r.voters {
		if peer.GetStoreId() == storeID {
			return peer
		}
	}
	return nil
}

// GetStoreLearner returns the learner peer in specified store.
func (r *RegionInfo) GetStoreLearner(storeID uint64) *metapb.Peer {
	for _, peer := range r.learners {
		if peer.GetStoreId() == storeID {
			return peer
		}
	}
	return nil
}

// GetStoreIds returns a map indicate the region distributed.
func (r *RegionInfo) GetStoreIds() map[uint64]struct{} {
	peers := r.meta.GetPeers()
	stores := make(map[uint64]struct{}, len(peers))
	for _, peer := range peers {
		stores[peer.GetStoreId()] = struct{}{}
	}
	return stores
}

// GetFollowers returns a map indicate the follow peers distributed.
func (r *RegionInfo) GetFollowers() map[uint64]*metapb.Peer {
	peers := r.GetVoters()
	followers := make(map[uint64]*metapb.Peer, len(peers))
	for _, peer := range peers {
		if r.leader == nil || r.leader.GetId() != peer.GetId() {
			followers[peer.GetStoreId()] = peer
		}
	}
	return followers
}

// GetFollower randomly returns a follow peer.
func (r *RegionInfo) GetFollower() *metapb.Peer {
	for _, peer := range r.GetVoters() {
		if r.leader == nil || r.leader.GetId() != peer.GetId() {
			return peer
		}
	}
	return nil
}

// GetDiffFollowers returns the followers which is not located in the same
// store as any other followers of the another specified region.
func (r *RegionInfo) GetDiffFollowers(other *RegionInfo) []*metapb.Peer {
	res := make([]*metapb.Peer, 0, len(r.meta.Peers))
	for _, p := range r.GetFollowers() {
		diff := true
		for _, o := range other.GetFollowers() {
			if p.GetStoreId() == o.GetStoreId() {
				diff = false
				break
			}
		}
		if diff {
			res = append(res, p)
		}
	}
	return res
}

// GetID returns the ID of the region.
func (r *RegionInfo) GetID() uint64 {
	return r.meta.GetId()
}

// GetMeta returns the meta information of the region.
func (r *RegionInfo) GetMeta() *metapb.Region {
	if r == nil {
		return nil
	}
	return r.meta
}

// GetStat returns the statistics of the region.
func (r *RegionInfo) GetStat() *pdpb.RegionStat {
	if r == nil {
		return nil
	}
	return &pdpb.RegionStat{
		BytesWritten: r.writtenBytes,
		BytesRead:    r.readBytes,
		KeysWritten:  r.writtenKeys,
		KeysRead:     r.readKeys,
	}
}

// GetApproximateSize returns the approximate size of the region.
func (r *RegionInfo) GetApproximateSize() int64 {
	return r.approximateSize
}

// GetApproximateKeys returns the approximate keys of the region.
func (r *RegionInfo) GetApproximateKeys() int64 {
	return r.approximateKeys
}

// GetInterval returns the interval information of the region.
func (r *RegionInfo) GetInterval() *pdpb.TimeInterval {
	return r.interval
}

// GetDownPeers returns the down peers of the region.
func (r *RegionInfo) GetDownPeers() []*pdpb.PeerStats {
	return r.downPeers
}

// GetPendingPeers returns the pending peers of the region.
func (r *RegionInfo) GetPendingPeers() []*metapb.Peer {
	return r.pendingPeers
}

// GetBytesRead returns the read bytes of the region.
func (r *RegionInfo) GetBytesRead() uint64 {
	return r.readBytes
}

// GetRoundBytesRead returns the read bytes of the region.
func (r *RegionInfo) GetRoundBytesRead() uint64 {
	if r.flowRoundDivisor == 0 {
		return r.readBytes
	}
	return ((r.readBytes + r.flowRoundDivisor/2) / r.flowRoundDivisor) * r.flowRoundDivisor
}

// GetBytesWritten returns the written bytes of the region.
func (r *RegionInfo) GetBytesWritten() uint64 {
	return r.writtenBytes
}

// GetRoundBytesWritten returns the written bytes of the region.
func (r *RegionInfo) GetRoundBytesWritten() uint64 {
	if r.flowRoundDivisor == 0 {
		return r.writtenBytes
	}
	return ((r.writtenBytes + r.flowRoundDivisor/2) / r.flowRoundDivisor) * r.flowRoundDivisor
}

// GetKeysWritten returns the written keys of the region.
func (r *RegionInfo) GetKeysWritten() uint64 {
	return r.writtenKeys
}

// GetKeysRead returns the read keys of the region.
func (r *RegionInfo) GetKeysRead() uint64 {
	return r.readKeys
}

// GetLeader returns the leader of the region.
func (r *RegionInfo) GetLeader() *metapb.Peer {
	return r.leader
}

// GetStartKey returns the start key of the region.
func (r *RegionInfo) GetStartKey() []byte {
	return r.meta.StartKey
}

// GetEndKey returns the end key of the region.
func (r *RegionInfo) GetEndKey() []byte {
	return r.meta.EndKey
}

// GetPeers returns the peers of the region.
func (r *RegionInfo) GetPeers() []*metapb.Peer {
	return r.meta.GetPeers()
}

// GetRegionEpoch returns the region epoch of the region.
func (r *RegionInfo) GetRegionEpoch() *metapb.RegionEpoch {
	return r.meta.RegionEpoch
}

// GetReplicationStatus returns the region's replication status.
func (r *RegionInfo) GetReplicationStatus() *replication_modepb.RegionReplicationStatus {
	return r.replicationStatus
}

// regionMap wraps a map[uint64]*regionItem and supports randomly pick a region. They are the leaves of regionTree.
type regionMap map[uint64]*regionItem

func newRegionMap() regionMap {
	return make(map[uint64]*regionItem)
}

func (rm regionMap) Len() int {
	return len(rm)
}

func (rm regionMap) Get(id uint64) *regionItem {
	return rm[id]
}

// AddNew uses RegionInfo to generate a new regionItem.
// If the regionItem already exists, it will be overwritten.
// Note: Do not use this function when you only need to update the RegionInfo and do not need a new regionItem.
func (rm regionMap) AddNew(region *RegionInfo) *regionItem {
	item := &regionItem{region: region}
	rm[region.GetID()] = item
	return item
}

func (rm regionMap) Delete(id uint64) {
	delete(rm, id)
}

// RegionsInfo for export
type RegionsInfo struct {
	tree         *regionTree
	regions      regionMap              // regionID -> regionInfo
	leaders      map[uint64]*regionTree // storeID -> sub regionTree
	followers    map[uint64]*regionTree // storeID -> sub regionTree
	learners     map[uint64]*regionTree // storeID -> sub regionTree
	pendingPeers map[uint64]*regionTree // storeID -> sub regionTree
}

// NewRegionsInfo creates RegionsInfo with tree, regions, leaders and followers
func NewRegionsInfo() *RegionsInfo {
	return &RegionsInfo{
		tree:         newRegionTree(),
		regions:      newRegionMap(),
		leaders:      make(map[uint64]*regionTree),
		followers:    make(map[uint64]*regionTree),
		learners:     make(map[uint64]*regionTree),
		pendingPeers: make(map[uint64]*regionTree),
	}
}

// GetRegion returns the RegionInfo with regionID
func (r *RegionsInfo) GetRegion(regionID uint64) *RegionInfo {
	if item := r.regions.Get(regionID); item != nil {
		return item.region
	}
	return nil
}

// SetRegion sets the RegionInfo to regionTree and regionMap, also update leaders and followers by region peers
// overlaps: Other regions that overlap with the specified region, excluding itself.
func (r *RegionsInfo) SetRegion(region *RegionInfo) (overlaps []*RegionInfo) {
	var item *regionItem   // Pointer to the *RegionInfo of this ID.
	var origin *RegionInfo // This is the original region information of this ID.
	var rangeChanged bool  // This Region is new, or its range has changed.
	var peersChanged bool  // This Region is new, or its peers have changed, including leader-change/pending/down.

	if item = r.regions.Get(region.GetID()); item != nil {
		// If this ID already exists, use the existing regionItem and pick out the origin.
		origin = item.region
		rangeChanged = !bytes.Equal(origin.GetStartKey(), region.GetStartKey()) ||
			!bytes.Equal(origin.GetEndKey(), region.GetEndKey())
		if rangeChanged {
			// Delete itself in regionTree so that overlaps will not contain itself.
			// Because the regionItem is reused, there is no need to delete it in the regionMap.
			r.tree.remove(origin)
			// A change in the range is equivalent to a change in all peers.
			peersChanged = true
		} else {
			peersChanged = r.shouldRemoveFromSubTree(region, origin)
		}
		// If the peers have changed, the sub regionTree needs to be cleaned up.
		if peersChanged {
			// TODO: Improve performance by deleting only the different peers.
			r.removeRegionFromSubTree(origin)
		}
		// Update the RegionInfo in the regionItem.
		item.region = region
	} else {
		// If this ID does not exist, generate a new regionItem and save it in the regionMap.
		rangeChanged = true
		peersChanged = true
		item = r.regions.AddNew(region)
	}

	if !rangeChanged {
		// If the range is not changed, only the statistical on the regionTree needs to be updated.
		r.tree.updateStat(origin, region)
	} else {
		// It has been removed and all information needs to be updated again.
		overlaps = r.tree.update(item)
		for _, old := range overlaps {
			r.RemoveRegion(r.GetRegion(old.GetID()))
		}
	}

	if !peersChanged {
		// If the peers are not changed, only the statistical on the sub regionTree needs to be updated.
		r.updateSubTreeStat(origin, region)
	} else {
		// It has been removed and all information needs to be updated again.

		// Add to leaders and followers.
		for _, peer := range region.GetVoters() {
			storeID := peer.GetStoreId()
			if peer.GetId() == region.leader.GetId() {
				// Add leader peer to leaders.
				store, ok := r.leaders[storeID]
				if !ok {
					store = newRegionTree()
					r.leaders[storeID] = store
				}
				store.update(item)
			} else {
				// Add follower peer to followers.
				store, ok := r.followers[storeID]
				if !ok {
					store = newRegionTree()
					r.followers[storeID] = store
				}
				store.update(item)
			}
		}
		// Add to learners.
		for _, peer := range region.GetLearners() {
			storeID := peer.GetStoreId()
			store, ok := r.learners[storeID]
			if !ok {
				store = newRegionTree()
				r.learners[storeID] = store
			}
			store.update(item)
		}
		// Add to PendingPeers
		for _, peer := range region.GetPendingPeers() {
			storeID := peer.GetStoreId()
			store, ok := r.pendingPeers[storeID]
			if !ok {
				store = newRegionTree()
				r.pendingPeers[storeID] = store
			}
			store.update(item)
		}
	}

	return
}

// Len returns the RegionsInfo length
func (r *RegionsInfo) Len() int {
	return r.regions.Len()
}

// TreeLen returns the RegionsInfo tree length(now only used in test)
func (r *RegionsInfo) TreeLen() int {
	return r.tree.length()
}

func (r *RegionsInfo) updateSubTreeStat(origin *RegionInfo, region *RegionInfo) {
	for _, peer := range region.GetVoters() {
		storeID := peer.GetStoreId()
		if peer.GetId() == region.leader.GetId() {
			if tree, ok := r.leaders[storeID]; ok {
				tree.updateStat(origin, region)
			}
		} else {
			if tree, ok := r.followers[storeID]; ok {
				tree.updateStat(origin, region)
			}
		}
	}
	for _, peer := range region.GetLearners() {
		if tree, ok := r.learners[peer.GetStoreId()]; ok {
			tree.updateStat(origin, region)
		}
	}
	for _, peer := range region.GetPendingPeers() {
		if tree, ok := r.pendingPeers[peer.GetStoreId()]; ok {
			tree.updateStat(origin, region)
		}
	}
}

// GetOverlaps returns the regions which are overlapped with the specified region range.
func (r *RegionsInfo) GetOverlaps(region *RegionInfo) []*RegionInfo {
	return r.tree.getOverlaps(region)
}

// RemoveRegion removes RegionInfo from regionTree and regionMap
func (r *RegionsInfo) RemoveRegion(region *RegionInfo) {
	// Remove from tree and regions.
	r.tree.remove(region)
	r.regions.Delete(region.GetID())
	// Remove from leaders and followers.
	r.removeRegionFromSubTree(region)
}

// removeRegionFromSubTree removes RegionInfo from regionSubTrees
func (r *RegionsInfo) removeRegionFromSubTree(region *RegionInfo) {
	// Remove from leaders and followers.
	for _, peer := range region.meta.GetPeers() {
		storeID := peer.GetStoreId()
		r.leaders[storeID].remove(region)
		r.followers[storeID].remove(region)
		r.learners[storeID].remove(region)
		r.pendingPeers[storeID].remove(region)
	}
}

type peerSlice []*metapb.Peer

func (s peerSlice) Len() int {
	return len(s)
}
func (s peerSlice) Swap(i, j int) {
	s[i], s[j] = s[j], s[i]
}
func (s peerSlice) Less(i, j int) bool {
	return s[i].GetId() < s[j].GetId()
}

// SortedPeersEqual judges whether two sorted `peerSlice` are equal
func SortedPeersEqual(peersA, peersB []*metapb.Peer) bool {
	if len(peersA) != len(peersB) {
		return false
	}
	for i, peerA := range peersA {
		peerB := peersB[i]
		if peerA.GetStoreId() != peerB.GetStoreId() || peerA.GetId() != peerB.GetId() {
			return false
		}
	}
	return true
}

type peerStatsSlice []*pdpb.PeerStats

func (s peerStatsSlice) Len() int {
	return len(s)
}
func (s peerStatsSlice) Swap(i, j int) {
	s[i], s[j] = s[j], s[i]
}
func (s peerStatsSlice) Less(i, j int) bool {
	return s[i].GetPeer().GetId() < s[j].GetPeer().GetId()
}

// SortedPeersStatsEqual judges whether two sorted `peerStatsSlice` are equal
func SortedPeersStatsEqual(peersA, peersB []*pdpb.PeerStats) bool {
	if len(peersA) != len(peersB) {
		return false
	}
	for i, peerStatsA := range peersA {
		peerA := peerStatsA.GetPeer()
		peerB := peersB[i].GetPeer()
		if peerA.GetStoreId() != peerB.GetStoreId() || peerA.GetId() != peerB.GetId() {
			return false
		}
	}
	return true
}

// shouldRemoveFromSubTree return true when the region leader changed, peer transferred,
// new peer was created, learners changed, pendingPeers changed, and so on.
func (r *RegionsInfo) shouldRemoveFromSubTree(region *RegionInfo, origin *RegionInfo) bool {
	return origin.leader.GetId() != region.leader.GetId() ||
		!SortedPeersEqual(origin.GetVoters(), region.GetVoters()) ||
		!SortedPeersEqual(origin.GetLearners(), region.GetLearners()) ||
		!SortedPeersEqual(origin.GetPendingPeers(), region.GetPendingPeers())
}

// SearchRegion searches RegionInfo from regionTree
func (r *RegionsInfo) SearchRegion(regionKey []byte) *RegionInfo {
	region := r.tree.search(regionKey)
	if region == nil {
		return nil
	}
	return r.GetRegion(region.GetID())
}

// SearchPrevRegion searches previous RegionInfo from regionTree
func (r *RegionsInfo) SearchPrevRegion(regionKey []byte) *RegionInfo {
	region := r.tree.searchPrev(regionKey)
	if region == nil {
		return nil
	}
	return r.GetRegion(region.GetID())
}

// GetRegions gets all RegionInfo from regionMap
func (r *RegionsInfo) GetRegions() []*RegionInfo {
	regions := make([]*RegionInfo, 0, r.regions.Len())
	for _, item := range r.regions {
		regions = append(regions, item.region)
	}
	return regions
}

// GetStoreRegions gets all RegionInfo with a given storeID
func (r *RegionsInfo) GetStoreRegions(storeID uint64) []*RegionInfo {
	regions := make([]*RegionInfo, 0, r.GetStoreRegionCount(storeID))
	if leaders, ok := r.leaders[storeID]; ok {
		regions = append(regions, leaders.scanRanges()...)
	}
	if followers, ok := r.followers[storeID]; ok {
		regions = append(regions, followers.scanRanges()...)
	}
	if learners, ok := r.learners[storeID]; ok {
		regions = append(regions, learners.scanRanges()...)
	}
	return regions
}

// GetStoreLeaderRegionSize get total size of store's leader regions
func (r *RegionsInfo) GetStoreLeaderRegionSize(storeID uint64) int64 {
	return r.leaders[storeID].TotalSize()
}

// GetStoreFollowerRegionSize get total size of store's follower regions
func (r *RegionsInfo) GetStoreFollowerRegionSize(storeID uint64) int64 {
	return r.followers[storeID].TotalSize()
}

// GetStoreLearnerRegionSize get total size of store's learner regions
func (r *RegionsInfo) GetStoreLearnerRegionSize(storeID uint64) int64 {
	return r.learners[storeID].TotalSize()
}

// GetStoreRegionSize get total size of store's regions
func (r *RegionsInfo) GetStoreRegionSize(storeID uint64) int64 {
	return r.GetStoreLeaderRegionSize(storeID) + r.GetStoreFollowerRegionSize(storeID) + r.GetStoreLearnerRegionSize(storeID)
}

// GetMetaRegions gets a set of metapb.Region from regionMap
func (r *RegionsInfo) GetMetaRegions() []*metapb.Region {
	regions := make([]*metapb.Region, 0, r.regions.Len())
	for _, item := range r.regions {
		regions = append(regions, proto.Clone(item.region.meta).(*metapb.Region))
	}
	return regions
}

// GetRegionCount gets the total count of RegionInfo of regionMap
func (r *RegionsInfo) GetRegionCount() int {
	return r.regions.Len()
}

// GetStoreRegionCount gets the total count of a store's leader, follower and learner RegionInfo by storeID
func (r *RegionsInfo) GetStoreRegionCount(storeID uint64) int {
	return r.GetStoreLeaderCount(storeID) + r.GetStoreFollowerCount(storeID) + r.GetStoreLearnerCount(storeID)
}

// GetStorePendingPeerCount gets the total count of a store's region that includes pending peer
func (r *RegionsInfo) GetStorePendingPeerCount(storeID uint64) int {
	return r.pendingPeers[storeID].length()
}

// GetStoreLeaderCount get the total count of a store's leader RegionInfo
func (r *RegionsInfo) GetStoreLeaderCount(storeID uint64) int {
	return r.leaders[storeID].length()
}

// GetStoreFollowerCount get the total count of a store's follower RegionInfo
func (r *RegionsInfo) GetStoreFollowerCount(storeID uint64) int {
	return r.followers[storeID].length()
}

// GetStoreLearnerCount get the total count of a store's learner RegionInfo
func (r *RegionsInfo) GetStoreLearnerCount(storeID uint64) int {
	return r.learners[storeID].length()
}

// RandPendingRegion randomly gets a store's region with a pending peer.
func (r *RegionsInfo) RandPendingRegion(storeID uint64, ranges []KeyRange) *RegionInfo {
	return r.pendingPeers[storeID].RandomRegion(ranges)
}

// RandPendingRegions randomly gets a store's n regions with a pending peer.
func (r *RegionsInfo) RandPendingRegions(storeID uint64, ranges []KeyRange, n int) []*RegionInfo {
	return r.pendingPeers[storeID].RandomRegions(n, ranges)
}

// RandLeaderRegion randomly gets a store's leader region.
func (r *RegionsInfo) RandLeaderRegion(storeID uint64, ranges []KeyRange) *RegionInfo {
	return r.leaders[storeID].RandomRegion(ranges)
}

// RandLeaderRegions randomly gets a store's n leader regions.
func (r *RegionsInfo) RandLeaderRegions(storeID uint64, ranges []KeyRange, n int) []*RegionInfo {
	return r.leaders[storeID].RandomRegions(n, ranges)
}

// RandFollowerRegion randomly gets a store's follower region.
func (r *RegionsInfo) RandFollowerRegion(storeID uint64, ranges []KeyRange) *RegionInfo {
	return r.followers[storeID].RandomRegion(ranges)
}

// RandFollowerRegions randomly gets a store's n follower regions.
func (r *RegionsInfo) RandFollowerRegions(storeID uint64, ranges []KeyRange, n int) []*RegionInfo {
	return r.followers[storeID].RandomRegions(n, ranges)
}

// RandLearnerRegion randomly gets a store's learner region.
func (r *RegionsInfo) RandLearnerRegion(storeID uint64, ranges []KeyRange) *RegionInfo {
	return r.learners[storeID].RandomRegion(ranges)
}

// RandLearnerRegions randomly gets a store's n learner regions.
func (r *RegionsInfo) RandLearnerRegions(storeID uint64, ranges []KeyRange, n int) []*RegionInfo {
	return r.learners[storeID].RandomRegions(n, ranges)
}

// GetLeader returns leader RegionInfo by storeID and regionID(now only used in test)
func (r *RegionsInfo) GetLeader(storeID uint64, region *RegionInfo) *RegionInfo {
	if leaders, ok := r.leaders[storeID]; ok {
		return leaders.find(region).region
	}
	return nil
}

// GetFollower returns follower RegionInfo by storeID and regionID(now only used in test)
func (r *RegionsInfo) GetFollower(storeID uint64, region *RegionInfo) *RegionInfo {
	if followers, ok := r.followers[storeID]; ok {
		return followers.find(region).region
	}
	return nil
}

// GetReadQueryNum returns read query num from this region
func (r *RegionInfo) GetReadQueryNum() uint64 {
	return GetReadQueryNum(r.QueryStats)
}

// GetWriteQueryNum returns write query num from this region
func (r *RegionInfo) GetWriteQueryNum() uint64 {
	return GetWriteQueryNum(r.QueryStats)
}

// GetReadQueryNum returns read query num from this QueryStats
func GetReadQueryNum(stats *pdpb.QueryStats) uint64 {
	if stats == nil {
		return 0
	}
	return stats.Coprocessor + stats.Get + stats.Scan
}

// GetWriteQueryNum returns write query num from this QueryStats
func GetWriteQueryNum(stats *pdpb.QueryStats) uint64 {
	if stats == nil {
		return 0
	}
	return stats.Put + stats.Delete + stats.DeleteRange
}

// GetLoads returns loads from region
func (r *RegionInfo) GetLoads() []float64 {
	return []float64{
		float64(r.GetBytesRead()),
		float64(r.GetKeysRead()),
		float64(r.GetReadQueryNum()),
		float64(r.GetBytesWritten()),
		float64(r.GetKeysWritten()),
		float64(r.GetWriteQueryNum()),
	}
}

// GetWriteLoads returns write loads from region
func (r *RegionInfo) GetWriteLoads() []float64 {
	return []float64{
		0,
		0,
		0,
		float64(r.GetBytesWritten()),
		float64(r.GetKeysWritten()),
		float64(r.GetWriteQueryNum()),
	}
}

// ScanRange scans regions intersecting [start key, end key), returns at most
// `limit` regions. limit <= 0 means no limit.
func (r *RegionsInfo) ScanRange(startKey, endKey []byte, limit int) []*RegionInfo {
	var res []*RegionInfo
	r.tree.scanRange(startKey, func(region *RegionInfo) bool {
		if len(endKey) > 0 && bytes.Compare(region.GetStartKey(), endKey) >= 0 {
			return false
		}
		if limit > 0 && len(res) >= limit {
			return false
		}
		res = append(res, r.GetRegion(region.GetID()))
		return true
	})
	return res
}

// ScanRangeWithIterator scans from the first region containing or behind start key,
// until iterator returns false.
func (r *RegionsInfo) ScanRangeWithIterator(startKey []byte, iterator func(region *RegionInfo) bool) {
	r.tree.scanRange(startKey, iterator)
}

// GetAdjacentRegions returns region's info that is adjacent with specific region
func (r *RegionsInfo) GetAdjacentRegions(region *RegionInfo) (*RegionInfo, *RegionInfo) {
	p, n := r.tree.getAdjacentRegions(region)
	var prev, next *RegionInfo
	// check key to avoid key range hole
	if p != nil && bytes.Equal(p.region.GetEndKey(), region.GetStartKey()) {
		prev = r.GetRegion(p.region.GetID())
	}
	if n != nil && bytes.Equal(region.GetEndKey(), n.region.GetStartKey()) {
		next = r.GetRegion(n.region.GetID())
	}
	return prev, next
}

// GetAverageRegionSize returns the average region approximate size.
func (r *RegionsInfo) GetAverageRegionSize() int64 {
	if r.tree.length() == 0 {
		return 0
	}
	return r.tree.TotalSize() / int64(r.tree.length())
}

// DiffRegionPeersInfo return the difference of peers info  between two RegionInfo
func DiffRegionPeersInfo(origin *RegionInfo, other *RegionInfo) string {
	var ret []string
	for _, a := range origin.meta.Peers {
		both := false
		for _, b := range other.meta.Peers {
			if reflect.DeepEqual(a, b) {
				both = true
				break
			}
		}
		if !both {
			ret = append(ret, fmt.Sprintf("Remove peer:{%v}", a))
		}
	}
	for _, b := range other.meta.Peers {
		both := false
		for _, a := range origin.meta.Peers {
			if reflect.DeepEqual(a, b) {
				both = true
				break
			}
		}
		if !both {
			ret = append(ret, fmt.Sprintf("Add peer:{%v}", b))
		}
	}
	return strings.Join(ret, ",")
}

// DiffRegionKeyInfo return the difference of key info between two RegionInfo
func DiffRegionKeyInfo(origin *RegionInfo, other *RegionInfo) string {
	var ret []string
	if !bytes.Equal(origin.meta.StartKey, other.meta.StartKey) {
		ret = append(ret, fmt.Sprintf("StartKey Changed:{%s} -> {%s}", HexRegionKey(origin.meta.StartKey), HexRegionKey(other.meta.StartKey)))
	} else {
		ret = append(ret, fmt.Sprintf("StartKey:{%s}", HexRegionKey(origin.meta.StartKey)))
	}
	if !bytes.Equal(origin.meta.EndKey, other.meta.EndKey) {
		ret = append(ret, fmt.Sprintf("EndKey Changed:{%s} -> {%s}", HexRegionKey(origin.meta.EndKey), HexRegionKey(other.meta.EndKey)))
	} else {
		ret = append(ret, fmt.Sprintf("EndKey:{%s}", HexRegionKey(origin.meta.EndKey)))
	}

	return strings.Join(ret, ", ")
}

func isInvolved(region *RegionInfo, startKey, endKey []byte) bool {
	return bytes.Compare(region.GetStartKey(), startKey) >= 0 && (len(endKey) == 0 || (len(region.GetEndKey()) > 0 && bytes.Compare(region.GetEndKey(), endKey) <= 0))
}

// String converts slice of bytes to string without copy.
func String(b []byte) (s string) {
	if len(b) == 0 {
		return ""
	}
	pbytes := (*reflect.SliceHeader)(unsafe.Pointer(&b))
	pstring := (*reflect.StringHeader)(unsafe.Pointer(&s))
	pstring.Data = pbytes.Data
	pstring.Len = pbytes.Len
	return
}

// ToUpperASCIIInplace bytes.ToUpper but zero-cost
func ToUpperASCIIInplace(s []byte) []byte {
	hasLower := false
	for i := 0; i < len(s); i++ {
		c := s[i]
		hasLower = hasLower || ('a' <= c && c <= 'z')
	}

	if !hasLower {
		return s
	}
	var c byte
	for i := 0; i < len(s); i++ {
		c = s[i]
		if 'a' <= c && c <= 'z' {
			c -= 'a' - 'A'
		}
		s[i] = c
	}
	return s
}

// EncodeToString overrides hex.EncodeToString implementation. Difference: returns []byte, not string
func EncodeToString(src []byte) []byte {
	dst := make([]byte, hex.EncodedLen(len(src)))
	hex.Encode(dst, src)
	return dst
}

// HexRegionKey converts region key to hex format. Used for formating region in
// logs.
func HexRegionKey(key []byte) []byte {
	return ToUpperASCIIInplace(EncodeToString(key))
}

// HexRegionKeyStr converts region key to hex format. Used for formating region in
// logs.
func HexRegionKeyStr(key []byte) string {
	return String(HexRegionKey(key))
}

// RegionToHexMeta converts a region meta's keys to hex format. Used for formating
// region in logs.
func RegionToHexMeta(meta *metapb.Region) HexRegionMeta {
	if meta == nil {
		return HexRegionMeta{}
	}
	return HexRegionMeta{meta}
}

// HexRegionMeta is a region meta in the hex format. Used for formating region in logs.
type HexRegionMeta struct {
	*metapb.Region
}

func (h HexRegionMeta) String() string {
	var meta = proto.Clone(h.Region).(*metapb.Region)
	meta.StartKey = HexRegionKey(meta.StartKey)
	meta.EndKey = HexRegionKey(meta.EndKey)
	return strings.TrimSpace(proto.CompactTextString(meta))
}

// RegionsToHexMeta converts regions' meta keys to hex format. Used for formating
// region in logs.
func RegionsToHexMeta(regions []*metapb.Region) HexRegionsMeta {
	hexRegionMetas := make([]*metapb.Region, len(regions))
	copy(hexRegionMetas, regions)
	return hexRegionMetas
}

// HexRegionsMeta is a slice of regions' meta in the hex format. Used for formating
// region in logs.
type HexRegionsMeta []*metapb.Region

func (h HexRegionsMeta) String() string {
	var b strings.Builder
	for _, r := range h {
		meta := proto.Clone(r).(*metapb.Region)
		meta.StartKey = HexRegionKey(meta.StartKey)
		meta.EndKey = HexRegionKey(meta.EndKey)

		b.WriteString(proto.CompactTextString(meta))
	}
	return strings.TrimSpace(b.String())
}<|MERGE_RESOLUTION|>--- conflicted
+++ resolved
@@ -52,11 +52,8 @@
 	approximateKeys   int64
 	interval          *pdpb.TimeInterval
 	replicationStatus *replication_modepb.RegionReplicationStatus
-<<<<<<< HEAD
 	QueryStats        *pdpb.QueryStats
-=======
 	flowRoundDivisor  uint64
->>>>>>> 69209e0a
 }
 
 // NewRegionInfo creates RegionInfo with region's meta and leader peer.

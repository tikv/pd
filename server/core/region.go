// Copyright 2016 PingCAP, Inc.
//
// Licensed under the Apache License, Version 2.0 (the "License");
// you may not use this file except in compliance with the License.
// You may obtain a copy of the License at
//
//     http://www.apache.org/licenses/LICENSE-2.0
//
// Unless required by applicable law or agreed to in writing, software
// distributed under the License is distributed on an "AS IS" BASIS,
// See the License for the specific language governing permissions and
// limitations under the License.

package core

import (
	"bytes"
	"fmt"
	"math/rand"
	"reflect"
	"strings"
	"time"

	"github.com/gogo/protobuf/proto"
	"github.com/pingcap/kvproto/pkg/metapb"
	"github.com/pingcap/kvproto/pkg/pdpb"
)

// RegionInfo records detail region info.
// Read-Only once created.
type RegionInfo struct {
	meta            *metapb.Region
	learners        []*metapb.Peer
	voters          []*metapb.Peer
	leader          *metapb.Peer
	downPeers       []*pdpb.PeerStats
	pendingPeers    []*metapb.Peer
	writtenBytes    uint64
	readBytes       uint64
	approximateSize int64
	approximateKeys int64
}

// NewRegionInfo creates RegionInfo with region's meta and leader peer.
func NewRegionInfo(region *metapb.Region, leader *metapb.Peer, opts ...RegionCreateOption) *RegionInfo {
	regionInfo := &RegionInfo{
		meta:   region,
		leader: leader,
	}

	for _, opt := range opts {
		opt(regionInfo)
	}
	classifyVoterAndLearner(regionInfo)
	return regionInfo
}

// classifyVoterAndLearner sorts out voter and learner from peers into different slice.
func classifyVoterAndLearner(region *RegionInfo) {
	learners := make([]*metapb.Peer, 0, 1)
	voters := make([]*metapb.Peer, 0, len(region.meta.Peers))
	for _, p := range region.meta.Peers {
		if p.IsLearner {
			learners = append(learners, p)
		} else {
			voters = append(voters, p)
		}
	}
	region.learners = learners
	region.voters = voters
}

// EmptyRegionApproximateSize is the region approximate size of an empty region
// (heartbeat size <= 1MB).
const EmptyRegionApproximateSize = 1

// RegionFromHeartbeat constructs a Region from region heartbeat.
func RegionFromHeartbeat(heartbeat *pdpb.RegionHeartbeatRequest) *RegionInfo {
	// Convert unit to MB.
	// If region is empty or less than 1MB, use 1MB instead.
	regionSize := heartbeat.GetApproximateSize() / (1 << 20)
	if regionSize < EmptyRegionApproximateSize {
		regionSize = EmptyRegionApproximateSize
	}

	region := &RegionInfo{
		meta:            heartbeat.GetRegion(),
		leader:          heartbeat.GetLeader(),
		downPeers:       heartbeat.GetDownPeers(),
		pendingPeers:    heartbeat.GetPendingPeers(),
		writtenBytes:    heartbeat.GetBytesWritten(),
		readBytes:       heartbeat.GetBytesRead(),
		approximateSize: int64(regionSize),
		approximateKeys: int64(heartbeat.GetApproximateKeys()),
	}

	classifyVoterAndLearner(region)
	return region
}

// Clone returns a copy of current regionInfo.
func (r *RegionInfo) Clone(opts ...RegionCreateOption) *RegionInfo {
	downPeers := make([]*pdpb.PeerStats, 0, len(r.downPeers))
	for _, peer := range r.downPeers {
		downPeers = append(downPeers, proto.Clone(peer).(*pdpb.PeerStats))
	}
	pendingPeers := make([]*metapb.Peer, 0, len(r.pendingPeers))
	for _, peer := range r.pendingPeers {
		pendingPeers = append(pendingPeers, proto.Clone(peer).(*metapb.Peer))
	}

	region := &RegionInfo{
		meta:            proto.Clone(r.meta).(*metapb.Region),
		leader:          proto.Clone(r.leader).(*metapb.Peer),
		downPeers:       downPeers,
		pendingPeers:    pendingPeers,
		writtenBytes:    r.writtenBytes,
		readBytes:       r.readBytes,
		approximateSize: r.approximateSize,
		approximateKeys: r.approximateKeys,
	}

	for _, opt := range opts {
		opt(region)
	}
	classifyVoterAndLearner(region)
	return region
}

// GetLearners returns the learners.
func (r *RegionInfo) GetLearners() []*metapb.Peer {
	return r.learners
}

// GetVoters returns the voters.
func (r *RegionInfo) GetVoters() []*metapb.Peer {
	return r.voters
}

// GetPeer returns the peer with specified peer id.
func (r *RegionInfo) GetPeer(peerID uint64) *metapb.Peer {
	for _, peer := range r.meta.GetPeers() {
		if peer.GetId() == peerID {
			return peer
		}
	}
	return nil
}

// GetDownPeer returns the down peer with specified peer id.
func (r *RegionInfo) GetDownPeer(peerID uint64) *metapb.Peer {
	for _, down := range r.downPeers {
		if down.GetPeer().GetId() == peerID {
			return down.GetPeer()
		}
	}
	return nil
}

// GetDownVoter returns the down voter with specified peer id.
func (r *RegionInfo) GetDownVoter(peerID uint64) *metapb.Peer {
	for _, down := range r.downPeers {
		if down.GetPeer().GetId() == peerID && !down.GetPeer().IsLearner {
			return down.GetPeer()
		}
	}
	return nil
}

// GetDownLearner returns the down learner with soecified peer id.
func (r *RegionInfo) GetDownLearner(peerID uint64) *metapb.Peer {
	for _, down := range r.downPeers {
		if down.GetPeer().GetId() == peerID && down.GetPeer().IsLearner {
			return down.GetPeer()
		}
	}
	return nil
}

// GetPendingPeer returns the pending peer with specified peer id.
func (r *RegionInfo) GetPendingPeer(peerID uint64) *metapb.Peer {
	for _, peer := range r.pendingPeers {
		if peer.GetId() == peerID {
			return peer
		}
	}
	return nil
}

// GetPendingVoter returns the pending voter with specified peer id.
func (r *RegionInfo) GetPendingVoter(peerID uint64) *metapb.Peer {
	for _, peer := range r.pendingPeers {
		if peer.GetId() == peerID && !peer.IsLearner {
			return peer
		}
	}
	return nil
}

// GetPendingLearner returns the pending learner peer with specified peer id.
func (r *RegionInfo) GetPendingLearner(peerID uint64) *metapb.Peer {
	for _, peer := range r.pendingPeers {
		if peer.GetId() == peerID && peer.IsLearner {
			return peer
		}
	}
	return nil
}

// GetStorePeer returns the peer in specified store.
func (r *RegionInfo) GetStorePeer(storeID uint64) *metapb.Peer {
	for _, peer := range r.meta.GetPeers() {
		if peer.GetStoreId() == storeID {
			return peer
		}
	}
	return nil
}

// GetStoreVoter returns the voter in specified store.
func (r *RegionInfo) GetStoreVoter(storeID uint64) *metapb.Peer {
	for _, peer := range r.voters {
		if peer.GetStoreId() == storeID {
			return peer
		}
	}
	return nil
}

// GetStoreLearner returns the learner peer in specified store.
func (r *RegionInfo) GetStoreLearner(storeID uint64) *metapb.Peer {
	for _, peer := range r.learners {
		if peer.GetStoreId() == storeID {
			return peer
		}
	}
	return nil
}

// GetStoreIds returns a map indicate the region distributed.
func (r *RegionInfo) GetStoreIds() map[uint64]struct{} {
	peers := r.meta.GetPeers()
	stores := make(map[uint64]struct{}, len(peers))
	for _, peer := range peers {
		stores[peer.GetStoreId()] = struct{}{}
	}
	return stores
}

// GetFollowers returns a map indicate the follow peers distributed.
func (r *RegionInfo) GetFollowers() map[uint64]*metapb.Peer {
	peers := r.GetVoters()
	followers := make(map[uint64]*metapb.Peer, len(peers))
	for _, peer := range peers {
		if r.leader == nil || r.leader.GetId() != peer.GetId() {
			followers[peer.GetStoreId()] = peer
		}
	}
	return followers
}

// GetFollower randomly returns a follow peer.
func (r *RegionInfo) GetFollower() *metapb.Peer {
	for _, peer := range r.GetVoters() {
		if r.leader == nil || r.leader.GetId() != peer.GetId() {
			return peer
		}
	}
	return nil
}

// GetDiffFollowers returns the followers which is not located in the same
// store as any other followers of the another specified region.
func (r *RegionInfo) GetDiffFollowers(other *RegionInfo) []*metapb.Peer {
	res := make([]*metapb.Peer, 0, len(r.meta.Peers))
	for _, p := range r.GetFollowers() {
		diff := true
		for _, o := range other.GetFollowers() {
			if p.GetStoreId() == o.GetStoreId() {
				diff = false
				break
			}
		}
		if diff {
			res = append(res, p)
		}
	}
	return res
}

// GetID returns the ID of the region.
func (r *RegionInfo) GetID() uint64 {
	return r.meta.GetId()
}

// GetMeta returns the meta information of the region.
func (r *RegionInfo) GetMeta() *metapb.Region {
	return r.meta
}

// GetApproximateSize returns the approximate size of the region.
func (r *RegionInfo) GetApproximateSize() int64 {
	return r.approximateSize
}

// GetApproximateKeys returns the approximate keys of the region.
func (r *RegionInfo) GetApproximateKeys() int64 {
	return r.approximateKeys
}

// GetDownPeers returns the down peers of the region.
func (r *RegionInfo) GetDownPeers() []*pdpb.PeerStats {
	return r.downPeers
}

// GetPendingPeers returns the pending peers of the region.
func (r *RegionInfo) GetPendingPeers() []*metapb.Peer {
	return r.pendingPeers
}

// GetBytesRead returns the read bytes of the region.
func (r *RegionInfo) GetBytesRead() uint64 {
	return r.readBytes
}

// GetBytesWritten returns the written bytes of the region.
func (r *RegionInfo) GetBytesWritten() uint64 {
	return r.writtenBytes
}

// GetLeader returns the leader of the region.
func (r *RegionInfo) GetLeader() *metapb.Peer {
	return r.leader
}

// GetStartKey returns the start key of the region.
func (r *RegionInfo) GetStartKey() []byte {
	return r.meta.StartKey
}

// GetEndKey returns the end key of the region.
func (r *RegionInfo) GetEndKey() []byte {
	return r.meta.EndKey
}

// GetPeers returns the peers of the region.
func (r *RegionInfo) GetPeers() []*metapb.Peer {
	return r.meta.GetPeers()
}

// GetRegionEpoch returns the region epoch of the region.
func (r *RegionInfo) GetRegionEpoch() *metapb.RegionEpoch {
	return r.meta.RegionEpoch
}

// RegionStat records each hot region's statistics
type RegionStat struct {
	RegionID  uint64 `json:"region_id"`
	FlowBytes uint64 `json:"flow_bytes"`
	// HotDegree records the hot region update times
	HotDegree int `json:"hot_degree"`
	// LastUpdateTime used to calculate average write
	LastUpdateTime time.Time `json:"last_update_time"`
	StoreID        uint64    `json:"-"`
	// AntiCount used to eliminate some noise when remove region in cache
	AntiCount int
	// Version used to check the region split times
	Version uint64
	// Stats is a rolling statistics, recording some recently added records.
	Stats *RollingStats
}

// NewRegionStat returns a RegionStat.
func NewRegionStat(region *RegionInfo, flowBytes uint64, antiCount int) *RegionStat {
	return &RegionStat{
		RegionID:       region.GetID(),
		FlowBytes:      flowBytes,
		LastUpdateTime: time.Now(),
		StoreID:        region.leader.GetStoreId(),
		Version:        region.meta.GetRegionEpoch().GetVersion(),
		AntiCount:      antiCount,
	}
}

// RegionsStat is a list of a group region state type
type RegionsStat []RegionStat

func (m RegionsStat) Len() int           { return len(m) }
func (m RegionsStat) Swap(i, j int)      { m[i], m[j] = m[j], m[i] }
func (m RegionsStat) Less(i, j int) bool { return m[i].FlowBytes < m[j].FlowBytes }

// HotRegionsStat records all hot regions statistics
type HotRegionsStat struct {
	TotalFlowBytes uint64      `json:"total_flow_bytes"`
	RegionsCount   int         `json:"regions_count"`
	RegionsStat    RegionsStat `json:"statistics"`
}

// regionMap wraps a map[uint64]*core.RegionInfo and supports randomly pick a region.
type regionMap struct {
	m         map[uint64]*regionEntry
	ids       []uint64
	totalSize int64
	totalKeys int64
}

type regionEntry struct {
	*RegionInfo
	pos int
}

func newRegionMap() *regionMap {
	return &regionMap{
		m:         make(map[uint64]*regionEntry),
		totalSize: 0,
	}
}

func (rm *regionMap) Len() int {
	if rm == nil {
		return 0
	}
	return len(rm.m)
}

func (rm *regionMap) Get(id uint64) *RegionInfo {
	if rm == nil {
		return nil
	}
	if entry, ok := rm.m[id]; ok {
		return entry.RegionInfo
	}
	return nil
}

func (rm *regionMap) Put(region *RegionInfo) {
	if old, ok := rm.m[region.GetID()]; ok {
		rm.totalSize += region.approximateSize - old.approximateSize
		rm.totalKeys += region.approximateKeys - old.approximateKeys
		old.RegionInfo = region
		return
	}
	rm.m[region.GetID()] = &regionEntry{
		RegionInfo: region,
		pos:        len(rm.ids),
	}
	rm.ids = append(rm.ids, region.GetID())
	rm.totalSize += region.approximateSize
	rm.totalKeys += region.approximateKeys
}

func (rm *regionMap) RandomRegion() *RegionInfo {
	if rm.Len() == 0 {
		return nil
	}
	return rm.Get(rm.ids[rand.Intn(rm.Len())])
}

func (rm *regionMap) Delete(id uint64) {
	if rm == nil {
		return
	}
	if old, ok := rm.m[id]; ok {
		len := rm.Len()
		last := rm.m[rm.ids[len-1]]
		last.pos = old.pos
		rm.ids[last.pos] = last.GetID()
		delete(rm.m, id)
		rm.ids = rm.ids[:len-1]
		rm.totalSize -= old.approximateSize
		rm.totalKeys -= old.approximateKeys
	}
}

func (rm *regionMap) TotalSize() int64 {
	if rm.Len() == 0 {
		return 0
	}
	return rm.totalSize
}

// RegionsInfo for export
type RegionsInfo struct {
	tree         *regionTree
	regions      *regionMap            // regionID -> regionInfo
	leaders      map[uint64]*regionMap // storeID -> regionID -> regionInfo
	followers    map[uint64]*regionMap // storeID -> regionID -> regionInfo
	learners     map[uint64]*regionMap // storeID -> regionID -> regionInfo
	pendingPeers map[uint64]*regionMap // storeID -> regionID -> regionInfo
}

// NewRegionsInfo creates RegionsInfo with tree, regions, leaders and followers
func NewRegionsInfo() *RegionsInfo {
	return &RegionsInfo{
		tree:         newRegionTree(),
		regions:      newRegionMap(),
		leaders:      make(map[uint64]*regionMap),
		followers:    make(map[uint64]*regionMap),
		learners:     make(map[uint64]*regionMap),
		pendingPeers: make(map[uint64]*regionMap),
	}
}

// GetRegion return the RegionInfo with regionID
func (r *RegionsInfo) GetRegion(regionID uint64) *RegionInfo {
	region := r.regions.Get(regionID)
	if region == nil {
		return nil
	}
	return region
}

// SetRegion set the RegionInfo with regionID
func (r *RegionsInfo) SetRegion(region *RegionInfo) []*metapb.Region {
	if origin := r.regions.Get(region.GetID()); origin != nil {
		r.RemoveRegion(origin)
	}
	return r.AddRegion(region)
}

// Length return the RegionsInfo length
func (r *RegionsInfo) Length() int {
	return r.regions.Len()
}

// TreeLength return the RegionsInfo tree length(now only used in test)
func (r *RegionsInfo) TreeLength() int {
	return r.tree.length()
}

// AddRegion add RegionInfo to regionTree and regionMap, also update leadres and followers by region peers
func (r *RegionsInfo) AddRegion(region *RegionInfo) []*metapb.Region {
	// Add to tree and regions.
	overlaps := r.tree.update(region.meta)
	for _, item := range overlaps {
		r.RemoveRegion(r.GetRegion(item.Id))
	}

	r.regions.Put(region)

	if region.leader == nil {
		return overlaps
	}

	// Add to leaders and followers.
	for _, peer := range region.GetVoters() {
		storeID := peer.GetStoreId()
		if peer.GetId() == region.leader.GetId() {
			// Add leader peer to leaders.
			store, ok := r.leaders[storeID]
			if !ok {
				store = newRegionMap()
				r.leaders[storeID] = store
			}
			store.Put(region)
		} else {
			// Add follower peer to followers.
			store, ok := r.followers[storeID]
			if !ok {
				store = newRegionMap()
				r.followers[storeID] = store
			}
			store.Put(region)
		}
	}

	// Add to learners.
	for _, peer := range region.GetLearners() {
		storeID := peer.GetStoreId()
		store, ok := r.learners[storeID]
		if !ok {
			store = newRegionMap()
			r.learners[storeID] = store
		}
		store.Put(region)
	}

	for _, peer := range region.pendingPeers {
		storeID := peer.GetStoreId()
		store, ok := r.pendingPeers[storeID]
		if !ok {
			store = newRegionMap()
			r.pendingPeers[storeID] = store
		}
		store.Put(region)
	}

	return overlaps
}

// RemoveRegion remove RegionInfo from regionTree and regionMap
func (r *RegionsInfo) RemoveRegion(region *RegionInfo) {
	// Remove from tree and regions.
	r.tree.remove(region.meta)
	r.regions.Delete(region.GetID())
	// Remove from leaders and followers.
	for _, peer := range region.meta.GetPeers() {
		storeID := peer.GetStoreId()
		r.leaders[storeID].Delete(region.GetID())
		r.followers[storeID].Delete(region.GetID())
		r.learners[storeID].Delete(region.GetID())
		r.pendingPeers[storeID].Delete(region.GetID())
	}
}

// SearchRegion searches RegionInfo from regionTree
func (r *RegionsInfo) SearchRegion(regionKey []byte) *RegionInfo {
	metaRegion := r.tree.search(regionKey)
	if metaRegion == nil {
		return nil
	}
	return r.GetRegion(metaRegion.GetId())
}

// SearchPrevRegion searches previous RegionInfo from regionTree
func (r *RegionsInfo) SearchPrevRegion(regionKey []byte) *RegionInfo {
	metaRegion := r.tree.searchPrev(regionKey)
	if metaRegion == nil {
		return nil
	}
	return r.GetRegion(metaRegion.GetId())
}

// GetRegions gets all RegionInfo from regionMap
func (r *RegionsInfo) GetRegions() []*RegionInfo {
	regions := make([]*RegionInfo, 0, r.regions.Len())
	for _, region := range r.regions.m {
		regions = append(regions, region.RegionInfo)
	}
	return regions
}

// GetStoreLeaderRegionSize get total size of store's leader regions
func (r *RegionsInfo) GetStoreLeaderRegionSize(storeID uint64) int64 {
	return r.leaders[storeID].TotalSize()
}

// GetStoreFollowerRegionSize get total size of store's follower regions
func (r *RegionsInfo) GetStoreFollowerRegionSize(storeID uint64) int64 {
	return r.followers[storeID].TotalSize()
}

// GetStoreLearnerRegionSize get total size of store's learner regions
func (r *RegionsInfo) GetStoreLearnerRegionSize(storeID uint64) int64 {
	return r.learners[storeID].TotalSize()
}

// GetStoreRegionSize get total size of store's regions
func (r *RegionsInfo) GetStoreRegionSize(storeID uint64) int64 {
	return r.GetStoreLeaderRegionSize(storeID) + r.GetStoreFollowerRegionSize(storeID) + r.GetStoreLearnerRegionSize(storeID)
}

// GetMetaRegions gets a set of metapb.Region from regionMap
func (r *RegionsInfo) GetMetaRegions() []*metapb.Region {
	regions := make([]*metapb.Region, 0, r.regions.Len())
	for _, region := range r.regions.m {
		regions = append(regions, proto.Clone(region.meta).(*metapb.Region))
	}
	return regions
}

// GetRegionCount gets the total count of RegionInfo of regionMap
func (r *RegionsInfo) GetRegionCount() int {
	return r.regions.Len()
}

// GetStoreRegionCount gets the total count of a store's leader and follower RegionInfo by storeID
func (r *RegionsInfo) GetStoreRegionCount(storeID uint64) int {
	return r.GetStoreLeaderCount(storeID) + r.GetStoreFollowerCount(storeID) + r.GetStoreLearnerCount(storeID)
}

// GetStorePendingPeerCount gets the total count of a store's region that includes pending peer
func (r *RegionsInfo) GetStorePendingPeerCount(storeID uint64) int {
	return r.pendingPeers[storeID].Len()
}

// GetStoreLeaderCount get the total count of a store's leader RegionInfo
func (r *RegionsInfo) GetStoreLeaderCount(storeID uint64) int {
	return r.leaders[storeID].Len()
}

// GetStoreFollowerCount get the total count of a store's follower RegionInfo
func (r *RegionsInfo) GetStoreFollowerCount(storeID uint64) int {
	return r.followers[storeID].Len()
}

// GetStoreLearnerCount get the total count of a store's learner RegionInfo
func (r *RegionsInfo) GetStoreLearnerCount(storeID uint64) int {
	return r.learners[storeID].Len()
}

// RandRegion get a region by random
func (r *RegionsInfo) RandRegion(opts ...RegionOption) *RegionInfo {
	return randRegion(r.regions, opts...)
}

// RandLeaderRegion get a store's leader region by random
func (r *RegionsInfo) RandLeaderRegion(storeID uint64, opts ...RegionOption) *RegionInfo {
	return randRegion(r.leaders[storeID], opts...)
}

// RandFollowerRegion get a store's follower region by random
func (r *RegionsInfo) RandFollowerRegion(storeID uint64, opts ...RegionOption) *RegionInfo {
	return randRegion(r.followers[storeID], opts...)
}

// GetLeader return leader RegionInfo by storeID and regionID(now only used in test)
func (r *RegionsInfo) GetLeader(storeID uint64, regionID uint64) *RegionInfo {
	return r.leaders[storeID].Get(regionID)
}

// GetFollower return follower RegionInfo by storeID and regionID(now only used in test)
func (r *RegionsInfo) GetFollower(storeID uint64, regionID uint64) *RegionInfo {
	return r.followers[storeID].Get(regionID)
}

// ScanRange scans region with start key, until number greater than limit.
func (r *RegionsInfo) ScanRange(startKey []byte, limit int) []*RegionInfo {
	res := make([]*RegionInfo, 0, limit)
	r.tree.scanRange(startKey, func(metaRegion *metapb.Region) bool {
		res = append(res, r.GetRegion(metaRegion.GetId()))
		return len(res) < limit
	})
	return res
}

// GetAdjacentRegions returns region's info that is adjacent with specific region
func (r *RegionsInfo) GetAdjacentRegions(region *RegionInfo) (*RegionInfo, *RegionInfo) {
	metaPrev, metaNext := r.tree.getAdjacentRegions(region.meta)
	var prev, next *RegionInfo
	// check key to avoid key range hole
	if metaPrev != nil && bytes.Equal(metaPrev.region.EndKey, region.meta.StartKey) {
		prev = r.GetRegion(metaPrev.region.GetId())
	}
	if metaNext != nil && bytes.Equal(region.meta.EndKey, metaNext.region.StartKey) {
		next = r.GetRegion(metaNext.region.GetId())
	}
	return prev, next
}

// GetAverageRegionSize returns the average region approximate size.
func (r *RegionsInfo) GetAverageRegionSize() int64 {
	if r.regions.Len() == 0 {
		return 0
	}
	return r.regions.TotalSize() / int64(r.regions.Len())
}

// RegionStats records a list of regions' statistics and distribution status.
type RegionStats struct {
	Count            int              `json:"count"`
	EmptyCount       int              `json:"empty_count"`
	StorageSize      int64            `json:"storage_size"`
	StorageKeys      int64            `json:"storage_keys"`
	StoreLeaderCount map[uint64]int   `json:"store_leader_count"`
	StorePeerCount   map[uint64]int   `json:"store_peer_count"`
	StoreLeaderSize  map[uint64]int64 `json:"store_leader_size"`
	StoreLeaderKeys  map[uint64]int64 `json:"store_leader_keys"`
	StorePeerSize    map[uint64]int64 `json:"store_peer_size"`
	StorePeerKeys    map[uint64]int64 `json:"store_peer_keys"`
}

func newRegionStats() *RegionStats {
	return &RegionStats{
		StoreLeaderCount: make(map[uint64]int),
		StorePeerCount:   make(map[uint64]int),
		StoreLeaderSize:  make(map[uint64]int64),
		StoreLeaderKeys:  make(map[uint64]int64),
		StorePeerSize:    make(map[uint64]int64),
		StorePeerKeys:    make(map[uint64]int64),
	}
}

// Observe adds a region's statistics into RegionStats.
func (s *RegionStats) Observe(r *RegionInfo) {
	s.Count++
	if r.approximateSize <= EmptyRegionApproximateSize {
		s.EmptyCount++
	}
	s.StorageSize += r.approximateSize
	s.StorageKeys += r.approximateKeys
	if r.leader != nil {
		s.StoreLeaderCount[r.leader.GetStoreId()]++
		s.StoreLeaderSize[r.leader.GetStoreId()] += r.approximateSize
		s.StoreLeaderKeys[r.leader.GetStoreId()] += r.approximateKeys
	}
	for _, p := range r.meta.Peers {
		s.StorePeerCount[p.GetStoreId()]++
		s.StorePeerSize[p.GetStoreId()] += r.approximateSize
		s.StorePeerKeys[p.GetStoreId()] += r.approximateKeys
	}
}

// GetRegionStats scans regions that inside range [startKey, endKey) and sums up
// their statistics.
func (r *RegionsInfo) GetRegionStats(startKey, endKey []byte) *RegionStats {
	stats := newRegionStats()
	r.tree.scanRange(startKey, func(meta *metapb.Region) bool {
		if len(endKey) > 0 && (len(meta.EndKey) == 0 || bytes.Compare(meta.EndKey, endKey) >= 0) {
			return false
		}
		if region := r.GetRegion(meta.GetId()); region != nil {
			stats.Observe(region)
		}
		return true
	})
	return stats
}

const randomRegionMaxRetry = 10

func randRegion(regions *regionMap, opts ...RegionOption) *RegionInfo {
	for i := 0; i < randomRegionMaxRetry; i++ {
		region := regions.RandomRegion()
		if region == nil {
			return nil
		}
		isSelect := true
		for _, opt := range opts {
			if !opt(region) {
				isSelect = false
				break
			}
		}
		if isSelect {
			return region
		}
	}
	return nil
}

// DiffRegionPeersInfo return the difference of peers info  between two RegionInfo
func DiffRegionPeersInfo(origin *RegionInfo, other *RegionInfo) string {
	var ret []string
	for _, a := range origin.meta.Peers {
		both := false
		for _, b := range other.meta.Peers {
			if reflect.DeepEqual(a, b) {
				both = true
				break
			}
		}
		if !both {
			ret = append(ret, fmt.Sprintf("Remove peer:{%v}", a))
		}
	}
	for _, b := range other.meta.Peers {
		both := false
		for _, a := range origin.meta.Peers {
			if reflect.DeepEqual(a, b) {
				both = true
				break
			}
		}
		if !both {
			ret = append(ret, fmt.Sprintf("Add peer:{%v}", b))
		}
	}
	return strings.Join(ret, ",")
}

// DiffRegionKeyInfo return the difference of key info between two RegionInfo
func DiffRegionKeyInfo(origin *RegionInfo, other *RegionInfo) string {
	var ret []string
	if !bytes.Equal(origin.meta.StartKey, other.meta.StartKey) {
		originKey := &metapb.Region{StartKey: origin.meta.StartKey}
		otherKey := &metapb.Region{StartKey: other.meta.StartKey}
		ret = append(ret, fmt.Sprintf("StartKey Changed:{%s} -> {%s}", originKey, otherKey))
	} else {
<<<<<<< HEAD
		ret = append(ret, fmt.Sprintf("StartKey:{%s}", origin.meta.StartKey))
	}
	if !bytes.Equal(origin.meta.EndKey, other.meta.EndKey) {
		originKey := &metapb.Region{EndKey: origin.meta.EndKey}
		otherKey := &metapb.Region{EndKey: other.meta.EndKey}
		ret = append(ret, fmt.Sprintf("EndKey Changed:{%s} -> {%s}, StartKey: {%s}", originKey, otherKey, origin.meta.StartKey))
	} else {
		ret = append(ret, fmt.Sprintf("EndKey:{%s}", origin.meta.EndKey))
=======
		ret = append(ret, fmt.Sprintf("StartKey:{%s}", &metapb.Region{StartKey: origin.Region.StartKey}))
	}
	if !bytes.Equal(origin.Region.EndKey, other.Region.EndKey) {
		originKey := &metapb.Region{EndKey: origin.Region.EndKey}
		otherKey := &metapb.Region{EndKey: other.Region.EndKey}
		ret = append(ret, fmt.Sprintf("EndKey Changed:{%s} -> {%s}", originKey, otherKey))
	} else {
		ret = append(ret, fmt.Sprintf("EndKey:{%s}", &metapb.Region{EndKey: origin.Region.EndKey}))
>>>>>>> 47a950e6
	}

	return strings.Join(ret, ", ")
}<|MERGE_RESOLUTION|>--- conflicted
+++ resolved
@@ -867,25 +867,14 @@
 		otherKey := &metapb.Region{StartKey: other.meta.StartKey}
 		ret = append(ret, fmt.Sprintf("StartKey Changed:{%s} -> {%s}", originKey, otherKey))
 	} else {
-<<<<<<< HEAD
-		ret = append(ret, fmt.Sprintf("StartKey:{%s}", origin.meta.StartKey))
+		ret = append(ret, fmt.Sprintf("StartKey:{%s}", &metapb.Region{StartKey: origin.meta.StartKey}))
 	}
 	if !bytes.Equal(origin.meta.EndKey, other.meta.EndKey) {
 		originKey := &metapb.Region{EndKey: origin.meta.EndKey}
 		otherKey := &metapb.Region{EndKey: other.meta.EndKey}
-		ret = append(ret, fmt.Sprintf("EndKey Changed:{%s} -> {%s}, StartKey: {%s}", originKey, otherKey, origin.meta.StartKey))
-	} else {
-		ret = append(ret, fmt.Sprintf("EndKey:{%s}", origin.meta.EndKey))
-=======
-		ret = append(ret, fmt.Sprintf("StartKey:{%s}", &metapb.Region{StartKey: origin.Region.StartKey}))
-	}
-	if !bytes.Equal(origin.Region.EndKey, other.Region.EndKey) {
-		originKey := &metapb.Region{EndKey: origin.Region.EndKey}
-		otherKey := &metapb.Region{EndKey: other.Region.EndKey}
 		ret = append(ret, fmt.Sprintf("EndKey Changed:{%s} -> {%s}", originKey, otherKey))
 	} else {
-		ret = append(ret, fmt.Sprintf("EndKey:{%s}", &metapb.Region{EndKey: origin.Region.EndKey}))
->>>>>>> 47a950e6
+		ret = append(ret, fmt.Sprintf("EndKey:{%s}", &metapb.Region{EndKey: origin.meta.EndKey}))
 	}
 
 	return strings.Join(ret, ", ")

--- conflicted
+++ resolved
@@ -538,13 +538,6 @@
 
 	r.regions.Put(region)
 
-<<<<<<< HEAD
-=======
-	if region.leader == nil {
-		return overlaps
-	}
-
->>>>>>> ba22a06a
 	// Add to leaders and followers.
 	for _, peer := range region.GetVoters() {
 		storeID := peer.GetStoreId()

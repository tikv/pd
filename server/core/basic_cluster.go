--- conflicted
+++ resolved
@@ -366,6 +366,13 @@
 	return bc.Regions.ScanRange(startKey, endKey, limit)
 }
 
+// GetRangeCount returns the number of regions that overlap with the range [startKey, endKey).
+func (bc *BasicCluster) GetRangeCount(startKey, endKey []byte) int {
+	bc.Regions.mu.RLock()
+	defer bc.Regions.mu.RUnlock()
+	return bc.Regions.GetRangeCount(startKey, endKey)
+}
+
 // GetOverlaps returns the regions which are overlapped with the specified region range.
 func (bc *BasicCluster) GetOverlaps(region *RegionInfo) []*RegionInfo {
 	bc.Regions.mu.RLock()
@@ -506,45 +513,6 @@
 	bc.Regions.RemoveRegion(region)
 }
 
-<<<<<<< HEAD
-// GetRegionByKey searches RegionInfo from regionTree.
-func (bc *BasicCluster) GetRegionByKey(regionKey []byte) *RegionInfo {
-	bc.RLock()
-	defer bc.RUnlock()
-	return bc.Regions.GetRegionByKey(regionKey)
-}
-
-// GetPrevRegionByKey searches previous RegionInfo from regionTree.
-func (bc *BasicCluster) GetPrevRegionByKey(regionKey []byte) *RegionInfo {
-	bc.RLock()
-	defer bc.RUnlock()
-	return bc.Regions.GetPrevRegionByKey(regionKey)
-}
-
-// GetRangeCount returns the number of regions that overlap with the range [startKey, endKey).
-func (bc *BasicCluster) GetRangeCount(startKey, endKey []byte) int {
-	bc.RLock()
-	defer bc.RUnlock()
-	return bc.Regions.GetRangeCount(startKey, endKey)
-}
-
-// ScanRange scans regions intersecting [start key, end key), returns at most
-// `limit` regions. limit <= 0 means no limit.
-func (bc *BasicCluster) ScanRange(startKey, endKey []byte, limit int) []*RegionInfo {
-	bc.RLock()
-	defer bc.RUnlock()
-	return bc.Regions.ScanRange(startKey, endKey, limit)
-}
-
-// GetOverlaps returns the regions which are overlapped with the specified region range.
-func (bc *BasicCluster) GetOverlaps(region *RegionInfo) []*RegionInfo {
-	bc.RLock()
-	defer bc.RUnlock()
-	return bc.Regions.GetOverlaps(region)
-}
-
-=======
->>>>>>> 914e19c1
 // RegionSetInformer provides access to a shared informer of regions.
 type RegionSetInformer interface {
 	GetRegionCount() int

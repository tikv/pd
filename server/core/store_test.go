// Copyright 2017 TiKV Project Authors.
//
// Licensed under the Apache License, Version 2.0 (the "License");
// you may not use this file except in compliance with the License.
// You may obtain a copy of the License at
//
//     http://www.apache.org/licenses/LICENSE-2.0
//
// Unless required by applicable law or agreed to in writing, software
// distributed under the License is distributed on an "AS IS" BASIS,
// WITHOUT WARRANTIES OR CONDITIONS OF ANY KIND, either express or implied.
// See the License for the specific language governing permissions and
// limitations under the License.

package core

import (
	"math"
	"sync"
	"time"

	. "github.com/pingcap/check"
	"github.com/pingcap/kvproto/pkg/metapb"
	"github.com/pingcap/kvproto/pkg/pdpb"
)

var _ = Suite(&testDistinctScoreSuite{})

type testDistinctScoreSuite struct{}

func (s *testDistinctScoreSuite) TestDistinctScore(c *C) {
	labels := []string{"zone", "rack", "host"}
	zones := []string{"z1", "z2", "z3"}
	racks := []string{"r1", "r2", "r3"}
	hosts := []string{"h1", "h2", "h3"}

	var stores []*StoreInfo
	for i, zone := range zones {
		for j, rack := range racks {
			for k, host := range hosts {
				storeID := uint64(i*len(racks)*len(hosts) + j*len(hosts) + k)
				storeLabels := map[string]string{
					"zone": zone,
					"rack": rack,
					"host": host,
				}
				store := NewStoreInfoWithLabel(storeID, 1, storeLabels)
				stores = append(stores, store)

				// Number of stores in different zones.
				numZones := i * len(racks) * len(hosts)
				// Number of stores in the same zone but in different racks.
				numRacks := j * len(hosts)
				// Number of stores in the same rack but in different hosts.
				numHosts := k
				score := (numZones*replicaBaseScore+numRacks)*replicaBaseScore + numHosts
				c.Assert(DistinctScore(labels, stores, store), Equals, float64(score))
			}
		}
	}
	store := NewStoreInfoWithLabel(100, 1, nil)
	c.Assert(DistinctScore(labels, stores, store), Equals, float64(0))
}

var _ = Suite(&testConcurrencySuite{})

type testConcurrencySuite struct{}

func (s *testConcurrencySuite) TestCloneStore(c *C) {
	meta := &metapb.Store{Id: 1, Address: "mock://tikv-1", Labels: []*metapb.StoreLabel{{Key: "zone", Value: "z1"}, {Key: "host", Value: "h1"}}}
	store := NewStoreInfo(meta)
	start := time.Now()
	wg := sync.WaitGroup{}
	wg.Add(2)
	go func() {
		defer wg.Done()
		for {
			if time.Since(start) > time.Second {
				break
			}
			store.GetMeta().GetState()
		}
	}()
	go func() {
		defer wg.Done()
		for {
			if time.Since(start) > time.Second {
				break
			}
			store.Clone(
				UpStore(),
				SetLastHeartbeatTS(time.Now()),
			)
		}
	}()
	wg.Wait()
}

var _ = Suite(&testStoreSuite{})

type testStoreSuite struct{}

func (s *testStoreSuite) TestRegionScore(c *C) {
	stats := &pdpb.StoreStats{}
	stats.Capacity = 512 * (1 << 20)  // 512 MB
	stats.Available = 100 * (1 << 20) // 100 MB
	stats.UsedSize = 0

	store := NewStoreInfo(
		&metapb.Store{Id: 1},
		SetStoreStats(stats),
		SetRegionSize(1),
	)
	score := store.RegionScore("v1", 0.7, 0.9, 0)
	// Region score should never be NaN, or /store API would fail.
	c.Assert(math.IsNaN(score), IsFalse)
}

func (s *testStoreSuite) TestLowSpaceRatio(c *C) {
	store := NewStoreInfoWithLabel(1, 20, nil)
	store.rawStats.Capacity = initialMinSpace << 4
	store.rawStats.Available = store.rawStats.Capacity >> 3

	c.Assert(store.IsLowSpace(0.8), IsFalse)
	store.regionCount = 31
	c.Assert(store.IsLowSpace(0.8), IsTrue)
	store.rawStats.Available = store.rawStats.Capacity >> 2
	c.Assert(store.IsLowSpace(0.8), IsFalse)
<<<<<<< HEAD
=======
}

func (s *testStoreSuite) TestLowSpaceScoreV2(c *C) {
	testdata := []struct {
		bigger *StoreInfo
		small  *StoreInfo
	}{{
		// store1 and store2 has same store available ratio and store1 less 50gb
		bigger: NewStoreInfoWithAvailable(1, 20*gb, 100*gb, 1.4),
		small:  NewStoreInfoWithAvailable(2, 200*gb, 1000*gb, 1.4),
	}, {
		// store1 and store2 has same available space and less than 50gb
		bigger: NewStoreInfoWithAvailable(1, 10*gb, 1000*gb, 1.4),
		small:  NewStoreInfoWithAvailable(2, 10*gb, 100*gb, 1.4),
	}, {
		// store1 and store2 has same available ratio less than 0.2
		bigger: NewStoreInfoWithAvailable(1, 10*gb, 1000*gb, 1.4),
		small:  NewStoreInfoWithAvailable(2, 1*gb, 100*gb, 1.4),
	}, {
		// store1 and store2 has same available ratio
		// but the store1 ratio less than store2 ((50-10)/50=0.8<(200-100)/200=0.5)
		bigger: NewStoreInfoWithAvailable(1, 10*gb, 100*gb, 1.4),
		small:  NewStoreInfoWithAvailable(2, 100*gb, 1000*gb, 1.4),
	}, {
		// store1 and store2 has same usedSize and capacity
		// but the bigger's amp is bigger
		bigger: NewStoreInfoWithAvailable(1, 10*gb, 100*gb, 1.5),
		small:  NewStoreInfoWithAvailable(2, 10*gb, 100*gb, 1.4),
	}, {
		// store1 and store2 has same capacity and regionSize（40g)
		// but store1 has less available space size
		bigger: NewStoreInfoWithAvailable(1, 60*gb, 100*gb, 1),
		small:  NewStoreInfoWithAvailable(2, 80*gb, 100*gb, 2),
	}, {
		// store1 and store2 has same capacity and store2 (40g) has twice usedSize than store1 (20g)
		// but store1 has higher amp, so store1(60g) has more regionSize (40g)
		bigger: NewStoreInfoWithAvailable(1, 80*gb, 100*gb, 3),
		small:  NewStoreInfoWithAvailable(2, 60*gb, 100*gb, 1),
	}}
	for _, v := range testdata {
		score1 := v.bigger.regionScoreV2(0, 0.8)
		score2 := v.small.regionScoreV2(0, 0.8)
		c.Assert(score1, Greater, score2)
	}
>>>>>>> f7348fee
}<|MERGE_RESOLUTION|>--- conflicted
+++ resolved
@@ -126,8 +126,6 @@
 	c.Assert(store.IsLowSpace(0.8), IsTrue)
 	store.rawStats.Available = store.rawStats.Capacity >> 2
 	c.Assert(store.IsLowSpace(0.8), IsFalse)
-<<<<<<< HEAD
-=======
 }
 
 func (s *testStoreSuite) TestLowSpaceScoreV2(c *C) {
@@ -172,5 +170,4 @@
 		score2 := v.small.regionScoreV2(0, 0.8)
 		c.Assert(score1, Greater, score2)
 	}
->>>>>>> f7348fee
 }
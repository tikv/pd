// Copyright 2020 TiKV Project Authors.
//
// Licensed under the Apache License, Version 2.0 (the "License");
// you may not use this file except in compliance with the License.
// You may obtain a copy of the License at
//
//     http://www.apache.org/licenses/LICENSE-2.0
//
// Unless required by applicable law or agreed to in writing, software
// distributed under the License is distributed on an "AS IS" BASIS,
// See the License for the specific language governing permissions and
// limitations under the License.

package core

import (
	"github.com/pingcap/kvproto/pkg/metapb"
)

// IsLearner judges whether the Peer's Role is Learner.
func IsLearner(peer *metapb.Peer) bool {
	return peer.GetRole() == metapb.PeerRole_Learner
}

// IsVoterOrIncomingVoter judges whether peer role will become Voter.
// The peer is not nil and the role is equal to IncomingVoter or Voter.
func IsVoterOrIncomingVoter(peer *metapb.Peer) bool {
	if peer == nil {
		return false
	}
	switch peer.GetRole() {
	case metapb.PeerRole_IncomingVoter, metapb.PeerRole_Voter:
		return true
	}
	return false
}

// IsLearnerOrDemotingVoter judges whether peer role will become Learner.
// The peer is not nil and the role is equal to DemotingVoter or Learner.
func IsLearnerOrDemotingVoter(peer *metapb.Peer) bool {
	if peer == nil {
		return false
	}
	switch peer.GetRole() {
	case metapb.PeerRole_DemotingVoter, metapb.PeerRole_Learner:
		return true
	}
	return false
}

// IsInJointState judges whether the Peer is in joint state.
func IsInJointState(peers ...*metapb.Peer) bool {
	for _, peer := range peers {
		switch peer.GetRole() {
		case metapb.PeerRole_IncomingVoter, metapb.PeerRole_DemotingVoter:
			return true
		default:
		}
	}
	return false
}

// CountInJointState count the peers are in joint state.
func CountInJointState(peers ...*metapb.Peer) int {
	count := 0
	for _, peer := range peers {
		switch peer.GetRole() {
		case metapb.PeerRole_IncomingVoter, metapb.PeerRole_DemotingVoter:
			count++
		default:
		}
	}
	return count
}

// PeerInfo provides peer information
type PeerInfo struct {
	*metapb.Peer
	loads    []float64
	interval uint64
}

// NewPeerInfo creates PeerInfo
<<<<<<< HEAD
func NewPeerInfo(meta *metapb.Peer, loads []float64,
	interval uint64) *PeerInfo {
=======
func NewPeerInfo(meta *metapb.Peer, loads []float64, interval uint64) *PeerInfo {
>>>>>>> dbcbfa81
	return &PeerInfo{
		Peer:     meta,
		loads:    loads,
		interval: interval,
	}
}

// GetStoreID provides located storeID
func (p *PeerInfo) GetStoreID() uint64 {
	return p.GetStoreId()
}

// GetLoads provides loads
func (p *PeerInfo) GetLoads() []float64 {
	return p.loads
}

// GetPeerID provides peer id
func (p *PeerInfo) GetPeerID() uint64 {
	return p.GetId()
}

// GetInterval returns reporting interval
func (p *PeerInfo) GetInterval() uint64 {
	return p.interval
}<|MERGE_RESOLUTION|>--- conflicted
+++ resolved
@@ -81,12 +81,7 @@
 }
 
 // NewPeerInfo creates PeerInfo
-<<<<<<< HEAD
-func NewPeerInfo(meta *metapb.Peer, loads []float64,
-	interval uint64) *PeerInfo {
-=======
 func NewPeerInfo(meta *metapb.Peer, loads []float64, interval uint64) *PeerInfo {
->>>>>>> dbcbfa81
 	return &PeerInfo{
 		Peer:     meta,
 		loads:    loads,

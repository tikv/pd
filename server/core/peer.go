--- conflicted
+++ resolved
@@ -22,8 +22,6 @@
 	return peer.GetRole() == metapb.PeerRole_Learner
 }
 
-<<<<<<< HEAD
-=======
 // IsVoterOrIncomingVoter judges whether peer role will become Voter.
 // The peer is not nil and the role is equal to IncomingVoter or Voter.
 func IsVoterOrIncomingVoter(peer *metapb.Peer) bool {
@@ -50,7 +48,6 @@
 	return false
 }
 
->>>>>>> 3b1c0379
 // IsInJointState judges whether the Peer is in joint state.
 func IsInJointState(peers ...*metapb.Peer) bool {
 	for _, peer := range peers {

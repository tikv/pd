--- conflicted
+++ resolved
@@ -157,6 +157,16 @@
 // IsTiFlash returns true if the store is tiflash.
 func (s *StoreInfo) IsTiFlash() bool {
 	return IsStoreContainLabel(s.GetMeta(), EngineKey, EngineTiFlash)
+}
+
+// IsTiFlashMPP returns true if the store is tiflash_mpp.
+func (s *StoreInfo) IsTiFlashMPP() bool {
+	return IsStoreContainLabel(s.GetMeta(), EngineKey, EngineTiFlashMPP)
+}
+
+// IsTiFlashRelatedStore returns true if the store is tiflash or tiflash_mpp.
+func (s *StoreInfo) IsTiFlashRelatedStore() bool {
+	return s.IsTiFlash() || s.IsTiFlashMPP()
 }
 
 // IsUp returns true if store is serving or preparing.
@@ -765,9 +775,5 @@
 func IsAvailableForMinResolvedTS(s *StoreInfo) bool {
 	// If a store is tombstone or no leader, it is not meaningful for min resolved ts.
 	// And we will skip tiflash, because it does not report min resolved ts.
-<<<<<<< HEAD
-	return !s.IsRemoved() && !IsTiFlashRelatedStore(s.GetMeta()) && s.GetLeaderCount() != 0
-=======
-	return !s.IsRemoved() && !s.IsTiFlash() && s.GetLeaderCount() != 0
->>>>>>> 656f50d4
+	return !s.IsRemoved() && !s.IsTiFlashRelatedStore() && s.GetLeaderCount() != 0
 }
--- conflicted
+++ resolved
@@ -32,21 +32,8 @@
 	meta  *metapb.Store
 	stats *pdpb.StoreStats
 	// Blocked means that the store is blocked from balance.
-<<<<<<< HEAD
-	blocked bool
-	// slave store place the learner which never to be a voter.
-	IsSlave           bool
-	LeaderCount       int
-	RegionCount       int
-	LeaderSize        int64
-	RegionSize        int64
-	PendingPeerCount  int
-	LastHeartbeatTS   time.Time
-	LeaderWeight      float64
-	RegionWeight      float64
-	RollingStoreStats *RollingStoreStats
-=======
 	blocked           bool
+	isSlave           bool
 	leaderCount       int
 	regionCount       int
 	leaderSize        int64
@@ -56,7 +43,6 @@
 	leaderWeight      float64
 	regionWeight      float64
 	rollingStoreStats *RollingStoreStats
->>>>>>> 22032cbc
 }
 
 // NewStoreInfo creates StoreInfo with meta data.
@@ -80,18 +66,7 @@
 		meta:              s.meta,
 		stats:             s.stats,
 		blocked:           s.blocked,
-<<<<<<< HEAD
-		IsSlave:           s.IsSlave,
-		LeaderCount:       s.LeaderCount,
-		RegionCount:       s.RegionCount,
-		LeaderSize:        s.LeaderSize,
-		RegionSize:        s.RegionSize,
-		PendingPeerCount:  s.PendingPeerCount,
-		LastHeartbeatTS:   s.LastHeartbeatTS,
-		LeaderWeight:      s.LeaderWeight,
-		RegionWeight:      s.RegionWeight,
-		RollingStoreStats: s.RollingStoreStats,
-=======
+		isSlave:           s.isSlave,
 		leaderCount:       s.leaderCount,
 		regionCount:       s.regionCount,
 		leaderSize:        s.leaderSize,
@@ -101,7 +76,6 @@
 		leaderWeight:      s.leaderWeight,
 		regionWeight:      s.regionWeight,
 		rollingStoreStats: s.rollingStoreStats,
->>>>>>> 22032cbc
 	}
 
 	for _, opt := range opts {
@@ -118,6 +92,16 @@
 // IsUp checks if the store's state is Up.
 func (s *StoreInfo) IsUp() bool {
 	return s.GetState() == metapb.StoreState_Up
+}
+
+// IsSlave checks if the store's state is Slave.
+func (s *StoreInfo) IsSlave() bool {
+	return s.isSlave
+}
+
+// SetSlave sets the store to be slave or not.
+func (s *StoreInfo) SetSlave(isSlave bool) {
+	s.isSlave = isSlave
 }
 
 // IsOffline checks if the store's state is Offline.
@@ -563,13 +547,8 @@
 	s.stores[storeID] = store.Clone(SetStoreUnBlock())
 }
 
-<<<<<<< HEAD
 // GetAllStores gets a complete set of StoreInfo
 func (s *StoresInfo) GetAllStores() []*StoreInfo {
-=======
-// GetStores gets a complete set of StoreInfo.
-func (s *StoresInfo) GetStores() []*StoreInfo {
->>>>>>> 22032cbc
 	stores := make([]*StoreInfo, 0, len(s.stores))
 	for _, store := range s.stores {
 		stores = append(stores, store)
@@ -577,12 +556,11 @@
 	return stores
 }
 
-<<<<<<< HEAD
 // GetStores gets a complete set of StoreInfo
 func (s *StoresInfo) GetStores() []*StoreInfo {
 	stores := make([]*StoreInfo, 0, len(s.stores))
 	for _, store := range s.stores {
-		if !store.IsSlave {
+		if !store.isSlave {
 			stores = append(stores, store.Clone())
 		}
 	}
@@ -593,8 +571,8 @@
 func (s *StoresInfo) GetSlaveStoreIDs() []uint64 {
 	stores := make([]uint64, 0, len(s.stores))
 	for _, store := range s.stores {
-		if store.IsSlave {
-			stores = append(stores, store.GetId())
+		if store.isSlave {
+			stores = append(stores, store.GetID())
 		}
 	}
 	return stores
@@ -604,7 +582,7 @@
 func (s *StoresInfo) GetSlaveStores() []*StoreInfo {
 	stores := make([]*StoreInfo, 0, len(s.stores))
 	for _, store := range s.stores {
-		if store.IsSlave {
+		if store.isSlave {
 			stores = append(stores, store.Clone())
 		}
 	}
@@ -615,15 +593,12 @@
 func (s *StoresInfo) SetupSlaveStores(check func(store *StoreInfo) bool) {
 	for _, store := range s.stores {
 		if check(store) {
-			store.IsSlave = true
+			store.isSlave = true
 		}
 	}
 }
 
 // GetMetaStores get a complete set of metapb.Store
-=======
-// GetMetaStores gets a complete set of metapb.Store.
->>>>>>> 22032cbc
 func (s *StoresInfo) GetMetaStores() []*metapb.Store {
 	stores := make([]*metapb.Store, 0, len(s.stores))
 	for _, store := range s.stores {

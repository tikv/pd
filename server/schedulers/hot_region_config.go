// Copyright 2020 TiKV Project Authors.
//
// Licensed under the Apache License, Version 2.0 (the "License");
// you may not use this file except in compliance with the License.
// You may obtain a copy of the License at
//
//     http://www.apache.org/licenses/LICENSE-2.0
//
// Unless required by applicable law or agreed to in writing, software
// distributed under the License is distributed on an "AS IS" BASIS,
// See the License for the specific language governing permissions and
// limitations under the License.

package schedulers

import (
	"bytes"
	"encoding/json"
	"io"
	"net/http"
	"reflect"
	"strings"
	"sync"
	"time"

	"github.com/gorilla/mux"
	"github.com/tikv/pd/pkg/slice"
	"github.com/tikv/pd/server/core"
	"github.com/tikv/pd/server/schedule"
	"github.com/tikv/pd/server/schedule/opt"
	"github.com/tikv/pd/server/statistics"
	"github.com/tikv/pd/server/versioninfo"
	"github.com/unrolled/render"
)

const (
	// BytePriority indicates hot-region-scheduler prefer byte dim
	BytePriority = "byte"
	// KeyPriority indicates hot-region-scheduler prefer key dim
	KeyPriority = "key"
	// QueryPriority indicates hot-region-scheduler prefer query dim
	QueryPriority = "query"

	// Scheduling has a bigger impact on TiFlash, so it needs to be corrected in configuration items
	// In the default config, the TiKV difference is 1.05*1.05-1 = 0.1025, and the TiFlash difference is 1.15*1.15-1 = 0.3225
	tiflashToleranceRatioCorrection = 0.1
)

var defaultConfig = prioritiesConfig{
	read:        []string{QueryPriority, BytePriority},
	writeLeader: []string{KeyPriority, BytePriority},
	writePeer:   []string{BytePriority, KeyPriority},
}

// because tikv below 5.2.0 does not report query information, we will use byte and key as the scheduling dimensions
var compatibleConfig = prioritiesConfig{
	read:        []string{BytePriority, KeyPriority},
	writeLeader: []string{KeyPriority, BytePriority},
	writePeer:   []string{BytePriority, KeyPriority},
}

// params about hot region.
func initHotRegionScheduleConfig() *hotRegionSchedulerConfig {
	cfg := &hotRegionSchedulerConfig{
		MinHotByteRate:         100,
		MinHotKeyRate:          10,
		MinHotQueryRate:        10,
		MaxZombieRounds:        3,
		MaxPeerNum:             1000,
		ByteRateRankStepRatio:  0.05,
		KeyRateRankStepRatio:   0.05,
		QueryRateRankStepRatio: 0.05,
		CountRankStepRatio:     0.01,
		GreatDecRatio:          0.95,
		MinorDecRatio:          0.99,
		SrcToleranceRatio:      1.05, // Tolerate 5% difference
		DstToleranceRatio:      1.05, // Tolerate 5% difference
<<<<<<< HEAD
		ReadPriorities:         defaultConfig.read,
		WriteLeaderPriorities:  defaultConfig.writeLeader,
		WritePeerPriorities:    defaultConfig.writePeer,
=======
>>>>>>> 8f91ccd1
		StrictPickingStore:     true,
		EnableForTiFlash:       true,
	}
	cfg.apply(defaultConfig)
	return cfg
}

func (conf *hotRegionSchedulerConfig) getRealtimeConf() *hotRegionSchedulerConfig {
	return &hotRegionSchedulerConfig{
		MinHotByteRate:         conf.MinHotByteRate,
		MinHotKeyRate:          conf.MinHotKeyRate,
		MinHotQueryRate:        conf.MinHotQueryRate,
		MaxZombieRounds:        conf.MaxZombieRounds,
		MaxPeerNum:             conf.MaxPeerNum,
		ByteRateRankStepRatio:  conf.ByteRateRankStepRatio,
		KeyRateRankStepRatio:   conf.KeyRateRankStepRatio,
		QueryRateRankStepRatio: conf.QueryRateRankStepRatio,
		CountRankStepRatio:     conf.CountRankStepRatio,
		GreatDecRatio:          conf.GreatDecRatio,
		MinorDecRatio:          conf.MinorDecRatio,
		SrcToleranceRatio:      conf.SrcToleranceRatio,
		DstToleranceRatio:      conf.DstToleranceRatio,
		ReadPriorities:         adjustConfig(conf.cluster, conf.ReadPriorities, getReadPriorities),
		WriteLeaderPriorities:  adjustConfig(conf.cluster, conf.WriteLeaderPriorities, getWriteLeaderPriorities),
		WritePeerPriorities:    adjustConfig(conf.cluster, conf.WritePeerPriorities, getWritePeerPriorities),
		StrictPickingStore:     conf.StrictPickingStore,
		EnableForTiFlash:       conf.EnableForTiFlash,
	}
}

type hotRegionSchedulerConfig struct {
	sync.RWMutex
	storage *core.Storage
	cluster opt.Cluster

	MinHotByteRate  float64 `json:"min-hot-byte-rate"`
	MinHotKeyRate   float64 `json:"min-hot-key-rate"`
	MinHotQueryRate float64 `json:"min-hot-query-rate"`
	MaxZombieRounds int     `json:"max-zombie-rounds"`
	MaxPeerNum      int     `json:"max-peer-number"`

	// rank step ratio decide the step when calculate rank
	// step = max current * rank step ratio
	ByteRateRankStepRatio  float64  `json:"byte-rate-rank-step-ratio"`
	KeyRateRankStepRatio   float64  `json:"key-rate-rank-step-ratio"`
	QueryRateRankStepRatio float64  `json:"query-rate-rank-step-ratio"`
	CountRankStepRatio     float64  `json:"count-rank-step-ratio"`
	GreatDecRatio          float64  `json:"great-dec-ratio"`
	MinorDecRatio          float64  `json:"minor-dec-ratio"`
	SrcToleranceRatio      float64  `json:"src-tolerance-ratio"`
	DstToleranceRatio      float64  `json:"dst-tolerance-ratio"`
	ReadPriorities         []string `json:"read-priorities"`

	// For first priority of write leader, it is better to consider key rate or query rather than byte
	WriteLeaderPriorities []string `json:"write-leader-priorities"`
	WritePeerPriorities   []string `json:"write-peer-priorities"`
	StrictPickingStore    bool     `json:"strict-picking-store,string"`

	// Separately control whether to start hotspot scheduling for TiFlash
	EnableForTiFlash bool `json:"enable-for-tiflash,string"`
}

func (conf *hotRegionSchedulerConfig) EncodeConfig() ([]byte, error) {
	conf.RLock()
	defer conf.RUnlock()
	return schedule.EncodeConfig(conf)
}

func (conf *hotRegionSchedulerConfig) GetStoreStatZombieDuration() time.Duration {
	conf.RLock()
	defer conf.RUnlock()
	return time.Duration(conf.MaxZombieRounds) * statistics.StoreHeartBeatReportInterval * time.Second
}

func (conf *hotRegionSchedulerConfig) GetRegionsStatZombieDuration() time.Duration {
	conf.RLock()
	defer conf.RUnlock()
	return time.Duration(conf.MaxZombieRounds) * statistics.RegionHeartBeatReportInterval * time.Second
}

func (conf *hotRegionSchedulerConfig) GetMaxPeerNumber() int {
	conf.RLock()
	defer conf.RUnlock()
	return conf.MaxPeerNum
}

func (conf *hotRegionSchedulerConfig) GetSrcToleranceRatio() float64 {
	conf.RLock()
	defer conf.RUnlock()
	return conf.SrcToleranceRatio
}

func (conf *hotRegionSchedulerConfig) SetSrcToleranceRatio(tol float64) {
	conf.Lock()
	defer conf.Unlock()
	conf.SrcToleranceRatio = tol
}

func (conf *hotRegionSchedulerConfig) GetDstToleranceRatio() float64 {
	conf.RLock()
	defer conf.RUnlock()
	return conf.DstToleranceRatio
}

func (conf *hotRegionSchedulerConfig) SetDstToleranceRatio(tol float64) {
	conf.Lock()
	defer conf.Unlock()
	conf.DstToleranceRatio = tol
}

func (conf *hotRegionSchedulerConfig) GetByteRankStepRatio() float64 {
	conf.RLock()
	defer conf.RUnlock()
	return conf.ByteRateRankStepRatio
}

func (conf *hotRegionSchedulerConfig) GetKeyRankStepRatio() float64 {
	conf.RLock()
	defer conf.RUnlock()
	return conf.KeyRateRankStepRatio
}

func (conf *hotRegionSchedulerConfig) GetQueryRateRankStepRatio() float64 {
	conf.RLock()
	defer conf.RUnlock()
	return conf.QueryRateRankStepRatio
}

func (conf *hotRegionSchedulerConfig) GetCountRankStepRatio() float64 {
	conf.RLock()
	defer conf.RUnlock()
	return conf.CountRankStepRatio
}

func (conf *hotRegionSchedulerConfig) GetGreatDecRatio() float64 {
	conf.RLock()
	defer conf.RUnlock()
	return conf.GreatDecRatio
}

func (conf *hotRegionSchedulerConfig) GetMinorGreatDecRatio() float64 {
	conf.RLock()
	defer conf.RUnlock()
	return conf.MinorDecRatio
}

func (conf *hotRegionSchedulerConfig) GetMinHotKeyRate() float64 {
	conf.RLock()
	defer conf.RUnlock()
	return conf.MinHotKeyRate
}

func (conf *hotRegionSchedulerConfig) GetMinHotByteRate() float64 {
	conf.RLock()
	defer conf.RUnlock()
	return conf.MinHotByteRate
}

func (conf *hotRegionSchedulerConfig) GetEnableForTiFlash() bool {
	conf.RLock()
	defer conf.RUnlock()
	return conf.EnableForTiFlash
}

func (conf *hotRegionSchedulerConfig) SetEnableForTiFlash(enable bool) {
	conf.RLock()
	defer conf.RUnlock()
	conf.EnableForTiFlash = enable
}

func (conf *hotRegionSchedulerConfig) GetMinHotQueryRate() float64 {
	conf.RLock()
	defer conf.RUnlock()
	return conf.MinHotQueryRate
}

func (conf *hotRegionSchedulerConfig) GetReadPriorities() []string {
	conf.RLock()
	defer conf.RUnlock()
	return conf.ReadPriorities
}

func (conf *hotRegionSchedulerConfig) GetWriteLeaderPriorities() []string {
	conf.RLock()
	defer conf.RUnlock()
	return conf.WriteLeaderPriorities
}

func (conf *hotRegionSchedulerConfig) GetWritePeerPriorities() []string {
	conf.RLock()
	defer conf.RUnlock()
	return conf.WritePeerPriorities
}

func (conf *hotRegionSchedulerConfig) IsStrictPickingStoreEnabled() bool {
	conf.RLock()
	defer conf.RUnlock()
	return conf.StrictPickingStore
}

func (conf *hotRegionSchedulerConfig) GetCluster() opt.Cluster {
	conf.RLock()
	defer conf.RUnlock()
	return conf.cluster
}

func (conf *hotRegionSchedulerConfig) SetCluster(v opt.Cluster) {
	conf.RLock()
	defer conf.RUnlock()
	conf.cluster = v
}

func (conf *hotRegionSchedulerConfig) ServeHTTP(w http.ResponseWriter, r *http.Request) {
	router := mux.NewRouter()
	router.HandleFunc("/list", conf.handleGetConfig).Methods("GET")
	router.HandleFunc("/config", conf.handleSetConfig).Methods("POST")
	router.ServeHTTP(w, r)
}

func (conf *hotRegionSchedulerConfig) handleGetConfig(w http.ResponseWriter, r *http.Request) {
	conf.RLock()
	defer conf.RUnlock()
	rd := render.New(render.Options{IndentJSON: true})
	rd.JSON(w, http.StatusOK, conf.getRealtimeConf())
}

func (conf *hotRegionSchedulerConfig) handleSetConfig(w http.ResponseWriter, r *http.Request) {
	conf.Lock()
	defer conf.Unlock()
	rd := render.New(render.Options{IndentJSON: true})
	oldc, _ := json.Marshal(conf)
	data, err := io.ReadAll(r.Body)
	r.Body.Close()
	if err != nil {
		rd.JSON(w, http.StatusInternalServerError, err.Error())
		return
	}

	if err := json.Unmarshal(data, conf); err != nil {
		rd.JSON(w, http.StatusInternalServerError, err.Error())
		return
	}
	newc, _ := json.Marshal(conf)
	if !bytes.Equal(oldc, newc) {
		conf.persist()
		rd.Text(w, http.StatusOK, "success")
	}

	m := make(map[string]interface{})
	if err := json.Unmarshal(data, &m); err != nil {
		rd.JSON(w, http.StatusInternalServerError, err.Error())
		return
	}
	t := reflect.TypeOf(conf).Elem()
	for i := 0; i < t.NumField(); i++ {
		jsonTag := t.Field(i).Tag.Get("json")
		if i := strings.Index(jsonTag, ","); i != -1 { // trim 'foobar,string' to 'foobar'
			jsonTag = jsonTag[:i]
		}
		if _, ok := m[jsonTag]; ok {
			rd.Text(w, http.StatusOK, "no changed")
			return
		}
	}

	rd.Text(w, http.StatusBadRequest, "config item not found")
}

func (conf *hotRegionSchedulerConfig) persist() error {
	data, err := schedule.EncodeConfig(conf)
	if err != nil {
		return err
	}
	return conf.storage.SaveScheduleConfig(HotRegionName, data)
}

type prioritiesConfig struct {
	read        []string
	writeLeader []string
	writePeer   []string
}

<<<<<<< HEAD
=======
func (conf *hotRegionSchedulerConfig) apply(p prioritiesConfig) {
	conf.ReadPriorities = append(p.read[:0:0], p.read...)
	conf.WriteLeaderPriorities = append(p.writeLeader[:0:0], p.writeLeader...)
	conf.WritePeerPriorities = append(p.writePeer[:0:0], p.writePeer...)
}

>>>>>>> 8f91ccd1
func getReadPriorities(c *prioritiesConfig) []string {
	return c.read
}

func getWriteLeaderPriorities(c *prioritiesConfig) []string {
	return c.writeLeader
}

func getWritePeerPriorities(c *prioritiesConfig) []string {
	return c.writePeer
}

// adjustConfig will adjust config for cluster with low version tikv
// because tikv below 5.2.0 does not report query information, we will use byte and key as the scheduling dimensions
func adjustConfig(cluster opt.Cluster, origins []string, getPriorities func(*prioritiesConfig) []string) []string {
	querySupport := cluster.IsFeatureSupported(versioninfo.HotScheduleWithQuery)
	withQuery := slice.AnyOf(origins, func(i int) bool {
		return origins[i] == QueryPriority
	})
	compatibles := getPriorities(&compatibleConfig)
	if !querySupport && withQuery {
		schedulerCounter.WithLabelValues(HotRegionName, "use-compatible-config").Inc()
		return compatibles
	}

	defaults := getPriorities(&defaultConfig)
	isLegal := slice.AllOf(origins, func(i int) bool {
		return origins[i] == BytePriority || origins[i] == KeyPriority || origins[i] == QueryPriority
	})
	if len(defaults) == len(origins) && isLegal && origins[0] != origins[1] {
		return origins
	}

	if !querySupport {
		schedulerCounter.WithLabelValues(HotRegionName, "use-compatible-config").Inc()
		return compatibles
	}
	schedulerCounter.WithLabelValues(HotRegionName, "use-default-config").Inc()
	return defaults
}<|MERGE_RESOLUTION|>--- conflicted
+++ resolved
@@ -75,12 +75,6 @@
 		MinorDecRatio:          0.99,
 		SrcToleranceRatio:      1.05, // Tolerate 5% difference
 		DstToleranceRatio:      1.05, // Tolerate 5% difference
-<<<<<<< HEAD
-		ReadPriorities:         defaultConfig.read,
-		WriteLeaderPriorities:  defaultConfig.writeLeader,
-		WritePeerPriorities:    defaultConfig.writePeer,
-=======
->>>>>>> 8f91ccd1
 		StrictPickingStore:     true,
 		EnableForTiFlash:       true,
 	}
@@ -363,15 +357,12 @@
 	writePeer   []string
 }
 
-<<<<<<< HEAD
-=======
 func (conf *hotRegionSchedulerConfig) apply(p prioritiesConfig) {
 	conf.ReadPriorities = append(p.read[:0:0], p.read...)
 	conf.WriteLeaderPriorities = append(p.writeLeader[:0:0], p.writeLeader...)
 	conf.WritePeerPriorities = append(p.writePeer[:0:0], p.writePeer...)
 }
 
->>>>>>> 8f91ccd1
 func getReadPriorities(c *prioritiesConfig) []string {
 	return c.read
 }

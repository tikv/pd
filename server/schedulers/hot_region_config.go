--- conflicted
+++ resolved
@@ -88,19 +88,14 @@
 	SrcToleranceRatio      float64  `json:"src-tolerance-ratio"`
 	DstToleranceRatio      float64  `json:"dst-tolerance-ratio"`
 	ReadPriorities         []string `json:"read-priorities"`
-<<<<<<< HEAD
+
 	// For first priority of write leader, it is better to consider key rate or query rather than byte
 	WriteLeaderPriorities []string `json:"write-leader-priorities"`
 	WritePeerPriorities   []string `json:"write-peer-priorities"`
 	StrictPickingStore    bool     `json:"strict-picking-store,string"`
-=======
-	WriteLeaderPriorities  []string `json:"write-leader-priorities"`
-	WritePeerPriorities    []string `json:"write-peer-priorities"`
-	StrictPickingStore     bool     `json:"strict-picking-store,string"`
 
 	// Separately control whether to start hotspot scheduling for TiFlash
 	EnableForTiFlash bool `json:"enable-for-tiflash,string"`
->>>>>>> 8481fab9
 }
 
 func (conf *hotRegionSchedulerConfig) EncodeConfig() ([]byte, error) {

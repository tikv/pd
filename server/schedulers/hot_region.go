// Copyright 2017 TiKV Project Authors.
//
// Licensed under the Apache License, Version 2.0 (the "License");
// you may not use this file except in compliance with the License.
// You may obtain a copy of the License at
//
//     http://www.apache.org/licenses/LICENSE-2.0
//
// Unless required by applicable law or agreed to in writing, software
// distributed under the License is distributed on an "AS IS" BASIS,
// See the License for the specific language governing permissions and
// limitations under the License.

package schedulers

import (
	"fmt"
	"math"
	"math/rand"
	"net/http"
	"sort"
	"strconv"
	"sync"
	"time"

	"github.com/pingcap/kvproto/pkg/metapb"
	"github.com/pingcap/log"
	"github.com/tikv/pd/pkg/errs"
	"github.com/tikv/pd/pkg/slice"
	"github.com/tikv/pd/server/core"
	"github.com/tikv/pd/server/schedule"
	"github.com/tikv/pd/server/schedule/filter"
	"github.com/tikv/pd/server/schedule/operator"
	"github.com/tikv/pd/server/schedule/opt"
	"github.com/tikv/pd/server/statistics"
	"github.com/tikv/pd/server/versioninfo"
	"go.uber.org/zap"
)

func init() {
	schedule.RegisterSliceDecoderBuilder(HotRegionType, func(args []string) schedule.ConfigDecoder {
		return func(v interface{}) error {
			return nil
		}
	})
	schedule.RegisterScheduler(HotRegionType, func(opController *schedule.OperatorController, storage *core.Storage, decoder schedule.ConfigDecoder) (schedule.Scheduler, error) {
		conf := initHotRegionScheduleConfig()
		if err := decoder(conf); err != nil {
			return nil, err
		}
		conf.storage = storage
		return newHotScheduler(opController, conf), nil
	})
}

const (
	// HotRegionName is balance hot region scheduler name.
	HotRegionName = "balance-hot-region-scheduler"
	// HotRegionType is balance hot region scheduler type.
	HotRegionType = "hot-region"
	// HotReadRegionType is hot read region scheduler type.
	HotReadRegionType = "hot-read-region"
	// HotWriteRegionType is hot write region scheduler type.
	HotWriteRegionType = "hot-write-region"

	minHotScheduleInterval = time.Second
	maxHotScheduleInterval = 20 * time.Second
)

// schedulePeerPr the probability of schedule the hot peer.
var schedulePeerPr = 0.66
var pendingAmpFactor = 8.0

type hotScheduler struct {
	name string
	*BaseScheduler
	sync.RWMutex
	types []rwType
	r     *rand.Rand

	// regionPendings stores regionID -> pendingInfluence
	// this records regionID which have pending Operator by operation type. During filterHotPeers, the hot peers won't
	// be selected if its owner region is tracked in this attribute.
	regionPendings map[uint64]*pendingInfluence

	// store information, including pending Influence by resource type
	// Every time `Schedule()` will recalculate it.
	stInfos map[uint64]*storeSummaryInfo
	// temporary states but exported to API or metrics
	// Every time `Schedule()` will recalculate it.
	stLoadInfos [resourceTypeLen]map[uint64]*storeLoadDetail

	// config of hot scheduler
	conf *hotRegionSchedulerConfig
}

func newHotScheduler(opController *schedule.OperatorController, conf *hotRegionSchedulerConfig) *hotScheduler {
	base := NewBaseScheduler(opController)
	ret := &hotScheduler{
		name:           HotRegionName,
		BaseScheduler:  base,
		types:          []rwType{write, read},
		r:              rand.New(rand.NewSource(time.Now().UnixNano())),
		regionPendings: make(map[uint64]*pendingInfluence),
		conf:           conf,
	}
	for ty := resourceType(0); ty < resourceTypeLen; ty++ {
		ret.stLoadInfos[ty] = map[uint64]*storeLoadDetail{}
	}
	return ret
}

func (h *hotScheduler) GetName() string {
	return h.name
}

func (h *hotScheduler) GetType() string {
	return HotRegionType
}

func (h *hotScheduler) ServeHTTP(w http.ResponseWriter, r *http.Request) {
	h.conf.ServeHTTP(w, r)
}

func (h *hotScheduler) GetMinInterval() time.Duration {
	return minHotScheduleInterval
}
func (h *hotScheduler) GetNextInterval(interval time.Duration) time.Duration {
	return intervalGrow(h.GetMinInterval(), maxHotScheduleInterval, exponentialGrowth)
}

func (h *hotScheduler) IsScheduleAllowed(cluster opt.Cluster) bool {
	allowed := h.OpController.OperatorCount(operator.OpHotRegion) < cluster.GetOpts().GetHotRegionScheduleLimit()
	if !allowed {
		operator.OperatorLimitCounter.WithLabelValues(h.GetType(), operator.OpHotRegion.String()).Inc()
	}
	return allowed
}

func (h *hotScheduler) Schedule(cluster opt.Cluster) []*operator.Operator {
	schedulerCounter.WithLabelValues(h.GetName(), "schedule").Inc()
	return h.dispatch(h.types[h.r.Int()%len(h.types)], cluster)
}

func (h *hotScheduler) dispatch(typ rwType, cluster opt.Cluster) []*operator.Operator {
	h.Lock()
	defer h.Unlock()

	h.prepareForBalance(typ, cluster)

	switch typ {
	case read:
		return h.balanceHotReadRegions(cluster)
	case write:
		return h.balanceHotWriteRegions(cluster)
	}
	return nil
}

// prepareForBalance calculate the summary of pending Influence for each store and prepare the load detail for
// each store
func (h *hotScheduler) prepareForBalance(typ rwType, cluster opt.Cluster) {
	h.stInfos = summaryStoreInfos(cluster)
	h.summaryPendingInfluence()
	storesLoads := cluster.GetStoresLoads()
	isTraceRegionFlow := cluster.GetOpts().IsTraceRegionFlow()

	switch typ {
	case read:
		// update read statistics
		regionRead := cluster.RegionReadStats()
		h.stLoadInfos[readLeader] = summaryStoresLoad(
			h.stInfos,
			storesLoads,
			regionRead,
			isTraceRegionFlow,
			read, core.LeaderKind)
		h.stLoadInfos[readPeer] = summaryStoresLoad(
			h.stInfos,
			storesLoads,
			regionRead,
			isTraceRegionFlow,
			read, core.RegionKind)
	case write:
		// update write statistics
		regionWrite := cluster.RegionWriteStats()
		h.stLoadInfos[writeLeader] = summaryStoresLoad(
			h.stInfos,
			storesLoads,
			regionWrite,
			isTraceRegionFlow,
			write, core.LeaderKind)
		h.stLoadInfos[writePeer] = summaryStoresLoad(
			h.stInfos,
			storesLoads,
			regionWrite,
			isTraceRegionFlow,
			write, core.RegionKind)
	}
}

// summaryPendingInfluence calculate the summary of pending Influence for each store
// and clean the region from regionInfluence if they have ended operator.
// It makes each dim rate or count become `weight` times to the origin value.
func (h *hotScheduler) summaryPendingInfluence() {
	for id, p := range h.regionPendings {
		from := h.stInfos[p.from]
		to := h.stInfos[p.to]
		maxZombieDur := p.maxZombieDuration
		weight, needGC := h.calcPendingInfluence(p.op, maxZombieDur)

		if needGC {
			delete(h.regionPendings, id)
			schedulerStatus.WithLabelValues(h.GetName(), "pending_op_infos").Dec()
			log.Debug("gc pending influence in hot region scheduler",
				zap.Uint64("region-id", id),
				zap.Time("create", p.op.GetCreateTime()),
				zap.Time("now", time.Now()),
				zap.Duration("zombie", maxZombieDur))
			continue
		}

		if from != nil && weight > 0 {
			from.addInfluence(&p.origin, -weight)
		}
		if to != nil && weight > 0 {
			to.addInfluence(&p.origin, weight)
		}
	}
}

func (h *hotScheduler) tryAddPendingInfluence(op *operator.Operator, srcStore, dstStore uint64, infl Influence, maxZombieDur time.Duration) bool {
	regionID := op.RegionID()
	_, ok := h.regionPendings[regionID]
	if ok {
		schedulerStatus.WithLabelValues(h.GetName(), "pending_op_fails").Inc()
		return false
	}

	influence := newPendingInfluence(op, srcStore, dstStore, infl, maxZombieDur)
	h.regionPendings[regionID] = influence

	schedulerStatus.WithLabelValues(h.GetName(), "pending_op_infos").Inc()
	return true
}

func (h *hotScheduler) balanceHotReadRegions(cluster opt.Cluster) []*operator.Operator {
	leaderSolver := newBalanceSolver(h, cluster, read, transferLeader)
	leaderOps := leaderSolver.solve()
	peerSolver := newBalanceSolver(h, cluster, read, movePeer)
	peerOps := peerSolver.solve()
	if len(leaderOps) == 0 && len(peerOps) == 0 {
		schedulerCounter.WithLabelValues(h.GetName(), "skip").Inc()
		return nil
	}
	if len(leaderOps) == 0 {
		if peerSolver.tryAddPendingInfluence() {
			return peerOps
		}
		schedulerCounter.WithLabelValues(h.GetName(), "skip").Inc()
		return nil
	}
	if len(peerOps) == 0 {
		if leaderSolver.tryAddPendingInfluence() {
			return leaderOps
		}
		schedulerCounter.WithLabelValues(h.GetName(), "skip").Inc()
		return nil
	}
	leaderSolver.cur = leaderSolver.best
	if leaderSolver.betterThan(peerSolver.best) {
		if leaderSolver.tryAddPendingInfluence() {
			return leaderOps
		}
		if peerSolver.tryAddPendingInfluence() {
			return peerOps
		}

	} else {
		if peerSolver.tryAddPendingInfluence() {
			return peerOps
		}
		if leaderSolver.tryAddPendingInfluence() {
			return leaderOps
		}
	}
	schedulerCounter.WithLabelValues(h.GetName(), "skip").Inc()
	return nil
}

func (h *hotScheduler) balanceHotWriteRegions(cluster opt.Cluster) []*operator.Operator {
	// prefer to balance by peer
	s := h.r.Intn(100)
	switch {
	case s < int(schedulePeerPr*100):
		peerSolver := newBalanceSolver(h, cluster, write, movePeer)
		ops := peerSolver.solve()
		if len(ops) > 0 && peerSolver.tryAddPendingInfluence() {
			return ops
		}
	default:
	}

	leaderSolver := newBalanceSolver(h, cluster, write, transferLeader)
	ops := leaderSolver.solve()
	if len(ops) > 0 && leaderSolver.tryAddPendingInfluence() {
		return ops
	}

	schedulerCounter.WithLabelValues(h.GetName(), "skip").Inc()
	return nil
}

type balanceSolver struct {
	sche         *hotScheduler
	cluster      opt.Cluster
	stLoadDetail map[uint64]*storeLoadDetail
	rwTy         rwType
	opTy         opType

	cur  *solution
	best *solution
	ops  []*operator.Operator
	infl Influence

	maxSrc   *storeLoad
	minDst   *storeLoad
	rankStep *storeLoad

	// firstPriority and secondPriority indicate priority of hot schedule
	// they may be byte(0), key(1), query(2), and always less than dimLen
	firstPriority  int
	secondPriority int

	firstPriorityIsBetter  bool
	secondPriorityIsBetter bool
}

type solution struct {
	srcDetail   *storeLoadDetail
	srcPeerStat *statistics.HotPeerStat
	region      *core.RegionInfo
	dstDetail   *storeLoadDetail

	// progressiveRank measures the contribution for balance.
	// The smaller the rank, the better this solution is.
	// If rank < 0, this solution makes thing better.
	progressiveRank int64
}

func (bs *balanceSolver) init() {
	switch toResourceType(bs.rwTy, bs.opTy) {
	case writePeer:
		bs.stLoadDetail = bs.sche.stLoadInfos[writePeer]
	case writeLeader:
		bs.stLoadDetail = bs.sche.stLoadInfos[writeLeader]
	case readLeader:
		bs.stLoadDetail = bs.sche.stLoadInfos[readLeader]
	case readPeer:
		bs.stLoadDetail = bs.sche.stLoadInfos[readPeer]
	}
	// And it will be unnecessary to filter unhealthy store, because it has been solved in process heartbeat

	bs.maxSrc = &storeLoad{Loads: make([]float64, statistics.DimLen)}
	bs.minDst = &storeLoad{
		Loads: make([]float64, statistics.DimLen),
		Count: math.MaxFloat64,
	}
	for i := range bs.minDst.Loads {
		bs.minDst.Loads[i] = math.MaxFloat64
	}
	maxCur := &storeLoad{Loads: make([]float64, statistics.DimLen)}

	for _, detail := range bs.stLoadDetail {
		bs.maxSrc = maxLoad(bs.maxSrc, detail.LoadPred.min())
		bs.minDst = minLoad(bs.minDst, detail.LoadPred.max())
		maxCur = maxLoad(maxCur, &detail.LoadPred.Current)
	}

	rankStepRatios := []float64{
		statistics.ByteDim:  bs.sche.conf.GetByteRankStepRatio(),
		statistics.KeyDim:   bs.sche.conf.GetKeyRankStepRatio(),
		statistics.QueryDim: bs.sche.conf.GetQueryRateRankStepRatio()}
	stepLoads := make([]float64, statistics.DimLen)
	for i := range stepLoads {
		stepLoads[i] = maxCur.Loads[i] * rankStepRatios[i]
	}
	bs.rankStep = &storeLoad{
		Loads: stepLoads,
		Count: maxCur.Count * bs.sche.conf.GetCountRankStepRatio(),
	}

	// For read, transfer-leader and move-peer have the same priority config
	// For write, they are different
	switch bs.rwTy {
	case read:
		bs.firstPriority, bs.secondPriority = bs.adjustConfig(bs.sche.conf.GetReadPriorities(), []string{BytePriority, KeyPriority})
	case write:
		switch bs.opTy {
		case transferLeader:
			bs.firstPriority, bs.secondPriority = bs.adjustConfig(bs.sche.conf.GetWriteLeaderPriorites(), []string{KeyPriority, BytePriority})
		case movePeer:
			bs.firstPriority, bs.secondPriority = bs.adjustConfig(bs.sche.conf.GetWritePeerPriorites(), []string{BytePriority, KeyPriority})
		}
	}
}

func (bs *balanceSolver) isSelectedDim(dim int) bool {
	return dim == bs.firstPriority || dim == bs.secondPriority
}

// adjustConfig will adjust config for cluster with low version tikv
// because tikv below 5.2.0 does not report query information, we will use byte and key as the scheduling dimensions
func (bs *balanceSolver) adjustConfig(origins, defaults []string) (first, second int) {
	querySupport := bs.cluster.IsFeatureSupported(versioninfo.HotScheduleWithQuery)
	withQuery := slice.AnyOf(origins, func(i int) bool {
		return origins[i] == QueryPriority
	})
	priorities := origins
	if !querySupport && withQuery {
		priorities = defaults
	}
	return prioritiesToDim(priorities)
}

func newBalanceSolver(sche *hotScheduler, cluster opt.Cluster, rwTy rwType, opTy opType) *balanceSolver {
	solver := &balanceSolver{
		sche:    sche,
		cluster: cluster,
		rwTy:    rwTy,
		opTy:    opTy,
	}
	solver.init()
	return solver
}

func (bs *balanceSolver) isValid() bool {
	if bs.cluster == nil || bs.sche == nil || bs.stLoadDetail == nil {
		return false
	}
	switch bs.rwTy {
	case write, read:
	default:
		return false
	}
	switch bs.opTy {
	case movePeer, transferLeader:
	default:
		return false
	}
	return true
}

// solve travels all the src stores, hot peers, dst stores and select each one of them to make a best scheduling solution.
// The comparing between solutions is based on calcProgressiveRank.
func (bs *balanceSolver) solve() []*operator.Operator {
	if !bs.isValid() {
		return nil
	}
	bs.cur = &solution{}

	for _, srcDetail := range bs.filterSrcStores() {
		bs.cur.srcDetail = srcDetail

		for _, srcPeerStat := range bs.filterHotPeers() {
			bs.cur.srcPeerStat = srcPeerStat
			bs.cur.region = bs.getRegion()
			if bs.cur.region == nil {
				continue
			}
			for _, dstDetail := range bs.filterDstStores() {
				bs.cur.dstDetail = dstDetail
				bs.calcProgressiveRank()
				if bs.cur.progressiveRank < 0 && bs.betterThan(bs.best) {
					if newOp, newInfl := bs.buildOperator(); newOp != nil {
						bs.ops = []*operator.Operator{newOp}
						bs.infl = *newInfl
						clone := *bs.cur
						bs.best = &clone
					}
				}
			}
		}
	}
	return bs.ops
}

func (bs *balanceSolver) tryAddPendingInfluence() bool {
	if bs.best == nil || len(bs.ops) == 0 {
		return false
	}
	if bs.best.srcDetail.Info.IsTiFlash != bs.best.dstDetail.Info.IsTiFlash {
		schedulerCounter.WithLabelValues(bs.sche.GetName(), "not-same-engine").Inc()
		return false
	}
	// Depending on the source of the statistics used, a different ZombieDuration will be used.
	// If the statistics are from the sum of Regions, there will be a longer ZombieDuration.
	var maxZombieDur time.Duration
	switch {
	case bs.isForWriteLeader():
		maxZombieDur = bs.sche.conf.GetRegionsStatZombieDuration()
	case bs.rwTy == write && bs.opTy == movePeer:
		if bs.best.srcDetail.Info.IsTiFlash {
			maxZombieDur = bs.sche.conf.GetRegionsStatZombieDuration()
		} else {
			maxZombieDur = bs.sche.conf.GetStoreStatZombieDuration()
		}
	default:
		maxZombieDur = bs.sche.conf.GetStoreStatZombieDuration()
	}
	return bs.sche.tryAddPendingInfluence(bs.ops[0], bs.best.srcDetail.getID(), bs.best.dstDetail.getID(), bs.infl, maxZombieDur)
}

func (bs *balanceSolver) isForWriteLeader() bool {
	return bs.rwTy == write && bs.opTy == transferLeader
}

// filterSrcStores compare the min rate and the ratio * expectation rate, if two dim rate is greater than
// its expectation * ratio, the store would be selected as hot source store
func (bs *balanceSolver) filterSrcStores() map[uint64]*storeLoadDetail {
	ret := make(map[uint64]*storeLoadDetail)
	confSrcToleranceRatio := bs.sche.conf.GetSrcToleranceRatio()
	confEnableForTiFlash := bs.sche.conf.GetEnableForTiFlash()
	for id, detail := range bs.stLoadDetail {
		srcToleranceRatio := confSrcToleranceRatio
		if detail.Info.IsTiFlash {
			if !confEnableForTiFlash {
				continue
			}
			if bs.rwTy != write || bs.opTy != movePeer {
				continue
			}
			srcToleranceRatio += tiflashToleranceRatioCorrection
		}
		if len(detail.HotPeers) == 0 {
			continue
		}

		if bs.checkSrcByDimPriorityAndTolerance(detail.LoadPred.min(), &detail.LoadPred.Expect, srcToleranceRatio) {
			ret[id] = detail
			hotSchedulerResultCounter.WithLabelValues("src-store-succ", strconv.FormatUint(id, 10)).Inc()
		} else {
			hotSchedulerResultCounter.WithLabelValues("src-store-failed", strconv.FormatUint(id, 10)).Inc()
		}
	}
	return ret
}

func (bs *balanceSolver) checkSrcByDimPriorityAndTolerance(minLoad, expectLoad *storeLoad, toleranceRatio float64) bool {
	if bs.sche.conf.IsStrictPickingStoreEnabled() {
		return slice.AllOf(minLoad.Loads, func(i int) bool {
			if bs.isSelectedDim(i) {
				return minLoad.Loads[i] > toleranceRatio*expectLoad.Loads[i]
			}
			return true
		})
	}
	return minLoad.Loads[bs.firstPriority] > toleranceRatio*expectLoad.Loads[bs.firstPriority]
}

// filterHotPeers filtered hot peers from statistics.HotPeerStat and deleted the peer if its region is in pending status.
// The returned hotPeer count in controlled by `max-peer-number`.
func (bs *balanceSolver) filterHotPeers() []*statistics.HotPeerStat {
	ret := bs.cur.srcDetail.HotPeers
	// Return at most MaxPeerNum peers, to prevent balanceSolver.solve() too slow.
	maxPeerNum := bs.sche.conf.GetMaxPeerNumber()

	// filter pending region
	appendItem := func(items []*statistics.HotPeerStat, item *statistics.HotPeerStat) []*statistics.HotPeerStat {
		minHotDegree := bs.cluster.GetOpts().GetHotRegionCacheHitsThreshold()
		if _, ok := bs.sche.regionPendings[item.ID()]; !ok && !item.IsNeedCoolDownTransferLeader(minHotDegree) {
			// no in pending operator and no need cool down after transfer leader
			items = append(items, item)
		}
		return items
	}
	if len(ret) <= maxPeerNum {
		nret := make([]*statistics.HotPeerStat, 0, len(ret))
		for _, peer := range ret {
			nret = appendItem(nret, peer)
		}
		return nret
	}

	union := bs.sortHotPeers(ret, maxPeerNum)
	ret = make([]*statistics.HotPeerStat, 0, len(union))
	for peer := range union {
		ret = appendItem(ret, peer)
	}
	return ret
}

func (bs *balanceSolver) sortHotPeers(ret []*statistics.HotPeerStat, maxPeerNum int) map[*statistics.HotPeerStat]struct{} {
	firstSort := make([]*statistics.HotPeerStat, len(ret))
	copy(firstSort, ret)
	sort.Slice(firstSort, func(i, j int) bool {
		k := getRegionStatKind(bs.rwTy, bs.firstPriority)
		return firstSort[i].GetLoad(k) > firstSort[j].GetLoad(k)
	})
	secondSort := make([]*statistics.HotPeerStat, len(ret))
	copy(secondSort, ret)
	sort.Slice(secondSort, func(i, j int) bool {
		k := getRegionStatKind(bs.rwTy, bs.secondPriority)
		return secondSort[i].GetLoad(k) > secondSort[j].GetLoad(k)
	})
	union := make(map[*statistics.HotPeerStat]struct{}, maxPeerNum)
	for len(union) < maxPeerNum {
		for len(firstSort) > 0 {
			peer := firstSort[0]
			firstSort = firstSort[1:]
			if _, ok := union[peer]; !ok {
				union[peer] = struct{}{}
				break
			}
		}
		for len(union) < maxPeerNum && len(secondSort) > 0 {
			peer := secondSort[0]
			secondSort = secondSort[1:]
			if _, ok := union[peer]; !ok {
				union[peer] = struct{}{}
				break
			}
		}
	}
	return union
}

// isRegionAvailable checks whether the given region is not available to schedule.
func (bs *balanceSolver) isRegionAvailable(region *core.RegionInfo) bool {
	if region == nil {
		schedulerCounter.WithLabelValues(bs.sche.GetName(), "no-region").Inc()
		return false
	}

	if influence, ok := bs.sche.regionPendings[region.GetID()]; ok {
		if bs.opTy == transferLeader {
			return false
		}
		op := influence.op
		if op.Kind()&operator.OpRegion != 0 ||
			(op.Kind()&operator.OpLeader != 0 && !op.IsEnd()) {
			return false
		}
	}

	if !opt.IsHealthyAllowPending(bs.cluster, region) {
		schedulerCounter.WithLabelValues(bs.sche.GetName(), "unhealthy-replica").Inc()
		return false
	}

	if !opt.IsRegionReplicated(bs.cluster, region) {
		log.Debug("region has abnormal replica count", zap.String("scheduler", bs.sche.GetName()), zap.Uint64("region-id", region.GetID()))
		schedulerCounter.WithLabelValues(bs.sche.GetName(), "abnormal-replica").Inc()
		return false
	}

	return true
}

func (bs *balanceSolver) getRegion() *core.RegionInfo {
	region := bs.cluster.GetRegion(bs.cur.srcPeerStat.ID())
	if !bs.isRegionAvailable(region) {
		return nil
	}

	switch bs.opTy {
	case movePeer:
		srcPeer := region.GetStorePeer(bs.cur.srcDetail.getID())
		if srcPeer == nil {
			log.Debug("region does not have a peer on source store, maybe stat out of date", zap.Uint64("region-id", bs.cur.srcPeerStat.ID()))
			return nil
		}
	case transferLeader:
		if region.GetLeader().GetStoreId() != bs.cur.srcDetail.getID() {
			log.Debug("region leader is not on source store, maybe stat out of date", zap.Uint64("region-id", bs.cur.srcPeerStat.ID()))
			return nil
		}
	default:
		return nil
	}

	return region
}

// filterDstStores select the candidate store by filters
func (bs *balanceSolver) filterDstStores() map[uint64]*storeLoadDetail {
	var (
		filters    []filter.Filter
		candidates []*storeLoadDetail
	)
	srcStore := bs.cur.srcDetail.Info.Store
	switch bs.opTy {
	case movePeer:
		filters = []filter.Filter{
			&filter.StoreStateFilter{ActionScope: bs.sche.GetName(), MoveRegion: true},
			filter.NewExcludedFilter(bs.sche.GetName(), bs.cur.region.GetStoreIds(), bs.cur.region.GetStoreIds()),
			filter.NewSpecialUseFilter(bs.sche.GetName(), filter.SpecialUseHotRegion),
			filter.NewPlacementSafeguard(bs.sche.GetName(), bs.cluster, bs.cur.region, srcStore),
		}

		for _, detail := range bs.stLoadDetail {
			candidates = append(candidates, detail)
		}

	case transferLeader:
		filters = []filter.Filter{
			&filter.StoreStateFilter{ActionScope: bs.sche.GetName(), TransferLeader: true},
			filter.NewSpecialUseFilter(bs.sche.GetName(), filter.SpecialUseHotRegion),
		}
		if leaderFilter := filter.NewPlacementLeaderSafeguard(bs.sche.GetName(), bs.cluster, bs.cur.region, srcStore); leaderFilter != nil {
			filters = append(filters, leaderFilter)
		}

		for _, peer := range bs.cur.region.GetFollowers() {
			if detail, ok := bs.stLoadDetail[peer.GetStoreId()]; ok {
				candidates = append(candidates, detail)
			}
		}

	default:
		return nil
	}
	return bs.pickDstStores(filters, candidates)
}

func (bs *balanceSolver) pickDstStores(filters []filter.Filter, candidates []*storeLoadDetail) map[uint64]*storeLoadDetail {
	ret := make(map[uint64]*storeLoadDetail, len(candidates))
	confDstToleranceRatio := bs.sche.conf.GetDstToleranceRatio()
	confEnableForTiFlash := bs.sche.conf.GetEnableForTiFlash()
	for _, detail := range candidates {
		store := detail.Info.Store
		dstToleranceRatio := confDstToleranceRatio
		if detail.Info.IsTiFlash {
			if !confEnableForTiFlash {
				continue
			}
			if bs.rwTy != write || bs.opTy != movePeer {
				continue
			}
			dstToleranceRatio += tiflashToleranceRatioCorrection
		}
		if filter.Target(bs.cluster.GetOpts(), store, filters) {
			id := store.GetID()
			if bs.checkDstByPriorityAndTolerance(detail.LoadPred.max(), &detail.LoadPred.Expect, dstToleranceRatio) {
				ret[id] = detail
				hotSchedulerResultCounter.WithLabelValues("dst-store-succ", strconv.FormatUint(id, 10)).Inc()
			} else {
				hotSchedulerResultCounter.WithLabelValues("dst-store-failed", strconv.FormatUint(id, 10)).Inc()
			}
		}
	}
	return ret
}

func (bs *balanceSolver) checkDstByPriorityAndTolerance(maxLoad, expect *storeLoad, toleranceRatio float64) bool {
	if bs.sche.conf.IsStrictPickingStoreEnabled() {
		return slice.AllOf(maxLoad.Loads, func(i int) bool {
			if bs.isSelectedDim(i) {
				return maxLoad.Loads[i]*toleranceRatio < expect.Loads[i]
			}
			return true
		})
	}
	return maxLoad.Loads[bs.firstPriority]*toleranceRatio < expect.Loads[bs.firstPriority]
}

// calcProgressiveRank calculates `bs.cur.progressiveRank`.
// See the comments of `solution.progressiveRank` for more about progressive rank.
func (bs *balanceSolver) calcProgressiveRank() {
<<<<<<< HEAD
	src := bs.stLoadDetail[bs.cur.srcStoreID].LoadPred
	dst := bs.stLoadDetail[bs.cur.dstStoreID].LoadPred
	bs.cur.progressiveRank = 0
	srcLd := src.min()
	dstLd := dst.max()
=======
	srcLd := bs.cur.srcDetail.LoadPred.min()
	dstLd := bs.cur.dstDetail.LoadPred.max()
>>>>>>> 8481fab9
	peer := bs.cur.srcPeerStat

	if bs.isForWriteLeader() {
		if !bs.isTolerance(src, dst, bs.firstPriority) {
			return
		}
		srcRate := srcLd.Loads[bs.firstPriority]
		dstRate := dstLd.Loads[bs.firstPriority]
		peerRate := peer.GetLoad(getRegionStatKind(bs.rwTy, bs.firstPriority))
		if srcRate-peerRate >= dstRate+peerRate {
			bs.cur.progressiveRank = -1
		}
	} else {
		firstPriorityDimHot, firstPriorityDecRatio, secondPriorityDimHot, secondPriorityDecRatio := bs.getHotDecRatioByPriorities(srcLd, dstLd, peer)
		greatDecRatio, minorDecRatio := bs.sche.conf.GetGreatDecRatio(), bs.sche.conf.GetMinorGreatDecRatio()
		switch {
		case firstPriorityDimHot && firstPriorityDecRatio <= greatDecRatio && secondPriorityDimHot && secondPriorityDecRatio <= greatDecRatio:
			// If belong to the case, two dim will be more balanced, the best choice.
			if !bs.isTolerance(src, dst, bs.firstPriority) || !bs.isTolerance(src, dst, bs.secondPriority) {
				return
			}
			bs.cur.progressiveRank = -3
			bs.firstPriorityIsBetter = true
			bs.secondPriorityIsBetter = true
		case firstPriorityDecRatio <= minorDecRatio && secondPriorityDimHot && secondPriorityDecRatio <= greatDecRatio:
			// If belong to the case, first priority dim will be not worsened, second priority dim will be more balanced.
			if !bs.isTolerance(src, dst, bs.secondPriority) {
				return
			}
			bs.cur.progressiveRank = -2
			bs.secondPriorityIsBetter = true
		case firstPriorityDimHot && firstPriorityDecRatio <= greatDecRatio:
			// If belong to the case, first priority dim will be more balanced, ignore the second priority dim.
			if !bs.isTolerance(src, dst, bs.firstPriority) {
				return
			}
			bs.cur.progressiveRank = -1
			bs.firstPriorityIsBetter = true
		}
	}
}

// isTolerance checks source store and target store by checking the difference value with pendingAmpFactor * pendingPeer.
// This will make the hot region scheduling slow even serializely running when each 2 store's pending influence is close.
func (bs *balanceSolver) isTolerance(src, dst *storeLoadPred, dim int) bool {
	srcRate := src.Current.Loads[dim]
	dstRate := dst.Current.Loads[dim]
	if srcRate <= dstRate {
		return false
	}
	pendingAmp := (1 + pendingAmpFactor*srcRate/(srcRate-dstRate))
	srcPending := src.pending().Loads[dim]
	dstPending := dst.pending().Loads[dim]
	hotPendingStatus.WithLabelValues(bs.rwTy.String(), strconv.FormatUint(bs.cur.srcStoreID, 10), strconv.FormatUint(bs.cur.dstStoreID, 10)).Set(pendingAmp)
	return srcRate-pendingAmp*srcPending > dstRate+pendingAmp*dstPending
}

func (bs *balanceSolver) getHotDecRatioByPriorities(srcLd, dstLd *storeLoad, peer *statistics.HotPeerStat) (bool, float64, bool, float64) {
	// we use DecRatio(Decline Ratio) to expect that the dst store's rate should still be less
	// than the src store's rate after scheduling one peer.
	getSrcDecRate := func(a, b float64) float64 {
		if a-b <= 0 {
			return 1
		}
		return a - b
	}
	checkHot := func(dim int) (bool, float64) {
		srcRate := srcLd.Loads[dim]
		dstRate := dstLd.Loads[dim]
		peerRate := peer.GetLoad(getRegionStatKind(bs.rwTy, dim))
		decRatio := (dstRate + peerRate) / getSrcDecRate(srcRate, peerRate)
		isHot := peerRate >= bs.getMinRate(dim)
		return isHot, decRatio
	}
	firstHot, firstDecRatio := checkHot(bs.firstPriority)
	secondHot, secondDecRatio := checkHot(bs.secondPriority)
	return firstHot, firstDecRatio, secondHot, secondDecRatio
}

func (bs *balanceSolver) getMinRate(dim int) float64 {
	switch dim {
	case statistics.KeyDim:
		return bs.sche.conf.GetMinHotKeyRate()
	case statistics.ByteDim:
		return bs.sche.conf.GetMinHotByteRate()
	case statistics.QueryDim:
		return bs.sche.conf.GetMinHotQueryRate()
	}
	return -1
}

// betterThan checks if `bs.cur` is a better solution than `old`.
func (bs *balanceSolver) betterThan(old *solution) bool {
	if old == nil {
		return true
	}

	switch {
	case bs.cur.progressiveRank < old.progressiveRank:
		return true
	case bs.cur.progressiveRank > old.progressiveRank:
		return false
	}

	if r := bs.compareSrcStore(bs.cur.srcDetail, old.srcDetail); r < 0 {
		return true
	} else if r > 0 {
		return false
	}

	if r := bs.compareDstStore(bs.cur.dstDetail, old.dstDetail); r < 0 {
		return true
	} else if r > 0 {
		return false
	}

	if bs.cur.srcPeerStat != old.srcPeerStat {
		// compare region

		if bs.isForWriteLeader() {
			kind := getRegionStatKind(write, bs.firstPriority)
			switch {
			case bs.cur.srcPeerStat.GetLoad(kind) > old.srcPeerStat.GetLoad(kind):
				return true
			case bs.cur.srcPeerStat.GetLoad(kind) < old.srcPeerStat.GetLoad(kind):
				return false
			}
		} else {
			firstCmp, secondCmp := bs.getRkCmpPriorities(old)
			switch bs.cur.progressiveRank {
			case -2: // greatDecRatio < firstPriorityDecRatio <= minorDecRatio && secondPriorityDecRatio <= greatDecRatio
				if secondCmp != 0 {
					return secondCmp > 0
				}
				if firstCmp != 0 {
					// prefer smaller first priority rate, to reduce oscillation
					return firstCmp < 0
				}
			case -3: // firstPriorityDecRatio <= greatDecRatio && secondPriorityDecRatio <= greatDecRatio
				if secondCmp != 0 {
					return secondCmp > 0
				}
				fallthrough
			case -1: // firstPriorityDecRatio <= greatDecRatio
				if firstCmp != 0 {
					// prefer region with larger first priority rate, to converge faster
					return firstCmp > 0
				}
			}
		}
	}

	return false
}

func (bs *balanceSolver) getRkCmpPriorities(old *solution) (firstCmp int, secondCmp int) {
	fk, sk := getRegionStatKind(bs.rwTy, bs.firstPriority), getRegionStatKind(bs.rwTy, bs.secondPriority)
	dimToStep := func(priority int) float64 {
		switch priority {
		case statistics.ByteDim:
			return 100
		case statistics.KeyDim:
			return 10
		case statistics.QueryDim:
			return 10
		}
		return 100
	}
	fkRkCmp := rankCmp(bs.cur.srcPeerStat.GetLoad(fk), old.srcPeerStat.GetLoad(fk), stepRank(0, dimToStep(bs.firstPriority)))
	skRkCmp := rankCmp(bs.cur.srcPeerStat.GetLoad(sk), old.srcPeerStat.GetLoad(sk), stepRank(0, dimToStep(bs.secondPriority)))
	return fkRkCmp, skRkCmp
}

// smaller is better
func (bs *balanceSolver) compareSrcStore(detail1, detail2 *storeLoadDetail) int {
	if detail1 != detail2 {
		// compare source store
		var lpCmp storeLPCmp
		if bs.isForWriteLeader() {
			lpCmp = sliceLPCmp(
				minLPCmp(negLoadCmp(sliceLoadCmp(
					stLdRankCmp(stLdRate(bs.firstPriority), stepRank(bs.maxSrc.Loads[bs.firstPriority], bs.rankStep.Loads[bs.firstPriority])),
					stLdRankCmp(stLdRate(bs.secondPriority), stepRank(bs.maxSrc.Loads[bs.secondPriority], bs.rankStep.Loads[bs.secondPriority])),
				))),
				diffCmp(sliceLoadCmp(
					stLdRankCmp(stLdCount, stepRank(0, bs.rankStep.Count)),
					stLdRankCmp(stLdRate(bs.firstPriority), stepRank(0, bs.rankStep.Loads[bs.firstPriority])),
					stLdRankCmp(stLdRate(bs.secondPriority), stepRank(0, bs.rankStep.Loads[bs.secondPriority])),
				)),
			)
		} else {
			lpCmp = sliceLPCmp(
				minLPCmp(negLoadCmp(sliceLoadCmp(
					stLdRankCmp(stLdRate(bs.firstPriority), stepRank(bs.maxSrc.Loads[bs.firstPriority], bs.rankStep.Loads[bs.firstPriority])),
					stLdRankCmp(stLdRate(bs.secondPriority), stepRank(bs.maxSrc.Loads[bs.secondPriority], bs.rankStep.Loads[bs.secondPriority])),
				))),
				diffCmp(
					stLdRankCmp(stLdRate(bs.firstPriority), stepRank(0, bs.rankStep.Loads[bs.firstPriority])),
				),
			)
		}
		return lpCmp(detail1.LoadPred, detail2.LoadPred)
	}
	return 0
}

// smaller is better
func (bs *balanceSolver) compareDstStore(detail1, detail2 *storeLoadDetail) int {
	if detail1 != detail2 {
		// compare destination store
		var lpCmp storeLPCmp
		if bs.isForWriteLeader() {
			lpCmp = sliceLPCmp(
				maxLPCmp(sliceLoadCmp(
					stLdRankCmp(stLdRate(bs.firstPriority), stepRank(bs.minDst.Loads[bs.firstPriority], bs.rankStep.Loads[bs.firstPriority])),
					stLdRankCmp(stLdRate(bs.secondPriority), stepRank(bs.minDst.Loads[bs.secondPriority], bs.rankStep.Loads[bs.secondPriority])),
				)),
				diffCmp(sliceLoadCmp(
					stLdRankCmp(stLdCount, stepRank(0, bs.rankStep.Count)),
					stLdRankCmp(stLdRate(bs.firstPriority), stepRank(0, bs.rankStep.Loads[bs.firstPriority])),
					stLdRankCmp(stLdRate(bs.secondPriority), stepRank(0, bs.rankStep.Loads[bs.secondPriority])),
				)))
		} else {
			lpCmp = sliceLPCmp(
				maxLPCmp(sliceLoadCmp(
					stLdRankCmp(stLdRate(bs.firstPriority), stepRank(bs.minDst.Loads[bs.firstPriority], bs.rankStep.Loads[bs.firstPriority])),
					stLdRankCmp(stLdRate(bs.secondPriority), stepRank(bs.minDst.Loads[bs.secondPriority], bs.rankStep.Loads[bs.secondPriority])),
				)),
				diffCmp(
					stLdRankCmp(stLdRate(bs.firstPriority), stepRank(0, bs.rankStep.Loads[bs.firstPriority])),
				),
			)
		}
		return lpCmp(detail1.LoadPred, detail2.LoadPred)
	}
	return 0
}

func stepRank(rk0 float64, step float64) func(float64) int64 {
	return func(rate float64) int64 {
		return int64((rate - rk0) / step)
	}
}

func (bs *balanceSolver) isReadyToBuild() bool {
	if bs.cur.srcDetail == nil || bs.cur.dstDetail == nil ||
		bs.cur.srcPeerStat == nil || bs.cur.region == nil {
		return false
	}
	if bs.cur.srcDetail.getID() != bs.cur.srcPeerStat.StoreID ||
		bs.cur.region.GetID() != bs.cur.srcPeerStat.ID() {
		return false
	}
	return true
}

func (bs *balanceSolver) buildOperator() (op *operator.Operator, infl *Influence) {
	if !bs.isReadyToBuild() {
		return nil, nil
	}
	var (
		err         error
		typ         string
		sourceLabel string
		targetLabel string
	)

	srcStoreID := bs.cur.srcDetail.getID()
	dstStoreID := bs.cur.dstDetail.getID()
	switch bs.opTy {
	case movePeer:
		srcPeer := bs.cur.region.GetStorePeer(srcStoreID) // checked in getRegionAndSrcPeer
		dstPeer := &metapb.Peer{StoreId: dstStoreID, Role: srcPeer.Role}
		sourceLabel = strconv.FormatUint(srcStoreID, 10)
		targetLabel = strconv.FormatUint(dstPeer.GetStoreId(), 10)

		if bs.rwTy == read && bs.cur.region.GetLeader().StoreId == srcStoreID { // move read leader
			op, err = operator.CreateMoveLeaderOperator(
				"move-hot-read-leader",
				bs.cluster,
				bs.cur.region,
				operator.OpHotRegion,
				srcStoreID,
				dstPeer)
			typ = "move-leader"
		} else {
			desc := "move-hot-" + bs.rwTy.String() + "-peer"
			typ = "move-peer"
			op, err = operator.CreateMovePeerOperator(
				desc,
				bs.cluster,
				bs.cur.region,
				operator.OpHotRegion,
				srcStoreID,
				dstPeer)
		}
	case transferLeader:
		if bs.cur.region.GetStoreVoter(dstStoreID) == nil {
			return nil, nil
		}
		desc := "transfer-hot-" + bs.rwTy.String() + "-leader"
		typ = "transfer-leader"
		sourceLabel = strconv.FormatUint(srcStoreID, 10)
		targetLabel = strconv.FormatUint(dstStoreID, 10)
		op, err = operator.CreateTransferLeaderOperator(
			desc,
			bs.cluster,
			bs.cur.region,
			srcStoreID,
			dstStoreID,
			operator.OpHotRegion)
	}

	if err != nil {
		log.Debug("fail to create operator", zap.Stringer("rw-type", bs.rwTy), zap.Stringer("op-type", bs.opTy), errs.ZapError(err))
		schedulerCounter.WithLabelValues(bs.sche.GetName(), "create-operator-fail").Inc()
		return nil, nil
	}

	dim := ""
	if bs.firstPriorityIsBetter && bs.secondPriorityIsBetter {
		dim = "all"
	} else if bs.firstPriorityIsBetter {
		dim = dimToString(bs.firstPriority)
	} else if bs.secondPriorityIsBetter {
		dim = dimToString(bs.secondPriority)
	}

	op.SetPriorityLevel(core.HighPriority)
	op.FinishedCounters = append(op.FinishedCounters,
		hotDirectionCounter.WithLabelValues(typ, bs.rwTy.String(), sourceLabel, "out", dim),
		hotDirectionCounter.WithLabelValues(typ, bs.rwTy.String(), targetLabel, "in", dim),
		balanceDirectionCounter.WithLabelValues(bs.sche.GetName(), sourceLabel, targetLabel))
	op.Counters = append(op.Counters,
		schedulerCounter.WithLabelValues(bs.sche.GetName(), "new-operator"),
		schedulerCounter.WithLabelValues(bs.sche.GetName(), bs.opTy.String()))

	infl = &Influence{
		Loads: append(bs.cur.srcPeerStat.Loads[:0:0], bs.cur.srcPeerStat.Loads...),
		Count: 1,
	}
	return op, infl
}

func (h *hotScheduler) GetHotStatus(typ string) *statistics.StoreHotPeersInfos {
	h.RLock()
	defer h.RUnlock()
	var leaderTyp, peerTyp resourceType
	switch typ {
	case HotReadRegionType:
		leaderTyp, peerTyp = readLeader, readPeer
	case HotWriteRegionType:
		leaderTyp, peerTyp = writeLeader, writePeer
	}
	asLeader := make(statistics.StoreHotPeersStat, len(h.stLoadInfos[leaderTyp]))
	asPeer := make(statistics.StoreHotPeersStat, len(h.stLoadInfos[peerTyp]))
	for id, detail := range h.stLoadInfos[leaderTyp] {
		asLeader[id] = detail.toHotPeersStat()
	}
	for id, detail := range h.stLoadInfos[peerTyp] {
		asPeer[id] = detail.toHotPeersStat()
	}
	return &statistics.StoreHotPeersInfos{
		AsLeader: asLeader,
		AsPeer:   asPeer,
	}
}

func (h *hotScheduler) GetPendingInfluence() map[uint64]*Influence {
	h.RLock()
	defer h.RUnlock()
	ret := make(map[uint64]*Influence, len(h.stInfos))
	for id, info := range h.stInfos {
		if info.PendingSum != nil {
			ret[id] = info.PendingSum
		}
	}
	return ret
}

// calcPendingInfluence return the calculate weight of one Operator, the value will between [0,1]
func (h *hotScheduler) calcPendingInfluence(op *operator.Operator, maxZombieDur time.Duration) (weight float64, needGC bool) {
	status := op.CheckAndGetStatus()
	if !operator.IsEndStatus(status) {
		return 1, false
	}

	// TODO: use store statistics update time to make a more accurate estimation
	zombieDur := time.Since(op.GetReachTimeOf(status))
	if zombieDur >= maxZombieDur {
		weight = 0
	} else {
		weight = 1
	}

	needGC = weight == 0
	if status != operator.SUCCESS {
		// CANCELED, REPLACED, TIMEOUT, EXPIRED, etc.
		// The actual weight is 0, but there is still a delay in GC.
		weight = 0
	}
	return
}

func (h *hotScheduler) clearPendingInfluence() {
	h.regionPendings = make(map[uint64]*pendingInfluence)
}

// rwType : the perspective of balance
type rwType int

const (
	write rwType = iota
	read
)

func (rw rwType) String() string {
	switch rw {
	case read:
		return "read"
	case write:
		return "write"
	default:
		return ""
	}
}

type opType int

const (
	movePeer opType = iota
	transferLeader
)

func (ty opType) String() string {
	switch ty {
	case movePeer:
		return "move-peer"
	case transferLeader:
		return "transfer-leader"
	default:
		return ""
	}
}

type resourceType int

const (
	writePeer resourceType = iota
	writeLeader
	readPeer
	readLeader
	resourceTypeLen
)

func toResourceType(rwTy rwType, opTy opType) resourceType {
	switch rwTy {
	case write:
		switch opTy {
		case movePeer:
			return writePeer
		case transferLeader:
			return writeLeader
		}
	case read:
		switch opTy {
		case movePeer:
			return readPeer
		case transferLeader:
			return readLeader
		}
	}
	panic(fmt.Sprintf("invalid arguments for toResourceType: rwTy = %v, opTy = %v", rwTy, opTy))
}

func getRegionStatKind(rwTy rwType, dim int) statistics.RegionStatKind {
	switch {
	case rwTy == read && dim == statistics.ByteDim:
		return statistics.RegionReadBytes
	case rwTy == read && dim == statistics.KeyDim:
		return statistics.RegionReadKeys
	case rwTy == write && dim == statistics.ByteDim:
		return statistics.RegionWriteBytes
	case rwTy == write && dim == statistics.KeyDim:
		return statistics.RegionWriteKeys
	case rwTy == write && dim == statistics.QueryDim:
		return statistics.RegionWriteQuery
	case rwTy == read && dim == statistics.QueryDim:
		return statistics.RegionReadQuery
	}
	return 0
}

func stringToDim(name string) int {
	switch name {
	case BytePriority:
		return statistics.ByteDim
	case KeyPriority:
		return statistics.KeyDim
	case QueryPriority:
		return statistics.QueryDim
	}
	return statistics.ByteDim
}

func dimToString(dim int) string {
	switch dim {
	case statistics.ByteDim:
		return BytePriority
	case statistics.KeyDim:
		return KeyPriority
	case statistics.QueryDim:
		return QueryPriority
	default:
		return ""
	}
}

func prioritiesToDim(priorities []string) (firstPriority int, secondPriority int) {
	return stringToDim(priorities[0]), stringToDim(priorities[1])
}<|MERGE_RESOLUTION|>--- conflicted
+++ resolved
@@ -767,16 +767,11 @@
 // calcProgressiveRank calculates `bs.cur.progressiveRank`.
 // See the comments of `solution.progressiveRank` for more about progressive rank.
 func (bs *balanceSolver) calcProgressiveRank() {
-<<<<<<< HEAD
-	src := bs.stLoadDetail[bs.cur.srcStoreID].LoadPred
-	dst := bs.stLoadDetail[bs.cur.dstStoreID].LoadPred
+	src := bs.cur.srcDetail.LoadPred
+	dst := bs.cur.dstDetail.LoadPred
 	bs.cur.progressiveRank = 0
 	srcLd := src.min()
 	dstLd := dst.max()
-=======
-	srcLd := bs.cur.srcDetail.LoadPred.min()
-	dstLd := bs.cur.dstDetail.LoadPred.max()
->>>>>>> 8481fab9
 	peer := bs.cur.srcPeerStat
 
 	if bs.isForWriteLeader() {

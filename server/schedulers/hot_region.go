// Copyright 2017 TiKV Project Authors.
//
// Licensed under the Apache License, Version 2.0 (the "License");
// you may not use this file except in compliance with the License.
// You may obtain a copy of the License at
//
//     http://www.apache.org/licenses/LICENSE-2.0
//
// Unless required by applicable law or agreed to in writing, software
// distributed under the License is distributed on an "AS IS" BASIS,
// See the License for the specific language governing permissions and
// limitations under the License.

package schedulers

import (
	"fmt"
	"math"
	"math/rand"
	"net/http"
	"sort"
	"strconv"
	"sync"
	"time"

	"github.com/pingcap/kvproto/pkg/metapb"
	"github.com/pingcap/log"
	"github.com/tikv/pd/pkg/errs"
	"github.com/tikv/pd/pkg/slice"
	"github.com/tikv/pd/server/core"
	"github.com/tikv/pd/server/schedule"
	"github.com/tikv/pd/server/schedule/filter"
	"github.com/tikv/pd/server/schedule/operator"
	"github.com/tikv/pd/server/schedule/opt"
	"github.com/tikv/pd/server/statistics"
	"go.uber.org/zap"
)

func init() {
	schedule.RegisterSliceDecoderBuilder(HotRegionType, func(args []string) schedule.ConfigDecoder {
		return func(v interface{}) error {
			return nil
		}
	})
	schedule.RegisterScheduler(HotRegionType, func(opController *schedule.OperatorController, storage *core.Storage, decoder schedule.ConfigDecoder) (schedule.Scheduler, error) {
		conf := initHotRegionScheduleConfig()
		if err := decoder(conf); err != nil {
			return nil, err
		}
		conf.storage = storage
		return newHotScheduler(opController, conf), nil
	})
}

const (
	// HotRegionName is balance hot region scheduler name.
	HotRegionName = "balance-hot-region-scheduler"
	// HotRegionType is balance hot region scheduler type.
	HotRegionType = "hot-region"
	// HotReadRegionType is hot read region scheduler type.
	HotReadRegionType = "hot-read-region"
	// HotWriteRegionType is hot write region scheduler type.
	HotWriteRegionType = "hot-write-region"

	minHotScheduleInterval = time.Second
	maxHotScheduleInterval = 20 * time.Second
)

// schedulePeerPr the probability of schedule the hot peer.
var schedulePeerPr = 0.66

type hotScheduler struct {
	name string
	*BaseScheduler
	sync.RWMutex
	types []rwType
	r     *rand.Rand

	// states across multiple `Schedule` calls
	pendings map[*pendingInfluence]struct{}
	// regionPendings stores regionID -> Operator
	// this records regionID which have pending Operator by operation type. During filterHotPeers, the hot peers won't
	// be selected if its owner region is tracked in this attribute.
	regionPendings map[uint64]*operator.Operator

	// temporary states but exported to API or metrics
	stLoadInfos [resourceTypeLen]map[uint64]*storeLoadDetail
	// This stores the pending Influence for each store by resource type.
	pendingSums map[uint64]*Influence
	// config of hot scheduler
	conf *hotRegionSchedulerConfig
}

func newHotScheduler(opController *schedule.OperatorController, conf *hotRegionSchedulerConfig) *hotScheduler {
	base := NewBaseScheduler(opController)
	ret := &hotScheduler{
		name:           HotRegionName,
		BaseScheduler:  base,
		types:          []rwType{write, read},
		r:              rand.New(rand.NewSource(time.Now().UnixNano())),
		pendings:       map[*pendingInfluence]struct{}{},
		regionPendings: make(map[uint64]*operator.Operator),
		conf:           conf,
	}
	for ty := resourceType(0); ty < resourceTypeLen; ty++ {
		ret.stLoadInfos[ty] = map[uint64]*storeLoadDetail{}
	}
	return ret
}

func (h *hotScheduler) GetName() string {
	return h.name
}

func (h *hotScheduler) GetType() string {
	return HotRegionType
}

func (h *hotScheduler) ServeHTTP(w http.ResponseWriter, r *http.Request) {
	h.conf.ServeHTTP(w, r)
}

func (h *hotScheduler) GetMinInterval() time.Duration {
	return minHotScheduleInterval
}
func (h *hotScheduler) GetNextInterval(interval time.Duration) time.Duration {
	return intervalGrow(h.GetMinInterval(), maxHotScheduleInterval, exponentialGrowth)
}

func (h *hotScheduler) IsScheduleAllowed(cluster opt.Cluster) bool {
	allowed := h.OpController.OperatorCount(operator.OpHotRegion) < cluster.GetOpts().GetHotRegionScheduleLimit()
	if !allowed {
		operator.OperatorLimitCounter.WithLabelValues(h.GetType(), operator.OpHotRegion.String()).Inc()
	}
	return allowed
}

func (h *hotScheduler) Schedule(cluster opt.Cluster) []*operator.Operator {
	schedulerCounter.WithLabelValues(h.GetName(), "schedule").Inc()
	return h.dispatch(h.types[h.r.Int()%len(h.types)], cluster)
}

func (h *hotScheduler) dispatch(typ rwType, cluster opt.Cluster) []*operator.Operator {
	h.Lock()
	defer h.Unlock()

	h.prepareForBalance(cluster)

	switch typ {
	case read:
		return h.balanceHotReadRegions(cluster)
	case write:
		return h.balanceHotWriteRegions(cluster)
	}
	return nil
}

// prepareForBalance calculate the summary of pending Influence for each store and prepare the load detail for
// each store
func (h *hotScheduler) prepareForBalance(cluster opt.Cluster) {
	h.summaryPendingInfluence()

	stores := cluster.GetStores()
	storesLoads := cluster.GetStoresLoads()

	{ // update read statistics
		regionRead := cluster.RegionReadStats()
		h.stLoadInfos[readLeader] = summaryStoresLoad(
			stores,
			storesLoads,
			h.pendingSums,
			regionRead,
			read, core.LeaderKind)
		h.stLoadInfos[readPeer] = summaryStoresLoad(
			stores,
			storesLoads,
			h.pendingSums,
			regionRead,
			read, core.RegionKind)
	}

	{ // update write statistics
		regionWrite := cluster.RegionWriteStats()
		h.stLoadInfos[writeLeader] = summaryStoresLoad(
			stores,
			storesLoads,
			h.pendingSums,
			regionWrite,
			write, core.LeaderKind)

		h.stLoadInfos[writePeer] = summaryStoresLoad(
			stores,
			storesLoads,
			h.pendingSums,
			regionWrite,
			write, core.RegionKind)
	}
}

// summaryPendingInfluence calculate the summary of pending Influence for each store
// and clean the region from regionInfluence if they have ended operator.
func (h *hotScheduler) summaryPendingInfluence() {
	h.pendingSums = summaryPendingInfluence(h.pendings, h.calcPendingWeight)
	h.gcRegionPendings()
}

// gcRegionPendings check the region whether it need to be deleted from regionPendings depended on whether it have
// ended operator
func (h *hotScheduler) gcRegionPendings() {
	for regionID, op := range h.regionPendings {
		if op != nil && op.IsEnd() {
			if time.Now().After(op.GetCreateTime().Add(h.conf.GetMaxZombieDuration())) {
				log.Debug("gc pending influence in hot region scheduler", zap.Uint64("region-id", regionID), zap.Time("create", op.GetCreateTime()), zap.Time("now", time.Now()), zap.Duration("zombie", h.conf.GetMaxZombieDuration()))
				schedulerStatus.WithLabelValues(h.GetName(), "pending_op_infos").Dec()
				delete(h.regionPendings, regionID)
			}
		}
	}
}

// summaryStoresLoad Load information of all available stores.
// it will filtered the hot peer and calculate the current and future stat(byte/key rate,count) for each store
func summaryStoresLoad(
	stores []*core.StoreInfo,
	storesLoads map[uint64][]float64,
	storePendings map[uint64]*Influence,
	storeHotPeers map[uint64][]*statistics.HotPeerStat,
	rwTy rwType,
	kind core.ResourceKind,
) map[uint64]*storeLoadDetail {
	// loadDetail stores the storeID -> hotPeers stat and its current and future stat(key/byte rate,count)
	loadDetail := make(map[uint64]*storeLoadDetail, len(storesLoads))
	allLoadSum := make([]float64, statistics.DimLen)
	allCount := 0.0

	// Stores without byte rate statistics is not available to schedule.
	for _, store := range stores {
		id := store.GetID()
		storeLoads, ok := storesLoads[id]
		if !ok {
			continue
		}
		loads := make([]float64, statistics.DimLen)
		switch rwTy {
		case read:
			loads[statistics.ByteDim] = storeLoads[statistics.StoreReadBytes]
			loads[statistics.KeyDim] = storeLoads[statistics.StoreReadKeys]
			loads[statistics.QueryDim] = storeLoads[statistics.StoreReadQuery]
		case write:
			loads[statistics.ByteDim] = storeLoads[statistics.StoreWriteBytes]
			loads[statistics.KeyDim] = storeLoads[statistics.StoreWriteKeys]
			loads[statistics.QueryDim] = storeLoads[statistics.StoreWriteQuery]
		}
		// Find all hot peers first
		var hotPeers []*statistics.HotPeerStat
		{
			peerLoadSum := make([]float64, statistics.DimLen)
			// TODO: To remove `filterHotPeers`, we need to:
			// HotLeaders consider `Write{Bytes,Keys}`, so when we schedule `writeLeader`, all peers are leader.
			for _, peer := range filterHotPeers(kind, storeHotPeers[id]) {
				for i := range peerLoadSum {
					peerLoadSum[i] += peer.GetLoad(getRegionStatKind(rwTy, i))
				}
				hotPeers = append(hotPeers, peer.Clone())
			}
			// Use sum of hot peers to estimate leader-only byte rate.
			// For write requests, Write{Bytes, Keys} is applied to all Peers at the same time, while the Leader and Follower are under different loads (usually the Leader consumes more CPU).
			// But none of the current dimension reflect this difference, so we create a new dimension to reflect it.
			if kind == core.LeaderKind && rwTy == write {
				loads = peerLoadSum
			}

			// Metric for debug.
			{
				ty := "byte-rate-" + rwTy.String() + "-" + kind.String()
				hotPeerSummary.WithLabelValues(ty, fmt.Sprintf("%v", id)).Set(peerLoadSum[statistics.ByteDim])
			}
			{
				ty := "key-rate-" + rwTy.String() + "-" + kind.String()
				hotPeerSummary.WithLabelValues(ty, fmt.Sprintf("%v", id)).Set(peerLoadSum[statistics.KeyDim])
			}
			{
				ty := "query-rate-" + rwTy.String() + "-" + kind.String()
				hotPeerSummary.WithLabelValues(ty, fmt.Sprintf("%v", id)).Set(peerLoadSum[statistics.QueryDim])
			}
		}
		for i := range allLoadSum {
			allLoadSum[i] += loads[i]
		}
		allCount += float64(len(hotPeers))

		// Build store load prediction from current load and pending influence.
		stLoadPred := (&storeLoad{
			Loads: loads,
			Count: float64(len(hotPeers)),
		}).ToLoadPred(rwTy, storePendings[id])

		// Construct store load info.
		loadDetail[id] = &storeLoadDetail{
			Store:    store,
			LoadPred: stLoadPred,
			HotPeers: hotPeers,
		}
	}
	storeLen := float64(len(storesLoads))
	// store expectation byte/key rate and count for each store-load detail.
	for id, detail := range loadDetail {
		expectLoads := make([]float64, len(allLoadSum))
		for i := range expectLoads {
			expectLoads[i] = allLoadSum[i] / storeLen
		}
		expectCount := allCount / storeLen
		detail.LoadPred.Expect.Loads = expectLoads
		detail.LoadPred.Expect.Count = expectCount
		// Debug
		{
			ty := "exp-byte-rate-" + rwTy.String() + "-" + kind.String()
			hotPeerSummary.WithLabelValues(ty, fmt.Sprintf("%v", id)).Set(expectLoads[statistics.ByteDim])
		}
		{
			ty := "exp-key-rate-" + rwTy.String() + "-" + kind.String()
			hotPeerSummary.WithLabelValues(ty, fmt.Sprintf("%v", id)).Set(expectLoads[statistics.KeyDim])
		}
		{
			ty := "exp-query-rate-" + rwTy.String() + "-" + kind.String()
			hotPeerSummary.WithLabelValues(ty, fmt.Sprintf("%v", id)).Set(expectLoads[statistics.QueryDim])
		}
		{
			ty := "exp-count-rate-" + rwTy.String() + "-" + kind.String()
			hotPeerSummary.WithLabelValues(ty, fmt.Sprintf("%v", id)).Set(expectCount)
		}
	}
	return loadDetail
}

// filterHotPeers filter the peer whose hot degree is less than minHotDegress
func filterHotPeers(
	kind core.ResourceKind,
	peers []*statistics.HotPeerStat,
) []*statistics.HotPeerStat {
	ret := make([]*statistics.HotPeerStat, 0, len(peers))
	for _, peer := range peers {
		if kind == core.LeaderKind && !peer.IsLeader() {
			continue
		}
		ret = append(ret, peer)
	}
	return ret
}

func (h *hotScheduler) addPendingInfluence(op *operator.Operator, srcStore, dstStore uint64, infl Influence) bool {
	regionID := op.RegionID()
	_, ok := h.regionPendings[regionID]
	if ok {
		schedulerStatus.WithLabelValues(h.GetName(), "pending_op_fails").Inc()
		return false
	}

	influence := newPendingInfluence(op, srcStore, dstStore, infl)
	h.pendings[influence] = struct{}{}
	h.regionPendings[regionID] = op

	schedulerStatus.WithLabelValues(h.GetName(), "pending_op_infos").Inc()
	return true
}

func (h *hotScheduler) balanceHotReadRegions(cluster opt.Cluster) []*operator.Operator {
	// prefer to balance by leader
	leaderSolver := newBalanceSolver(h, cluster, read, transferLeader)
	ops := leaderSolver.solve()
	if len(ops) > 0 {
		return ops
	}

	peerSolver := newBalanceSolver(h, cluster, read, movePeer)
	ops = peerSolver.solve()
	if len(ops) > 0 {
		return ops
	}

	schedulerCounter.WithLabelValues(h.GetName(), "skip").Inc()
	return nil
}

func (h *hotScheduler) balanceHotWriteRegions(cluster opt.Cluster) []*operator.Operator {
	// prefer to balance by peer
	s := h.r.Intn(100)
	switch {
	case s < int(schedulePeerPr*100):
		peerSolver := newBalanceSolver(h, cluster, write, movePeer)
		ops := peerSolver.solve()
		if len(ops) > 0 {
			return ops
		}
	default:
	}
	leaderSolver := newBalanceSolver(h, cluster, write, transferLeader)
	ops := leaderSolver.solve()
	if len(ops) > 0 {
		return ops
	}

	schedulerCounter.WithLabelValues(h.GetName(), "skip").Inc()
	return nil
}

type balanceSolver struct {
	sche         *hotScheduler
	cluster      opt.Cluster
	stLoadDetail map[uint64]*storeLoadDetail
	rwTy         rwType
	opTy         opType

	cur *solution

	maxSrc   *storeLoad
	minDst   *storeLoad
	rankStep *storeLoad

	byteIsBetter bool
	keyIsBetter  bool
}

type solution struct {
	srcStoreID  uint64
	srcPeerStat *statistics.HotPeerStat
	region      *core.RegionInfo
	dstStoreID  uint64

	// progressiveRank measures the contribution for balance.
	// The smaller the rank, the better this solution is.
	// If rank < 0, this solution makes thing better.
	progressiveRank int64
}

func (bs *balanceSolver) init() {
	switch toResourceType(bs.rwTy, bs.opTy) {
	case writePeer:
		bs.stLoadDetail = bs.sche.stLoadInfos[writePeer]
	case writeLeader:
		bs.stLoadDetail = bs.sche.stLoadInfos[writeLeader]
	case readLeader:
		bs.stLoadDetail = bs.sche.stLoadInfos[readLeader]
	case readPeer:
		bs.stLoadDetail = bs.sche.stLoadInfos[readPeer]
	}
	// And it will be unnecessary to filter unhealthy store, because it has been solved in process heartbeat

	bs.maxSrc = &storeLoad{Loads: make([]float64, statistics.DimLen)}
	bs.minDst = &storeLoad{
		Loads: make([]float64, statistics.DimLen),
		Count: math.MaxFloat64,
	}
	for i := range bs.minDst.Loads {
		bs.minDst.Loads[i] = math.MaxFloat64
	}
	maxCur := &storeLoad{Loads: make([]float64, statistics.DimLen)}

	for _, detail := range bs.stLoadDetail {
		bs.maxSrc = maxLoad(bs.maxSrc, detail.LoadPred.min())
		bs.minDst = minLoad(bs.minDst, detail.LoadPred.max())
		maxCur = maxLoad(maxCur, &detail.LoadPred.Current)
	}

	rankStepRatios := []float64{bs.sche.conf.GetByteRankStepRatio(), bs.sche.conf.GetKeyRankStepRatio(), bs.sche.conf.GetQueryRateRankStepRatio()}
	stepLoads := make([]float64, statistics.DimLen)
	for i := range stepLoads {
		stepLoads[i] = maxCur.Loads[i] * rankStepRatios[i]
	}
	bs.rankStep = &storeLoad{
		Loads: stepLoads,
		Count: maxCur.Count * bs.sche.conf.GetCountRankStepRatio(),
	}
}

func newBalanceSolver(sche *hotScheduler, cluster opt.Cluster, rwTy rwType, opTy opType) *balanceSolver {
	solver := &balanceSolver{
		sche:    sche,
		cluster: cluster,
		rwTy:    rwTy,
		opTy:    opTy,
	}
	solver.init()
	return solver
}

func (bs *balanceSolver) isValid() bool {
	if bs.cluster == nil || bs.sche == nil || bs.stLoadDetail == nil {
		return false
	}
	switch bs.rwTy {
	case write, read:
	default:
		return false
	}
	switch bs.opTy {
	case movePeer, transferLeader:
	default:
		return false
	}
	return true
}

// solve travels all the src stores, hot peers, dst stores and select each one of them to make a best scheduling solution.
// The comparing between solutions is based on calcProgressiveRank.
func (bs *balanceSolver) solve() []*operator.Operator {
	if !bs.isValid() {
		return nil
	}
	bs.cur = &solution{}
	var (
		best *solution
		op   *operator.Operator
		infl Influence
	)

	for srcStoreID := range bs.filterSrcStores() {
		bs.cur.srcStoreID = srcStoreID

		for _, srcPeerStat := range bs.filterHotPeers() {
			bs.cur.srcPeerStat = srcPeerStat
			bs.cur.region = bs.getRegion()
			if bs.cur.region == nil {
				continue
			}
			for dstStoreID := range bs.filterDstStores() {
				bs.cur.dstStoreID = dstStoreID
				if !bs.checkDim() {
					continue
				}
				bs.calcProgressiveRank()
				if bs.cur.progressiveRank < 0 && bs.betterThan(best) {
					if newOp, newInfl := bs.buildOperator(); newOp != nil {
						op = newOp
						infl = *newInfl
						clone := *bs.cur
						best = &clone
					}
				}
			}
		}
	}

	if best == nil || !bs.sche.addPendingInfluence(op, best.srcStoreID, best.dstStoreID, infl) {
		return nil
	}

	return []*operator.Operator{op}
}

func (bs *balanceSolver) checkDim() bool {
	infl := &Influence{
		Loads: append(bs.cur.srcPeerStat.Loads[:0:0], bs.cur.srcPeerStat.Loads...),
		Count: 1,
	}
	regionIndex := func(loadsDim int) statistics.RegionStatKind {
		switch {
		case bs.rwTy == read && loadsDim == statistics.ByteDim:
			return statistics.RegionReadBytes
		case bs.rwTy == read && loadsDim == statistics.KeyDim:
			return statistics.RegionReadKeys
		case bs.rwTy == write && loadsDim == statistics.ByteDim:
			return statistics.RegionWriteBytes
		case bs.rwTy == write && loadsDim == statistics.KeyDim:
			return statistics.RegionWriteKeys
		}
		return 0
	}
	srcLoads := bs.stLoadDetail[bs.cur.srcStoreID].LoadPred.min()
	dstLoads := bs.stLoadDetail[bs.cur.dstStoreID].LoadPred.max()
	origin := slice.AllOf(srcLoads.Loads, func(i int) bool {
		if statistics.IsSelectedDim(i) {
			srcDimLoads := srcLoads.Loads[i]
			dstDimLoads := dstLoads.Loads[i]
			return srcDimLoads < dstDimLoads*2 &&
				srcDimLoads*2 < dstDimLoads
		}
		return false
	})
	after := slice.AllOf(srcLoads.Loads, func(i int) bool {
		if statistics.IsSelectedDim(i) {
			srcDimLoads := srcLoads.Loads[i]
			peerDimLoads := infl.Loads[regionIndex(i)]
			dstDimLoads := dstLoads.Loads[i]
			return (srcDimLoads-peerDimLoads) < (dstDimLoads+peerDimLoads)*2 &&
				(srcDimLoads-peerDimLoads)*2 < (dstDimLoads+peerDimLoads)
		}
		return false
	})
	if origin {
		return after
	}
	return true
}

// filterSrcStores compare the min rate and the ratio * expectation rate, if both key and byte rate is greater than
// its expectation * ratio, the store would be selected as hot source store
func (bs *balanceSolver) filterSrcStores() map[uint64]*storeLoadDetail {
	ret := make(map[uint64]*storeLoadDetail)
	for id, detail := range bs.stLoadDetail {
		if len(detail.HotPeers) == 0 {
			continue
		}
		minLoad := detail.LoadPred.min()
		if bs.checkSrcByDimPriorityAndTolerance(minLoad, &detail.LoadPred.Expect) {
			ret[id] = detail
			hotSchedulerResultCounter.WithLabelValues("src-store-succ", strconv.FormatUint(id, 10)).Inc()
		} else {
			hotSchedulerResultCounter.WithLabelValues("src-store-failed", strconv.FormatUint(id, 10)).Inc()
		}
	}
	return ret
}

func (bs *balanceSolver) checkSrcByDimPriorityAndTolerance(minLoad, expectLoad *storeLoad) bool {
	switch bs.preferPriority() {
	case ByteDimPriority:
		return minLoad.Loads[statistics.ByteDim] > bs.sche.conf.GetSrcToleranceRatio()*expectLoad.Loads[statistics.ByteDim]
	case KeyDimPriority:
		return minLoad.Loads[statistics.KeyDim] > bs.sche.conf.GetSrcToleranceRatio()*expectLoad.Loads[statistics.KeyDim]
	}
	return false
}

// filterHotPeers filtered hot peers from statistics.HotPeerStat and deleted the peer if its region is in pending status.
// The returned hotPeer count in controlled by `max-peer-number`.
func (bs *balanceSolver) filterHotPeers() []*statistics.HotPeerStat {
	ret := bs.stLoadDetail[bs.cur.srcStoreID].HotPeers
	// Return at most MaxPeerNum peers, to prevent balanceSolver.solve() too slow.
	maxPeerNum := bs.sche.conf.GetMaxPeerNumber()

	// filter pending region
	appendItem := func(items []*statistics.HotPeerStat, item *statistics.HotPeerStat) []*statistics.HotPeerStat {
		minHotDegree := bs.cluster.GetOpts().GetHotRegionCacheHitsThreshold()
		if _, ok := bs.sche.regionPendings[item.ID()]; !ok && !item.IsNeedCoolDownTransferLeader(minHotDegree) {
			// no in pending operator and no need cool down after transfer leader
			items = append(items, item)
		}
		return items
	}
	if len(ret) <= maxPeerNum {
		nret := make([]*statistics.HotPeerStat, 0, len(ret))
		for _, peer := range ret {
			nret = appendItem(nret, peer)
		}
		return nret
	}

	union := bs.sortHotPeers(ret, maxPeerNum)
	ret = make([]*statistics.HotPeerStat, 0, len(union))
	for peer := range union {
		ret = appendItem(ret, peer)
	}
	return ret
}

func (bs *balanceSolver) sortHotPeers(ret []*statistics.HotPeerStat, maxPeerNum int) map[*statistics.HotPeerStat]struct{} {
	byteSort := make([]*statistics.HotPeerStat, len(ret))
	copy(byteSort, ret)
	sort.Slice(byteSort, func(i, j int) bool {
		k := getRegionStatKind(bs.rwTy, statistics.ByteDim)
		return byteSort[i].GetLoad(k) > byteSort[j].GetLoad(k)
	})
	keySort := make([]*statistics.HotPeerStat, len(ret))
	copy(keySort, ret)
	sort.Slice(keySort, func(i, j int) bool {
		k := getRegionStatKind(bs.rwTy, statistics.KeyDim)
		return keySort[i].GetLoad(k) > keySort[j].GetLoad(k)
	})

	union := make(map[*statistics.HotPeerStat]struct{}, maxPeerNum)
	for len(union) < maxPeerNum {
		for len(byteSort) > 0 {
			peer := byteSort[0]
			byteSort = byteSort[1:]
			if _, ok := union[peer]; !ok {
				union[peer] = struct{}{}
				break
			}
		}
		for len(union) < maxPeerNum && len(keySort) > 0 {
			peer := keySort[0]
			keySort = keySort[1:]
			if _, ok := union[peer]; !ok {
				union[peer] = struct{}{}
				break
			}
		}
	}
	return union
}

// isRegionAvailable checks whether the given region is not available to schedule.
func (bs *balanceSolver) isRegionAvailable(region *core.RegionInfo) bool {
	if region == nil {
		schedulerCounter.WithLabelValues(bs.sche.GetName(), "no-region").Inc()
		return false
	}

	if op, ok := bs.sche.regionPendings[region.GetID()]; ok {
		if bs.opTy == transferLeader {
			return false
		}
		if op.Kind()&operator.OpRegion != 0 ||
			(op.Kind()&operator.OpLeader != 0 && !op.IsEnd()) {
			return false
		}
	}

	if !opt.IsHealthyAllowPending(bs.cluster, region) {
		schedulerCounter.WithLabelValues(bs.sche.GetName(), "unhealthy-replica").Inc()
		return false
	}

	if !opt.IsRegionReplicated(bs.cluster, region) {
		log.Debug("region has abnormal replica count", zap.String("scheduler", bs.sche.GetName()), zap.Uint64("region-id", region.GetID()))
		schedulerCounter.WithLabelValues(bs.sche.GetName(), "abnormal-replica").Inc()
		return false
	}

	return true
}

func (bs *balanceSolver) getRegion() *core.RegionInfo {
	region := bs.cluster.GetRegion(bs.cur.srcPeerStat.ID())
	if !bs.isRegionAvailable(region) {
		return nil
	}

	switch bs.opTy {
	case movePeer:
		srcPeer := region.GetStorePeer(bs.cur.srcStoreID)
		if srcPeer == nil {
			log.Debug("region does not have a peer on source store, maybe stat out of date", zap.Uint64("region-id", bs.cur.srcPeerStat.ID()))
			return nil
		}
	case transferLeader:
		if region.GetLeader().GetStoreId() != bs.cur.srcStoreID {
			log.Debug("region leader is not on source store, maybe stat out of date", zap.Uint64("region-id", bs.cur.srcPeerStat.ID()))
			return nil
		}
	default:
		return nil
	}

	return region
}

// filterDstStores select the candidate store by filters
func (bs *balanceSolver) filterDstStores() map[uint64]*storeLoadDetail {
	var (
		filters    []filter.Filter
		candidates []*storeLoadDetail
	)
	srcStore := bs.stLoadDetail[bs.cur.srcStoreID].Store
	switch bs.opTy {
	case movePeer:
		filters = []filter.Filter{
			&filter.StoreStateFilter{ActionScope: bs.sche.GetName(), MoveRegion: true},
			filter.NewExcludedFilter(bs.sche.GetName(), bs.cur.region.GetStoreIds(), bs.cur.region.GetStoreIds()),
			filter.NewSpecialUseFilter(bs.sche.GetName(), filter.SpecialUseHotRegion),
			filter.NewPlacementSafeguard(bs.sche.GetName(), bs.cluster, bs.cur.region, srcStore),
		}

		for _, detail := range bs.stLoadDetail {
			candidates = append(candidates, detail)
		}

	case transferLeader:
		filters = []filter.Filter{
			&filter.StoreStateFilter{ActionScope: bs.sche.GetName(), TransferLeader: true},
			filter.NewSpecialUseFilter(bs.sche.GetName(), filter.SpecialUseHotRegion),
		}
		if leaderFilter := filter.NewPlacementLeaderSafeguard(bs.sche.GetName(), bs.cluster, bs.cur.region, srcStore); leaderFilter != nil {
			filters = append(filters, leaderFilter)
		}

		for _, peer := range bs.cur.region.GetFollowers() {
			if detail, ok := bs.stLoadDetail[peer.GetStoreId()]; ok {
				candidates = append(candidates, detail)
			}
		}

	default:
		return nil
	}
	return bs.pickDstStores(filters, candidates)
}

func (bs *balanceSolver) pickDstStores(filters []filter.Filter, candidates []*storeLoadDetail) map[uint64]*storeLoadDetail {
	ret := make(map[uint64]*storeLoadDetail, len(candidates))
<<<<<<< HEAD
	for _, store := range candidates {
		if filter.Target(bs.cluster.GetOpts(), store, filters) {
			detail := bs.stLoadDetail[store.GetID()]
			maxLoads := detail.LoadPred.max()
			if bs.checkDstByPriorityAndTolerance(maxLoads, &detail.LoadPred.Expect) {
				ret[store.GetID()] = bs.stLoadDetail[store.GetID()]
=======
	dstToleranceRatio := bs.sche.conf.GetDstToleranceRatio()
	for _, detail := range candidates {
		store := detail.Store
		if filter.Target(bs.cluster.GetOpts(), store, filters) {
			maxLoads := detail.LoadPred.max().Loads
			if slice.AllOf(maxLoads, func(i int) bool {
				if statistics.IsSelectedDim(i) {
					return maxLoads[i]*dstToleranceRatio < detail.LoadPred.Expect.Loads[i]
				}
				return true
			}) {
				ret[store.GetID()] = detail
>>>>>>> 127df634
				hotSchedulerResultCounter.WithLabelValues("dst-store-succ", strconv.FormatUint(store.GetID(), 10)).Inc()
			} else {
				hotSchedulerResultCounter.WithLabelValues("dst-store-fail", strconv.FormatUint(store.GetID(), 10)).Inc()
			}
		}
	}
	return ret
}

func (bs *balanceSolver) checkDstByPriorityAndTolerance(maxLoad, expect *storeLoad) bool {
	dstToleranceRatio := bs.sche.conf.GetDstToleranceRatio()
	switch bs.preferPriority() {
	case ByteDimPriority:
		return maxLoad.Loads[statistics.ByteDim]*dstToleranceRatio < expect.Loads[statistics.ByteDim]
	case KeyDimPriority:
		return maxLoad.Loads[statistics.KeyDim]*dstToleranceRatio < expect.Loads[statistics.KeyDim]
	}
	return false
}

// calcProgressiveRank calculates `bs.cur.progressiveRank`.
// See the comments of `solution.progressiveRank` for more about progressive rank.
func (bs *balanceSolver) calcProgressiveRank() {
<<<<<<< HEAD
	dimHotList, dimDecRatioList := bs.getDimList()
	bs.cur.progressiveRank = bs.calRank(dimHotList, dimDecRatioList)
=======
	srcLd := bs.stLoadDetail[bs.cur.srcStoreID].LoadPred.min()
	dstLd := bs.stLoadDetail[bs.cur.dstStoreID].LoadPred.max()
	peer := bs.cur.srcPeerStat
	rank := int64(0)
	if bs.rwTy == write && bs.opTy == transferLeader {
		// In this condition, CPU usage is the matter.
		// Only consider about key rate.
		srcKeyRate := srcLd.Loads[statistics.KeyDim]
		dstKeyRate := dstLd.Loads[statistics.KeyDim]
		peerKeyRate := peer.GetLoad(getRegionStatKind(bs.rwTy, statistics.KeyDim))
		if srcKeyRate-peerKeyRate >= dstKeyRate+peerKeyRate {
			rank = -1
		}
	} else {
		// we use DecRatio(Decline Ratio) to expect that the dst store's (key/byte) rate should still be less
		// than the src store's (key/byte) rate after scheduling one peer.
		getSrcDecRate := func(a, b float64) float64 {
			if a-b <= 0 {
				return 1
			}
			return a - b
		}
		checkHot := func(dim int) (bool, float64) {
			srcRate := srcLd.Loads[dim]
			dstRate := dstLd.Loads[dim]
			peerRate := peer.GetLoad(getRegionStatKind(bs.rwTy, dim))
			decRatio := (dstRate + peerRate) / getSrcDecRate(srcRate, peerRate)
			isHot := peerRate >= bs.getMinRate(dim)
			return isHot, decRatio
		}
		keyHot, keyDecRatio := checkHot(statistics.KeyDim)
		byteHot, byteDecRatio := checkHot(statistics.ByteDim)

		greatDecRatio, minorDecRatio := bs.sche.conf.GetGreatDecRatio(), bs.sche.conf.GetMinorGreatDecRatio()
		switch {
		case byteHot && byteDecRatio <= greatDecRatio && keyHot && keyDecRatio <= greatDecRatio:
			// If belong to the case, both byte rate and key rate will be more balanced, the best choice.
			rank = -3
			bs.byteIsBetter = true
			bs.keyIsBetter = true
		case byteDecRatio <= minorDecRatio && keyHot && keyDecRatio <= greatDecRatio:
			// If belong to the case, byte rate will be not worsened, key rate will be more balanced.
			rank = -2
			bs.keyIsBetter = true
		case byteHot && byteDecRatio <= greatDecRatio:
			// If belong to the case, byte rate will be more balanced, ignore the key rate.
			rank = -1
			bs.byteIsBetter = true
		}
	}
	log.Debug("calcProgressiveRank",
		zap.Uint64("region-id", bs.cur.region.GetID()),
		zap.Uint64("from-store-id", bs.cur.srcStoreID),
		zap.Uint64("to-store-id", bs.cur.dstStoreID),
		zap.Int64("rank", rank))
	bs.cur.progressiveRank = rank
>>>>>>> 127df634
}

func (bs *balanceSolver) getMinRate(dim int) float64 {
	switch dim {
	case statistics.KeyDim:
		return bs.sche.conf.GetMinHotKeyRate()
	case statistics.ByteDim:
		return bs.sche.conf.GetMinHotByteRate()
	}
	return -1
}

// betterThan checks if `bs.cur` is a better solution than `old`.
func (bs *balanceSolver) betterThan(old *solution) bool {
	if old == nil {
		return true
	}

	switch {
	case bs.cur.progressiveRank < old.progressiveRank:
		return true
	case bs.cur.progressiveRank > old.progressiveRank:
		return false
	}

	if r := bs.compareSrcStore(bs.cur.srcStoreID, old.srcStoreID); r < 0 {
		return true
	} else if r > 0 {
		return false
	}

	if r := bs.compareDstStore(bs.cur.dstStoreID, old.dstStoreID); r < 0 {
		return true
	} else if r > 0 {
		return false
	}

	if bs.cur.srcPeerStat != old.srcPeerStat {
		// compare region
		bk, kk := getRegionStatKind(bs.rwTy, statistics.ByteDim), getRegionStatKind(bs.rwTy, statistics.KeyDim)
		byteRkCmp := rankCmp(bs.cur.srcPeerStat.GetLoad(bk), old.srcPeerStat.GetLoad(bk), stepRank(0, 100))
		keyRkCmp := rankCmp(bs.cur.srcPeerStat.GetLoad(kk), old.srcPeerStat.GetLoad(kk), stepRank(0, 10))
		switch bs.preferPriority() {
		case ByteDimPriority:
			if byteRkCmp != 0 {
				return byteRkCmp > 0
			}
			if keyRkCmp != 0 {
				return keyRkCmp < 0
			}
		case KeyDimPriority:
			if keyRkCmp != 0 {
				return keyRkCmp > 0
			}
			if byteRkCmp != 0 {
				return byteRkCmp < 0
			}
		}
	}
	return false
}

// smaller is better
func (bs *balanceSolver) compareSrcStore(st1, st2 uint64) int {
	if st1 != st2 {
		// compare source store
		var lpCmp storeLPCmp
		if bs.rwTy == write && bs.opTy == transferLeader {
			lpCmp = sliceLPCmp(
				minLPCmp(negLoadCmp(sliceLoadCmp(
					stLdRankCmp(stLdKeyRate, stepRank(bs.maxSrc.Loads[statistics.KeyDim], bs.rankStep.Loads[statistics.KeyDim])),
					stLdRankCmp(stLdByteRate, stepRank(bs.maxSrc.Loads[statistics.ByteDim], bs.rankStep.Loads[statistics.ByteDim])),
				))),
				diffCmp(sliceLoadCmp(
					stLdRankCmp(stLdCount, stepRank(0, bs.rankStep.Count)),
					stLdRankCmp(stLdKeyRate, stepRank(0, bs.rankStep.Loads[statistics.KeyDim])),
					stLdRankCmp(stLdByteRate, stepRank(0, bs.rankStep.Loads[statistics.ByteDim])),
				)),
			)
		} else {
			lpCmp = sliceLPCmp(
				minLPCmp(negLoadCmp(sliceLoadCmp(
					stLdRankCmp(stLdByteRate, stepRank(bs.maxSrc.Loads[statistics.ByteDim], bs.rankStep.Loads[statistics.ByteDim])),
					stLdRankCmp(stLdKeyRate, stepRank(bs.maxSrc.Loads[statistics.KeyDim], bs.rankStep.Loads[statistics.KeyDim])),
				))),
				diffCmp(
					stLdRankCmp(stLdByteRate, stepRank(0, bs.rankStep.Loads[statistics.ByteDim])),
				),
			)
		}
		lp1 := bs.stLoadDetail[st1].LoadPred
		lp2 := bs.stLoadDetail[st2].LoadPred
		return lpCmp(lp1, lp2)
	}
	return 0
}

// smaller is better
func (bs *balanceSolver) compareDstStore(st1, st2 uint64) int {
	if st1 != st2 {
		// compare destination store
		var lpCmp storeLPCmp
		if bs.rwTy == write && bs.opTy == transferLeader {
			lpCmp = sliceLPCmp(
				maxLPCmp(sliceLoadCmp(
					stLdRankCmp(stLdKeyRate, stepRank(bs.minDst.Loads[statistics.KeyDim], bs.rankStep.Loads[statistics.KeyDim])),
					stLdRankCmp(stLdByteRate, stepRank(bs.minDst.Loads[statistics.ByteDim], bs.rankStep.Loads[statistics.ByteDim])),
				)),
				diffCmp(sliceLoadCmp(
					stLdRankCmp(stLdCount, stepRank(0, bs.rankStep.Count)),
					stLdRankCmp(stLdKeyRate, stepRank(0, bs.rankStep.Loads[statistics.KeyDim])),
					stLdRankCmp(stLdByteRate, stepRank(0, bs.rankStep.Loads[statistics.ByteDim])),
				)))
		} else {
			lpCmp = sliceLPCmp(
				maxLPCmp(sliceLoadCmp(
					stLdRankCmp(stLdByteRate, stepRank(bs.minDst.Loads[statistics.ByteDim], bs.rankStep.Loads[statistics.ByteDim])),
					stLdRankCmp(stLdKeyRate, stepRank(bs.minDst.Loads[statistics.KeyDim], bs.rankStep.Loads[statistics.KeyDim])),
				)),
				diffCmp(
					stLdRankCmp(stLdByteRate, stepRank(0, bs.rankStep.Loads[statistics.ByteDim])),
				),
			)
		}
		lp1 := bs.stLoadDetail[st1].LoadPred
		lp2 := bs.stLoadDetail[st2].LoadPred
		return lpCmp(lp1, lp2)
	}
	return 0
}

func stepRank(rk0 float64, step float64) func(float64) int64 {
	return func(rate float64) int64 {
		return int64((rate - rk0) / step)
	}
}

func (bs *balanceSolver) isReadyToBuild() bool {
	if bs.cur.srcStoreID == 0 || bs.cur.dstStoreID == 0 ||
		bs.cur.srcPeerStat == nil || bs.cur.region == nil {
		return false
	}
	if bs.cur.srcStoreID != bs.cur.srcPeerStat.StoreID ||
		bs.cur.region.GetID() != bs.cur.srcPeerStat.ID() {
		return false
	}
	return true
}

func (bs *balanceSolver) buildOperator() (op *operator.Operator, infl *Influence) {
	if !bs.isReadyToBuild() {
		return nil, nil
	}
	var (
		err         error
		typ         string
		sourceLabel string
		targetLabel string
	)

	switch bs.opTy {
	case movePeer:
		srcPeer := bs.cur.region.GetStorePeer(bs.cur.srcStoreID) // checked in getRegionAndSrcPeer
		dstPeer := &metapb.Peer{StoreId: bs.cur.dstStoreID, Role: srcPeer.Role}
		sourceLabel = strconv.FormatUint(bs.cur.srcStoreID, 10)
		targetLabel = strconv.FormatUint(dstPeer.GetStoreId(), 10)

		if bs.rwTy == read && bs.cur.region.GetLeader().StoreId == bs.cur.srcStoreID { // move read leader
			op, err = operator.CreateMoveLeaderOperator(
				"move-hot-read-leader",
				bs.cluster,
				bs.cur.region,
				operator.OpHotRegion,
				bs.cur.srcStoreID,
				dstPeer)
			typ = "move-leader"
		} else {
			desc := "move-hot-" + bs.rwTy.String() + "-peer"
			typ = "move-peer"
			op, err = operator.CreateMovePeerOperator(
				desc,
				bs.cluster,
				bs.cur.region,
				operator.OpHotRegion,
				bs.cur.srcStoreID,
				dstPeer)
		}
	case transferLeader:
		if bs.cur.region.GetStoreVoter(bs.cur.dstStoreID) == nil {
			return nil, nil
		}
		desc := "transfer-hot-" + bs.rwTy.String() + "-leader"
		sourceLabel = strconv.FormatUint(bs.cur.srcStoreID, 10)
		targetLabel = strconv.FormatUint(bs.cur.dstStoreID, 10)
		op, err = operator.CreateTransferLeaderOperator(
			desc,
			bs.cluster,
			bs.cur.region,
			bs.cur.srcStoreID,
			bs.cur.dstStoreID,
			operator.OpHotRegion)
	}

	if err != nil {
		log.Debug("fail to create operator", zap.Stringer("rw-type", bs.rwTy), zap.Stringer("op-type", bs.opTy), errs.ZapError(err))
		schedulerCounter.WithLabelValues(bs.sche.GetName(), "create-operator-fail").Inc()
		return nil, nil
	}

	dim := ""
	if bs.byteIsBetter && bs.keyIsBetter {
		dim = "both"
	} else if bs.byteIsBetter {
		dim = "byte"
	} else if bs.keyIsBetter {
		dim = "key"
	}

	op.SetPriorityLevel(core.HighPriority)
	op.FinishedCounters = append(op.FinishedCounters,
		hotDirectionCounter.WithLabelValues(typ, bs.rwTy.String(), sourceLabel, "out", dim),
		hotDirectionCounter.WithLabelValues(typ, bs.rwTy.String(), targetLabel, "in", dim),
		balanceDirectionCounter.WithLabelValues(bs.sche.GetName(), sourceLabel, targetLabel))
	op.Counters = append(op.Counters,
		schedulerCounter.WithLabelValues(bs.sche.GetName(), "new-operator"),
		schedulerCounter.WithLabelValues(bs.sche.GetName(), bs.opTy.String()))

	infl = &Influence{
		Loads: append(bs.cur.srcPeerStat.Loads[:0:0], bs.cur.srcPeerStat.Loads...),
		Count: 1,
	}
	return op, infl
}

func (h *hotScheduler) GetHotStatus(typ string) *statistics.StoreHotPeersInfos {
	h.RLock()
	defer h.RUnlock()
	var leaderTyp, peerTyp resourceType
	switch typ {
	case HotReadRegionType:
		leaderTyp, peerTyp = readLeader, readPeer
	case HotWriteRegionType:
		leaderTyp, peerTyp = writeLeader, writePeer
	}
	asLeader := make(statistics.StoreHotPeersStat, len(h.stLoadInfos[leaderTyp]))
	asPeer := make(statistics.StoreHotPeersStat, len(h.stLoadInfos[peerTyp]))
	for id, detail := range h.stLoadInfos[leaderTyp] {
		asLeader[id] = detail.toHotPeersStat()
	}
	for id, detail := range h.stLoadInfos[peerTyp] {
		asPeer[id] = detail.toHotPeersStat()
	}
	return &statistics.StoreHotPeersInfos{
		AsLeader: asLeader,
		AsPeer:   asPeer,
	}
}

func (h *hotScheduler) GetPendingInfluence() map[uint64]*Influence {
	h.RLock()
	defer h.RUnlock()
	ret := make(map[uint64]*Influence, len(h.pendingSums))
	for id, infl := range h.pendingSums {
		ret[id] = infl.add(infl, 0) // copy
	}
	return ret
}

// calcPendingWeight return the calculate weight of one Operator, the value will between [0,1]
func (h *hotScheduler) calcPendingWeight(op *operator.Operator) float64 {
	if op.CheckExpired() || op.CheckTimeout() {
		return 0
	}
	status := op.Status()
	if !operator.IsEndStatus(status) {
		return 1
	}
	switch status {
	case operator.SUCCESS:
		zombieDur := time.Since(op.GetReachTimeOf(status))
		maxZombieDur := h.conf.GetMaxZombieDuration()
		if zombieDur >= maxZombieDur {
			return 0
		}
		// TODO: use store statistics update time to make a more accurate estimation
		return float64(maxZombieDur-zombieDur) / float64(maxZombieDur)
	default:
		return 0
	}
}

func (h *hotScheduler) clearPendingInfluence() {
	h.pendings = map[*pendingInfluence]struct{}{}
	h.pendingSums = nil
	h.regionPendings = make(map[uint64]*operator.Operator)
}

// rwType : the perspective of balance
type rwType int

const (
	write rwType = iota
	read
)

func (rw rwType) String() string {
	switch rw {
	case read:
		return "read"
	case write:
		return "write"
	default:
		return ""
	}
}

type opType int

const (
	movePeer opType = iota
	transferLeader
)

func (ty opType) String() string {
	switch ty {
	case movePeer:
		return "move-peer"
	case transferLeader:
		return "transfer-leader"
	default:
		return ""
	}
}

type resourceType int

const (
	writePeer resourceType = iota
	writeLeader
	readPeer
	readLeader
	resourceTypeLen
)

func toResourceType(rwTy rwType, opTy opType) resourceType {
	switch rwTy {
	case write:
		switch opTy {
		case movePeer:
			return writePeer
		case transferLeader:
			return writeLeader
		}
	case read:
		switch opTy {
		case movePeer:
			return readPeer
		case transferLeader:
			return readLeader
		}
	}
	panic(fmt.Sprintf("invalid arguments for toResourceType: rwTy = %v, opTy = %v", rwTy, opTy))
}

func getRegionStatKind(rwTy rwType, dim int) statistics.RegionStatKind {
	switch {
	case rwTy == read && dim == statistics.ByteDim:
		return statistics.RegionReadBytes
	case rwTy == read && dim == statistics.KeyDim:
		return statistics.RegionReadKeys
	case rwTy == write && dim == statistics.ByteDim:
		return statistics.RegionWriteBytes
	case rwTy == write && dim == statistics.KeyDim:
		return statistics.RegionWriteKeys
	case rwTy == write && dim == statistics.QueryDim:
		return statistics.RegionWriteQuery
	case rwTy == read && dim == statistics.QueryDim:
		return statistics.RegionReadQuery
	}
	return 0
}

func (bs *balanceSolver) preferPriority() string {
	priorities := bs.sche.conf.WritePriority
	if bs.rwTy == read {
		priorities = bs.sche.conf.ReadPriority
	}
	return priorities[0]
}

func (bs *balanceSolver) calRank(dimHotList [statistics.DimLen]bool, dimDecRatioList [statistics.DimLen]float64) int64 {
	priorities := bs.sche.conf.WritePriority
	if bs.rwTy == read {
		priorities = bs.sche.conf.ReadPriority
	}
	greatDecRatio, minorDecRatio := bs.sche.conf.GetGreatDecRatio(), bs.sche.conf.GetMinorGreatDecRatio()
	return calRank(greatDecRatio, minorDecRatio, priorities, dimHotList, dimDecRatioList)
}

func calRank(greatDecRatio, minorDecRatio float64, priorities []string,
	dimHotList [statistics.DimLen]bool, dimDecRatioList [statistics.DimLen]float64) int64 {
	better := 1
	noWorse := 0
	worse := -1
	priorityLen := len(priorities)
	originValue := 0
	for i, priority := range priorities {
		dimIndex := priorityToDim(priority)
		dimHot := dimHotList[dimIndex]
		dimDecRatio := dimDecRatioList[dimIndex]
		x := 0
		switch {
		case dimHot && dimDecRatio < greatDecRatio:
			x = better
		case dimDecRatio < minorDecRatio:
			x = noWorse
		case dimDecRatio >= minorDecRatio:
			x = worse
		}
		originValue = originValue + x*getValue(priorityLen-i-1)
	}
	return int64(-originValue)
}
func getValue(n int) int {
	x := 1
	for i := 0; i < n; i++ {
		x = x * 10
	}
	return x
}

func priorityToDim(priority string) int {
	switch priority {
	case ByteDimPriority:
		return statistics.ByteDim
	case KeyDimPriority:
		return statistics.KeyDim
	}
	return 0
}

func getSrcDecRate(a, b float64) float64 {
	if a-b <= 0 {
		return 1
	}
	return a - b
}

func (bs *balanceSolver) checkHot(dim int, srcLd, dstLd *storeLoad, peer *statistics.HotPeerStat) (bool, float64) {
	srcRate := srcLd.Loads[dim]
	dstRate := dstLd.Loads[dim]
	peerRate := peer.GetLoad(getRegionStatKind(bs.rwTy, dim))
	decRatio := (dstRate + peerRate) / getSrcDecRate(srcRate, peerRate)
	isHot := peerRate >= bs.getMinRate(dim)
	return isHot, decRatio
}

func (bs *balanceSolver) getDimList() ([statistics.DimLen]bool, [statistics.DimLen]float64) {
	srcLd := bs.stLoadDetail[bs.cur.srcStoreID].LoadPred.min()
	dstLd := bs.stLoadDetail[bs.cur.dstStoreID].LoadPred.max()
	peer := bs.cur.srcPeerStat
	keyHot, keyDecRatio := bs.checkHot(statistics.KeyDim, srcLd, dstLd, peer)
	byteHot, byteDecRatio := bs.checkHot(statistics.ByteDim, srcLd, dstLd, peer)
	var dimHot [statistics.DimLen]bool
	dimHot[statistics.KeyDim] = keyHot
	dimHot[statistics.ByteDim] = byteHot
	var dimDecRatio [statistics.DimLen]float64
	dimDecRatio[statistics.KeyDim] = keyDecRatio
	dimDecRatio[statistics.ByteDim] = byteDecRatio
	return dimHot, dimDecRatio
}<|MERGE_RESOLUTION|>--- conflicted
+++ resolved
@@ -614,9 +614,9 @@
 
 func (bs *balanceSolver) checkSrcByDimPriorityAndTolerance(minLoad, expectLoad *storeLoad) bool {
 	switch bs.preferPriority() {
-	case ByteDimPriority:
+	case BytePriority:
 		return minLoad.Loads[statistics.ByteDim] > bs.sche.conf.GetSrcToleranceRatio()*expectLoad.Loads[statistics.ByteDim]
-	case KeyDimPriority:
+	case KeyPriority:
 		return minLoad.Loads[statistics.KeyDim] > bs.sche.conf.GetSrcToleranceRatio()*expectLoad.Loads[statistics.KeyDim]
 	}
 	return false
@@ -789,14 +789,6 @@
 
 func (bs *balanceSolver) pickDstStores(filters []filter.Filter, candidates []*storeLoadDetail) map[uint64]*storeLoadDetail {
 	ret := make(map[uint64]*storeLoadDetail, len(candidates))
-<<<<<<< HEAD
-	for _, store := range candidates {
-		if filter.Target(bs.cluster.GetOpts(), store, filters) {
-			detail := bs.stLoadDetail[store.GetID()]
-			maxLoads := detail.LoadPred.max()
-			if bs.checkDstByPriorityAndTolerance(maxLoads, &detail.LoadPred.Expect) {
-				ret[store.GetID()] = bs.stLoadDetail[store.GetID()]
-=======
 	dstToleranceRatio := bs.sche.conf.GetDstToleranceRatio()
 	for _, detail := range candidates {
 		store := detail.Store
@@ -809,7 +801,6 @@
 				return true
 			}) {
 				ret[store.GetID()] = detail
->>>>>>> 127df634
 				hotSchedulerResultCounter.WithLabelValues("dst-store-succ", strconv.FormatUint(store.GetID(), 10)).Inc()
 			} else {
 				hotSchedulerResultCounter.WithLabelValues("dst-store-fail", strconv.FormatUint(store.GetID(), 10)).Inc()
@@ -822,9 +813,9 @@
 func (bs *balanceSolver) checkDstByPriorityAndTolerance(maxLoad, expect *storeLoad) bool {
 	dstToleranceRatio := bs.sche.conf.GetDstToleranceRatio()
 	switch bs.preferPriority() {
-	case ByteDimPriority:
+	case BytePriority:
 		return maxLoad.Loads[statistics.ByteDim]*dstToleranceRatio < expect.Loads[statistics.ByteDim]
-	case KeyDimPriority:
+	case KeyPriority:
 		return maxLoad.Loads[statistics.KeyDim]*dstToleranceRatio < expect.Loads[statistics.KeyDim]
 	}
 	return false
@@ -833,67 +824,67 @@
 // calcProgressiveRank calculates `bs.cur.progressiveRank`.
 // See the comments of `solution.progressiveRank` for more about progressive rank.
 func (bs *balanceSolver) calcProgressiveRank() {
-<<<<<<< HEAD
+	//<<<<<<< HEAD
 	dimHotList, dimDecRatioList := bs.getDimList()
 	bs.cur.progressiveRank = bs.calRank(dimHotList, dimDecRatioList)
-=======
-	srcLd := bs.stLoadDetail[bs.cur.srcStoreID].LoadPred.min()
-	dstLd := bs.stLoadDetail[bs.cur.dstStoreID].LoadPred.max()
-	peer := bs.cur.srcPeerStat
-	rank := int64(0)
-	if bs.rwTy == write && bs.opTy == transferLeader {
-		// In this condition, CPU usage is the matter.
-		// Only consider about key rate.
-		srcKeyRate := srcLd.Loads[statistics.KeyDim]
-		dstKeyRate := dstLd.Loads[statistics.KeyDim]
-		peerKeyRate := peer.GetLoad(getRegionStatKind(bs.rwTy, statistics.KeyDim))
-		if srcKeyRate-peerKeyRate >= dstKeyRate+peerKeyRate {
-			rank = -1
-		}
-	} else {
-		// we use DecRatio(Decline Ratio) to expect that the dst store's (key/byte) rate should still be less
-		// than the src store's (key/byte) rate after scheduling one peer.
-		getSrcDecRate := func(a, b float64) float64 {
-			if a-b <= 0 {
-				return 1
-			}
-			return a - b
-		}
-		checkHot := func(dim int) (bool, float64) {
-			srcRate := srcLd.Loads[dim]
-			dstRate := dstLd.Loads[dim]
-			peerRate := peer.GetLoad(getRegionStatKind(bs.rwTy, dim))
-			decRatio := (dstRate + peerRate) / getSrcDecRate(srcRate, peerRate)
-			isHot := peerRate >= bs.getMinRate(dim)
-			return isHot, decRatio
-		}
-		keyHot, keyDecRatio := checkHot(statistics.KeyDim)
-		byteHot, byteDecRatio := checkHot(statistics.ByteDim)
-
-		greatDecRatio, minorDecRatio := bs.sche.conf.GetGreatDecRatio(), bs.sche.conf.GetMinorGreatDecRatio()
-		switch {
-		case byteHot && byteDecRatio <= greatDecRatio && keyHot && keyDecRatio <= greatDecRatio:
-			// If belong to the case, both byte rate and key rate will be more balanced, the best choice.
-			rank = -3
-			bs.byteIsBetter = true
-			bs.keyIsBetter = true
-		case byteDecRatio <= minorDecRatio && keyHot && keyDecRatio <= greatDecRatio:
-			// If belong to the case, byte rate will be not worsened, key rate will be more balanced.
-			rank = -2
-			bs.keyIsBetter = true
-		case byteHot && byteDecRatio <= greatDecRatio:
-			// If belong to the case, byte rate will be more balanced, ignore the key rate.
-			rank = -1
-			bs.byteIsBetter = true
-		}
-	}
-	log.Debug("calcProgressiveRank",
-		zap.Uint64("region-id", bs.cur.region.GetID()),
-		zap.Uint64("from-store-id", bs.cur.srcStoreID),
-		zap.Uint64("to-store-id", bs.cur.dstStoreID),
-		zap.Int64("rank", rank))
-	bs.cur.progressiveRank = rank
->>>>>>> 127df634
+	//=======
+	//srcLd := bs.stLoadDetail[bs.cur.srcStoreID].LoadPred.min()
+	//dstLd := bs.stLoadDetail[bs.cur.dstStoreID].LoadPred.max()
+	//peer := bs.cur.srcPeerStat
+	//rank := int64(0)
+	//if bs.rwTy == write && bs.opTy == transferLeader {
+	//	// In this condition, CPU usage is the matter.
+	//	// Only consider about key rate.
+	//	srcKeyRate := srcLd.Loads[statistics.KeyDim]
+	//	dstKeyRate := dstLd.Loads[statistics.KeyDim]
+	//	peerKeyRate := peer.GetLoad(getRegionStatKind(bs.rwTy, statistics.KeyDim))
+	//	if srcKeyRate-peerKeyRate >= dstKeyRate+peerKeyRate {
+	//		rank = -1
+	//	}
+	//} else {
+	//	// we use DecRatio(Decline Ratio) to expect that the dst store's (key/byte) rate should still be less
+	//	// than the src store's (key/byte) rate after scheduling one peer.
+	//	getSrcDecRate := func(a, b float64) float64 {
+	//		if a-b <= 0 {
+	//			return 1
+	//		}
+	//		return a - b
+	//	}
+	//	checkHot := func(dim int) (bool, float64) {
+	//		srcRate := srcLd.Loads[dim]
+	//		dstRate := dstLd.Loads[dim]
+	//		peerRate := peer.GetLoad(getRegionStatKind(bs.rwTy, dim))
+	//		decRatio := (dstRate + peerRate) / getSrcDecRate(srcRate, peerRate)
+	//		isHot := peerRate >= bs.getMinRate(dim)
+	//		return isHot, decRatio
+	//	}
+	//	keyHot, keyDecRatio := checkHot(statistics.KeyDim)
+	//	byteHot, byteDecRatio := checkHot(statistics.ByteDim)
+	//
+	//	greatDecRatio, minorDecRatio := bs.sche.conf.GetGreatDecRatio(), bs.sche.conf.GetMinorGreatDecRatio()
+	//	switch {
+	//	case byteHot && byteDecRatio <= greatDecRatio && keyHot && keyDecRatio <= greatDecRatio:
+	//		// If belong to the case, both byte rate and key rate will be more balanced, the best choice.
+	//		rank = -3
+	//		bs.byteIsBetter = true
+	//		bs.keyIsBetter = true
+	//	case byteDecRatio <= minorDecRatio && keyHot && keyDecRatio <= greatDecRatio:
+	//		// If belong to the case, byte rate will be not worsened, key rate will be more balanced.
+	//		rank = -2
+	//		bs.keyIsBetter = true
+	//	case byteHot && byteDecRatio <= greatDecRatio:
+	//		// If belong to the case, byte rate will be more balanced, ignore the key rate.
+	//		rank = -1
+	//		bs.byteIsBetter = true
+	//	}
+	//}
+	//log.Debug("calcProgressiveRank",
+	//	zap.Uint64("region-id", bs.cur.region.GetID()),
+	//	zap.Uint64("from-store-id", bs.cur.srcStoreID),
+	//	zap.Uint64("to-store-id", bs.cur.dstStoreID),
+	//	zap.Int64("rank", rank))
+	//bs.cur.progressiveRank = rank
+	//>>>>>>> upstream/master
 }
 
 func (bs *balanceSolver) getMinRate(dim int) float64 {
@@ -937,14 +928,14 @@
 		byteRkCmp := rankCmp(bs.cur.srcPeerStat.GetLoad(bk), old.srcPeerStat.GetLoad(bk), stepRank(0, 100))
 		keyRkCmp := rankCmp(bs.cur.srcPeerStat.GetLoad(kk), old.srcPeerStat.GetLoad(kk), stepRank(0, 10))
 		switch bs.preferPriority() {
-		case ByteDimPriority:
+		case BytePriority:
 			if byteRkCmp != 0 {
 				return byteRkCmp > 0
 			}
 			if keyRkCmp != 0 {
 				return keyRkCmp < 0
 			}
-		case KeyDimPriority:
+		case KeyPriority:
 			if keyRkCmp != 0 {
 				return keyRkCmp > 0
 			}
@@ -1277,17 +1268,17 @@
 }
 
 func (bs *balanceSolver) preferPriority() string {
-	priorities := bs.sche.conf.WritePriority
+	priorities := bs.sche.conf.WritePriorities
 	if bs.rwTy == read {
-		priorities = bs.sche.conf.ReadPriority
+		priorities = bs.sche.conf.ReadPriorities
 	}
 	return priorities[0]
 }
 
 func (bs *balanceSolver) calRank(dimHotList [statistics.DimLen]bool, dimDecRatioList [statistics.DimLen]float64) int64 {
-	priorities := bs.sche.conf.WritePriority
+	priorities := bs.sche.conf.WritePriorities
 	if bs.rwTy == read {
-		priorities = bs.sche.conf.ReadPriority
+		priorities = bs.sche.conf.ReadPriorities
 	}
 	greatDecRatio, minorDecRatio := bs.sche.conf.GetGreatDecRatio(), bs.sche.conf.GetMinorGreatDecRatio()
 	return calRank(greatDecRatio, minorDecRatio, priorities, dimHotList, dimDecRatioList)
@@ -1327,9 +1318,9 @@
 
 func priorityToDim(priority string) int {
 	switch priority {
-	case ByteDimPriority:
+	case BytePriority:
 		return statistics.ByteDim
-	case KeyDimPriority:
+	case KeyPriority:
 		return statistics.KeyDim
 	}
 	return 0

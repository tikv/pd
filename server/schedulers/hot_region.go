--- conflicted
+++ resolved
@@ -832,16 +832,7 @@
 		if len(detail.HotPeers) == 0 {
 			continue
 		}
-<<<<<<< HEAD
 		ret[id] = detail
-=======
-		if detail.LoadPred.min().ByteRate > bs.sche.conf.GetSrcToleranceRatio()*detail.LoadPred.Future.ExpByteRate &&
-			detail.LoadPred.min().KeyRate > bs.sche.conf.GetSrcToleranceRatio()*detail.LoadPred.Future.ExpKeyRate {
-			ret[id] = detail
-			hotSchedulerResultCounter.WithLabelValues("src-store-succ", strconv.FormatUint(id, 10)).Inc()
-		}
-		hotSchedulerResultCounter.WithLabelValues("src-store-failed", strconv.FormatUint(id, 10)).Inc()
->>>>>>> a180c199
 	}
 	return ret
 }
@@ -1018,19 +1009,8 @@
 func (bs *balanceSolver) pickDstStores(filters []filter.Filter, candidates []*core.StoreInfo) map[uint64]*storeLoadDetail {
 	ret := make(map[uint64]*storeLoadDetail, len(candidates))
 	for _, store := range candidates {
-<<<<<<< HEAD
-		if filter.Target(bs.cluster, store, filters) {
+		if filter.Target(bs.cluster.GetOpts(), store, filters) {
 			ret[store.GetID()] = bs.stLoadDetail[store.GetID()]
-=======
-		if filter.Target(bs.cluster.GetOpts(), store, filters) {
-			detail := bs.stLoadDetail[store.GetID()]
-			if detail.LoadPred.max().ByteRate*dstToleranceRatio < detail.LoadPred.Future.ExpByteRate &&
-				detail.LoadPred.max().KeyRate*dstToleranceRatio < detail.LoadPred.Future.ExpKeyRate {
-				ret[store.GetID()] = bs.stLoadDetail[store.GetID()]
-				hotSchedulerResultCounter.WithLabelValues("dst-store-succ", strconv.FormatUint(store.GetID(), 10)).Inc()
-			}
-			hotSchedulerResultCounter.WithLabelValues("dst-store-fail", strconv.FormatUint(store.GetID(), 10)).Inc()
->>>>>>> a180c199
 		}
 	}
 	return ret

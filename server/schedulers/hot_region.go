--- conflicted
+++ resolved
@@ -952,24 +952,6 @@
 		return false
 	}
 
-<<<<<<< HEAD
-	if influence, ok := bs.sche.regionPendings[region.GetID()]; ok {
-		if bs.opTy == transferLeader {
-			bs.collector.Collect(plan.GenerateCoreResource(region.GetID()),
-				plan.SetStatus(plan.NewStatus(plan.StatusRegionInPeendingOperator)))
-			return false
-		}
-		op := influence.op
-		if op.Kind()&operator.OpRegion != 0 ||
-			(op.Kind()&operator.OpLeader != 0 && !op.IsEnd()) {
-			bs.collector.Collect(plan.GenerateCoreResource(region.GetID()),
-				plan.SetStatus(plan.NewStatus(plan.StatusRegionInPeendingOperator)))
-			return false
-		}
-	}
-
-=======
->>>>>>> 2c24720d
 	if !filter.IsRegionHealthyAllowPending(region) {
 		schedulerCounter.WithLabelValues(bs.sche.GetName(), "unhealthy-replica").Inc()
 		bs.collector.Collect(plan.GenerateCoreResource(region.GetID()),

// Copyright 2017 TiKV Project Authors.
//
// Licensed under the Apache License, Version 2.0 (the "License");
// you may not use this file except in compliance with the License.
// You may obtain a copy of the License at
//
//     http://www.apache.org/licenses/LICENSE-2.0
//
// Unless required by applicable law or agreed to in writing, software
// distributed under the License is distributed on an "AS IS" BASIS,
// WITHOUT WARRANTIES OR CONDITIONS OF ANY KIND, either express or implied.
// See the License for the specific language governing permissions and
// limitations under the License.

package schedulers

import (
	"fmt"
	"math"
	"math/rand"
	"net/http"
	"sort"
	"strconv"
	"time"

	"github.com/pingcap/kvproto/pkg/metapb"
	"github.com/pingcap/log"
	"github.com/tikv/pd/pkg/errs"
	"github.com/tikv/pd/pkg/slice"
	"github.com/tikv/pd/pkg/syncutil"
	"github.com/tikv/pd/server/core"
	"github.com/tikv/pd/server/schedule"
	"github.com/tikv/pd/server/schedule/filter"
	"github.com/tikv/pd/server/schedule/operator"
	"github.com/tikv/pd/server/statistics"
	"github.com/tikv/pd/server/storage/endpoint"
	"go.uber.org/zap"
)

func init() {
	schedule.RegisterSliceDecoderBuilder(HotRegionType, func(args []string) schedule.ConfigDecoder {
		return func(v interface{}) error {
			return nil
		}
	})
	schedule.RegisterScheduler(HotRegionType, func(opController *schedule.OperatorController, storage endpoint.ConfigStorage, decoder schedule.ConfigDecoder) (schedule.Scheduler, error) {
		conf := initHotRegionScheduleConfig()

		var data map[string]interface{}
		if err := decoder(&data); err != nil {
			return nil, err
		}
		if len(data) != 0 {
			// After upgrading, use compatible config.
			// For clusters with the initial version >= v5.2, it will be overwritten by the default config.
			conf.apply(compatibleConfig)
			if err := decoder(conf); err != nil {
				return nil, err
			}
		}

		conf.storage = storage
		return newHotScheduler(opController, conf), nil
	})
}

const (
	// HotRegionName is balance hot region scheduler name.
	HotRegionName = "balance-hot-region-scheduler"
	// HotRegionType is balance hot region scheduler type.
	HotRegionType = "hot-region"

	minHotScheduleInterval = time.Second
	maxHotScheduleInterval = 20 * time.Second
)

var (
	// schedulePeerPr the probability of schedule the hot peer.
	schedulePeerPr = 0.66
	// pendingAmpFactor will amplify the impact of pending influence, making scheduling slower or even serial when two stores are close together
	pendingAmpFactor = 2.0
)

type hotScheduler struct {
	name string
	*BaseScheduler
	syncutil.RWMutex
	types []statistics.RWType
	r     *rand.Rand

	// regionPendings stores regionID -> pendingInfluence
	// this records regionID which have pending Operator by operation type. During filterHotPeers, the hot peers won't
	// be selected if its owner region is tracked in this attribute.
	regionPendings map[uint64]*pendingInfluence

	// store information, including pending Influence by resource type
	// Every time `Schedule()` will recalculate it.
	stInfos map[uint64]*statistics.StoreSummaryInfo
	// temporary states but exported to API or metrics
	// Every time `Schedule()` will recalculate it.
	stLoadInfos [resourceTypeLen]map[uint64]*statistics.StoreLoadDetail

	// config of hot scheduler
	conf *hotRegionSchedulerConfig
}

func newHotScheduler(opController *schedule.OperatorController, conf *hotRegionSchedulerConfig) *hotScheduler {
	base := NewBaseScheduler(opController)
	ret := &hotScheduler{
		name:           HotRegionName,
		BaseScheduler:  base,
		types:          []statistics.RWType{statistics.Write, statistics.Read},
		r:              rand.New(rand.NewSource(time.Now().UnixNano())),
		regionPendings: make(map[uint64]*pendingInfluence),
		conf:           conf,
	}
	for ty := resourceType(0); ty < resourceTypeLen; ty++ {
		ret.stLoadInfos[ty] = map[uint64]*statistics.StoreLoadDetail{}
	}
	return ret
}

func (h *hotScheduler) GetName() string {
	return h.name
}

func (h *hotScheduler) GetType() string {
	return HotRegionType
}

func (h *hotScheduler) ServeHTTP(w http.ResponseWriter, r *http.Request) {
	h.conf.ServeHTTP(w, r)
}

func (h *hotScheduler) GetMinInterval() time.Duration {
	return minHotScheduleInterval
}
func (h *hotScheduler) GetNextInterval(interval time.Duration) time.Duration {
	return intervalGrow(h.GetMinInterval(), maxHotScheduleInterval, exponentialGrowth)
}

func (h *hotScheduler) IsScheduleAllowed(cluster schedule.Cluster) bool {
	allowed := h.OpController.OperatorCount(operator.OpHotRegion) < cluster.GetOpts().GetHotRegionScheduleLimit()
	if !allowed {
		operator.OperatorLimitCounter.WithLabelValues(h.GetType(), operator.OpHotRegion.String()).Inc()
	}
	return allowed
}

func (h *hotScheduler) Schedule(cluster schedule.Cluster) []*operator.Operator {
	schedulerCounter.WithLabelValues(h.GetName(), "schedule").Inc()
	return h.dispatch(h.types[h.r.Int()%len(h.types)], cluster)
}

func (h *hotScheduler) dispatch(typ statistics.RWType, cluster schedule.Cluster) []*operator.Operator {
	h.Lock()
	defer h.Unlock()

	h.prepareForBalance(typ, cluster)
	// it can not move earlier to support to use api and metrics.
	if h.conf.IsForbidRWType(typ) {
		return nil
	}

	switch typ {
	case statistics.Read:
		return h.balanceHotReadRegions(cluster)
	case statistics.Write:
		return h.balanceHotWriteRegions(cluster)
	}
	return nil
}

// prepareForBalance calculate the summary of pending Influence for each store and prepare the load detail for
// each store
func (h *hotScheduler) prepareForBalance(typ statistics.RWType, cluster schedule.Cluster) {
	h.stInfos = statistics.SummaryStoreInfos(cluster.GetStores())
	h.summaryPendingInfluence()
	storesLoads := cluster.GetStoresLoads()
	isTraceRegionFlow := cluster.GetOpts().IsTraceRegionFlow()

	switch typ {
	case statistics.Read:
		// update read statistics
		regionRead := cluster.RegionReadStats()
		h.stLoadInfos[readLeader] = statistics.SummaryStoresLoad(
			h.stInfos,
			storesLoads,
			regionRead,
			isTraceRegionFlow,
			statistics.Read, core.LeaderKind)
		h.stLoadInfos[readPeer] = statistics.SummaryStoresLoad(
			h.stInfos,
			storesLoads,
			regionRead,
			isTraceRegionFlow,
			statistics.Read, core.RegionKind)
	case statistics.Write:
		// update write statistics
		regionWrite := cluster.RegionWriteStats()
		h.stLoadInfos[writeLeader] = statistics.SummaryStoresLoad(
			h.stInfos,
			storesLoads,
			regionWrite,
			isTraceRegionFlow,
			statistics.Write, core.LeaderKind)
		h.stLoadInfos[writePeer] = statistics.SummaryStoresLoad(
			h.stInfos,
			storesLoads,
			regionWrite,
			isTraceRegionFlow,
			statistics.Write, core.RegionKind)
	}
}

// summaryPendingInfluence calculate the summary of pending Influence for each store
// and clean the region from regionInfluence if they have ended operator.
// It makes each dim rate or count become `weight` times to the origin value.
func (h *hotScheduler) summaryPendingInfluence() {
	for id, p := range h.regionPendings {
		from := h.stInfos[p.from]
		to := h.stInfos[p.to]
		maxZombieDur := p.maxZombieDuration
		weight, needGC := h.calcPendingInfluence(p.op, maxZombieDur)

		if needGC {
			delete(h.regionPendings, id)
			schedulerStatus.WithLabelValues(h.GetName(), "pending_op_infos").Dec()
			log.Debug("gc pending influence in hot region scheduler",
				zap.Uint64("region-id", id),
				zap.Time("create", p.op.GetCreateTime()),
				zap.Time("now", time.Now()),
				zap.Duration("zombie", maxZombieDur))
			continue
		}

		if from != nil && weight > 0 {
			from.AddInfluence(&p.origin, -weight)
		}
		if to != nil && weight > 0 {
			to.AddInfluence(&p.origin, weight)
		}
	}
}

func (h *hotScheduler) tryAddPendingInfluence(op *operator.Operator, srcStore, dstStore uint64, infl statistics.Influence, maxZombieDur time.Duration) bool {
	regionID := op.RegionID()
	_, ok := h.regionPendings[regionID]
	if ok {
		schedulerStatus.WithLabelValues(h.GetName(), "pending_op_fails").Inc()
		return false
	}

	influence := newPendingInfluence(op, srcStore, dstStore, infl, maxZombieDur)
	h.regionPendings[regionID] = influence

	schedulerStatus.WithLabelValues(h.GetName(), "pending_op_infos").Inc()
	return true
}

func (h *hotScheduler) balanceHotReadRegions(cluster schedule.Cluster) []*operator.Operator {
	leaderSolver := newBalanceSolver(h, cluster, statistics.Read, transferLeader)
	leaderOps := leaderSolver.solve()
	peerSolver := newBalanceSolver(h, cluster, statistics.Read, movePeer)
	peerOps := peerSolver.solve()
	if len(leaderOps) == 0 && len(peerOps) == 0 {
		schedulerCounter.WithLabelValues(h.GetName(), "skip").Inc()
		return nil
	}
	if len(leaderOps) == 0 {
		if peerSolver.tryAddPendingInfluence() {
			return peerOps
		}
		schedulerCounter.WithLabelValues(h.GetName(), "skip").Inc()
		return nil
	}
	if len(peerOps) == 0 {
		if leaderSolver.tryAddPendingInfluence() {
			return leaderOps
		}
		schedulerCounter.WithLabelValues(h.GetName(), "skip").Inc()
		return nil
	}
	leaderSolver.cur = leaderSolver.best
	if leaderSolver.betterThan(peerSolver.best) {
		if leaderSolver.tryAddPendingInfluence() {
			return leaderOps
		}
		if peerSolver.tryAddPendingInfluence() {
			return peerOps
		}
	} else {
		if peerSolver.tryAddPendingInfluence() {
			return peerOps
		}
		if leaderSolver.tryAddPendingInfluence() {
			return leaderOps
		}
	}
	schedulerCounter.WithLabelValues(h.GetName(), "skip").Inc()
	return nil
}

func (h *hotScheduler) balanceHotWriteRegions(cluster schedule.Cluster) []*operator.Operator {
	// prefer to balance by peer
	s := h.r.Intn(100)
	switch {
	case s < int(schedulePeerPr*100):
		peerSolver := newBalanceSolver(h, cluster, statistics.Write, movePeer)
		ops := peerSolver.solve()
		if len(ops) > 0 && peerSolver.tryAddPendingInfluence() {
			return ops
		}
	default:
	}

	leaderSolver := newBalanceSolver(h, cluster, statistics.Write, transferLeader)
	ops := leaderSolver.solve()
	if len(ops) > 0 && leaderSolver.tryAddPendingInfluence() {
		return ops
	}

	schedulerCounter.WithLabelValues(h.GetName(), "skip").Inc()
	return nil
}

type solution struct {
	srcStore    *statistics.StoreLoadDetail
	srcPeerStat *statistics.HotPeerStat
	region      *core.RegionInfo
	dstStore    *statistics.StoreLoadDetail

	// progressiveRank measures the contribution for balance.
	// The smaller the rank, the better this solution is.
	// If progressiveRank <= 0, this solution makes thing better.
	// 0 indicates that this is a solution that cannot be used directly, but can be optimized.
	// 1 indicates that this is a non-optimizable solution.
	// See `calcProgressiveRank` for more about progressive rank.
	progressiveRank int64
}

// getExtremeLoad returns the min load of the src store and the max load of the dst store.
func (s *solution) getExtremeLoad(dim int) (src float64, dst float64) {
	return s.srcStore.LoadPred.Min().Loads[dim], s.dstStore.LoadPred.Max().Loads[dim]
}

// getCurrentLoad returns the current load of the src store and the dst store.
func (s *solution) getCurrentLoad(dim int) (src float64, dst float64) {
	return s.srcStore.LoadPred.Current.Loads[dim], s.dstStore.LoadPred.Current.Loads[dim]
}

// getPendingLoad returns the pending load of the src store and the dst store.
func (s *solution) getPendingLoad(dim int) (src float64, dst float64) {
	return s.srcStore.LoadPred.Pending().Loads[dim], s.dstStore.LoadPred.Pending().Loads[dim]
}

// getPeerRate returns the load of the peer.
func (s *solution) getPeerRate(rw statistics.RWType, dim int) float64 {
	return s.srcPeerStat.GetLoad(statistics.GetRegionStatKind(rw, dim))
}

type balanceSolver struct {
	schedule.Cluster
	sche         *hotScheduler
	stLoadDetail map[uint64]*statistics.StoreLoadDetail
	rwTy         statistics.RWType
	opTy         opType

	cur  *solution
	best *solution
	ops  []*operator.Operator
	infl statistics.Influence

	maxSrc   *statistics.StoreLoad
	minDst   *statistics.StoreLoad
	rankStep *statistics.StoreLoad

	// firstPriority and secondPriority indicate priority of hot schedule
	// they may be byte(0), key(1), query(2), and always less than dimLen
	firstPriority  int
	secondPriority int

	greatDecRatio float64
	minorDecRatio float64
	maxPeerNum    int
	minHotDegree  int
}

func (bs *balanceSolver) init() {
	// Init store load detail according to the type.
	bs.stLoadDetail = bs.sche.stLoadInfos[toResourceType(bs.rwTy, bs.opTy)]

	bs.maxSrc = &statistics.StoreLoad{Loads: make([]float64, statistics.DimLen)}
	bs.minDst = &statistics.StoreLoad{
		Loads: make([]float64, statistics.DimLen),
		Count: math.MaxFloat64,
	}
	for i := range bs.minDst.Loads {
		bs.minDst.Loads[i] = math.MaxFloat64
	}
	maxCur := &statistics.StoreLoad{Loads: make([]float64, statistics.DimLen)}

	for _, detail := range bs.stLoadDetail {
		bs.maxSrc = statistics.MaxLoad(bs.maxSrc, detail.LoadPred.Min())
		bs.minDst = statistics.MinLoad(bs.minDst, detail.LoadPred.Max())
		maxCur = statistics.MaxLoad(maxCur, &detail.LoadPred.Current)
	}

	rankStepRatios := []float64{
		statistics.ByteDim:  bs.sche.conf.GetByteRankStepRatio(),
		statistics.KeyDim:   bs.sche.conf.GetKeyRankStepRatio(),
		statistics.QueryDim: bs.sche.conf.GetQueryRateRankStepRatio()}
	stepLoads := make([]float64, statistics.DimLen)
	for i := range stepLoads {
		stepLoads[i] = maxCur.Loads[i] * rankStepRatios[i]
	}
	bs.rankStep = &statistics.StoreLoad{
		Loads: stepLoads,
		Count: maxCur.Count * bs.sche.conf.GetCountRankStepRatio(),
	}

	bs.firstPriority, bs.secondPriority = prioritiesToDim(bs.getPriorities())
	bs.greatDecRatio, bs.minorDecRatio = bs.sche.conf.GetGreatDecRatio(), bs.sche.conf.GetMinorDecRatio()
	bs.maxPeerNum = bs.sche.conf.GetMaxPeerNumber()
	bs.minHotDegree = bs.GetOpts().GetHotRegionCacheHitsThreshold()
}

func (bs *balanceSolver) isSelectedDim(dim int) bool {
	return dim == bs.firstPriority || dim == bs.secondPriority
}

func (bs *balanceSolver) getPriorities() []string {
	querySupport := bs.sche.conf.checkQuerySupport(bs.Cluster)
	// For read, transfer-leader and move-peer have the same priority config
	// For write, they are different
	switch toResourceType(bs.rwTy, bs.opTy) {
	case readLeader, readPeer:
		return adjustConfig(querySupport, bs.sche.conf.GetReadPriorities(), getReadPriorities)
	case writeLeader:
		return adjustConfig(querySupport, bs.sche.conf.GetWriteLeaderPriorities(), getWriteLeaderPriorities)
	case writePeer:
		return adjustConfig(querySupport, bs.sche.conf.GetWritePeerPriorities(), getWritePeerPriorities)
	}
	log.Error("illegal type or illegal operator while getting the priority", zap.String("type", bs.rwTy.String()), zap.String("operator", bs.opTy.String()))
	return []string{}
}

func newBalanceSolver(sche *hotScheduler, cluster schedule.Cluster, rwTy statistics.RWType, opTy opType) *balanceSolver {
	solver := &balanceSolver{
		Cluster: cluster,
		sche:    sche,
		rwTy:    rwTy,
		opTy:    opTy,
	}
	solver.init()
	return solver
}

func (bs *balanceSolver) isValid() bool {
	if bs.Cluster == nil || bs.sche == nil || bs.stLoadDetail == nil {
		return false
	}
	// ignore the return value because it will panic if the type is not correct.
	_ = toResourceType(bs.rwTy, bs.opTy)
	return true
}

// solve travels all the src stores, hot peers, dst stores and select each one of them to make a best scheduling solution.
// The comparing between solutions is based on calcProgressiveRank.
func (bs *balanceSolver) solve() []*operator.Operator {
	if !bs.isValid() {
		return nil
	}
	bs.cur = &solution{}
	tryUpdateBestSolution := func() {
		if bs.cur.progressiveRank < 0 && bs.betterThan(bs.best) {
			if newOps, newInfl := bs.buildOperators(); len(newOps) > 0 {
				bs.ops = newOps
				bs.infl = *newInfl
				clone := *bs.cur
				bs.best = &clone
			}
		}
	}

	for _, srcStore := range bs.filterSrcStores() {
		bs.cur.srcStore = srcStore
		srcStoreID := srcStore.GetID()

<<<<<<< HEAD
		for _, srcPeerStat := range bs.filterHotPeers() {
			bs.cur.srcPeerStat = srcPeerStat
			bs.cur.region = bs.getRegion()
			region := bs.cur.region
			if region == nil {
				continue
			}
			if bs.opTy == movePeer && region.GetApproximateSize() > bs.GetOpts().GetHotRegionSplitSize() {
				schedulerCounter.WithLabelValues(fmt.Sprintf("hot-region-%s", bs.rwTy), "hot_region_split").Inc()
=======
		for _, srcPeerStat := range bs.filterHotPeers(srcStore) {
			if bs.cur.region = bs.getRegion(srcPeerStat, srcStoreID); bs.cur.region == nil {
>>>>>>> fefd67e9
				continue
			}
			bs.cur.srcPeerStat = srcPeerStat

			for _, dstStore := range bs.filterDstStores() {
				bs.cur.dstStore = dstStore
				bs.calcProgressiveRank()
				tryUpdateBestSolution()
			}
		}
	}
	return bs.ops
}

func (bs *balanceSolver) tryAddPendingInfluence() bool {
	if bs.best == nil || len(bs.ops) == 0 {
		return false
	}
	if bs.best.srcStore.IsTiFlash() != bs.best.dstStore.IsTiFlash() {
		schedulerCounter.WithLabelValues(bs.sche.GetName(), "not-same-engine").Inc()
		return false
	}
	// Depending on the source of the statistics used, a different ZombieDuration will be used.
	// If the statistics are from the sum of Regions, there will be a longer ZombieDuration.
	var maxZombieDur time.Duration
	switch toResourceType(bs.rwTy, bs.opTy) {
	case writeLeader:
		maxZombieDur = bs.sche.conf.GetRegionsStatZombieDuration()
	case writePeer:
		if bs.best.srcStore.IsTiFlash() {
			maxZombieDur = bs.sche.conf.GetRegionsStatZombieDuration()
		} else {
			maxZombieDur = bs.sche.conf.GetStoreStatZombieDuration()
		}
	default:
		maxZombieDur = bs.sche.conf.GetStoreStatZombieDuration()
	}
	return bs.sche.tryAddPendingInfluence(bs.ops[0], bs.best.srcStore.GetID(), bs.best.dstStore.GetID(), bs.infl, maxZombieDur)
}

// filterSrcStores compare the min rate and the ratio * expectation rate, if two dim rate is greater than
// its expectation * ratio, the store would be selected as hot source store
func (bs *balanceSolver) filterSrcStores() map[uint64]*statistics.StoreLoadDetail {
	ret := make(map[uint64]*statistics.StoreLoadDetail)
	confSrcToleranceRatio := bs.sche.conf.GetSrcToleranceRatio()
	confEnableForTiFlash := bs.sche.conf.GetEnableForTiFlash()
	for id, detail := range bs.stLoadDetail {
		srcToleranceRatio := confSrcToleranceRatio
		if detail.IsTiFlash() {
			if !confEnableForTiFlash {
				continue
			}
			if bs.rwTy != statistics.Write || bs.opTy != movePeer {
				continue
			}
			srcToleranceRatio += tiflashToleranceRatioCorrection
		}
		if len(detail.HotPeers) == 0 {
			continue
		}

		if bs.checkSrcByDimPriorityAndTolerance(detail.LoadPred.Min(), &detail.LoadPred.Expect, srcToleranceRatio) {
			ret[id] = detail
			hotSchedulerResultCounter.WithLabelValues("src-store-succ", strconv.FormatUint(id, 10)).Inc()
		} else {
			hotSchedulerResultCounter.WithLabelValues("src-store-failed", strconv.FormatUint(id, 10)).Inc()
		}
	}
	return ret
}

func (bs *balanceSolver) checkSrcByDimPriorityAndTolerance(minLoad, expectLoad *statistics.StoreLoad, toleranceRatio float64) bool {
	if bs.sche.conf.IsStrictPickingStoreEnabled() {
		return slice.AllOf(minLoad.Loads, func(i int) bool {
			if bs.isSelectedDim(i) {
				return minLoad.Loads[i] > toleranceRatio*expectLoad.Loads[i]
			}
			return true
		})
	}
	return minLoad.Loads[bs.firstPriority] > toleranceRatio*expectLoad.Loads[bs.firstPriority]
}

// filterHotPeers filtered hot peers from statistics.HotPeerStat and deleted the peer if its region is in pending status.
// The returned hotPeer count in controlled by `max-peer-number`.
func (bs *balanceSolver) filterHotPeers(storeLoad *statistics.StoreLoadDetail) (ret []*statistics.HotPeerStat) {
	appendItem := func(item *statistics.HotPeerStat) {
		if _, ok := bs.sche.regionPendings[item.ID()]; !ok && !item.IsNeedCoolDownTransferLeader(bs.minHotDegree) {
			// no in pending operator and no need cool down after transfer leader
			ret = append(ret, item)
		}
	}

	src := storeLoad.HotPeers
	// At most MaxPeerNum peers, to prevent balanceSolver.solve() too slow.
	if len(src) <= bs.maxPeerNum {
		ret = make([]*statistics.HotPeerStat, 0, len(src))
		for _, peer := range src {
			appendItem(peer)
		}
	} else {
		union := bs.sortHotPeers(src)
		ret = make([]*statistics.HotPeerStat, 0, len(union))
		for peer := range union {
			appendItem(peer)
		}
	}

	return
}

func (bs *balanceSolver) sortHotPeers(ret []*statistics.HotPeerStat) map[*statistics.HotPeerStat]struct{} {
	firstSort := make([]*statistics.HotPeerStat, len(ret))
	copy(firstSort, ret)
	sort.Slice(firstSort, func(i, j int) bool {
		k := statistics.GetRegionStatKind(bs.rwTy, bs.firstPriority)
		return firstSort[i].GetLoad(k) > firstSort[j].GetLoad(k)
	})
	secondSort := make([]*statistics.HotPeerStat, len(ret))
	copy(secondSort, ret)
	sort.Slice(secondSort, func(i, j int) bool {
		k := statistics.GetRegionStatKind(bs.rwTy, bs.secondPriority)
		return secondSort[i].GetLoad(k) > secondSort[j].GetLoad(k)
	})
	union := make(map[*statistics.HotPeerStat]struct{}, bs.maxPeerNum)
	for len(union) < bs.maxPeerNum {
		for len(firstSort) > 0 {
			peer := firstSort[0]
			firstSort = firstSort[1:]
			if _, ok := union[peer]; !ok {
				union[peer] = struct{}{}
				break
			}
		}
		for len(union) < bs.maxPeerNum && len(secondSort) > 0 {
			peer := secondSort[0]
			secondSort = secondSort[1:]
			if _, ok := union[peer]; !ok {
				union[peer] = struct{}{}
				break
			}
		}
	}
	return union
}

// isRegionAvailable checks whether the given region is not available to schedule.
func (bs *balanceSolver) isRegionAvailable(region *core.RegionInfo) bool {
	if region == nil {
		schedulerCounter.WithLabelValues(bs.sche.GetName(), "no-region").Inc()
		return false
	}

	if influence, ok := bs.sche.regionPendings[region.GetID()]; ok {
		if bs.opTy == transferLeader {
			return false
		}
		op := influence.op
		if op.Kind()&operator.OpRegion != 0 ||
			(op.Kind()&operator.OpLeader != 0 && !op.IsEnd()) {
			return false
		}
	}

	if !schedule.IsRegionHealthyAllowPending(region) {
		schedulerCounter.WithLabelValues(bs.sche.GetName(), "unhealthy-replica").Inc()
		return false
	}

	if !schedule.IsRegionReplicated(bs.Cluster, region) {
		log.Debug("region has abnormal replica count", zap.String("scheduler", bs.sche.GetName()), zap.Uint64("region-id", region.GetID()))
		schedulerCounter.WithLabelValues(bs.sche.GetName(), "abnormal-replica").Inc()
		return false
	}

	return true
}

func (bs *balanceSolver) getRegion(peerStat *statistics.HotPeerStat, storeID uint64) *core.RegionInfo {
	region := bs.GetRegion(peerStat.ID())
	if !bs.isRegionAvailable(region) {
		return nil
	}

	switch bs.opTy {
	case movePeer:
		srcPeer := region.GetStorePeer(storeID)
		if srcPeer == nil {
			log.Debug("region does not have a peer on source store, maybe stat out of date",
				zap.Uint64("region-id", peerStat.ID()),
				zap.Uint64("leader-store-id", storeID))
			return nil
		}
	case transferLeader:
		if region.GetLeader().GetStoreId() != storeID {
			log.Debug("region leader is not on source store, maybe stat out of date",
				zap.Uint64("region-id", peerStat.ID()),
				zap.Uint64("leader-store-id", storeID))
			return nil
		}
	default:
		return nil
	}

	return region
}

// filterDstStores select the candidate store by filters
func (bs *balanceSolver) filterDstStores() map[uint64]*statistics.StoreLoadDetail {
	var (
		filters    []filter.Filter
		candidates []*statistics.StoreLoadDetail
	)
	srcStore := bs.cur.srcStore.StoreInfo
	switch bs.opTy {
	case movePeer:
		filters = []filter.Filter{
			&filter.StoreStateFilter{ActionScope: bs.sche.GetName(), MoveRegion: true},
			filter.NewExcludedFilter(bs.sche.GetName(), bs.cur.region.GetStoreIds(), bs.cur.region.GetStoreIds()),
			filter.NewSpecialUseFilter(bs.sche.GetName(), filter.SpecialUseHotRegion),
			filter.NewPlacementSafeguard(bs.sche.GetName(), bs.GetOpts(), bs.GetBasicCluster(), bs.GetRuleManager(), bs.cur.region, srcStore),
		}

		for _, detail := range bs.stLoadDetail {
			candidates = append(candidates, detail)
		}

	case transferLeader:
		filters = []filter.Filter{
			&filter.StoreStateFilter{ActionScope: bs.sche.GetName(), TransferLeader: true},
			filter.NewSpecialUseFilter(bs.sche.GetName(), filter.SpecialUseHotRegion),
		}
		if leaderFilter := filter.NewPlacementLeaderSafeguard(bs.sche.GetName(), bs.GetOpts(), bs.GetBasicCluster(), bs.GetRuleManager(), bs.cur.region, srcStore); leaderFilter != nil {
			filters = append(filters, leaderFilter)
		}

		for _, peer := range bs.cur.region.GetFollowers() {
			if detail, ok := bs.stLoadDetail[peer.GetStoreId()]; ok {
				candidates = append(candidates, detail)
			}
		}

	default:
		return nil
	}
	return bs.pickDstStores(filters, candidates)
}

func (bs *balanceSolver) pickDstStores(filters []filter.Filter, candidates []*statistics.StoreLoadDetail) map[uint64]*statistics.StoreLoadDetail {
	ret := make(map[uint64]*statistics.StoreLoadDetail, len(candidates))
	confDstToleranceRatio := bs.sche.conf.GetDstToleranceRatio()
	confEnableForTiFlash := bs.sche.conf.GetEnableForTiFlash()
	for _, detail := range candidates {
		store := detail.StoreInfo
		dstToleranceRatio := confDstToleranceRatio
		if detail.IsTiFlash() {
			if !confEnableForTiFlash {
				continue
			}
			if bs.rwTy != statistics.Write || bs.opTy != movePeer {
				continue
			}
			dstToleranceRatio += tiflashToleranceRatioCorrection
		}
		if filter.Target(bs.GetOpts(), store, filters) {
			id := store.GetID()
			if bs.checkDstByPriorityAndTolerance(detail.LoadPred.Max(), &detail.LoadPred.Expect, dstToleranceRatio) {
				ret[id] = detail
				hotSchedulerResultCounter.WithLabelValues("dst-store-succ", strconv.FormatUint(id, 10)).Inc()
			} else {
				hotSchedulerResultCounter.WithLabelValues("dst-store-failed", strconv.FormatUint(id, 10)).Inc()
			}
		}
	}
	return ret
}

func (bs *balanceSolver) checkDstByPriorityAndTolerance(maxLoad, expect *statistics.StoreLoad, toleranceRatio float64) bool {
	if bs.sche.conf.IsStrictPickingStoreEnabled() {
		return slice.AllOf(maxLoad.Loads, func(i int) bool {
			if bs.isSelectedDim(i) {
				return maxLoad.Loads[i]*toleranceRatio < expect.Loads[i]
			}
			return true
		})
	}
	return maxLoad.Loads[bs.firstPriority]*toleranceRatio < expect.Loads[bs.firstPriority]
}

// calcProgressiveRank calculates `bs.cur.progressiveRank`.
// See the comments of `solution.progressiveRank` for more about progressive rank.
// | ↓ firstPriority \ secondPriority → | isBetter | isNotWorsened | Worsened |
// |   isBetter                         | -4       | -3            | -1 / 0   |
// |   isNotWorsened                    | -2       | 1             | 1        |
// |   Worsened                         | 0        | 1             | 1        |
func (bs *balanceSolver) calcProgressiveRank() {
	bs.cur.progressiveRank = 1

	if toResourceType(bs.rwTy, bs.opTy) == writeLeader {
		// For write leader, only compare the first priority.
		if bs.isBetterForWriteLeader() {
			bs.cur.progressiveRank = -1
		}
		return
	}

	isFirstBetter, isSecondBetter := bs.isBetter(bs.firstPriority), bs.isBetter(bs.secondPriority)
	isFirstNotWorsened := isFirstBetter || bs.isNotWorsened(bs.firstPriority)
	isSecondNotWorsened := isSecondBetter || bs.isNotWorsened(bs.secondPriority)
	switch {
	case isFirstBetter && isSecondBetter:
		// If belonging to the case, all two dim will be more balanced, the best choice.
		bs.cur.progressiveRank = -4
	case isFirstBetter && isSecondNotWorsened:
		// If belonging to the case, the first priority dim will be more balanced, the second priority dim will be not worsened.
		bs.cur.progressiveRank = -3
	case isFirstNotWorsened && isSecondBetter:
		// If belonging to the case, the first priority dim will be not worsened, the second priority dim will be more balanced.
		bs.cur.progressiveRank = -2
	case isFirstBetter:
		// If belonging to the case, the first priority dim will be more balanced, ignore the second priority dim.
		bs.cur.progressiveRank = -1
	case isSecondBetter:
		// If belonging to the case, the second priority dim will be more balanced, ignore the first priority dim.
		// It's a solution that cannot be used directly, but can be optimized.
		bs.cur.progressiveRank = 0
	}
}

// isTolerance checks source store and target store by checking the difference value with pendingAmpFactor * pendingPeer.
// This will make the hot region scheduling slow even serialize running when each 2 store's pending influence is close.
func (bs *balanceSolver) isTolerance(dim int) bool {
	srcRate, dstRate := bs.cur.getCurrentLoad(dim)
	if srcRate <= dstRate {
		return false
	}
	srcPending, dstPending := bs.cur.getPendingLoad(dim)
	pendingAmp := 1 + pendingAmpFactor*srcRate/(srcRate-dstRate)
	hotPendingStatus.WithLabelValues(bs.rwTy.String(), strconv.FormatUint(bs.cur.srcStore.GetID(), 10), strconv.FormatUint(bs.cur.dstStore.GetID(), 10)).Set(pendingAmp)
	return srcRate-pendingAmp*srcPending > dstRate+pendingAmp*dstPending
}

func (bs *balanceSolver) getHotDecRatioByPriorities(dim int) (bool, float64) {
	// we use DecRatio(Decline Ratio) to expect that the dst store's rate should still be less
	// than the src store's rate after scheduling one peer.
	getSrcDecRate := func(a, b float64) float64 {
		if a-b <= 0 {
			return 1
		}
		return a - b
	}
	srcRate, dstRate := bs.cur.getExtremeLoad(dim)
	peerRate := bs.cur.getPeerRate(bs.rwTy, dim)
	isHot := peerRate >= bs.getMinRate(dim)
	decRatio := (dstRate + peerRate) / getSrcDecRate(srcRate, peerRate)
	return isHot, decRatio
}

func (bs *balanceSolver) isBetterForWriteLeader() bool {
	srcRate, dstRate := bs.cur.getExtremeLoad(bs.firstPriority)
	peerRate := bs.cur.getPeerRate(bs.rwTy, bs.firstPriority)
	return srcRate-peerRate >= dstRate+peerRate && bs.isTolerance(bs.firstPriority)
}

func (bs *balanceSolver) isBetter(dim int) bool {
	isHot, decRatio := bs.getHotDecRatioByPriorities(dim)
	return isHot && decRatio <= bs.greatDecRatio && bs.isTolerance(dim)
}

// isNotWorsened must be true if isBetter is true.
func (bs *balanceSolver) isNotWorsened(dim int) bool {
	isHot, decRatio := bs.getHotDecRatioByPriorities(dim)
	return !isHot || decRatio <= bs.minorDecRatio
}

func (bs *balanceSolver) getMinRate(dim int) float64 {
	switch dim {
	case statistics.KeyDim:
		return bs.sche.conf.GetMinHotKeyRate()
	case statistics.ByteDim:
		return bs.sche.conf.GetMinHotByteRate()
	case statistics.QueryDim:
		return bs.sche.conf.GetMinHotQueryRate()
	}
	return -1
}

// betterThan checks if `bs.cur` is a better solution than `old`.
func (bs *balanceSolver) betterThan(old *solution) bool {
	if old == nil {
		return true
	}

	switch {
	case bs.cur.progressiveRank < old.progressiveRank:
		return true
	case bs.cur.progressiveRank > old.progressiveRank:
		return false
	}

	if r := bs.compareSrcStore(bs.cur.srcStore, old.srcStore); r < 0 {
		return true
	} else if r > 0 {
		return false
	}

	if r := bs.compareDstStore(bs.cur.dstStore, old.dstStore); r < 0 {
		return true
	} else if r > 0 {
		return false
	}

	if bs.cur.srcPeerStat != old.srcPeerStat {
		// compare region
		if toResourceType(bs.rwTy, bs.opTy) == writeLeader {
			kind := statistics.GetRegionStatKind(statistics.Write, bs.firstPriority)
			return bs.cur.srcPeerStat.GetLoad(kind) > old.srcPeerStat.GetLoad(kind)
		}

		// We will firstly consider ensuring converge faster, secondly reduce oscillation
		firstCmp, secondCmp := bs.getRkCmpPriorities(old)
		switch bs.cur.progressiveRank {
		case -4: // isBetter(firstPriority) && isBetter(secondPriority)
			if firstCmp != 0 {
				return firstCmp > 0
			}
			return secondCmp > 0
		case -3: // isBetter(firstPriority) && isNotWorsened(secondPriority)
			if firstCmp != 0 {
				return firstCmp > 0
			}
			// prefer smaller second priority rate, to reduce oscillation
			return secondCmp < 0
		case -2: // isNotWorsened(firstPriority) && isBetter(secondPriority)
			if secondCmp != 0 {
				return secondCmp > 0
			}
			// prefer smaller first priority rate, to reduce oscillation
			return firstCmp < 0
		case -1: // isBetter(firstPriority)
			return firstCmp > 0
			// TODO: The smaller the difference between the value and the expectation, the better.
		}
	}

	return false
}

func (bs *balanceSolver) getRkCmpPriorities(old *solution) (firstCmp int, secondCmp int) {
	fk, sk := statistics.GetRegionStatKind(bs.rwTy, bs.firstPriority), statistics.GetRegionStatKind(bs.rwTy, bs.secondPriority)
	dimToStep := func(priority int) float64 {
		switch priority {
		case statistics.ByteDim:
			return 100
		case statistics.KeyDim:
			return 10
		case statistics.QueryDim:
			return 10
		}
		return 100
	}
	fkRkCmp := rankCmp(bs.cur.srcPeerStat.GetLoad(fk), old.srcPeerStat.GetLoad(fk), stepRank(0, dimToStep(bs.firstPriority)))
	skRkCmp := rankCmp(bs.cur.srcPeerStat.GetLoad(sk), old.srcPeerStat.GetLoad(sk), stepRank(0, dimToStep(bs.secondPriority)))
	return fkRkCmp, skRkCmp
}

// smaller is better
func (bs *balanceSolver) compareSrcStore(detail1, detail2 *statistics.StoreLoadDetail) int {
	if detail1 != detail2 {
		// compare source store
		var lpCmp storeLPCmp
		if toResourceType(bs.rwTy, bs.opTy) == writeLeader {
			lpCmp = sliceLPCmp(
				minLPCmp(negLoadCmp(sliceLoadCmp(
					stLdRankCmp(stLdRate(bs.firstPriority), stepRank(bs.maxSrc.Loads[bs.firstPriority], bs.rankStep.Loads[bs.firstPriority])),
					stLdRankCmp(stLdRate(bs.secondPriority), stepRank(bs.maxSrc.Loads[bs.secondPriority], bs.rankStep.Loads[bs.secondPriority])),
				))),
				diffCmp(sliceLoadCmp(
					stLdRankCmp(stLdCount, stepRank(0, bs.rankStep.Count)),
					stLdRankCmp(stLdRate(bs.firstPriority), stepRank(0, bs.rankStep.Loads[bs.firstPriority])),
					stLdRankCmp(stLdRate(bs.secondPriority), stepRank(0, bs.rankStep.Loads[bs.secondPriority])),
				)),
			)
		} else {
			lpCmp = sliceLPCmp(
				minLPCmp(negLoadCmp(sliceLoadCmp(
					stLdRankCmp(stLdRate(bs.firstPriority), stepRank(bs.maxSrc.Loads[bs.firstPriority], bs.rankStep.Loads[bs.firstPriority])),
					stLdRankCmp(stLdRate(bs.secondPriority), stepRank(bs.maxSrc.Loads[bs.secondPriority], bs.rankStep.Loads[bs.secondPriority])),
				))),
				diffCmp(
					stLdRankCmp(stLdRate(bs.firstPriority), stepRank(0, bs.rankStep.Loads[bs.firstPriority])),
				),
			)
		}
		return lpCmp(detail1.LoadPred, detail2.LoadPred)
	}
	return 0
}

// smaller is better
func (bs *balanceSolver) compareDstStore(detail1, detail2 *statistics.StoreLoadDetail) int {
	if detail1 != detail2 {
		// compare destination store
		var lpCmp storeLPCmp
		if toResourceType(bs.rwTy, bs.opTy) == writeLeader {
			lpCmp = sliceLPCmp(
				maxLPCmp(sliceLoadCmp(
					stLdRankCmp(stLdRate(bs.firstPriority), stepRank(bs.minDst.Loads[bs.firstPriority], bs.rankStep.Loads[bs.firstPriority])),
					stLdRankCmp(stLdRate(bs.secondPriority), stepRank(bs.minDst.Loads[bs.secondPriority], bs.rankStep.Loads[bs.secondPriority])),
				)),
				diffCmp(sliceLoadCmp(
					stLdRankCmp(stLdCount, stepRank(0, bs.rankStep.Count)),
					stLdRankCmp(stLdRate(bs.firstPriority), stepRank(0, bs.rankStep.Loads[bs.firstPriority])),
					stLdRankCmp(stLdRate(bs.secondPriority), stepRank(0, bs.rankStep.Loads[bs.secondPriority])),
				)))
		} else {
			lpCmp = sliceLPCmp(
				maxLPCmp(sliceLoadCmp(
					stLdRankCmp(stLdRate(bs.firstPriority), stepRank(bs.minDst.Loads[bs.firstPriority], bs.rankStep.Loads[bs.firstPriority])),
					stLdRankCmp(stLdRate(bs.secondPriority), stepRank(bs.minDst.Loads[bs.secondPriority], bs.rankStep.Loads[bs.secondPriority])),
				)),
				diffCmp(
					stLdRankCmp(stLdRate(bs.firstPriority), stepRank(0, bs.rankStep.Loads[bs.firstPriority])),
				),
			)
		}
		return lpCmp(detail1.LoadPred, detail2.LoadPred)
	}
	return 0
}

func stepRank(rk0 float64, step float64) func(float64) int64 {
	return func(rate float64) int64 {
		return int64((rate - rk0) / step)
	}
}

// Once we are ready to build the operator, we must ensure the following things:
// 1. the source store and destination store in the current solution are not nil
// 2. the peer we choose as a source in the current solution is not nil and it belongs to the source store
// 3. the region which owns the peer in the current solution is not nil and its ID should equal to the peer's region ID
func (bs *balanceSolver) isReadyToBuild() bool {
	return bs.cur.srcStore != nil && bs.cur.dstStore != nil &&
		bs.cur.srcPeerStat != nil && bs.cur.srcPeerStat.StoreID == bs.cur.srcStore.GetID() &&
		bs.cur.region != nil && bs.cur.region.GetID() == bs.cur.srcPeerStat.ID()
}

func (bs *balanceSolver) buildOperators() (ops []*operator.Operator, infl *statistics.Influence) {
	if !bs.isReadyToBuild() {
		return nil, nil
	}

	srcStoreID := bs.cur.srcStore.GetID()
	dstStoreID := bs.cur.dstStore.GetID()
	sourceLabel := strconv.FormatUint(srcStoreID, 10)
	targetLabel := strconv.FormatUint(dstStoreID, 10)
	dim := ""
	switch bs.cur.progressiveRank {
	case -4:
		dim = "all"
	case -3:
		dim = dimToString(bs.firstPriority)
	case -2:
		dim = dimToString(bs.secondPriority)
	case -1:
		dim = dimToString(bs.firstPriority) + "-only"
	}

	var createOperator func(region *core.RegionInfo, srcStoreID, dstStoreID uint64) (op *operator.Operator, typ string, err error)
	switch bs.rwTy {
	case statistics.Read:
		createOperator = bs.createReadOperator
	case statistics.Write:
		createOperator = bs.createWriteOperator
	}

	currentOp, typ, err := createOperator(bs.cur.region, srcStoreID, dstStoreID)
	if err == nil {
		bs.decorateOperator(currentOp, sourceLabel, targetLabel, typ, dim)
		ops = []*operator.Operator{currentOp}
		infl = &statistics.Influence{
			Loads: append(bs.cur.srcPeerStat.Loads[:0:0], bs.cur.srcPeerStat.Loads...),
			Count: 1,
		}
	}

	if err != nil {
		log.Debug("fail to create operator", zap.Stringer("rw-type", bs.rwTy), zap.Stringer("op-type", bs.opTy), errs.ZapError(err))
		schedulerCounter.WithLabelValues(bs.sche.GetName(), "create-operator-fail").Inc()
		return nil, nil
	}

	return
}

func (bs *balanceSolver) createReadOperator(region *core.RegionInfo, srcStoreID, dstStoreID uint64) (op *operator.Operator, typ string, err error) {
	if region.GetStorePeer(dstStoreID) != nil {
		typ = "transfer-leader"
		op, err = operator.CreateTransferLeaderOperator(
			"transfer-hot-read-leader",
			bs,
			region,
			srcStoreID,
			dstStoreID,
			[]uint64{},
			operator.OpHotRegion)
	} else {
		srcPeer := region.GetStorePeer(srcStoreID) // checked in `filterHotPeers`
		dstPeer := &metapb.Peer{StoreId: dstStoreID, Role: srcPeer.Role}
		if region.GetLeader().GetStoreId() == srcStoreID {
			typ = "move-leader"
			op, err = operator.CreateMoveLeaderOperator(
				"move-hot-read-leader",
				bs,
				region,
				operator.OpHotRegion,
				srcStoreID,
				dstPeer)
		} else {
			typ = "move-peer"
			op, err = operator.CreateMovePeerOperator(
				"move-hot-read-peer",
				bs,
				region,
				operator.OpHotRegion,
				srcStoreID,
				dstPeer)
		}
	}
	return
}

func (bs *balanceSolver) createWriteOperator(region *core.RegionInfo, srcStoreID, dstStoreID uint64) (op *operator.Operator, typ string, err error) {
	if region.GetStorePeer(dstStoreID) != nil {
		typ = "transfer-leader"
		op, err = operator.CreateTransferLeaderOperator(
			"transfer-hot-write-leader",
			bs,
			region,
			srcStoreID,
			dstStoreID,
			[]uint64{},
			operator.OpHotRegion)
	} else {
		srcPeer := region.GetStorePeer(srcStoreID) // checked in `filterHotPeers`
		dstPeer := &metapb.Peer{StoreId: dstStoreID, Role: srcPeer.Role}
		typ = "move-peer"
		op, err = operator.CreateMovePeerOperator(
			"move-hot-write-peer",
			bs,
			region,
			operator.OpHotRegion,
			srcStoreID,
			dstPeer)
	}
	return
}

func (bs *balanceSolver) decorateOperator(op *operator.Operator, sourceLabel, targetLabel, typ, dim string) {
	op.SetPriorityLevel(core.HighPriority)
	op.FinishedCounters = append(op.FinishedCounters,
		hotDirectionCounter.WithLabelValues(typ, bs.rwTy.String(), sourceLabel, "out", dim),
		hotDirectionCounter.WithLabelValues(typ, bs.rwTy.String(), targetLabel, "in", dim),
		balanceDirectionCounter.WithLabelValues(bs.sche.GetName(), sourceLabel, targetLabel))
	op.Counters = append(op.Counters,
		schedulerCounter.WithLabelValues(bs.sche.GetName(), "new-operator"),
		schedulerCounter.WithLabelValues(bs.sche.GetName(), typ))
}

// calcPendingInfluence return the calculate weight of one Operator, the value will between [0,1]
func (h *hotScheduler) calcPendingInfluence(op *operator.Operator, maxZombieDur time.Duration) (weight float64, needGC bool) {
	status := op.CheckAndGetStatus()
	if !operator.IsEndStatus(status) {
		return 1, false
	}

	// TODO: use store statistics update time to make a more accurate estimation
	zombieDur := time.Since(op.GetReachTimeOf(status))
	if zombieDur >= maxZombieDur {
		weight = 0
	} else {
		weight = 1
	}

	needGC = weight == 0
	if status != operator.SUCCESS {
		// CANCELED, REPLACED, TIMEOUT, EXPIRED, etc.
		// The actual weight is 0, but there is still a delay in GC.
		weight = 0
	}
	return
}

type opType int

const (
	movePeer opType = iota
	transferLeader
)

func (ty opType) String() string {
	switch ty {
	case movePeer:
		return "move-peer"
	case transferLeader:
		return "transfer-leader"
	default:
		return ""
	}
}

type resourceType int

const (
	writePeer resourceType = iota
	writeLeader
	readPeer
	readLeader
	resourceTypeLen
)

func toResourceType(rwTy statistics.RWType, opTy opType) resourceType {
	switch rwTy {
	case statistics.Write:
		switch opTy {
		case movePeer:
			return writePeer
		case transferLeader:
			return writeLeader
		}
	case statistics.Read:
		switch opTy {
		case movePeer:
			return readPeer
		case transferLeader:
			return readLeader
		}
	}
	panic(fmt.Sprintf("invalid arguments for toResourceType: rwTy = %v, opTy = %v", rwTy, opTy))
}

func stringToDim(name string) int {
	switch name {
	case BytePriority:
		return statistics.ByteDim
	case KeyPriority:
		return statistics.KeyDim
	case QueryPriority:
		return statistics.QueryDim
	}
	return statistics.ByteDim
}

func dimToString(dim int) string {
	switch dim {
	case statistics.ByteDim:
		return BytePriority
	case statistics.KeyDim:
		return KeyPriority
	case statistics.QueryDim:
		return QueryPriority
	default:
		return ""
	}
}

func prioritiesToDim(priorities []string) (firstPriority int, secondPriority int) {
	return stringToDim(priorities[0]), stringToDim(priorities[1])
}<|MERGE_RESOLUTION|>--- conflicted
+++ resolved
@@ -487,20 +487,11 @@
 		bs.cur.srcStore = srcStore
 		srcStoreID := srcStore.GetID()
 
-<<<<<<< HEAD
-		for _, srcPeerStat := range bs.filterHotPeers() {
-			bs.cur.srcPeerStat = srcPeerStat
-			bs.cur.region = bs.getRegion()
-			region := bs.cur.region
-			if region == nil {
-				continue
-			}
-			if bs.opTy == movePeer && region.GetApproximateSize() > bs.GetOpts().GetHotRegionSplitSize() {
-				schedulerCounter.WithLabelValues(fmt.Sprintf("hot-region-%s", bs.rwTy), "hot_region_split").Inc()
-=======
 		for _, srcPeerStat := range bs.filterHotPeers(srcStore) {
 			if bs.cur.region = bs.getRegion(srcPeerStat, srcStoreID); bs.cur.region == nil {
->>>>>>> fefd67e9
+				continue
+			} else if bs.opTy == movePeer && bs.cur.region.GetApproximateSize() > bs.GetOpts().GetHotRegionSplitSize() {
+				schedulerCounter.WithLabelValues(fmt.Sprintf("hot-region-%s", bs.rwTy), "hot_region_split").Inc()
 				continue
 			}
 			bs.cur.srcPeerStat = srcPeerStat

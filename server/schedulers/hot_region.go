// Copyright 2017 PingCAP, Inc.
//
// Licensed under the Apache License, Version 2.0 (the "License");
// you may not use this file except in compliance with the License.
// You may obtain a copy of the License at
//
//     http://www.apache.org/licenses/LICENSE-2.0
//
// Unless required by applicable law or agreed to in writing, software
// distributed under the License is distributed on an "AS IS" BASIS,
// See the License for the specific language governing permissions and
// limitations under the License.

package schedulers

import (
	"math"
	"math/rand"
	"sync"
	"time"

	log "github.com/Sirupsen/logrus"
	"github.com/pingcap/kvproto/pkg/metapb"
	"github.com/pingcap/pd/server/core"
	"github.com/pingcap/pd/server/schedule"
)

func init() {
	schedule.RegisterScheduler("hot-region", func(opt schedule.Options, args []string) (schedule.Scheduler, error) {
		return newBalanceHotRegionsScheduler(opt), nil
	})
	// FIXME: remove this two schedule after the balance test move in schedulers package
	schedule.RegisterScheduler("hot-write-region", func(opt schedule.Options, args []string) (schedule.Scheduler, error) {
		return newBalanceHotWriteRegionsScheduler(opt), nil
	})
	schedule.RegisterScheduler("hot-read-region", func(opt schedule.Options, args []string) (schedule.Scheduler, error) {
		return newBalanceHotReadRegionsScheduler(opt), nil
	})
}

const (
	hotRegionLimitFactor      = 0.75
	storeHotRegionsDefaultLen = 100
	hotRegionScheduleFactor   = 0.9
)

// BalanceType : the perspective of balance
type BalanceType int

const (
	hotWriteRegionBalance BalanceType = iota
	hotReadRegionBalance
)

type storeStatistics struct {
	readStatAsLeader  core.StoreHotRegionsStat
	writeStatAsPeer   core.StoreHotRegionsStat
	writeStatAsLeader core.StoreHotRegionsStat
}

func newStoreStaticstics() *storeStatistics {
	return &storeStatistics{
		readStatAsLeader:  make(core.StoreHotRegionsStat),
		writeStatAsLeader: make(core.StoreHotRegionsStat),
		writeStatAsPeer:   make(core.StoreHotRegionsStat),
	}
}

type balanceHotRegionsScheduler struct {
	sync.RWMutex
	opt   schedule.Options
	limit uint64
	types []BalanceType

	// store id -> hot regions statistics as the role of leader
	stats *storeStatistics
	r     *rand.Rand
}

func newBalanceHotRegionsScheduler(opt schedule.Options) *balanceHotRegionsScheduler {
	return &balanceHotRegionsScheduler{
		opt:   opt,
		limit: 1,
		stats: newStoreStaticstics(),
		types: []BalanceType{hotWriteRegionBalance, hotReadRegionBalance},
		r:     rand.New(rand.NewSource(time.Now().UnixNano())),
	}
}

func newBalanceHotReadRegionsScheduler(opt schedule.Options) *balanceHotRegionsScheduler {
	return &balanceHotRegionsScheduler{
		opt:   opt,
		limit: 1,
		stats: newStoreStaticstics(),
		types: []BalanceType{hotReadRegionBalance},
		r:     rand.New(rand.NewSource(time.Now().UnixNano())),
	}
}

func newBalanceHotWriteRegionsScheduler(opt schedule.Options) *balanceHotRegionsScheduler {
	return &balanceHotRegionsScheduler{
		opt:   opt,
		limit: 1,
		stats: newStoreStaticstics(),
		types: []BalanceType{hotWriteRegionBalance},
		r:     rand.New(rand.NewSource(time.Now().UnixNano())),
	}
}

func (h *balanceHotRegionsScheduler) GetName() string {
	return "balance-hot-region-scheduler"
}

<<<<<<< HEAD
func (h *balanceHotRegionsScheduler) GetMinInterval() time.Duration {
	return MinSlowScheduleInterval
}

func (h *balanceHotRegionsScheduler) GetNextInterval(interval time.Duration) time.Duration {
	return intervalGrow(interval, MaxScheduleInterval, exponentailGrowth)
=======
func (h *balanceHotRegionsScheduler) GetType() string {
	return "hot-region"
}

func (h *balanceHotRegionsScheduler) GetInterval() time.Duration {
	return schedule.MinSlowScheduleInterval
>>>>>>> 098a9e6d
}

func (h *balanceHotRegionsScheduler) GetResourceKind() core.ResourceKind {
	return core.PriorityKind
}

func (h *balanceHotRegionsScheduler) GetResourceLimit() uint64 {
	return h.limit
}

func (h *balanceHotRegionsScheduler) Prepare(cluster schedule.Cluster) error { return nil }

func (h *balanceHotRegionsScheduler) Cleanup(cluster schedule.Cluster) {}

func (h *balanceHotRegionsScheduler) Schedule(cluster schedule.Cluster) *schedule.Operator {
	schedulerCounter.WithLabelValues(h.GetName(), "schedule").Inc()
	return h.dispatch(h.types[h.r.Int()%len(h.types)], cluster)
}

func (h *balanceHotRegionsScheduler) dispatch(typ BalanceType, cluster schedule.Cluster) *schedule.Operator {
	h.Lock()
	defer h.Unlock()
	switch typ {
	case hotReadRegionBalance:
		h.stats.readStatAsLeader = h.calcScore(cluster.RegionReadStats(), cluster, false)
		return h.balanceHotReadRegions(cluster)
	case hotWriteRegionBalance:
		h.stats.writeStatAsLeader = h.calcScore(cluster.RegionWriteStats(), cluster, false)
		h.stats.writeStatAsPeer = h.calcScore(cluster.RegionWriteStats(), cluster, true)
		return h.balanceHotWriteRegions(cluster)
	}
	return nil
}

func (h *balanceHotRegionsScheduler) balanceHotReadRegions(cluster schedule.Cluster) *schedule.Operator {
	// balance by leader
	srcRegion, newLeader := h.balanceByLeader(cluster, h.stats.readStatAsLeader)
	if srcRegion != nil {
		schedulerCounter.WithLabelValues(h.GetName(), "move_leader").Inc()
		step := schedule.TransferLeader{FromStore: srcRegion.Leader.GetStoreId(), ToStore: newLeader.GetStoreId()}
		return schedule.NewOperator("transferHotReadLeader", srcRegion.GetId(), core.PriorityKind, step)
	}

	// balance by peer
	srcRegion, srcPeer, destPeer := h.balanceByPeer(cluster, h.stats.readStatAsLeader)
	if srcRegion != nil {
		schedulerCounter.WithLabelValues(h.GetName(), "move_peer").Inc()
		return schedule.CreateMovePeerOperator("moveHotReadRegion", srcRegion, core.PriorityKind, srcPeer.GetStoreId(), destPeer.GetStoreId(), destPeer.GetId())
	}
	schedulerCounter.WithLabelValues(h.GetName(), "skip").Inc()
	return nil
}

func (h *balanceHotRegionsScheduler) balanceHotWriteRegions(cluster schedule.Cluster) *schedule.Operator {
	// balance by peer
	srcRegion, srcPeer, destPeer := h.balanceByPeer(cluster, h.stats.writeStatAsPeer)
	if srcRegion != nil {
		schedulerCounter.WithLabelValues(h.GetName(), "move_peer").Inc()
		return schedule.CreateMovePeerOperator("moveHotWriteRegion", srcRegion, core.PriorityKind, srcPeer.GetStoreId(), destPeer.GetStoreId(), destPeer.GetId())
	}

	// balance by leader
	srcRegion, newLeader := h.balanceByLeader(cluster, h.stats.writeStatAsLeader)
	if srcRegion != nil {
		schedulerCounter.WithLabelValues(h.GetName(), "move_leader").Inc()
		step := schedule.TransferLeader{FromStore: srcRegion.Leader.GetStoreId(), ToStore: newLeader.GetStoreId()}
		return schedule.NewOperator("transferHotWriteLeader", srcRegion.GetId(), core.PriorityKind, step)
	}

	schedulerCounter.WithLabelValues(h.GetName(), "skip").Inc()
	return nil
}

func (h *balanceHotRegionsScheduler) calcScore(items []*core.RegionStat, cluster schedule.Cluster, isCountReplica bool) core.StoreHotRegionsStat {
	stats := make(core.StoreHotRegionsStat)
	for _, r := range items {
		if r.HotDegree < h.opt.GetHotRegionLowThreshold() {
			continue
		}

		regionInfo := cluster.GetRegion(r.RegionID)

		var storeIDs []uint64
		if isCountReplica {
			for id := range regionInfo.GetStoreIds() {
				storeIDs = append(storeIDs, id)
			}
		} else {
			storeIDs = append(storeIDs, regionInfo.Leader.GetStoreId())
		}

		for _, storeID := range storeIDs {
			storeStat, ok := stats[storeID]
			if !ok {
				storeStat = &core.HotRegionsStat{
					RegionsStat: make(core.RegionsStat, 0, storeHotRegionsDefaultLen),
				}
				stats[storeID] = storeStat
			}

			s := core.RegionStat{
				RegionID:       r.RegionID,
				FlowBytes:      r.FlowBytes,
				HotDegree:      r.HotDegree,
				LastUpdateTime: r.LastUpdateTime,
				StoreID:        storeID,
				AntiCount:      r.AntiCount,
				Version:        r.Version,
			}
			storeStat.TotalFlowBytes += r.FlowBytes
			storeStat.RegionsCount++
			storeStat.RegionsStat = append(storeStat.RegionsStat, s)
		}
	}
	return stats
}

func (h *balanceHotRegionsScheduler) balanceByPeer(cluster schedule.Cluster, storesStat core.StoreHotRegionsStat) (*core.RegionInfo, *metapb.Peer, *metapb.Peer) {
	var (
		maxReadBytes           uint64
		srcStoreID             uint64
		maxHotStoreRegionCount int
	)

	// get the srcStoreId
	// We choose the store with the maximum hot region first;
	// inside these stores, we choose the one with maximum written bytes.
	for storeID, statistics := range storesStat {
		count, readBytes := statistics.RegionsStat.Len(), statistics.TotalFlowBytes
		if count >= 2 && (count > maxHotStoreRegionCount || (count == maxHotStoreRegionCount && readBytes > maxReadBytes)) {
			maxHotStoreRegionCount = count
			maxReadBytes = readBytes
			srcStoreID = storeID
		}
	}
	if srcStoreID == 0 {
		return nil, nil, nil
	}

	// get one source region and a target store.
	// For each region in the source store, we try to find the best target store;
	// If we can find a target store, then return from this method.
	stores := cluster.GetStores()
	var destStoreID uint64
	for _, i := range h.r.Perm(storesStat[srcStoreID].RegionsStat.Len()) {
		rs := storesStat[srcStoreID].RegionsStat[i]
		srcRegion := cluster.GetRegion(rs.RegionID)
		if len(srcRegion.DownPeers) != 0 || len(srcRegion.PendingPeers) != 0 {
			continue
		}

		filters := []schedule.Filter{
			schedule.NewExcludedFilter(srcRegion.GetStoreIds(), srcRegion.GetStoreIds()),
			schedule.NewDistinctScoreFilter(h.opt.GetLocationLabels(), stores, cluster.GetLeaderStore(srcRegion)),
			schedule.NewStateFilter(h.opt),
			schedule.NewStorageThresholdFilter(h.opt),
		}
		destStoreIDs := make([]uint64, 0, len(stores))
		for _, store := range stores {
			if schedule.FilterTarget(store, filters) {
				continue
			}
			destStoreIDs = append(destStoreIDs, store.GetId())
		}

		destStoreID = h.selectDestStoreByPeer(destStoreIDs, srcRegion, srcStoreID, storesStat)
		if destStoreID != 0 {
			srcRegion.ReadBytes = rs.FlowBytes
			h.adjustBalanceLimit(srcStoreID, storesStat)

			var srcPeer *metapb.Peer
			for _, peer := range srcRegion.GetPeers() {
				if peer.GetStoreId() == srcStoreID {
					srcPeer = peer
					break
				}
			}

			if srcPeer == nil {
				return nil, nil, nil
			}

			// When the target store is decided, we allocate a peer ID to hold the source region,
			// because it doesn't exist in the system right now.
			destPeer, err := cluster.AllocPeer(destStoreID)
			if err != nil {
				log.Errorf("failed to allocate peer: %v", err)
				return nil, nil, nil
			}

			return srcRegion, srcPeer, destPeer
		}
	}

	return nil, nil, nil
}

// selectDestStoreByPeer selects a target store to hold the region of the source region.
// We choose a target store based on the hot region number and written bytes of this store.
func (h *balanceHotRegionsScheduler) selectDestStoreByPeer(candidateStoreIDs []uint64, srcRegion *core.RegionInfo, srcStoreID uint64, storesStat core.StoreHotRegionsStat) uint64 {
	sr := storesStat[srcStoreID]
	srcReadBytes := sr.TotalFlowBytes
	srcHotRegionsCount := sr.RegionsStat.Len()

	var (
		destStoreID  uint64
		minReadBytes uint64 = math.MaxUint64
	)
	minRegionsCount := int(math.MaxInt32)
	for _, storeID := range candidateStoreIDs {
		if s, ok := storesStat[storeID]; ok {
			if srcHotRegionsCount-s.RegionsStat.Len() > 1 && minRegionsCount > s.RegionsStat.Len() {
				destStoreID = storeID
				minReadBytes = s.TotalFlowBytes
				minRegionsCount = s.RegionsStat.Len()
				continue
			}
			if minRegionsCount == s.RegionsStat.Len() && minReadBytes > s.TotalFlowBytes &&
				uint64(float64(srcReadBytes)*hotRegionScheduleFactor) > s.TotalFlowBytes+2*srcRegion.ReadBytes {
				minReadBytes = s.TotalFlowBytes
				destStoreID = storeID
			}
		} else {
			destStoreID = storeID
			break
		}
	}
	return destStoreID
}

func (h *balanceHotRegionsScheduler) balanceByLeader(cluster schedule.Cluster, storesStat core.StoreHotRegionsStat) (*core.RegionInfo, *metapb.Peer) {
	var (
		maxReadBytes           uint64
		srcStoreID             uint64
		maxHotStoreRegionCount int
	)

	// select srcStoreId by leader
	for storeID, statistics := range storesStat {
		if statistics.RegionsStat.Len() < 2 {
			continue
		}

		if maxHotStoreRegionCount < statistics.RegionsStat.Len() {
			maxHotStoreRegionCount = statistics.RegionsStat.Len()
			maxReadBytes = statistics.TotalFlowBytes
			srcStoreID = storeID
			continue
		}

		if maxHotStoreRegionCount == statistics.RegionsStat.Len() && maxReadBytes < statistics.TotalFlowBytes {
			maxReadBytes = statistics.TotalFlowBytes
			srcStoreID = storeID
		}
	}
	if srcStoreID == 0 {
		return nil, nil
	}

	// select destPeer
	for _, i := range h.r.Perm(storesStat[srcStoreID].RegionsStat.Len()) {
		rs := storesStat[srcStoreID].RegionsStat[i]
		srcRegion := cluster.GetRegion(rs.RegionID)
		if len(srcRegion.DownPeers) != 0 || len(srcRegion.PendingPeers) != 0 {
			continue
		}

		destPeer := h.selectDestStoreByLeader(srcRegion, storesStat)
		if destPeer != nil {
			h.adjustBalanceLimit(srcStoreID, storesStat)
			return srcRegion, destPeer
		}
	}
	return nil, nil
}

func (h *balanceHotRegionsScheduler) selectDestStoreByLeader(srcRegion *core.RegionInfo, storesStat core.StoreHotRegionsStat) *metapb.Peer {
	sr := storesStat[srcRegion.Leader.GetStoreId()]
	srcReadBytes := sr.TotalFlowBytes
	srcHotRegionsCount := sr.RegionsStat.Len()

	var (
		destPeer     *metapb.Peer
		minReadBytes uint64 = math.MaxUint64
	)
	minRegionsCount := int(math.MaxInt32)
	for storeID, peer := range srcRegion.GetFollowers() {
		if s, ok := storesStat[storeID]; ok {
			if srcHotRegionsCount-s.RegionsStat.Len() > 1 && minRegionsCount > s.RegionsStat.Len() {
				destPeer = peer
				minReadBytes = s.TotalFlowBytes
				minRegionsCount = s.RegionsStat.Len()
				continue
			}
			if minRegionsCount == s.RegionsStat.Len() && minReadBytes > s.TotalFlowBytes &&
				uint64(float64(srcReadBytes)*hotRegionScheduleFactor) > s.TotalFlowBytes+2*srcRegion.ReadBytes {
				minReadBytes = s.TotalFlowBytes
				destPeer = peer
			}
		} else {
			destPeer = peer
			break
		}
	}
	return destPeer
}

func (h *balanceHotRegionsScheduler) adjustBalanceLimit(storeID uint64, storesStat core.StoreHotRegionsStat) {
	srcStoreStatistics := storesStat[storeID]

	var hotRegionTotalCount float64
	for _, m := range storesStat {
		hotRegionTotalCount += float64(m.RegionsStat.Len())
	}

	avgRegionCount := hotRegionTotalCount / float64(len(storesStat))
	// Multiplied by hotRegionLimitFactor to avoid transfer back and forth
	limit := uint64((float64(srcStoreStatistics.RegionsStat.Len()) - avgRegionCount) * hotRegionLimitFactor)
	h.limit = maxUint64(1, limit)
}

func (h *balanceHotRegionsScheduler) GetHotReadStatus() *core.StoreHotRegionInfos {
	h.RLock()
	defer h.RUnlock()
	asLeader := make(core.StoreHotRegionsStat, len(h.stats.readStatAsLeader))
	for id, stat := range h.stats.readStatAsLeader {
		clone := *stat
		asLeader[id] = &clone
	}
	return &core.StoreHotRegionInfos{
		AsLeader: asLeader,
	}
}

func (h *balanceHotRegionsScheduler) GetHotWriteStatus() *core.StoreHotRegionInfos {
	h.RLock()
	defer h.RUnlock()
	asLeader := make(core.StoreHotRegionsStat, len(h.stats.writeStatAsLeader))
	asPeer := make(core.StoreHotRegionsStat, len(h.stats.writeStatAsPeer))
	for id, stat := range h.stats.writeStatAsLeader {
		clone := *stat
		asLeader[id] = &clone
	}
	for id, stat := range h.stats.writeStatAsPeer {
		clone := *stat
		asPeer[id] = &clone
	}
	return &core.StoreHotRegionInfos{
		AsLeader: asLeader,
		AsPeer:   asPeer,
	}
}<|MERGE_RESOLUTION|>--- conflicted
+++ resolved
@@ -111,21 +111,16 @@
 	return "balance-hot-region-scheduler"
 }
 
-<<<<<<< HEAD
 func (h *balanceHotRegionsScheduler) GetMinInterval() time.Duration {
 	return MinSlowScheduleInterval
 }
 
 func (h *balanceHotRegionsScheduler) GetNextInterval(interval time.Duration) time.Duration {
 	return intervalGrow(interval, MaxScheduleInterval, exponentailGrowth)
-=======
+}
+
 func (h *balanceHotRegionsScheduler) GetType() string {
 	return "hot-region"
-}
-
-func (h *balanceHotRegionsScheduler) GetInterval() time.Duration {
-	return schedule.MinSlowScheduleInterval
->>>>>>> 098a9e6d
 }
 
 func (h *balanceHotRegionsScheduler) GetResourceKind() core.ResourceKind {

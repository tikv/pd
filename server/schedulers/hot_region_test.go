// Copyright 2019 TiKV Project Authors.
//
// Licensed under the Apache License, Version 2.0 (the "License");
// you may not use this file except in compliance with the License.
// You may obtain a copy of the License at
//
//     http://www.apache.org/licenses/LICENSE-2.0
//
// Unless required by applicable law or agreed to in writing, software
// distributed under the License is distributed on an "AS IS" BASIS,
// WITHOUT WARRANTIES OR CONDITIONS OF ANY KIND, either express or implied.
// See the License for the specific language governing permissions and
// limitations under the License.

package schedulers

import (
	"context"
	"encoding/hex"
	"math"
	"testing"
	"time"

	"github.com/docker/go-units"
	"github.com/pingcap/kvproto/pkg/metapb"
	"github.com/stretchr/testify/require"
	"github.com/tikv/pd/pkg/mock/mockcluster"
	"github.com/tikv/pd/pkg/testutil"
	"github.com/tikv/pd/pkg/typeutil"
	"github.com/tikv/pd/server/config"
	"github.com/tikv/pd/server/core"
	"github.com/tikv/pd/server/schedule"
	"github.com/tikv/pd/server/schedule/operator"
	"github.com/tikv/pd/server/schedule/placement"
	"github.com/tikv/pd/server/statistics"
	"github.com/tikv/pd/server/storage"
	"github.com/tikv/pd/server/storage/endpoint"
	"github.com/tikv/pd/server/versioninfo"
)

func init() {
	schedulePeerPr = 1.0
	schedule.RegisterScheduler(statistics.Write.String(), func(opController *schedule.OperatorController, storage endpoint.ConfigStorage, decoder schedule.ConfigDecoder) (schedule.Scheduler, error) {
		cfg := initHotRegionScheduleConfig()
		return newHotWriteScheduler(opController, cfg), nil
	})
	schedule.RegisterScheduler(statistics.Read.String(), func(opController *schedule.OperatorController, storage endpoint.ConfigStorage, decoder schedule.ConfigDecoder) (schedule.Scheduler, error) {
		return newHotReadScheduler(opController, initHotRegionScheduleConfig()), nil
	})
}

func newHotReadScheduler(opController *schedule.OperatorController, conf *hotRegionSchedulerConfig) *hotScheduler {
	ret := newHotScheduler(opController, conf)
	ret.name = ""
	ret.types = []statistics.RWType{statistics.Read}
	return ret
}

func newHotWriteScheduler(opController *schedule.OperatorController, conf *hotRegionSchedulerConfig) *hotScheduler {
	ret := newHotScheduler(opController, conf)
	ret.name = ""
	ret.types = []statistics.RWType{statistics.Write}
	return ret
}

func clearPendingInfluence(h *hotScheduler) {
	h.regionPendings = make(map[uint64]*pendingInfluence)
}

func TestUpgrade(t *testing.T) {
	re := require.New(t)
	ctx, cancel := context.WithCancel(context.Background())
	defer cancel()
	opt := config.NewTestOptions()
	tc := mockcluster.NewCluster(ctx, opt)
	// new
	sche, err := schedule.CreateScheduler(HotRegionType, schedule.NewOperatorController(ctx, tc, nil), storage.NewStorageWithMemoryBackend(), schedule.ConfigSliceDecoder(HotRegionType, nil))
	re.NoError(err)
	hb := sche.(*hotScheduler)
	re.Equal([]string{statistics.QueryPriority, statistics.BytePriority}, hb.conf.GetReadPriorities())
	re.Equal([]string{statistics.QueryPriority, statistics.BytePriority}, hb.conf.GetWriteLeaderPriorities())
	re.Equal([]string{statistics.BytePriority, statistics.KeyPriority}, hb.conf.GetWritePeerPriorities())
	re.Equal("v2", hb.conf.GetRankFormulaVersion())
	// upgrade from json(null)
	sche, err = schedule.CreateScheduler(HotRegionType, schedule.NewOperatorController(ctx, tc, nil), storage.NewStorageWithMemoryBackend(), schedule.ConfigJSONDecoder([]byte("null")))
	re.NoError(err)
	hb = sche.(*hotScheduler)
	re.Equal([]string{statistics.QueryPriority, statistics.BytePriority}, hb.conf.GetReadPriorities())
	re.Equal([]string{statistics.QueryPriority, statistics.BytePriority}, hb.conf.GetWriteLeaderPriorities())
	re.Equal([]string{statistics.BytePriority, statistics.KeyPriority}, hb.conf.GetWritePeerPriorities())
	re.Equal("v2", hb.conf.GetRankFormulaVersion())
	// upgrade from < 5.2
	config51 := `{"min-hot-byte-rate":100,"min-hot-key-rate":10,"min-hot-query-rate":10,"max-zombie-rounds":5,"max-peer-number":1000,"byte-rate-rank-step-ratio":0.05,"key-rate-rank-step-ratio":0.05,"query-rate-rank-step-ratio":0.05,"count-rank-step-ratio":0.01,"great-dec-ratio":0.95,"minor-dec-ratio":0.99,"src-tolerance-ratio":1.05,"dst-tolerance-ratio":1.05,"strict-picking-store":"true","enable-for-tiflash":"true"}`
	sche, err = schedule.CreateScheduler(HotRegionType, schedule.NewOperatorController(ctx, tc, nil), storage.NewStorageWithMemoryBackend(), schedule.ConfigJSONDecoder([]byte(config51)))
	re.NoError(err)
	hb = sche.(*hotScheduler)
	re.Equal([]string{statistics.BytePriority, statistics.KeyPriority}, hb.conf.GetReadPriorities())
	re.Equal([]string{statistics.KeyPriority, statistics.BytePriority}, hb.conf.GetWriteLeaderPriorities())
	re.Equal([]string{statistics.BytePriority, statistics.KeyPriority}, hb.conf.GetWritePeerPriorities())
	re.Equal("v1", hb.conf.GetRankFormulaVersion())
	// upgrade from < 6.4
	config54 := `{"min-hot-byte-rate":100,"min-hot-key-rate":10,"min-hot-query-rate":10,"max-zombie-rounds":5,"max-peer-number":1000,"byte-rate-rank-step-ratio":0.05,"key-rate-rank-step-ratio":0.05,"query-rate-rank-step-ratio":0.05,"count-rank-step-ratio":0.01,"great-dec-ratio":0.95,"minor-dec-ratio":0.99,"src-tolerance-ratio":1.05,"dst-tolerance-ratio":1.05,"read-priorities":["query","byte"],"write-leader-priorities":["query","byte"],"write-peer-priorities":["byte","key"],"strict-picking-store":"true","enable-for-tiflash":"true","forbid-rw-type":"none"}`
	sche, err = schedule.CreateScheduler(HotRegionType, schedule.NewOperatorController(ctx, tc, nil), storage.NewStorageWithMemoryBackend(), schedule.ConfigJSONDecoder([]byte(config54)))
	re.NoError(err)
	hb = sche.(*hotScheduler)
	re.Equal([]string{statistics.QueryPriority, statistics.BytePriority}, hb.conf.GetReadPriorities())
	re.Equal([]string{statistics.QueryPriority, statistics.BytePriority}, hb.conf.GetWriteLeaderPriorities())
	re.Equal([]string{statistics.BytePriority, statistics.KeyPriority}, hb.conf.GetWritePeerPriorities())
	re.Equal("v1", hb.conf.GetRankFormulaVersion())
}

func TestGCPendingOpInfos(t *testing.T) {
	re := require.New(t)
	ctx, cancel := context.WithCancel(context.Background())
	defer cancel()
	opt := config.NewTestOptions()
	tc := mockcluster.NewCluster(ctx, opt)
	tc.SetMaxReplicas(3)
	tc.SetLocationLabels([]string{"zone", "host"})
	for id := uint64(1); id <= 10; id++ {
		tc.PutStoreWithLabels(id)
	}

	sche, err := schedule.CreateScheduler(HotRegionType, schedule.NewOperatorController(ctx, tc, nil), storage.NewStorageWithMemoryBackend(), schedule.ConfigJSONDecoder([]byte("null")))
	re.NoError(err)
	hb := sche.(*hotScheduler)

	notDoneOpInfluence := func(region *core.RegionInfo, ty opType) *pendingInfluence {
		var op *operator.Operator
		var err error
		switch ty {
		case movePeer:
			op, err = operator.CreateMovePeerOperator("move-peer-test", tc, region, operator.OpAdmin, 2, &metapb.Peer{Id: region.GetID()*10000 + 1, StoreId: 4})
		case transferLeader:
			op, err = operator.CreateTransferLeaderOperator("transfer-leader-test", tc, region, 1, 2, []uint64{}, operator.OpAdmin)
		}
		re.NoError(err)
		re.NotNil(op)
		op.Start()
		operator.SetOperatorStatusReachTime(op, operator.CREATED, time.Now().Add(-5*statistics.StoreHeartBeatReportInterval*time.Second))
		operator.SetOperatorStatusReachTime(op, operator.STARTED, time.Now().Add((-5*statistics.StoreHeartBeatReportInterval+1)*time.Second))
		return newPendingInfluence(op, 2, 4, statistics.Influence{}, hb.conf.GetStoreStatZombieDuration())
	}
	justDoneOpInfluence := func(region *core.RegionInfo, ty opType) *pendingInfluence {
		infl := notDoneOpInfluence(region, ty)
		infl.op.Cancel()
		return infl
	}
	shouldRemoveOpInfluence := func(region *core.RegionInfo, ty opType) *pendingInfluence {
		infl := justDoneOpInfluence(region, ty)
		operator.SetOperatorStatusReachTime(infl.op, operator.CANCELED, time.Now().Add(-3*statistics.StoreHeartBeatReportInterval*time.Second))
		return infl
	}
	opInfluenceCreators := [3]func(region *core.RegionInfo, ty opType) *pendingInfluence{shouldRemoveOpInfluence, notDoneOpInfluence, justDoneOpInfluence}

	typs := []opType{movePeer, transferLeader}

	for i, creator := range opInfluenceCreators {
		for j, typ := range typs {
			regionID := uint64(i*len(typs) + j + 1)
			region := newTestRegion(regionID)
			hb.regionPendings[regionID] = creator(region, typ)
		}
	}

	hb.summaryPendingInfluence(tc) // Calling this function will GC.

	for i := range opInfluenceCreators {
		for j, typ := range typs {
			regionID := uint64(i*len(typs) + j + 1)
			if i < 1 { // shouldRemoveOpInfluence
				re.NotContains(hb.regionPendings, regionID)
			} else { // notDoneOpInfluence, justDoneOpInfluence
				re.Contains(hb.regionPendings, regionID)
				kind := hb.regionPendings[regionID].op.Kind()
				switch typ {
				case transferLeader:
					re.True(kind&operator.OpLeader != 0)
					re.True(kind&operator.OpRegion == 0)
				case movePeer:
					re.True(kind&operator.OpLeader == 0)
					re.True(kind&operator.OpRegion != 0)
				}
			}
		}
	}
}

func newTestRegion(id uint64) *core.RegionInfo {
	peers := []*metapb.Peer{{Id: id*100 + 1, StoreId: 1}, {Id: id*100 + 2, StoreId: 2}, {Id: id*100 + 3, StoreId: 3}}
	return core.NewRegionInfo(&metapb.Region{Id: id, Peers: peers}, peers[0])
}

func TestHotWriteRegionScheduleByteRateOnly(t *testing.T) {
	re := require.New(t)
	ctx, cancel := context.WithCancel(context.Background())
	defer cancel()
	statistics.Denoising = false
	opt := config.NewTestOptions()

	opt.SetPlacementRuleEnabled(false)
	tc := mockcluster.NewCluster(ctx, opt)
	tc.SetMaxReplicas(3)
	tc.SetLocationLabels([]string{"zone", "host"})
	tc.SetClusterVersion(versioninfo.MinSupportedVersion(versioninfo.Version4_0))
	hb, err := schedule.CreateScheduler(statistics.Write.String(), schedule.NewOperatorController(ctx, nil, nil), storage.NewStorageWithMemoryBackend(), nil)
	re.NoError(err)
	tc.SetHotRegionCacheHitsThreshold(0)

	checkByteRateOnly(re, tc, hb)
	tc.SetEnablePlacementRules(true)
	checkByteRateOnly(re, tc, hb)
}

func checkByteRateOnly(re *require.Assertions, tc *mockcluster.Cluster, hb schedule.Scheduler) {
	// Add stores 1, 2, 3, 4, 5, 6  with region counts 3, 2, 2, 2, 0, 0.

	tc.AddLabelsStore(1, 3, map[string]string{"zone": "z1", "host": "h1"})
	tc.AddLabelsStore(2, 2, map[string]string{"zone": "z2", "host": "h2"})
	tc.AddLabelsStore(3, 2, map[string]string{"zone": "z3", "host": "h3"})
	tc.AddLabelsStore(4, 2, map[string]string{"zone": "z4", "host": "h4"})
	tc.AddLabelsStore(5, 0, map[string]string{"zone": "z2", "host": "h5"})
	tc.AddLabelsStore(6, 0, map[string]string{"zone": "z5", "host": "h6"})
	tc.AddLabelsStore(7, 0, map[string]string{"zone": "z5", "host": "h7"})
	tc.SetStoreDown(7)

	// | store_id | write_bytes_rate |
	// |----------|------------------|
	// |    1     |       7.5MB      |
	// |    2     |       4.5MB      |
	// |    3     |       4.5MB      |
	// |    4     |        6MB       |
	// |    5     |        0MB       |
	// |    6     |        0MB       |
	tc.UpdateStorageWrittenBytes(1, 7.5*units.MiB*statistics.StoreHeartBeatReportInterval)
	tc.UpdateStorageWrittenBytes(2, 4.5*units.MiB*statistics.StoreHeartBeatReportInterval)
	tc.UpdateStorageWrittenBytes(3, 4.5*units.MiB*statistics.StoreHeartBeatReportInterval)
	tc.UpdateStorageWrittenBytes(4, 6*units.MiB*statistics.StoreHeartBeatReportInterval)
	tc.UpdateStorageWrittenBytes(5, 0)
	tc.UpdateStorageWrittenBytes(6, 0)

	// | region_id | leader_store | follower_store | follower_store | written_bytes |
	// |-----------|--------------|----------------|----------------|---------------|
	// |     1     |       1      |        2       |       3        |      512KB    |
	// |     2     |       1      |        3       |       4        |      512KB    |
	// |     3     |       1      |        2       |       4        |      512KB    |
	// Region 1, 2 and 3 are hot regions.
	addRegionInfo(tc, statistics.Write, []testRegionInfo{
		{1, []uint64{1, 2, 3}, 512 * units.KiB, 0, 0},
		{2, []uint64{1, 3, 4}, 512 * units.KiB, 0, 0},
		{3, []uint64{1, 2, 4}, 512 * units.KiB, 0, 0},
	})
	ops, _ := hb.Schedule(tc, false)
	re.NotEmpty(ops)
	clearPendingInfluence(hb.(*hotScheduler))

	// Will transfer a hot region from store 1, because the total count of peers
	// which is hot for store 1 is larger than other stores.
	for i := 0; i < 20; i++ {
		ops, _ = hb.Schedule(tc, false)
		op := ops[0]
		clearPendingInfluence(hb.(*hotScheduler))
		switch op.Len() {
		case 1:
			// balance by leader selected
			testutil.CheckTransferLeaderFrom(re, op, operator.OpHotRegion, 1)
		case 4:
			// balance by peer selected
			if op.RegionID() == 2 {
				// peer in store 1 of the region 2 can transfer to store 5 or store 6 because of the label
				testutil.CheckTransferPeerWithLeaderTransferFrom(re, op, operator.OpHotRegion, 1)
			} else {
				// peer in store 1 of the region 1,3 can only transfer to store 6
				testutil.CheckTransferPeerWithLeaderTransfer(re, op, operator.OpHotRegion, 1, 6)
			}
		default:
			re.FailNow("wrong op: " + op.String())
		}
	}

	// hot region scheduler is restricted by `hot-region-schedule-limit`.
	tc.SetHotRegionScheduleLimit(0)
	re.False(hb.IsScheduleAllowed(tc))
	clearPendingInfluence(hb.(*hotScheduler))
	tc.SetHotRegionScheduleLimit(int(config.NewTestOptions().GetScheduleConfig().HotRegionScheduleLimit))

	for i := 0; i < 20; i++ {
		ops, _ := hb.Schedule(tc, false)
		op := ops[0]
		clearPendingInfluence(hb.(*hotScheduler))
		re.Equal(4, op.Len())
		if op.RegionID() == 2 {
			// peer in store 1 of the region 2 can transfer to store 5 or store 6 because of the label
			testutil.CheckTransferPeerWithLeaderTransferFrom(re, op, operator.OpHotRegion, 1)
		} else {
			// peer in store 1 of the region 1,3 can only transfer to store 6
			testutil.CheckTransferPeerWithLeaderTransfer(re, op, operator.OpHotRegion, 1, 6)
		}
	}

	// hot region scheduler is not affect by `balance-region-schedule-limit`.
	tc.SetRegionScheduleLimit(0)
	ops, _ = hb.Schedule(tc, false)
	re.Len(ops, 1)
	clearPendingInfluence(hb.(*hotScheduler))
	// Always produce operator
	ops, _ = hb.Schedule(tc, false)
	re.Len(ops, 1)
	clearPendingInfluence(hb.(*hotScheduler))
	ops, _ = hb.Schedule(tc, false)
	re.Len(ops, 1)
	clearPendingInfluence(hb.(*hotScheduler))

	// | store_id | write_bytes_rate |
	// |----------|------------------|
	// |    1     |        6MB       |
	// |    2     |        5MB       |
	// |    3     |        6MB       |
	// |    4     |        3.1MB     |
	// |    5     |        0MB       |
	// |    6     |        3MB       |
	tc.UpdateStorageWrittenBytes(1, 6*units.MiB*statistics.StoreHeartBeatReportInterval)
	tc.UpdateStorageWrittenBytes(2, 5*units.MiB*statistics.StoreHeartBeatReportInterval)
	tc.UpdateStorageWrittenBytes(3, 6*units.MiB*statistics.StoreHeartBeatReportInterval)
	tc.UpdateStorageWrittenBytes(4, 3.1*units.MiB*statistics.StoreHeartBeatReportInterval)
	tc.UpdateStorageWrittenBytes(5, 0)
	tc.UpdateStorageWrittenBytes(6, 3*units.MiB*statistics.StoreHeartBeatReportInterval)

	// | region_id | leader_store | follower_store | follower_store | written_bytes |
	// |-----------|--------------|----------------|----------------|---------------|
	// |     1     |       1      |        2       |       3        |      512KB    |
	// |     2     |       1      |        2       |       3        |      512KB    |
	// |     3     |       6      |        1       |       4        |      512KB    |
	// |     4     |       5      |        6       |       4        |      512KB    |
	// |     5     |       3      |        4       |       5        |      512KB    |
	addRegionInfo(tc, statistics.Write, []testRegionInfo{
		{1, []uint64{1, 2, 3}, 512 * units.KiB, 0, 0},
		{2, []uint64{1, 2, 3}, 512 * units.KiB, 0, 0},
		{3, []uint64{6, 1, 4}, 512 * units.KiB, 0, 0},
		{4, []uint64{5, 6, 4}, 512 * units.KiB, 0, 0},
		{5, []uint64{3, 4, 5}, 512 * units.KiB, 0, 0},
	})

	// 6 possible operator.
	// Assuming different operators have the same possibility,
	// if code has bug, at most 6/7 possibility to success,
	// test 30 times, possibility of success < 0.1%.
	// Cannot transfer leader because store 2 and store 3 are hot.
	// Source store is 1 or 3.
	//   Region 1 and 2 are the same, cannot move peer to store 5 due to the label.
	//   Region 3 can only move peer to store 5.
	//   Region 5 can only move peer to store 6.
	for i := 0; i < 30; i++ {
		ops, _ = hb.Schedule(tc, false)
		op := ops[0]
		clearPendingInfluence(hb.(*hotScheduler))
		switch op.RegionID() {
		case 1, 2:
			if op.Len() == 3 {
				testutil.CheckTransferPeer(re, op, operator.OpHotRegion, 3, 6)
			} else if op.Len() == 4 {
				testutil.CheckTransferPeerWithLeaderTransfer(re, op, operator.OpHotRegion, 1, 6)
			} else {
				re.FailNow("wrong operator: " + op.String())
			}
		case 3:
			testutil.CheckTransferPeer(re, op, operator.OpHotRegion, 1, 5)
		case 5:
			testutil.CheckTransferPeerWithLeaderTransfer(re, op, operator.OpHotRegion, 3, 6)
		default:
			re.FailNow("wrong operator: " + op.String())
		}
	}

	// Should not panic if region not found.
	for i := uint64(1); i <= 3; i++ {
		tc.Regions.RemoveRegion(tc.GetRegion(i))
	}
	hb.Schedule(tc, false)
	clearPendingInfluence(hb.(*hotScheduler))
}

func TestHotWriteRegionScheduleByteRateOnlyWithTiFlash(t *testing.T) {
	re := require.New(t)
	ctx, cancel := context.WithCancel(context.Background())
	defer cancel()
	statistics.Denoising = false
	opt := config.NewTestOptions()
	tc := mockcluster.NewCluster(ctx, opt)
	tc.SetClusterVersion(versioninfo.MinSupportedVersion(versioninfo.Version4_0))
	tc.SetHotRegionCacheHitsThreshold(0)
	re.NoError(tc.RuleManager.SetRules([]*placement.Rule{
		{
			GroupID:        "pd",
			ID:             "default",
			Role:           placement.Voter,
			Count:          3,
			LocationLabels: []string{"zone", "host"},
		},
		{
			GroupID:        "tiflash",
			ID:             "tiflash",
			Role:           placement.Learner,
			Count:          1,
			LocationLabels: []string{"zone", "host"},
			LabelConstraints: []placement.LabelConstraint{
				{
					Key:    core.EngineKey,
					Op:     placement.In,
					Values: []string{core.EngineTiFlash},
				},
			},
		},
	}))
	sche, err := schedule.CreateScheduler(statistics.Write.String(), schedule.NewOperatorController(ctx, nil, nil), storage.NewStorageWithMemoryBackend(), nil)
	re.NoError(err)
	hb := sche.(*hotScheduler)

	// Add TiKV stores 1, 2, 3, 4, 5, 6, 7 (Down) with region counts 3, 3, 2, 2, 0, 0, 0.
	// Add TiFlash stores 8, 9, 10, 11 with region counts 3, 1, 1, 0.
	storeCount := uint64(11)
	aliveTiKVStartID := uint64(1)
	aliveTiKVLastID := uint64(6)
	aliveTiFlashStartID := uint64(8)
	aliveTiFlashLastID := uint64(11)
	downStoreID := uint64(7)
	tc.AddLabelsStore(1, 3, map[string]string{"zone": "z1", "host": "h1"})
	tc.AddLabelsStore(2, 3, map[string]string{"zone": "z2", "host": "h2"})
	tc.AddLabelsStore(3, 2, map[string]string{"zone": "z3", "host": "h3"})
	tc.AddLabelsStore(4, 2, map[string]string{"zone": "z4", "host": "h4"})
	tc.AddLabelsStore(5, 0, map[string]string{"zone": "z2", "host": "h5"})
	tc.AddLabelsStore(6, 0, map[string]string{"zone": "z5", "host": "h6"})
	tc.AddLabelsStore(7, 0, map[string]string{"zone": "z5", "host": "h7"})
	tc.AddLabelsStore(8, 3, map[string]string{"zone": "z1", "host": "h8", "engine": "tiflash"})
	tc.AddLabelsStore(9, 1, map[string]string{"zone": "z2", "host": "h9", "engine": "tiflash"})
	tc.AddLabelsStore(10, 1, map[string]string{"zone": "z5", "host": "h10", "engine": "tiflash"})
	tc.AddLabelsStore(11, 0, map[string]string{"zone": "z3", "host": "h11", "engine": "tiflash"})
	tc.SetStoreDown(downStoreID)
	for i := uint64(1); i <= storeCount; i++ {
		if i != downStoreID {
			tc.UpdateStorageWrittenBytes(i, 0)
		}
	}
	// | region_id | leader_store | follower_store | follower_store | learner_store | written_bytes |
	// |-----------|--------------|----------------|----------------|---------------|---------------|
	// |     1     |       1      |        2       |       3        |       8       |      512 KB   |
	// |     2     |       1      |        3       |       4        |       8       |      512 KB   |
	// |     3     |       1      |        2       |       4        |       9       |      512 KB   |
	// |     4     |       2      |                |                |      10       |      100 B    |
	// Region 1, 2 and 3 are hot regions.
	testRegions := []testRegionInfo{
		{1, []uint64{1, 2, 3, 8}, 512 * units.KiB, 5 * units.KiB, 3000},
		{2, []uint64{1, 3, 4, 8}, 512 * units.KiB, 5 * units.KiB, 3000},
		{3, []uint64{1, 2, 4, 9}, 512 * units.KiB, 5 * units.KiB, 3000},
		{4, []uint64{2, 10}, 100, 1, 1},
	}
	addRegionInfo(tc, statistics.Write, testRegions)
	regionBytesSum := 0.0
	regionKeysSum := 0.0
	regionQuerySum := 0.0
	hotRegionBytesSum := 0.0
	hotRegionKeysSum := 0.0
	hotRegionQuerySum := 0.0
	for _, r := range testRegions {
		regionBytesSum += r.byteRate
		regionKeysSum += r.keyRate
		regionQuerySum += r.queryRate
	}
	for _, r := range testRegions[0:3] {
		hotRegionBytesSum += r.byteRate
		hotRegionKeysSum += r.keyRate
		hotRegionQuerySum += r.queryRate
	}
	// Will transfer a hot learner from store 8, because the total count of peers
	// which is hot for store 8 is larger than other TiFlash stores.
	for i := 0; i < 20; i++ {
		clearPendingInfluence(hb)
		ops, _ := hb.Schedule(tc, false)
		op := ops[0]
		switch op.Len() {
		case 1:
			// balance by leader selected
			testutil.CheckTransferLeaderFrom(re, op, operator.OpHotRegion, 1)
		case 2:
			// balance by peer selected
			testutil.CheckTransferLearner(re, op, operator.OpHotRegion, 8, 10)
		default:
			re.FailNow("wrong op: " + op.String())
		}
	}
	// Disable for TiFlash
	hb.conf.SetEnableForTiFlash(false)
	for i := 0; i < 20; i++ {
		clearPendingInfluence(hb)
		ops, _ := hb.Schedule(tc, false)
		op := ops[0]
		testutil.CheckTransferLeaderFrom(re, op, operator.OpHotRegion, 1)
	}
	// | store_id | write_bytes_rate |
	// |----------|------------------|
	// |    1     |       7.5MB      |
	// |    2     |       4.5MB      |
	// |    3     |       4.5MB      |
	// |    4     |        6MB       |
	// |    5     |        0MB(Evict)|
	// |    6     |        0MB       |
	// |    7     |        n/a (Down)|
	// |    8     |        n/a       | <- TiFlash is always 0.
	// |    9     |        n/a       |
	// |   10     |        n/a       |
	// |   11     |        n/a       |
	storesBytes := map[uint64]uint64{
		1: 7.5 * units.MiB * statistics.StoreHeartBeatReportInterval,
		2: 4.5 * units.MiB * statistics.StoreHeartBeatReportInterval,
		3: 4.5 * units.MiB * statistics.StoreHeartBeatReportInterval,
		4: 6 * units.MiB * statistics.StoreHeartBeatReportInterval,
	}
	tc.SetStoreEvictLeader(5, true)
	tikvBytesSum, tikvKeysSum, tikvQuerySum := 0.0, 0.0, 0.0
	for i := aliveTiKVStartID; i <= aliveTiKVLastID; i++ {
		tikvBytesSum += float64(storesBytes[i]) / 10
		tikvKeysSum += float64(storesBytes[i]/100) / 10
		tikvQuerySum += float64(storesBytes[i]/100) / 10
	}
	for i := uint64(1); i <= storeCount; i++ {
		if i != downStoreID {
			tc.UpdateStorageWrittenBytes(i, storesBytes[i])
		}
	}
	{ // Check the load expect
		aliveTiKVCount := float64(aliveTiKVLastID - aliveTiKVStartID + 1)
		allowLeaderTiKVCount := aliveTiKVCount - 1 // store 5 with evict leader
		aliveTiFlashCount := float64(aliveTiFlashLastID - aliveTiFlashStartID + 1)
		tc.ObserveRegionsStats()
		ops, _ := hb.Schedule(tc, false)
		re.NotEmpty(ops)
		re.True(
			loadsEqual(
				hb.stLoadInfos[writeLeader][1].LoadPred.Expect.Loads,
				[]float64{hotRegionBytesSum / allowLeaderTiKVCount, hotRegionKeysSum / allowLeaderTiKVCount, tikvQuerySum / allowLeaderTiKVCount}))
		re.True(tikvQuerySum != hotRegionQuerySum)
		re.True(
			loadsEqual(
				hb.stLoadInfos[writePeer][1].LoadPred.Expect.Loads,
				[]float64{tikvBytesSum / aliveTiKVCount, tikvKeysSum / aliveTiKVCount, 0}))
		re.True(
			loadsEqual(
				hb.stLoadInfos[writePeer][8].LoadPred.Expect.Loads,
				[]float64{regionBytesSum / aliveTiFlashCount, regionKeysSum / aliveTiFlashCount, 0}))
		// check IsTraceRegionFlow == false
		pdServerCfg := tc.GetOpts().GetPDServerConfig()
		pdServerCfg.FlowRoundByDigit = 8
		tc.GetOpts().SetPDServerConfig(pdServerCfg)
		clearPendingInfluence(hb)
		ops, _ = hb.Schedule(tc, false)
		re.NotEmpty(ops)
		re.True(
			loadsEqual(
				hb.stLoadInfos[writePeer][8].LoadPred.Expect.Loads,
				[]float64{hotRegionBytesSum / aliveTiFlashCount, hotRegionKeysSum / aliveTiFlashCount, 0}))
		// revert
		pdServerCfg.FlowRoundByDigit = 3
		tc.GetOpts().SetPDServerConfig(pdServerCfg)
	}
	// Will transfer a hot region from store 1, because the total count of peers
	// which is hot for store 1 is larger than other stores.
	for i := 0; i < 20; i++ {
		clearPendingInfluence(hb)
		ops, _ := hb.Schedule(tc, false)
		op := ops[0]
		switch op.Len() {
		case 1:
			// balance by leader selected
			testutil.CheckTransferLeaderFrom(re, op, operator.OpHotRegion, 1)
		case 4:
			// balance by peer selected
			if op.RegionID() == 2 {
				// peer in store 1 of the region 2 can transfer to store 5 or store 6 because of the label
				testutil.CheckTransferPeerWithLeaderTransferFrom(re, op, operator.OpHotRegion, 1)
			} else {
				// peer in store 1 of the region 1,3 can only transfer to store 6
				testutil.CheckTransferPeerWithLeaderTransfer(re, op, operator.OpHotRegion, 1, 6)
			}
		default:
			re.FailNow("wrong op: " + op.String())
		}
	}
}

func TestHotWriteRegionScheduleWithQuery(t *testing.T) {
	re := require.New(t)
	originValue := schedulePeerPr
	defer func() {
		schedulePeerPr = originValue
	}()
	ctx, cancel := context.WithCancel(context.Background())
	defer cancel()
	statistics.Denoising = false
	opt := config.NewTestOptions()
	hb, err := schedule.CreateScheduler(statistics.Write.String(), schedule.NewOperatorController(ctx, nil, nil), storage.NewStorageWithMemoryBackend(), nil)
	re.NoError(err)
	hb.(*hotScheduler).conf.SetSrcToleranceRatio(1)
	hb.(*hotScheduler).conf.SetDstToleranceRatio(1)
	hb.(*hotScheduler).conf.WriteLeaderPriorities = []string{statistics.QueryPriority, statistics.BytePriority}

	tc := mockcluster.NewCluster(ctx, opt)
	tc.SetHotRegionCacheHitsThreshold(0)
	tc.AddRegionStore(1, 20)
	tc.AddRegionStore(2, 20)
	tc.AddRegionStore(3, 20)

	tc.UpdateStorageWriteQuery(1, 11000*statistics.StoreHeartBeatReportInterval)
	tc.UpdateStorageWriteQuery(2, 10000*statistics.StoreHeartBeatReportInterval)
	tc.UpdateStorageWriteQuery(3, 9000*statistics.StoreHeartBeatReportInterval)

	addRegionInfo(tc, statistics.Write, []testRegionInfo{
		{1, []uint64{1, 2, 3}, 500, 0, 500},
		{2, []uint64{1, 2, 3}, 500, 0, 500},
		{3, []uint64{2, 1, 3}, 500, 0, 500},
	})
	schedulePeerPr = 0.0
	for i := 0; i < 100; i++ {
		clearPendingInfluence(hb.(*hotScheduler))
		ops, _ := hb.Schedule(tc, false)
		op := ops[0]
		testutil.CheckTransferLeader(re, op, operator.OpHotRegion, 1, 3)
	}
}

func TestHotWriteRegionScheduleWithKeyRate(t *testing.T) {
	re := require.New(t)
	ctx, cancel := context.WithCancel(context.Background())
	defer cancel()
	statistics.Denoising = false
	opt := config.NewTestOptions()
	hb, err := schedule.CreateScheduler(statistics.Write.String(), schedule.NewOperatorController(ctx, nil, nil), storage.NewStorageWithMemoryBackend(), nil)
	re.NoError(err)
	hb.(*hotScheduler).conf.SetDstToleranceRatio(1)
	hb.(*hotScheduler).conf.SetSrcToleranceRatio(1)
	hb.(*hotScheduler).conf.WriteLeaderPriorities = []string{statistics.KeyPriority, statistics.BytePriority}
	hb.(*hotScheduler).conf.RankFormulaVersion = "v1"

	tc := mockcluster.NewCluster(ctx, opt)
	tc.SetHotRegionCacheHitsThreshold(0)
	tc.SetClusterVersion(versioninfo.MinSupportedVersion(versioninfo.Version4_0))
	tc.AddRegionStore(1, 20)
	tc.AddRegionStore(2, 20)
	tc.AddRegionStore(3, 20)
	tc.AddRegionStore(4, 20)
	tc.AddRegionStore(5, 20)

	tc.UpdateStorageWrittenStats(1, 10.5*units.MiB*statistics.StoreHeartBeatReportInterval, 10.5*units.MiB*statistics.StoreHeartBeatReportInterval)
	tc.UpdateStorageWrittenStats(2, 9.5*units.MiB*statistics.StoreHeartBeatReportInterval, 9.5*units.MiB*statistics.StoreHeartBeatReportInterval)
	tc.UpdateStorageWrittenStats(3, 9.5*units.MiB*statistics.StoreHeartBeatReportInterval, 9.8*units.MiB*statistics.StoreHeartBeatReportInterval)
	tc.UpdateStorageWrittenStats(4, 9*units.MiB*statistics.StoreHeartBeatReportInterval, 9*units.MiB*statistics.StoreHeartBeatReportInterval)
	tc.UpdateStorageWrittenStats(5, 8.9*units.MiB*statistics.StoreHeartBeatReportInterval, 9.2*units.MiB*statistics.StoreHeartBeatReportInterval)

	addRegionInfo(tc, statistics.Write, []testRegionInfo{
		{1, []uint64{2, 1, 3}, 0.5 * units.MiB, 0.5 * units.MiB, 0},
		{2, []uint64{2, 1, 3}, 0.5 * units.MiB, 0.5 * units.MiB, 0},
		{3, []uint64{2, 4, 3}, 0.05 * units.MiB, 0.1 * units.MiB, 0},
	})

	for i := 0; i < 100; i++ {
		clearPendingInfluence(hb.(*hotScheduler))
		ops, _ := hb.Schedule(tc, false)
		op := ops[0]
		// byteDecRatio <= 0.95 && keyDecRatio <= 0.95
		testutil.CheckTransferPeer(re, op, operator.OpHotRegion, 1, 4)
		// store byte rate (min, max): (10, 10.5) | 9.5 | 9.5 | (9, 9.5) | 8.9
		// store key rate (min, max):  (10, 10.5) | 9.5 | 9.8 | (9, 9.5) | 9.2

		ops, _ = hb.Schedule(tc, false)
		op = ops[0]
		// byteDecRatio <= 0.99 && keyDecRatio <= 0.95
		testutil.CheckTransferPeer(re, op, operator.OpHotRegion, 3, 5)
		// store byte rate (min, max): (10, 10.5) | 9.5 | (9.45, 9.5) | (9, 9.5) | (8.9, 8.95)
		// store key rate (min, max):  (10, 10.5) | 9.5 | (9.7, 9.8) | (9, 9.5) | (9.2, 9.3)

		// byteDecRatio <= 0.95
		// op = hb.Schedule(tc, false)[0]
		// FIXME: cover this case
		// testutil.CheckTransferPeerWithLeaderTransfer(re, op, operator.OpHotRegion, 1, 5)
		// store byte rate (min, max): (9.5, 10.5) | 9.5 | (9.45, 9.5) | (9, 9.5) | (8.9, 9.45)
		// store key rate (min, max):  (9.2, 10.2) | 9.5 | (9.7, 9.8) | (9, 9.5) | (9.2, 9.8)
	}
}

func TestHotWriteRegionScheduleUnhealthyStore(t *testing.T) {
	re := require.New(t)
	ctx, cancel := context.WithCancel(context.Background())
	defer cancel()
	statistics.Denoising = false
	opt := config.NewTestOptions()
	hb, err := schedule.CreateScheduler(statistics.Write.String(), schedule.NewOperatorController(ctx, nil, nil), storage.NewStorageWithMemoryBackend(), nil)
	re.NoError(err)
	hb.(*hotScheduler).conf.SetDstToleranceRatio(1)
	hb.(*hotScheduler).conf.SetSrcToleranceRatio(1)

	tc := mockcluster.NewCluster(ctx, opt)
	tc.SetHotRegionCacheHitsThreshold(0)
	tc.SetClusterVersion(versioninfo.MinSupportedVersion(versioninfo.Version4_0))
	tc.AddRegionStore(1, 20)
	tc.AddRegionStore(2, 20)
	tc.AddRegionStore(3, 20)
	tc.AddRegionStore(4, 20)

	tc.UpdateStorageWrittenStats(1, 10.5*units.MiB*statistics.StoreHeartBeatReportInterval, 10.5*units.MiB*statistics.StoreHeartBeatReportInterval)
	tc.UpdateStorageWrittenStats(2, 10*units.MiB*statistics.StoreHeartBeatReportInterval, 10*units.MiB*statistics.StoreHeartBeatReportInterval)
	tc.UpdateStorageWrittenStats(3, 9.5*units.MiB*statistics.StoreHeartBeatReportInterval, 9.5*units.MiB*statistics.StoreHeartBeatReportInterval)
	tc.UpdateStorageWrittenStats(4, 0*units.MiB*statistics.StoreHeartBeatReportInterval, 0*units.MiB*statistics.StoreHeartBeatReportInterval)
	addRegionInfo(tc, statistics.Write, []testRegionInfo{
		{1, []uint64{1, 2, 3}, 0.5 * units.MiB, 0.5 * units.MiB, 0},
		{2, []uint64{2, 1, 3}, 0.5 * units.MiB, 0.5 * units.MiB, 0},
		{3, []uint64{3, 2, 1}, 0.5 * units.MiB, 0.5 * units.MiB, 0},
	})

	intervals := []time.Duration{
		9 * time.Second,
		10 * time.Second,
		19 * time.Second,
		20 * time.Second,
		9 * time.Minute,
		10 * time.Minute,
		29 * time.Minute,
		30 * time.Minute,
	}
	// test dst
	for _, interval := range intervals {
		tc.SetStoreLastHeartbeatInterval(4, interval)
		clearPendingInfluence(hb.(*hotScheduler))
		hb.Schedule(tc, false)
		// no panic
	}
}

func TestHotWriteRegionScheduleCheckHot(t *testing.T) {
	re := require.New(t)
	ctx, cancel := context.WithCancel(context.Background())
	defer cancel()
	statistics.Denoising = false
	opt := config.NewTestOptions()
	hb, err := schedule.CreateScheduler(statistics.Write.String(), schedule.NewOperatorController(ctx, nil, nil), storage.NewStorageWithMemoryBackend(), nil)
	re.NoError(err)
	hb.(*hotScheduler).conf.SetDstToleranceRatio(1)
	hb.(*hotScheduler).conf.SetSrcToleranceRatio(1)

	tc := mockcluster.NewCluster(ctx, opt)
	tc.SetHotRegionCacheHitsThreshold(0)
	tc.SetClusterVersion(versioninfo.MinSupportedVersion(versioninfo.Version4_0))
	tc.AddRegionStore(1, 20)
	tc.AddRegionStore(2, 20)
	tc.AddRegionStore(3, 20)
	tc.AddRegionStore(4, 20)
	tc.AddRegionStore(5, 20)

	tc.UpdateStorageWrittenStats(1, 10.5*units.MiB*statistics.StoreHeartBeatReportInterval, 10.5*units.MiB*statistics.StoreHeartBeatReportInterval)
	tc.UpdateStorageWrittenStats(2, 10.5*units.MiB*statistics.StoreHeartBeatReportInterval, 10.5*units.MiB*statistics.StoreHeartBeatReportInterval)
	tc.UpdateStorageWrittenStats(3, 10.5*units.MiB*statistics.StoreHeartBeatReportInterval, 10.5*units.MiB*statistics.StoreHeartBeatReportInterval)
	tc.UpdateStorageWrittenStats(4, 9.5*units.MiB*statistics.StoreHeartBeatReportInterval, 10*units.MiB*statistics.StoreHeartBeatReportInterval)

	addRegionInfo(tc, statistics.Write, []testRegionInfo{
		{1, []uint64{1, 2, 3}, 90, 0.5 * units.MiB, 0},              // no hot
		{1, []uint64{2, 1, 3}, 90, 0.5 * units.MiB, 0},              // no hot
		{2, []uint64{3, 2, 1}, 0.5 * units.MiB, 0.5 * units.MiB, 0}, // byteDecRatio is greater than greatDecRatio
	})

	ops, _ := hb.Schedule(tc, false)
	re.Empty(ops)
}

func TestHotWriteRegionScheduleWithLeader(t *testing.T) {
	re := require.New(t)
	ctx, cancel := context.WithCancel(context.Background())
	defer cancel()
	statistics.Denoising = false
	opt := config.NewTestOptions()
	hb, err := schedule.CreateScheduler(statistics.Write.String(), schedule.NewOperatorController(ctx, nil, nil), storage.NewStorageWithMemoryBackend(), nil)
	hb.(*hotScheduler).conf.WriteLeaderPriorities = []string{statistics.KeyPriority, statistics.BytePriority}
	re.NoError(err)

	tc := mockcluster.NewCluster(ctx, opt)
	tc.SetHotRegionCacheHitsThreshold(0)
	tc.AddRegionStore(1, 20)
	tc.AddRegionStore(2, 20)
	tc.AddRegionStore(3, 20)

	tc.UpdateStorageWrittenBytes(1, 10*units.MiB*statistics.StoreHeartBeatReportInterval)
	tc.UpdateStorageWrittenBytes(2, 10*units.MiB*statistics.StoreHeartBeatReportInterval)
	tc.UpdateStorageWrittenBytes(3, 10*units.MiB*statistics.StoreHeartBeatReportInterval)

	tc.UpdateStorageWrittenKeys(1, 10*units.MiB*statistics.StoreHeartBeatReportInterval)
	tc.UpdateStorageWrittenKeys(2, 10*units.MiB*statistics.StoreHeartBeatReportInterval)
	tc.UpdateStorageWrittenKeys(3, 10*units.MiB*statistics.StoreHeartBeatReportInterval)

	// store1 has 2 peer as leader
	// store2 has 3 peer as leader
	// store3 has 2 peer as leader
	// If transfer leader from store2 to store1 or store3, it will keep on looping, which introduces a lot of unnecessary scheduling
	addRegionInfo(tc, statistics.Write, []testRegionInfo{
		{1, []uint64{1, 2, 3}, 0.5 * units.MiB, 1 * units.MiB, 0},
		{2, []uint64{1, 2, 3}, 0.5 * units.MiB, 1 * units.MiB, 0},
		{3, []uint64{2, 1, 3}, 0.5 * units.MiB, 1 * units.MiB, 0},
		{4, []uint64{2, 1, 3}, 0.5 * units.MiB, 1 * units.MiB, 0},
		{5, []uint64{2, 1, 3}, 0.5 * units.MiB, 1 * units.MiB, 0},
		{6, []uint64{3, 1, 2}, 0.5 * units.MiB, 1 * units.MiB, 0},
		{7, []uint64{3, 1, 2}, 0.5 * units.MiB, 1 * units.MiB, 0},
	})

	for i := 0; i < 100; i++ {
		clearPendingInfluence(hb.(*hotScheduler))
		ops, _ := hb.Schedule(tc, false)
		re.Empty(ops)
	}

	addRegionInfo(tc, statistics.Write, []testRegionInfo{
		{8, []uint64{2, 1, 3}, 0.5 * units.MiB, 1 * units.MiB, 0},
	})

	// store1 has 2 peer as leader
	// store2 has 4 peer as leader
	// store3 has 2 peer as leader
	// We expect to transfer leader from store2 to store1 or store3
	for i := 0; i < 100; i++ {
		clearPendingInfluence(hb.(*hotScheduler))
		ops, _ := hb.Schedule(tc, false)
		op := ops[0]
		testutil.CheckTransferLeaderFrom(re, op, operator.OpHotRegion, 2)
		ops, _ = hb.Schedule(tc, false)
		re.Empty(ops)
	}
}

func TestHotWriteRegionScheduleWithPendingInfluence(t *testing.T) {
	re := require.New(t)
	ctx, cancel := context.WithCancel(context.Background())
	defer cancel()
	statistics.Denoising = false
	opt := config.NewTestOptions()
	hb, err := schedule.CreateScheduler(statistics.Write.String(), schedule.NewOperatorController(ctx, nil, nil), storage.NewStorageWithMemoryBackend(), nil)
	re.NoError(err)
	hb.(*hotScheduler).conf.WriteLeaderPriorities = []string{statistics.KeyPriority, statistics.BytePriority}
	hb.(*hotScheduler).conf.RankFormulaVersion = "v1"
	old := pendingAmpFactor
	pendingAmpFactor = 0.0
	defer func() {
		pendingAmpFactor = old
	}()
	for i := 0; i < 2; i++ {
		// 0: byte rate
		// 1: key rate
		tc := mockcluster.NewCluster(ctx, opt)
		tc.SetHotRegionCacheHitsThreshold(0)
		tc.SetClusterVersion(versioninfo.MinSupportedVersion(versioninfo.Version4_0))
		tc.AddRegionStore(1, 20)
		tc.AddRegionStore(2, 20)
		tc.AddRegionStore(3, 20)
		tc.AddRegionStore(4, 20)

		updateStore := tc.UpdateStorageWrittenBytes // byte rate
		if i == 1 {                                 // key rate
			updateStore = tc.UpdateStorageWrittenKeys
		}
		updateStore(1, 8*units.MiB*statistics.StoreHeartBeatReportInterval)
		updateStore(2, 6*units.MiB*statistics.StoreHeartBeatReportInterval)
		updateStore(3, 6*units.MiB*statistics.StoreHeartBeatReportInterval)
		updateStore(4, 4*units.MiB*statistics.StoreHeartBeatReportInterval)

		if i == 0 { // byte rate
			addRegionInfo(tc, statistics.Write, []testRegionInfo{
				{1, []uint64{1, 2, 3}, 512 * units.KiB, 0, 0},
				{2, []uint64{1, 2, 3}, 512 * units.KiB, 0, 0},
				{3, []uint64{1, 2, 3}, 512 * units.KiB, 0, 0},
				{4, []uint64{1, 2, 3}, 512 * units.KiB, 0, 0},
				{5, []uint64{1, 2, 3}, 512 * units.KiB, 0, 0},
				{6, []uint64{1, 2, 3}, 512 * units.KiB, 0, 0},
			})
		} else if i == 1 { // key rate
			addRegionInfo(tc, statistics.Write, []testRegionInfo{
				{1, []uint64{1, 2, 3}, 0, 512 * units.KiB, 0},
				{2, []uint64{1, 2, 3}, 0, 512 * units.KiB, 0},
				{3, []uint64{1, 2, 3}, 0, 512 * units.KiB, 0},
				{4, []uint64{1, 2, 3}, 0, 512 * units.KiB, 0},
				{5, []uint64{1, 2, 3}, 0, 512 * units.KiB, 0},
				{6, []uint64{1, 2, 3}, 0, 512 * units.KiB, 0},
			})
		}

		for i := 0; i < 20; i++ {
			clearPendingInfluence(hb.(*hotScheduler))
			cnt := 0
		testLoop:
			for j := 0; j < 1000; j++ {
				re.LessOrEqual(cnt, 5)
				emptyCnt := 0
				ops, _ := hb.Schedule(tc, false)
				for len(ops) == 0 {
					emptyCnt++
					if emptyCnt >= 10 {
						break testLoop
					}
					ops, _ = hb.Schedule(tc, false)
				}
				op := ops[0]
				switch op.Len() {
				case 1:
					// balance by leader selected
					testutil.CheckTransferLeaderFrom(re, op, operator.OpHotRegion, 1)
				case 4:
					// balance by peer selected
					testutil.CheckTransferPeerWithLeaderTransfer(re, op, operator.OpHotRegion, 1, 4)
					cnt++
					if cnt == 3 {
						re.True(op.Cancel())
					}
				default:
					re.FailNow("wrong op: " + op.String())
				}
			}
			re.Equal(4, cnt)
		}
	}
}

func TestHotWriteRegionScheduleWithRuleEnabled(t *testing.T) {
	re := require.New(t)
	ctx, cancel := context.WithCancel(context.Background())
	defer cancel()
	statistics.Denoising = false
	opt := config.NewTestOptions()
	tc := mockcluster.NewCluster(ctx, opt)
	tc.SetEnablePlacementRules(true)
	hb, err := schedule.CreateScheduler(statistics.Write.String(), schedule.NewOperatorController(ctx, nil, nil), storage.NewStorageWithMemoryBackend(), nil)
	re.NoError(err)
	hb.(*hotScheduler).conf.WriteLeaderPriorities = []string{statistics.KeyPriority, statistics.BytePriority}

	tc.SetHotRegionCacheHitsThreshold(0)
	key, err := hex.DecodeString("")
	re.NoError(err)
	// skip stddev check
	origin := stddevThreshold
	stddevThreshold = -1.0
	defer func() {
		stddevThreshold = origin
	}()

	tc.AddRegionStore(1, 20)
	tc.AddRegionStore(2, 20)
	tc.AddRegionStore(3, 20)

	err = tc.SetRule(&placement.Rule{
		GroupID:  "pd",
		ID:       "leader",
		Index:    1,
		Override: true,
		Role:     placement.Leader,
		Count:    1,
		LabelConstraints: []placement.LabelConstraint{
			{
				Key:    "ID",
				Op:     placement.In,
				Values: []string{"2", "1"},
			},
		},
		StartKey: key,
		EndKey:   key,
	})
	re.NoError(err)
	err = tc.SetRule(&placement.Rule{
		GroupID:  "pd",
		ID:       "voter",
		Index:    2,
		Override: false,
		Role:     placement.Voter,
		Count:    2,
		StartKey: key,
		EndKey:   key,
	})
	re.NoError(err)

	tc.UpdateStorageWrittenBytes(1, 10*units.MiB*statistics.StoreHeartBeatReportInterval)
	tc.UpdateStorageWrittenBytes(2, 10*units.MiB*statistics.StoreHeartBeatReportInterval)
	tc.UpdateStorageWrittenBytes(3, 10*units.MiB*statistics.StoreHeartBeatReportInterval)

	tc.UpdateStorageWrittenKeys(1, 10*units.MiB*statistics.StoreHeartBeatReportInterval)
	tc.UpdateStorageWrittenKeys(2, 10*units.MiB*statistics.StoreHeartBeatReportInterval)
	tc.UpdateStorageWrittenKeys(3, 10*units.MiB*statistics.StoreHeartBeatReportInterval)

	addRegionInfo(tc, statistics.Write, []testRegionInfo{
		{1, []uint64{1, 2, 3}, 0.5 * units.MiB, 1 * units.MiB, 0},
		{2, []uint64{1, 2, 3}, 0.5 * units.MiB, 1 * units.MiB, 0},
		{3, []uint64{2, 1, 3}, 0.5 * units.MiB, 1 * units.MiB, 0},
		{4, []uint64{2, 1, 3}, 0.5 * units.MiB, 1 * units.MiB, 0},
		{5, []uint64{2, 1, 3}, 0.5 * units.MiB, 1 * units.MiB, 0},
		{6, []uint64{2, 1, 3}, 0.5 * units.MiB, 1 * units.MiB, 0},
		{7, []uint64{2, 1, 3}, 0.5 * units.MiB, 1 * units.MiB, 0},
	})

	for i := 0; i < 100; i++ {
		clearPendingInfluence(hb.(*hotScheduler))
		ops, _ := hb.Schedule(tc, false)
		op := ops[0]
		// The targetID should always be 1 as leader is only allowed to be placed in store1 or store2 by placement rule
		testutil.CheckTransferLeader(re, op, operator.OpHotRegion, 2, 1)
		ops, _ = hb.Schedule(tc, false)
		re.Empty(ops)
	}
}

func TestHotReadRegionScheduleByteRateOnly(t *testing.T) {
	re := require.New(t)
	ctx, cancel := context.WithCancel(context.Background())
	defer cancel()
	opt := config.NewTestOptions()
	tc := mockcluster.NewCluster(ctx, opt)
	tc.SetClusterVersion(versioninfo.MinSupportedVersion(versioninfo.Version4_0))
	scheduler, err := schedule.CreateScheduler(statistics.Read.String(), schedule.NewOperatorController(ctx, nil, nil), storage.NewStorageWithMemoryBackend(), nil)
	re.NoError(err)
	hb := scheduler.(*hotScheduler)
	hb.conf.ReadPriorities = []string{statistics.BytePriority, statistics.KeyPriority}
	tc.SetHotRegionCacheHitsThreshold(0)

	// Add stores 1, 2, 3, 4, 5 with region counts 3, 2, 2, 2, 0.
	tc.AddRegionStore(1, 3)
	tc.AddRegionStore(2, 2)
	tc.AddRegionStore(3, 2)
	tc.AddRegionStore(4, 2)
	tc.AddRegionStore(5, 0)

	// | store_id | read_bytes_rate |
	// |----------|-----------------|
	// |    1     |     7.5MB       |
	// |    2     |     4.9MB       |
	// |    3     |     3.7MB       |
	// |    4     |       6MB       |
	// |    5     |       0MB       |
	tc.UpdateStorageReadBytes(1, 7.5*units.MiB*statistics.StoreHeartBeatReportInterval)
	tc.UpdateStorageReadBytes(2, 4.9*units.MiB*statistics.StoreHeartBeatReportInterval)
	tc.UpdateStorageReadBytes(3, 3.7*units.MiB*statistics.StoreHeartBeatReportInterval)
	tc.UpdateStorageReadBytes(4, 6*units.MiB*statistics.StoreHeartBeatReportInterval)
	tc.UpdateStorageReadBytes(5, 0)

	// | region_id | leader_store | follower_store | follower_store |   read_bytes_rate  |
	// |-----------|--------------|----------------|----------------|--------------------|
	// |     1     |       1      |        2       |       3        |        512KB       |
	// |     2     |       2      |        1       |       3        |        511KB       |
	// |     3     |       1      |        2       |       3        |        510KB       |
	// |     11    |       1      |        2       |       3        |          7KB       |
	// Region 1, 2 and 3 are hot regions.
	addRegionInfo(tc, statistics.Read, []testRegionInfo{
		{1, []uint64{1, 2, 3}, 512 * units.KiB, 0, 0},
		{2, []uint64{2, 1, 3}, 511 * units.KiB, 0, 0},
		{3, []uint64{1, 2, 3}, 510 * units.KiB, 0, 0},
		{11, []uint64{1, 2, 3}, 7 * units.KiB, 0, 0},
	})

	re.True(tc.IsRegionHot(tc.GetRegion(1)))
	re.False(tc.IsRegionHot(tc.GetRegion(11)))
	// check randomly pick hot region
	r := tc.HotRegionsFromStore(2, statistics.Read)
	re.Len(r, 3)
	// check hot items
	stats := tc.HotCache.RegionStats(statistics.Read, 0)
	re.Len(stats, 3)
	for _, ss := range stats {
		for _, s := range ss {
			re.Less(500.0*units.KiB, s.GetLoad(statistics.ByteDim))
		}
	}

	ops, _ := hb.Schedule(tc, false)
	op := ops[0]

	// move leader from store 1 to store 5
	// it is better than transfer leader from store 1 to store 3
	testutil.CheckTransferPeerWithLeaderTransfer(re, op, operator.OpHotRegion, 1, 5)
	re.Contains(hb.regionPendings, uint64(1))
	re.True(typeutil.Float64Equal(512.0*units.KiB, hb.regionPendings[1].origin.Loads[statistics.RegionReadBytes]))
	clearPendingInfluence(hb)

	// assume handle the transfer leader operator rather than move leader
	tc.AddRegionWithReadInfo(3, 3, 512*units.KiB*statistics.ReadReportInterval, 0, 0, statistics.ReadReportInterval, []uint64{1, 2})
	// After transfer a hot region leader from store 1 to store 3
	// the three region leader will be evenly distributed in three stores

	// | store_id | read_bytes_rate |
	// |----------|-----------------|
	// |    1     |       6MB       |
	// |    2     |       5.5MB     |
	// |    3     |       5.5MB     |
	// |    4     |       3.4MB     |
	// |    5     |       3MB       |
	tc.UpdateStorageReadBytes(1, 6*units.MiB*statistics.StoreHeartBeatReportInterval)
	tc.UpdateStorageReadBytes(2, 5.5*units.MiB*statistics.StoreHeartBeatReportInterval)
	tc.UpdateStorageReadBytes(3, 5.5*units.MiB*statistics.StoreHeartBeatReportInterval)
	tc.UpdateStorageReadBytes(4, 3.4*units.MiB*statistics.StoreHeartBeatReportInterval)
	tc.UpdateStorageReadBytes(5, 3*units.MiB*statistics.StoreHeartBeatReportInterval)

	// | region_id | leader_store | follower_store | follower_store |   read_bytes_rate  |
	// |-----------|--------------|----------------|----------------|--------------------|
	// |     1     |       1      |        2       |       3        |        512KB       |
	// |     2     |       2      |        1       |       3        |        511KB       |
	// |     3     |       3      |        2       |       1        |        510KB       |
	// |     4     |       1      |        2       |       3        |        509KB       |
	// |     5     |       4      |        2       |       5        |        508KB       |
	// |     11    |       1      |        2       |       3        |          7KB       |
	addRegionInfo(tc, statistics.Read, []testRegionInfo{
		{4, []uint64{1, 2, 3}, 509 * units.KiB, 0, 0},
		{5, []uint64{4, 2, 5}, 508 * units.KiB, 0, 0},
	})

	// We will move leader peer of region 1 from 1 to 5
	ops, _ = hb.Schedule(tc, false)
	op = ops[0]
	testutil.CheckTransferPeerWithLeaderTransfer(re, op, operator.OpHotRegion|operator.OpLeader, 1, 5)
	re.Contains(hb.regionPendings, uint64(1))
	re.True(typeutil.Float64Equal(512.0*units.KiB, hb.regionPendings[1].origin.Loads[statistics.RegionReadBytes]))
	clearPendingInfluence(hb)

	// Should not panic if region not found.
	for i := uint64(1); i <= 3; i++ {
		tc.Regions.RemoveRegion(tc.GetRegion(i))
	}
	hb.Schedule(tc, false)
	re.Contains(hb.regionPendings, uint64(4))
	re.True(typeutil.Float64Equal(509.0*units.KiB, hb.regionPendings[4].origin.Loads[statistics.RegionReadBytes]))
	clearPendingInfluence(hb)
}

func TestHotReadRegionScheduleWithQuery(t *testing.T) {
	re := require.New(t)
	ctx, cancel := context.WithCancel(context.Background())
	defer cancel()
	statistics.Denoising = false
	opt := config.NewTestOptions()
	hb, err := schedule.CreateScheduler(statistics.Read.String(), schedule.NewOperatorController(ctx, nil, nil), storage.NewStorageWithMemoryBackend(), nil)
	re.NoError(err)
	hb.(*hotScheduler).conf.SetSrcToleranceRatio(1)
	hb.(*hotScheduler).conf.SetDstToleranceRatio(1)
	hb.(*hotScheduler).conf.RankFormulaVersion = "v1"

	tc := mockcluster.NewCluster(ctx, opt)
	tc.SetHotRegionCacheHitsThreshold(0)
	tc.AddRegionStore(1, 20)
	tc.AddRegionStore(2, 20)
	tc.AddRegionStore(3, 20)

	tc.UpdateStorageReadQuery(1, 10500*statistics.StoreHeartBeatReportInterval)
	tc.UpdateStorageReadQuery(2, 10000*statistics.StoreHeartBeatReportInterval)
	tc.UpdateStorageReadQuery(3, 9000*statistics.StoreHeartBeatReportInterval)

	addRegionInfo(tc, statistics.Read, []testRegionInfo{
		{1, []uint64{1, 2, 3}, 0, 0, 500},
		{2, []uint64{2, 1, 3}, 0, 0, 500},
	})

	for i := 0; i < 100; i++ {
		clearPendingInfluence(hb.(*hotScheduler))
		ops, _ := hb.Schedule(tc, false)
		op := ops[0]
		testutil.CheckTransferLeader(re, op, operator.OpHotRegion, 1, 3)
	}
}

func TestHotReadRegionScheduleWithKeyRate(t *testing.T) {
	re := require.New(t)
	ctx, cancel := context.WithCancel(context.Background())
	defer cancel()
	statistics.Denoising = false
	opt := config.NewTestOptions()
	hb, err := schedule.CreateScheduler(statistics.Read.String(), schedule.NewOperatorController(ctx, nil, nil), storage.NewStorageWithMemoryBackend(), nil)
	re.NoError(err)
	hb.(*hotScheduler).conf.RankFormulaVersion = "v1"
	hb.(*hotScheduler).conf.SetSrcToleranceRatio(1)
	hb.(*hotScheduler).conf.SetDstToleranceRatio(1)
	hb.(*hotScheduler).conf.ReadPriorities = []string{statistics.BytePriority, statistics.KeyPriority}

	tc := mockcluster.NewCluster(ctx, opt)
	tc.SetHotRegionCacheHitsThreshold(0)
	tc.AddRegionStore(1, 20)
	tc.AddRegionStore(2, 20)
	tc.AddRegionStore(3, 20)
	tc.AddRegionStore(4, 20)
	tc.AddRegionStore(5, 20)

	tc.UpdateStorageReadStats(1, 10.5*units.MiB*statistics.StoreHeartBeatReportInterval, 10.5*units.MiB*statistics.StoreHeartBeatReportInterval)
	tc.UpdateStorageReadStats(2, 9.5*units.MiB*statistics.StoreHeartBeatReportInterval, 9.5*units.MiB*statistics.StoreHeartBeatReportInterval)
	tc.UpdateStorageReadStats(3, 9.5*units.MiB*statistics.StoreHeartBeatReportInterval, 9.8*units.MiB*statistics.StoreHeartBeatReportInterval)
	tc.UpdateStorageReadStats(4, 9*units.MiB*statistics.StoreHeartBeatReportInterval, 9*units.MiB*statistics.StoreHeartBeatReportInterval)
	tc.UpdateStorageReadStats(5, 8.9*units.MiB*statistics.StoreHeartBeatReportInterval, 9.2*units.MiB*statistics.StoreHeartBeatReportInterval)

	addRegionInfo(tc, statistics.Read, []testRegionInfo{
		{1, []uint64{1, 2, 4}, 0.5 * units.MiB, 0.5 * units.MiB, 0},
		{2, []uint64{1, 2, 4}, 0.5 * units.MiB, 0.5 * units.MiB, 0},
		{3, []uint64{3, 4, 5}, 0.05 * units.MiB, 0.1 * units.MiB, 0},
	})

	for i := 0; i < 100; i++ {
		clearPendingInfluence(hb.(*hotScheduler))
		ops, _ := hb.Schedule(tc, false)
		op := ops[0]
		// byteDecRatio <= 0.95 && keyDecRatio <= 0.95
		testutil.CheckTransferLeader(re, op, operator.OpHotRegion, 1, 4)
		// store byte rate (min, max): (10, 10.5) | 9.5 | 9.5 | (9, 9.5) | 8.9
		// store key rate (min, max):  (10, 10.5) | 9.5 | 9.8 | (9, 9.5) | 9.2

		ops, _ = hb.Schedule(tc, false)
		op = ops[0]
		// byteDecRatio <= 0.99 && keyDecRatio <= 0.95
		testutil.CheckTransferLeader(re, op, operator.OpHotRegion, 3, 5)
		// store byte rate (min, max): (10, 10.5) | 9.5 | (9.45, 9.5) | (9, 9.5) | (8.9, 8.95)
		// store key rate (min, max):  (10, 10.5) | 9.5 | (9.7, 9.8) | (9, 9.5) | (9.2, 9.3)

		// byteDecRatio <= 0.95
		// FIXME: cover this case
		// op = hb.Schedule(tc, false)[0]
		// testutil.CheckTransferPeerWithLeaderTransfer(re, op, operator.OpHotRegion, 1, 5)
		// store byte rate (min, max): (9.5, 10.5) | 9.5 | (9.45, 9.5) | (9, 9.5) | (8.9, 9.45)
		// store key rate (min, max):  (9.2, 10.2) | 9.5 | (9.7, 9.8) | (9, 9.5) | (9.2, 9.8)
	}
}

func TestHotReadRegionScheduleWithPendingInfluence(t *testing.T) {
	re := require.New(t)
	ctx, cancel := context.WithCancel(context.Background())
	defer cancel()
	opt := config.NewTestOptions()
	hb, err := schedule.CreateScheduler(statistics.Read.String(), schedule.NewOperatorController(ctx, nil, nil), storage.NewStorageWithMemoryBackend(), nil)
	re.NoError(err)
	// For test
	hb.(*hotScheduler).conf.RankFormulaVersion = "v1"
	hb.(*hotScheduler).conf.GreatDecRatio = 0.99
	hb.(*hotScheduler).conf.MinorDecRatio = 1
	hb.(*hotScheduler).conf.DstToleranceRatio = 1
	hb.(*hotScheduler).conf.ReadPriorities = []string{statistics.BytePriority, statistics.KeyPriority}
	old := pendingAmpFactor
	pendingAmpFactor = 0.0
	defer func() {
		pendingAmpFactor = old
	}()
	for i := 0; i < 2; i++ {
		// 0: byte rate
		// 1: key rate
		tc := mockcluster.NewCluster(ctx, opt)
		tc.SetHotRegionCacheHitsThreshold(0)
		tc.SetClusterVersion(versioninfo.MinSupportedVersion(versioninfo.Version4_0))
		tc.AddRegionStore(1, 20)
		tc.AddRegionStore(2, 20)
		tc.AddRegionStore(3, 20)
		tc.AddRegionStore(4, 20)

		updateStore := tc.UpdateStorageReadBytes // byte rate
		if i == 1 {                              // key rate
			updateStore = tc.UpdateStorageReadKeys
		}
		updateStore(1, 7.1*units.MiB*statistics.StoreHeartBeatReportInterval)
		updateStore(2, 6.1*units.MiB*statistics.StoreHeartBeatReportInterval)
		updateStore(3, 6*units.MiB*statistics.StoreHeartBeatReportInterval)
		updateStore(4, 5*units.MiB*statistics.StoreHeartBeatReportInterval)

		if i == 0 { // byte rate
			addRegionInfo(tc, statistics.Read, []testRegionInfo{
				{1, []uint64{1, 2, 3}, 512 * units.KiB, 0, 0},
				{2, []uint64{1, 2, 3}, 512 * units.KiB, 0, 0},
				{3, []uint64{1, 2, 3}, 512 * units.KiB, 0, 0},
				{4, []uint64{1, 2, 3}, 512 * units.KiB, 0, 0},
				{5, []uint64{2, 1, 3}, 512 * units.KiB, 0, 0},
				{6, []uint64{2, 1, 3}, 512 * units.KiB, 0, 0},
				{7, []uint64{3, 2, 1}, 512 * units.KiB, 0, 0},
				{8, []uint64{3, 2, 1}, 512 * units.KiB, 0, 0},
			})
		} else if i == 1 { // key rate
			addRegionInfo(tc, statistics.Read, []testRegionInfo{
				{1, []uint64{1, 2, 3}, 0, 512 * units.KiB, 0},
				{2, []uint64{1, 2, 3}, 0, 512 * units.KiB, 0},
				{3, []uint64{1, 2, 3}, 0, 512 * units.KiB, 0},
				{4, []uint64{1, 2, 3}, 0, 512 * units.KiB, 0},
				{5, []uint64{2, 1, 3}, 0, 512 * units.KiB, 0},
				{6, []uint64{2, 1, 3}, 0, 512 * units.KiB, 0},
				{7, []uint64{3, 2, 1}, 0, 512 * units.KiB, 0},
				{8, []uint64{3, 2, 1}, 0, 512 * units.KiB, 0},
			})
		}

		// Before schedule, store byte/key rate: 7.1 | 6.1 | 6 | 5
		// Min and max from storeLoadPred. They will be generated in the comparison of current and future.
		for j := 0; j < 20; j++ {
			clearPendingInfluence(hb.(*hotScheduler))

			ops, _ := hb.Schedule(tc, false)
			op1 := ops[0]
			testutil.CheckTransferPeer(re, op1, operator.OpHotRegion, 1, 4)
			// After move-peer, store byte/key rate (min, max): (6.6, 7.1) | 6.1 | 6 | (5, 5.5)

			pendingAmpFactor = old
			ops, _ = hb.Schedule(tc, false)
			re.Empty(ops)
			pendingAmpFactor = 0.0

			ops, _ = hb.Schedule(tc, false)
			op2 := ops[0]
			testutil.CheckTransferPeer(re, op2, operator.OpHotRegion, 1, 4)
			// After move-peer, store byte/key rate (min, max): (6.1, 7.1) | 6.1 | 6 | (5, 6)

			ops, _ = hb.Schedule(tc, false)
			re.Empty(ops)
		}

		// Before schedule, store byte/key rate: 7.1 | 6.1 | 6 | 5
		for j := 0; j < 20; j++ {
			clearPendingInfluence(hb.(*hotScheduler))

			ops, _ := hb.Schedule(tc, false)
			op1 := ops[0]
			testutil.CheckTransferPeer(re, op1, operator.OpHotRegion, 1, 4)
			// After move-peer, store byte/key rate (min, max): (6.6, 7.1) | 6.1 | 6 | (5, 5.5)

			ops, _ = hb.Schedule(tc, false)
			op2 := ops[0]
			testutil.CheckTransferPeer(re, op2, operator.OpHotRegion, 1, 4)
			// After move-peer, store byte/key rate (min, max): (6.1, 7.1) | 6.1 | 6 | (5, 6)
			re.True(op2.Cancel())

			ops, _ = hb.Schedule(tc, false)
			op2 = ops[0]
			testutil.CheckTransferPeer(re, op2, operator.OpHotRegion, 1, 4)
			// After move-peer, store byte/key rate (min, max): (6.1, 7.1) | 6.1 | (6, 6.5) | (5, 5.5)

			re.True(op1.Cancel())
			// store byte/key rate (min, max): (6.6, 7.1) | 6.1 | 6 | (5, 5.5)

			ops, _ = hb.Schedule(tc, false)
			op3 := ops[0]
			testutil.CheckTransferPeer(re, op3, operator.OpHotRegion, 1, 4)
			// store byte/key rate (min, max): (6.1, 7.1) | 6.1 | 6 | (5, 6)

			ops, _ = hb.Schedule(tc, false)
			re.Empty(ops)
		}
	}
}

func TestHotReadWithEvictLeaderScheduler(t *testing.T) {
	re := require.New(t)
	ctx, cancel := context.WithCancel(context.Background())
	defer cancel()
	statistics.Denoising = false
	opt := config.NewTestOptions()
	hb, err := schedule.CreateScheduler(statistics.Read.String(), schedule.NewOperatorController(ctx, nil, nil), storage.NewStorageWithMemoryBackend(), nil)
	re.NoError(err)
	hb.(*hotScheduler).conf.SetSrcToleranceRatio(1)
	hb.(*hotScheduler).conf.SetDstToleranceRatio(1)
	hb.(*hotScheduler).conf.SetStrictPickingStore(false)
	hb.(*hotScheduler).conf.ReadPriorities = []string{statistics.BytePriority, statistics.KeyPriority}
	tc := mockcluster.NewCluster(ctx, opt)
	tc.SetHotRegionCacheHitsThreshold(0)
	tc.SetClusterVersion(versioninfo.MinSupportedVersion(versioninfo.Version4_0))
	tc.AddRegionStore(1, 20)
	tc.AddRegionStore(2, 20)
	tc.AddRegionStore(3, 20)
	tc.AddRegionStore(4, 20)
	tc.AddRegionStore(5, 20)
	tc.AddRegionStore(6, 20)

	// no uniform among four stores
	tc.UpdateStorageReadStats(1, 10.05*units.MB*statistics.StoreHeartBeatReportInterval, 10.05*units.MB*statistics.StoreHeartBeatReportInterval)
	tc.UpdateStorageReadStats(2, 10.05*units.MB*statistics.StoreHeartBeatReportInterval, 10.05*units.MB*statistics.StoreHeartBeatReportInterval)
	tc.UpdateStorageReadStats(3, 10.05*units.MB*statistics.StoreHeartBeatReportInterval, 10.05*units.MB*statistics.StoreHeartBeatReportInterval)
	tc.UpdateStorageReadStats(4, 0.0*units.MB*statistics.StoreHeartBeatReportInterval, 0.0*units.MB*statistics.StoreHeartBeatReportInterval)
	addRegionInfo(tc, statistics.Read, []testRegionInfo{
		{1, []uint64{1, 5, 6}, 0.05 * units.MB, 0.05 * units.MB, 0},
	})
	ops, _ := hb.Schedule(tc, false)
	re.Len(ops, 1)
	clearPendingInfluence(hb.(*hotScheduler))
	testutil.CheckTransferPeerWithLeaderTransfer(re, ops[0], operator.OpHotRegion|operator.OpLeader, 1, 4)
	// two dim are both enough uniform among three stores
	tc.SetStoreEvictLeader(4, true)
	ops, _ = hb.Schedule(tc, false)
	re.Len(ops, 0)
	clearPendingInfluence(hb.(*hotScheduler))
}

func TestHotCacheUpdateCache(t *testing.T) {
	re := require.New(t)
	ctx, cancel := context.WithCancel(context.Background())
	defer cancel()
	opt := config.NewTestOptions()
	tc := mockcluster.NewCluster(ctx, opt)
	tc.SetHotRegionCacheHitsThreshold(0)

	// For read flow
	addRegionInfo(tc, statistics.Read, []testRegionInfo{
		{1, []uint64{1, 2, 3}, 512 * units.KiB, 0, 0},
		{2, []uint64{2, 1, 3}, 512 * units.KiB, 0, 0},
		{3, []uint64{1, 2, 3}, 20 * units.KiB, 0, 0},
		// lower than hot read flow rate, but higher than write flow rate
		{11, []uint64{1, 2, 3}, 7 * units.KiB, 0, 0},
	})
	stats := tc.RegionStats(statistics.Read, 0)
	re.Len(stats[1], 3)
	re.Len(stats[2], 3)
	re.Len(stats[3], 3)

	addRegionInfo(tc, statistics.Read, []testRegionInfo{
		{3, []uint64{2, 1, 3}, 20 * units.KiB, 0, 0},
		{11, []uint64{1, 2, 3}, 7 * units.KiB, 0, 0},
	})
	stats = tc.RegionStats(statistics.Read, 0)
	re.Len(stats[1], 3)
	re.Len(stats[2], 3)
	re.Len(stats[3], 3)

	addRegionInfo(tc, statistics.Write, []testRegionInfo{
		{4, []uint64{1, 2, 3}, 512 * units.KiB, 0, 0},
		{5, []uint64{1, 2, 3}, 20 * units.KiB, 0, 0},
		{6, []uint64{1, 2, 3}, 0.8 * units.KiB, 0, 0},
	})
	stats = tc.RegionStats(statistics.Write, 0)
	re.Len(stats[1], 2)
	re.Len(stats[2], 2)
	re.Len(stats[3], 2)

	addRegionInfo(tc, statistics.Write, []testRegionInfo{
		{5, []uint64{1, 2, 5}, 20 * units.KiB, 0, 0},
	})
	stats = tc.RegionStats(statistics.Write, 0)

	re.Len(stats[1], 2)
	re.Len(stats[2], 2)
	re.Len(stats[3], 1)
	re.Len(stats[5], 1)

	// For leader read flow
	addRegionLeaderReadInfo(tc, []testRegionInfo{
		{21, []uint64{4, 5, 6}, 512 * units.KiB, 0, 0},
		{22, []uint64{5, 4, 6}, 512 * units.KiB, 0, 0},
		{23, []uint64{4, 5, 6}, 20 * units.KiB, 0, 0},
		// lower than hot read flow rate, but higher than write flow rate
		{31, []uint64{4, 5, 6}, 7 * units.KiB, 0, 0},
	})
	stats = tc.RegionStats(statistics.Read, 0)
	re.Len(stats[4], 2)
	re.Len(stats[5], 1)
	re.Empty(stats[6])
}

func TestHotCacheKeyThresholds(t *testing.T) {
	re := require.New(t)
	ctx, cancel := context.WithCancel(context.Background())
	defer cancel()
	opt := config.NewTestOptions()
<<<<<<< HEAD
	statistics.DefaultThresholdsUpdateInterval = 0
	defer func() {
		statistics.DefaultThresholdsUpdateInterval = statistics.StoreHeartBeatReportInterval
=======
	statistics.ThresholdsUpdateInterval = 0
	defer func() {
		statistics.ThresholdsUpdateInterval = 8 * time.Second
>>>>>>> cdcce2dc
	}()
	{ // only a few regions
		tc := mockcluster.NewCluster(ctx, opt)
		tc.SetHotRegionCacheHitsThreshold(0)
		addRegionInfo(tc, statistics.Read, []testRegionInfo{
			{1, []uint64{1, 2, 3}, 0, 1, 0},
			{2, []uint64{1, 2, 3}, 0, 1 * units.KiB, 0},
		})
		stats := tc.RegionStats(statistics.Read, 0)
		re.Len(stats[1], 1)
		addRegionInfo(tc, statistics.Write, []testRegionInfo{
			{3, []uint64{4, 5, 6}, 0, 1, 0},
			{4, []uint64{4, 5, 6}, 0, 1 * units.KiB, 0},
		})
		stats = tc.RegionStats(statistics.Write, 0)
		re.Len(stats[4], 1)
		re.Len(stats[5], 1)
		re.Len(stats[6], 1)
	}
	{ // many regions
		tc := mockcluster.NewCluster(ctx, opt)
		regions := []testRegionInfo{}
		for i := 1; i <= 1000; i += 2 {
			regions = append(regions,
				testRegionInfo{
					id:      uint64(i),
					peers:   []uint64{1, 2, 3},
					keyRate: 100 * units.KiB,
				},
				testRegionInfo{
					id:      uint64(i + 1),
					peers:   []uint64{1, 2, 3},
					keyRate: 10 * units.KiB,
				},
			)
		}

		{ // read
			addRegionInfo(tc, statistics.Read, regions)
			stats := tc.RegionStats(statistics.Read, 0)
			re.Greater(len(stats[1]), 500)

			// for AntiCount
			addRegionInfo(tc, statistics.Read, regions)
			addRegionInfo(tc, statistics.Read, regions)
			addRegionInfo(tc, statistics.Read, regions)
			addRegionInfo(tc, statistics.Read, regions)
			stats = tc.RegionStats(statistics.Read, 0)
			re.Len(stats[1], 500)
		}
		{ // write
			addRegionInfo(tc, statistics.Write, regions)
			stats := tc.RegionStats(statistics.Write, 0)
			re.Greater(len(stats[1]), 500)
			re.Greater(len(stats[2]), 500)
			re.Greater(len(stats[3]), 500)

			// for AntiCount
			addRegionInfo(tc, statistics.Write, regions)
			addRegionInfo(tc, statistics.Write, regions)
			addRegionInfo(tc, statistics.Write, regions)
			addRegionInfo(tc, statistics.Write, regions)
			stats = tc.RegionStats(statistics.Write, 0)
			re.Len(stats[1], 500)
			re.Len(stats[2], 500)
			re.Len(stats[3], 500)
		}
	}
}

func TestHotCacheByteAndKey(t *testing.T) {
	re := require.New(t)
	ctx, cancel := context.WithCancel(context.Background())
	defer cancel()
	opt := config.NewTestOptions()
	tc := mockcluster.NewCluster(ctx, opt)
	tc.SetHotRegionCacheHitsThreshold(0)
	statistics.ThresholdsUpdateInterval = 0
	defer func() {
		statistics.ThresholdsUpdateInterval = 8 * time.Second
	}()
	regions := []testRegionInfo{}
	for i := 1; i <= 500; i++ {
		regions = append(regions, testRegionInfo{
			id:       uint64(i),
			peers:    []uint64{1, 2, 3},
			byteRate: 100 * units.KiB,
			keyRate:  100 * units.KiB,
		})
	}
	{ // read
		addRegionInfo(tc, statistics.Read, regions)
		stats := tc.RegionStats(statistics.Read, 0)
		re.Len(stats[1], 500)

		addRegionInfo(tc, statistics.Read, []testRegionInfo{
			{10001, []uint64{1, 2, 3}, 10 * units.KiB, 10 * units.KiB, 0},
			{10002, []uint64{1, 2, 3}, 500 * units.KiB, 10 * units.KiB, 0},
			{10003, []uint64{1, 2, 3}, 10 * units.KiB, 500 * units.KiB, 0},
			{10004, []uint64{1, 2, 3}, 500 * units.KiB, 500 * units.KiB, 0},
		})
		stats = tc.RegionStats(statistics.Read, 0)
		re.Len(stats[1], 503)
	}
	{ // write
		addRegionInfo(tc, statistics.Write, regions)
		stats := tc.RegionStats(statistics.Write, 0)
		re.Len(stats[1], 500)
		re.Len(stats[2], 500)
		re.Len(stats[3], 500)
		addRegionInfo(tc, statistics.Write, []testRegionInfo{
			{10001, []uint64{1, 2, 3}, 10 * units.KiB, 10 * units.KiB, 0},
			{10002, []uint64{1, 2, 3}, 500 * units.KiB, 10 * units.KiB, 0},
			{10003, []uint64{1, 2, 3}, 10 * units.KiB, 500 * units.KiB, 0},
			{10004, []uint64{1, 2, 3}, 500 * units.KiB, 500 * units.KiB, 0},
		})
		stats = tc.RegionStats(statistics.Write, 0)
		re.Len(stats[1], 503)
		re.Len(stats[2], 503)
		re.Len(stats[3], 503)
	}
}

type testRegionInfo struct {
	id uint64
	// the storeID list for the peers, the leader is stored in the first store
	peers     []uint64
	byteRate  float64
	keyRate   float64
	queryRate float64
}

func addRegionInfo(tc *mockcluster.Cluster, rwTy statistics.RWType, regions []testRegionInfo) {
	addFunc := tc.AddRegionWithReadInfo
	if rwTy == statistics.Write {
		addFunc = tc.AddLeaderRegionWithWriteInfo
	}
	reportIntervalSecs := statistics.WriteReportInterval
	if rwTy == statistics.Read {
		reportIntervalSecs = statistics.ReadReportInterval
	}
	for _, r := range regions {
		addFunc(
			r.id, r.peers[0],
			uint64(r.byteRate*float64(reportIntervalSecs)),
			uint64(r.keyRate*float64(reportIntervalSecs)),
			uint64(r.queryRate*float64(reportIntervalSecs)),
			uint64(reportIntervalSecs),
			r.peers[1:],
		)
	}
}

func addRegionLeaderReadInfo(tc *mockcluster.Cluster, regions []testRegionInfo) {
	addFunc := tc.AddRegionLeaderWithReadInfo
	reportIntervalSecs := statistics.ReadReportInterval
	for _, r := range regions {
		addFunc(
			r.id, r.peers[0],
			uint64(r.byteRate*float64(reportIntervalSecs)),
			uint64(r.keyRate*float64(reportIntervalSecs)),
			uint64(r.queryRate*float64(reportIntervalSecs)),
			uint64(reportIntervalSecs),
			r.peers[1:],
		)
	}
}

func TestHotCacheCheckRegionFlow(t *testing.T) {
	re := require.New(t)
	testCases := []struct {
		kind                      statistics.RWType
		onlyLeader                bool
		DegreeAfterTransferLeader int
	}{
		{
			kind:                      statistics.Write,
			onlyLeader:                false,
			DegreeAfterTransferLeader: 3,
		},
		{
			kind:                      statistics.Read,
			onlyLeader:                false,
			DegreeAfterTransferLeader: 4,
		},
		{
			kind:                      statistics.Read,
			onlyLeader:                true,
			DegreeAfterTransferLeader: 1,
		},
	}

	for _, testCase := range testCases {
		ctx, cancel := context.WithCancel(context.Background())
		opt := config.NewTestOptions()
		tc := mockcluster.NewCluster(ctx, opt)
		tc.SetMaxReplicas(3)
		tc.SetLocationLabels([]string{"zone", "host"})
		tc.SetClusterVersion(versioninfo.MinSupportedVersion(versioninfo.Version4_0))
		sche, err := schedule.CreateScheduler(HotRegionType, schedule.NewOperatorController(ctx, tc, nil), storage.NewStorageWithMemoryBackend(), schedule.ConfigJSONDecoder([]byte("null")))
		re.NoError(err)
		hb := sche.(*hotScheduler)
		heartbeat := tc.AddLeaderRegionWithWriteInfo
		if testCase.kind == statistics.Read {
			if testCase.onlyLeader {
				heartbeat = tc.AddRegionLeaderWithReadInfo
			} else {
				heartbeat = tc.AddRegionWithReadInfo
			}
		}
		tc.AddRegionStore(2, 20)
		tc.UpdateStorageReadStats(2, 9.5*units.MiB*statistics.StoreHeartBeatReportInterval, 9.5*units.MiB*statistics.StoreHeartBeatReportInterval)
		reportInterval := uint64(statistics.WriteReportInterval)
		if testCase.kind == statistics.Read {
			reportInterval = uint64(statistics.ReadReportInterval)
		}
		// hot degree increase
		heartbeat(1, 1, 512*units.KiB*reportInterval, 0, 0, reportInterval, []uint64{2, 3}, 1)
		heartbeat(1, 1, 512*units.KiB*reportInterval, 0, 0, reportInterval, []uint64{2, 3}, 1)
		items := heartbeat(1, 1, 512*units.KiB*reportInterval, 0, 0, reportInterval, []uint64{2, 3}, 1)
		re.NotEmpty(items)
		for _, item := range items {
			re.Equal(3, item.HotDegree)
		}
		// transfer leader
		items = heartbeat(1, 2, 512*units.KiB*reportInterval, 0, 0, reportInterval, []uint64{1, 3}, 1)
		for _, item := range items {
			if item.StoreID == 2 {
				re.Equal(testCase.DegreeAfterTransferLeader, item.HotDegree)
			}
		}

		if testCase.DegreeAfterTransferLeader >= 3 {
			// try schedule
			hb.prepareForBalance(testCase.kind, tc)
			leaderSolver := newBalanceSolver(hb, tc, testCase.kind, transferLeader)
			leaderSolver.cur = &solution{srcStore: hb.stLoadInfos[toResourceType(testCase.kind, transferLeader)][2]}
			re.Empty(leaderSolver.filterHotPeers(leaderSolver.cur.srcStore)) // skip schedule
			threshold := tc.GetHotRegionCacheHitsThreshold()
			leaderSolver.minHotDegree = 0
			re.Len(leaderSolver.filterHotPeers(leaderSolver.cur.srcStore), 1)
			leaderSolver.minHotDegree = threshold
		}

		// move peer: add peer and remove peer
		items = heartbeat(1, 2, 512*units.KiB*reportInterval, 0, 0, reportInterval, []uint64{1, 3, 4}, 1)
		re.NotEmpty(items)
		for _, item := range items {
			re.Equal(testCase.DegreeAfterTransferLeader+1, item.HotDegree)
		}
		items = heartbeat(1, 2, 512*units.KiB*reportInterval, 0, 0, reportInterval, []uint64{1, 4}, 1)
		re.NotEmpty(items)
		for _, item := range items {
			if item.StoreID == 3 {
				re.Equal(statistics.Remove, item.GetActionType())
				continue
			}
			re.Equal(testCase.DegreeAfterTransferLeader+2, item.HotDegree)
		}
		cancel()
	}
}

func TestHotCacheCheckRegionFlowWithDifferentThreshold(t *testing.T) {
	re := require.New(t)
	ctx, cancel := context.WithCancel(context.Background())
	defer cancel()
	opt := config.NewTestOptions()
	tc := mockcluster.NewCluster(ctx, opt)
	tc.SetMaxReplicas(3)
	tc.SetLocationLabels([]string{"zone", "host"})
	tc.SetClusterVersion(versioninfo.MinSupportedVersion(versioninfo.Version4_0))
	statistics.ThresholdsUpdateInterval = 0
	defer func() {
		statistics.ThresholdsUpdateInterval = statistics.StoreHeartBeatReportInterval
	}()
	// some peers are hot, and some are cold #3198

	rate := uint64(512 * units.KiB)
	for i := 0; i < statistics.TopNN; i++ {
		for j := 0; j < statistics.DefaultAotSize; j++ {
			tc.AddLeaderRegionWithWriteInfo(uint64(i+100), 1, rate*statistics.WriteReportInterval, 0, 0, statistics.WriteReportInterval, []uint64{2, 3}, 1)
		}
	}
	items := tc.AddLeaderRegionWithWriteInfo(201, 1, rate*statistics.WriteReportInterval, 0, 0, statistics.WriteReportInterval, []uint64{2, 3}, 1)
	re.Equal(float64(rate)*statistics.HotThresholdRatio, tc.HotCache.GetThresholds(statistics.Write, items[0].StoreID)[0])
	// Threshold of store 1,2,3 is 409.6 units.KiB and others are 1 units.KiB
	// Make the hot threshold of some store is high and the others are low
	rate = 10 * units.KiB
	tc.AddLeaderRegionWithWriteInfo(201, 1, rate*statistics.WriteReportInterval, 0, 0, statistics.WriteReportInterval, []uint64{2, 3, 4}, 1)
	items = tc.AddLeaderRegionWithWriteInfo(201, 1, rate*statistics.WriteReportInterval, 0, 0, statistics.WriteReportInterval, []uint64{3, 4}, 1)
	for _, item := range items {
		if item.StoreID < 4 {
			re.Equal(statistics.Remove, item.GetActionType())
		} else {
			re.Equal(statistics.Update, item.GetActionType())
		}
	}
}

func TestHotCacheSortHotPeer(t *testing.T) {
	re := require.New(t)
	ctx, cancel := context.WithCancel(context.Background())
	defer cancel()
	opt := config.NewTestOptions()
	tc := mockcluster.NewCluster(ctx, opt)
	tc.SetMaxReplicas(3)
	sche, err := schedule.CreateScheduler(HotRegionType, schedule.NewOperatorController(ctx, tc, nil), storage.NewStorageWithMemoryBackend(), schedule.ConfigJSONDecoder([]byte("null")))
	re.NoError(err)
	hb := sche.(*hotScheduler)
	leaderSolver := newBalanceSolver(hb, tc, statistics.Read, transferLeader)
	hotPeers := []*statistics.HotPeerStat{{
		RegionID: 1,
		Loads: []float64{
			statistics.QueryDim: 10,
			statistics.ByteDim:  1,
		},
	}, {
		RegionID: 2,
		Loads: []float64{
			statistics.QueryDim: 1,
			statistics.ByteDim:  10,
		},
	}, {
		RegionID: 3,
		Loads: []float64{
			statistics.QueryDim: 5,
			statistics.ByteDim:  6,
		},
	}}

	leaderSolver.maxPeerNum = 1
	u := leaderSolver.sortHotPeers(hotPeers)
	checkSortResult(re, []uint64{1}, u)

	leaderSolver.maxPeerNum = 2
	u = leaderSolver.sortHotPeers(hotPeers)
	checkSortResult(re, []uint64{1, 2}, u)
}

func checkSortResult(re *require.Assertions, regions []uint64, hotPeers map[*statistics.HotPeerStat]struct{}) {
	re.Equal(len(hotPeers), len(regions))
	for _, region := range regions {
		in := false
		for hotPeer := range hotPeers {
			if hotPeer.RegionID == region {
				in = true
				break
			}
		}
		re.True(in)
	}
}

func TestInfluenceByRWType(t *testing.T) {
	re := require.New(t)
	originValue := schedulePeerPr
	defer func() {
		schedulePeerPr = originValue
	}()
	ctx, cancel := context.WithCancel(context.Background())
	defer cancel()
	statistics.Denoising = false
	opt := config.NewTestOptions()
	hb, err := schedule.CreateScheduler(statistics.Write.String(), schedule.NewOperatorController(ctx, nil, nil), storage.NewStorageWithMemoryBackend(), nil)
	re.NoError(err)
	hb.(*hotScheduler).conf.SetDstToleranceRatio(1)
	hb.(*hotScheduler).conf.SetSrcToleranceRatio(1)
	tc := mockcluster.NewCluster(ctx, opt)
	tc.SetHotRegionCacheHitsThreshold(0)
	tc.SetClusterVersion(versioninfo.MinSupportedVersion(versioninfo.Version4_0))
	tc.AddRegionStore(1, 20)
	tc.AddRegionStore(2, 20)
	tc.AddRegionStore(3, 20)
	tc.AddRegionStore(4, 20)
	tc.UpdateStorageWrittenStats(1, 99*units.MiB*statistics.StoreHeartBeatReportInterval, 99*units.MiB*statistics.StoreHeartBeatReportInterval)
	tc.UpdateStorageWrittenStats(2, 50*units.MiB*statistics.StoreHeartBeatReportInterval, 98*units.MiB*statistics.StoreHeartBeatReportInterval)
	tc.UpdateStorageWrittenStats(3, 2*units.MiB*statistics.StoreHeartBeatReportInterval, 2*units.MiB*statistics.StoreHeartBeatReportInterval)
	tc.UpdateStorageWrittenStats(4, 1*units.MiB*statistics.StoreHeartBeatReportInterval, 1*units.MiB*statistics.StoreHeartBeatReportInterval)
	addRegionInfo(tc, statistics.Write, []testRegionInfo{
		{1, []uint64{2, 1, 3}, 0.5 * units.MiB, 0.5 * units.MiB, 0},
	})
	addRegionInfo(tc, statistics.Read, []testRegionInfo{
		{1, []uint64{2, 1, 3}, 0.5 * units.MiB, 0.5 * units.MiB, 0},
	})
	// must move peer
	schedulePeerPr = 1.0
	// must move peer from 1 to 4
	ops, _ := hb.Schedule(tc, false)
	op := ops[0]
	re.NotNil(op)

	hb.(*hotScheduler).summaryPendingInfluence(tc)
	stInfos := hb.(*hotScheduler).stInfos
	re.True(nearlyAbout(stInfos[1].PendingSum.Loads[statistics.RegionWriteKeys], -0.5*units.MiB))
	re.True(nearlyAbout(stInfos[1].PendingSum.Loads[statistics.RegionWriteBytes], -0.5*units.MiB))
	re.True(nearlyAbout(stInfos[4].PendingSum.Loads[statistics.RegionWriteKeys], 0.5*units.MiB))
	re.True(nearlyAbout(stInfos[4].PendingSum.Loads[statistics.RegionWriteBytes], 0.5*units.MiB))
	re.True(nearlyAbout(stInfos[1].PendingSum.Loads[statistics.RegionReadKeys], -0.5*units.MiB))
	re.True(nearlyAbout(stInfos[1].PendingSum.Loads[statistics.RegionReadBytes], -0.5*units.MiB))
	re.True(nearlyAbout(stInfos[4].PendingSum.Loads[statistics.RegionReadKeys], 0.5*units.MiB))
	re.True(nearlyAbout(stInfos[4].PendingSum.Loads[statistics.RegionReadBytes], 0.5*units.MiB))

	// consider pending amp, there are nine regions or more.
	for i := 2; i < 13; i++ {
		addRegionInfo(tc, statistics.Write, []testRegionInfo{
			{uint64(i), []uint64{1, 2, 3}, 0.7 * units.MiB, 0.7 * units.MiB, 0},
		})
	}

	// must transfer leader
	schedulePeerPr = 0
	// must transfer leader from 1 to 3
	ops, _ = hb.Schedule(tc, false)
	op = ops[0]
	re.NotNil(op)

	hb.(*hotScheduler).summaryPendingInfluence(tc)
	stInfos = hb.(*hotScheduler).stInfos
	// assert read/write influence is the sum of write peer and write leader
	re.True(nearlyAbout(stInfos[1].PendingSum.Loads[statistics.RegionWriteKeys], -1.2*units.MiB))
	re.True(nearlyAbout(stInfos[1].PendingSum.Loads[statistics.RegionWriteBytes], -1.2*units.MiB))
	re.True(nearlyAbout(stInfos[3].PendingSum.Loads[statistics.RegionWriteKeys], 0.7*units.MiB))
	re.True(nearlyAbout(stInfos[3].PendingSum.Loads[statistics.RegionWriteBytes], 0.7*units.MiB))
	re.True(nearlyAbout(stInfos[1].PendingSum.Loads[statistics.RegionReadKeys], -1.2*units.MiB))
	re.True(nearlyAbout(stInfos[1].PendingSum.Loads[statistics.RegionReadBytes], -1.2*units.MiB))
	re.True(nearlyAbout(stInfos[3].PendingSum.Loads[statistics.RegionReadKeys], 0.7*units.MiB))
	re.True(nearlyAbout(stInfos[3].PendingSum.Loads[statistics.RegionReadBytes], 0.7*units.MiB))
}

func nearlyAbout(f1, f2 float64) bool {
	if f1-f2 < 0.1*units.KiB || f2-f1 < 0.1*units.KiB {
		return true
	}
	return false
}

func loadsEqual(loads1, loads2 []float64) bool {
	if len(loads1) != statistics.DimLen || len(loads2) != statistics.DimLen {
		return false
	}
	for i, load := range loads1 {
		if math.Abs(load-loads2[i]) > 0.01 {
			return false
		}
	}
	return true
}

func TestHotReadPeerSchedule(t *testing.T) {
	re := require.New(t)
	ctx, cancel := context.WithCancel(context.Background())
	defer cancel()
	opt := config.NewTestOptions()
	tc := mockcluster.NewCluster(ctx, opt)
	tc.SetClusterVersion(versioninfo.MinSupportedVersion(versioninfo.Version4_0))
	tc.SetMaxReplicas(3)
	tc.SetLocationLabels([]string{"zone", "host"})
	for id := uint64(1); id <= 6; id++ {
		tc.PutStoreWithLabels(id)
	}

	sche, err := schedule.CreateScheduler(statistics.Read.String(), schedule.NewOperatorController(ctx, tc, nil), storage.NewStorageWithMemoryBackend(), schedule.ConfigJSONDecoder([]byte("null")))
	re.NoError(err)
	hb := sche.(*hotScheduler)
	hb.conf.ReadPriorities = []string{statistics.BytePriority, statistics.KeyPriority}

	tc.UpdateStorageReadStats(1, 20*units.MiB, 20*units.MiB)
	tc.UpdateStorageReadStats(2, 19*units.MiB, 19*units.MiB)
	tc.UpdateStorageReadStats(3, 19*units.MiB, 19*units.MiB)
	tc.UpdateStorageReadStats(4, 0*units.MiB, 0*units.MiB)
	tc.AddRegionWithPeerReadInfo(1, 3, 1, uint64(0.9*units.KiB*float64(10)), uint64(0.9*units.KiB*float64(10)), 10, []uint64{1, 2}, 3)
	ops, _ := hb.Schedule(tc, false)
	op := ops[0]
	testutil.CheckTransferPeer(re, op, operator.OpHotRegion, 1, 4)
}

func TestHotScheduleWithPriority(t *testing.T) {
	re := require.New(t)
	ctx, cancel := context.WithCancel(context.Background())
	defer cancel()
	statistics.Denoising = false
	opt := config.NewTestOptions()
	hb, err := schedule.CreateScheduler(statistics.Write.String(), schedule.NewOperatorController(ctx, nil, nil), storage.NewStorageWithMemoryBackend(), nil)
	re.NoError(err)
	hb.(*hotScheduler).conf.SetDstToleranceRatio(1.05)
	hb.(*hotScheduler).conf.SetSrcToleranceRatio(1.05)
	// skip stddev check
	origin := stddevThreshold
	stddevThreshold = -1.0
	defer func() {
		stddevThreshold = origin
	}()

	tc := mockcluster.NewCluster(ctx, opt)
	tc.SetHotRegionCacheHitsThreshold(0)
	tc.SetClusterVersion(versioninfo.MinSupportedVersion(versioninfo.Version4_0))
	tc.AddRegionStore(1, 20)
	tc.AddRegionStore(2, 20)
	tc.AddRegionStore(3, 20)
	tc.AddRegionStore(4, 20)
	tc.AddRegionStore(5, 20)

	tc.UpdateStorageWrittenStats(1, 10*units.MiB*statistics.StoreHeartBeatReportInterval, 9*units.MiB*statistics.StoreHeartBeatReportInterval)
	tc.UpdateStorageWrittenStats(2, 6*units.MiB*statistics.StoreHeartBeatReportInterval, 6*units.MiB*statistics.StoreHeartBeatReportInterval)
	tc.UpdateStorageWrittenStats(3, 6*units.MiB*statistics.StoreHeartBeatReportInterval, 6*units.MiB*statistics.StoreHeartBeatReportInterval)
	tc.UpdateStorageWrittenStats(4, 9*units.MiB*statistics.StoreHeartBeatReportInterval, 10*units.MiB*statistics.StoreHeartBeatReportInterval)
	tc.UpdateStorageWrittenStats(5, 1*units.MiB*statistics.StoreHeartBeatReportInterval, 1*units.MiB*statistics.StoreHeartBeatReportInterval)
	// must transfer peer
	schedulePeerPr = 1.0
	addRegionInfo(tc, statistics.Write, []testRegionInfo{
		{1, []uint64{1, 2, 3}, 2 * units.MiB, 1 * units.MiB, 0},
		{6, []uint64{4, 2, 3}, 1 * units.MiB, 2 * units.MiB, 0},
	})
	hb.(*hotScheduler).conf.WritePeerPriorities = []string{statistics.BytePriority, statistics.KeyPriority}
	ops, _ := hb.Schedule(tc, false)
	re.Len(ops, 1)
	testutil.CheckTransferPeer(re, ops[0], operator.OpHotRegion, 1, 5)
	clearPendingInfluence(hb.(*hotScheduler))
	hb.(*hotScheduler).conf.WritePeerPriorities = []string{statistics.KeyPriority, statistics.BytePriority}
	ops, _ = hb.Schedule(tc, false)
	re.Len(ops, 1)
	testutil.CheckTransferPeer(re, ops[0], operator.OpHotRegion, 4, 5)
	clearPendingInfluence(hb.(*hotScheduler))

	// assert read priority schedule
	hb, err = schedule.CreateScheduler(statistics.Read.String(), schedule.NewOperatorController(ctx, nil, nil), storage.NewStorageWithMemoryBackend(), nil)
	re.NoError(err)
	tc.UpdateStorageReadStats(5, 10*units.MiB*statistics.StoreHeartBeatReportInterval, 10*units.MiB*statistics.StoreHeartBeatReportInterval)
	tc.UpdateStorageReadStats(4, 10*units.MiB*statistics.StoreHeartBeatReportInterval, 10*units.MiB*statistics.StoreHeartBeatReportInterval)
	tc.UpdateStorageReadStats(1, 10*units.MiB*statistics.StoreHeartBeatReportInterval, 10*units.MiB*statistics.StoreHeartBeatReportInterval)
	tc.UpdateStorageReadStats(2, 1*units.MiB*statistics.StoreHeartBeatReportInterval, 7*units.MiB*statistics.StoreHeartBeatReportInterval)
	tc.UpdateStorageReadStats(3, 7*units.MiB*statistics.StoreHeartBeatReportInterval, 1*units.MiB*statistics.StoreHeartBeatReportInterval)
	addRegionInfo(tc, statistics.Read, []testRegionInfo{
		{1, []uint64{1, 2, 3}, 2 * units.MiB, 2 * units.MiB, 0},
	})
	hb.(*hotScheduler).conf.ReadPriorities = []string{statistics.BytePriority, statistics.KeyPriority}
	ops, _ = hb.Schedule(tc, false)
	re.Len(ops, 1)
	testutil.CheckTransferLeader(re, ops[0], operator.OpHotRegion, 1, 2)
	clearPendingInfluence(hb.(*hotScheduler))
	hb.(*hotScheduler).conf.ReadPriorities = []string{statistics.KeyPriority, statistics.BytePriority}
	ops, _ = hb.Schedule(tc, false)
	re.Len(ops, 1)
	testutil.CheckTransferLeader(re, ops[0], operator.OpHotRegion, 1, 3)

	hb, err = schedule.CreateScheduler(statistics.Write.String(), schedule.NewOperatorController(ctx, nil, nil), storage.NewStorageWithMemoryBackend(), nil)
	hb.(*hotScheduler).conf.WriteLeaderPriorities = []string{statistics.KeyPriority, statistics.BytePriority}
	hb.(*hotScheduler).conf.RankFormulaVersion = "v1"
	re.NoError(err)

	// assert loose store picking
	tc.UpdateStorageWrittenStats(1, 10*units.MiB*statistics.StoreHeartBeatReportInterval, 1*units.MiB*statistics.StoreHeartBeatReportInterval)
	tc.UpdateStorageWrittenStats(2, 6.1*units.MiB*statistics.StoreHeartBeatReportInterval, 6.1*units.MiB*statistics.StoreHeartBeatReportInterval)
	tc.UpdateStorageWrittenStats(3, 6*units.MiB*statistics.StoreHeartBeatReportInterval, 6*units.MiB*statistics.StoreHeartBeatReportInterval)
	tc.UpdateStorageWrittenStats(4, 6*units.MiB*statistics.StoreHeartBeatReportInterval, 6*units.MiB*statistics.StoreHeartBeatReportInterval)
	tc.UpdateStorageWrittenStats(5, 1*units.MiB*statistics.StoreHeartBeatReportInterval, 1*units.MiB*statistics.StoreHeartBeatReportInterval)
	hb.(*hotScheduler).conf.WritePeerPriorities = []string{statistics.BytePriority, statistics.KeyPriority}
	hb.(*hotScheduler).conf.StrictPickingStore = true
	ops, _ = hb.Schedule(tc, false)
	re.Empty(ops)
	hb.(*hotScheduler).conf.StrictPickingStore = false
	ops, _ = hb.Schedule(tc, false)
	re.Len(ops, 1)
	testutil.CheckTransferPeer(re, ops[0], operator.OpHotRegion, 1, 5)
	clearPendingInfluence(hb.(*hotScheduler))

	tc.UpdateStorageWrittenStats(1, 6*units.MiB*statistics.StoreHeartBeatReportInterval, 6*units.MiB*statistics.StoreHeartBeatReportInterval)
	tc.UpdateStorageWrittenStats(2, 6.1*units.MiB*statistics.StoreHeartBeatReportInterval, 6.1*units.MiB*statistics.StoreHeartBeatReportInterval)
	tc.UpdateStorageWrittenStats(3, 6*units.MiB*statistics.StoreHeartBeatReportInterval, 6*units.MiB*statistics.StoreHeartBeatReportInterval)
	tc.UpdateStorageWrittenStats(4, 1*units.MiB*statistics.StoreHeartBeatReportInterval, 10*units.MiB*statistics.StoreHeartBeatReportInterval)
	tc.UpdateStorageWrittenStats(5, 1*units.MiB*statistics.StoreHeartBeatReportInterval, 1*units.MiB*statistics.StoreHeartBeatReportInterval)
	hb.(*hotScheduler).conf.WritePeerPriorities = []string{statistics.KeyPriority, statistics.BytePriority}
	hb.(*hotScheduler).conf.StrictPickingStore = true
	ops, _ = hb.Schedule(tc, false)
	re.Empty(ops)
	hb.(*hotScheduler).conf.StrictPickingStore = false
	ops, _ = hb.Schedule(tc, false)
	re.Len(ops, 1)
	testutil.CheckTransferPeer(re, ops[0], operator.OpHotRegion, 4, 5)
	clearPendingInfluence(hb.(*hotScheduler))
}

func TestHotScheduleWithStddev(t *testing.T) {
	re := require.New(t)
	ctx, cancel := context.WithCancel(context.Background())
	defer cancel()
	statistics.Denoising = false
	opt := config.NewTestOptions()
	hb, err := schedule.CreateScheduler(statistics.Write.String(), schedule.NewOperatorController(ctx, nil, nil), storage.NewStorageWithMemoryBackend(), nil)
	re.NoError(err)
	hb.(*hotScheduler).conf.SetDstToleranceRatio(1.0)
	hb.(*hotScheduler).conf.SetSrcToleranceRatio(1.0)
	hb.(*hotScheduler).conf.RankFormulaVersion = "v1"
	tc := mockcluster.NewCluster(ctx, opt)
	tc.SetClusterVersion(versioninfo.MinSupportedVersion(versioninfo.Version4_0))
	tc.SetHotRegionCacheHitsThreshold(0)
	tc.AddRegionStore(1, 20)
	tc.AddRegionStore(2, 20)
	tc.AddRegionStore(3, 20)
	tc.AddRegionStore(4, 20)
	tc.AddRegionStore(5, 20)
	hb.(*hotScheduler).conf.StrictPickingStore = false

	// skip uniform cluster
	tc.UpdateStorageWrittenStats(1, 5*units.MiB*statistics.StoreHeartBeatReportInterval, 5*units.MiB*statistics.StoreHeartBeatReportInterval)
	tc.UpdateStorageWrittenStats(2, 5.3*units.MiB*statistics.StoreHeartBeatReportInterval, 5.3*units.MiB*statistics.StoreHeartBeatReportInterval)
	tc.UpdateStorageWrittenStats(3, 5*units.MiB*statistics.StoreHeartBeatReportInterval, 5*units.MiB*statistics.StoreHeartBeatReportInterval)
	tc.UpdateStorageWrittenStats(4, 5*units.MiB*statistics.StoreHeartBeatReportInterval, 5*units.MiB*statistics.StoreHeartBeatReportInterval)
	tc.UpdateStorageWrittenStats(5, 4.8*units.MiB*statistics.StoreHeartBeatReportInterval, 4.8*units.MiB*statistics.StoreHeartBeatReportInterval)
	addRegionInfo(tc, statistics.Write, []testRegionInfo{
		{6, []uint64{3, 4, 2}, 0.1 * units.MiB, 0.1 * units.MiB, 0},
	})
	hb.(*hotScheduler).conf.WritePeerPriorities = []string{statistics.BytePriority, statistics.KeyPriority}
	stddevThreshold = 0.1
	ops, _ := hb.Schedule(tc, false)
	re.Empty(ops)
	stddevThreshold = -1.0
	ops, _ = hb.Schedule(tc, false)
	re.Len(ops, 1)
	testutil.CheckTransferPeer(re, ops[0], operator.OpHotRegion, 2, 5)
	clearPendingInfluence(hb.(*hotScheduler))

	// skip -1 case (uniform cluster)
	tc.UpdateStorageWrittenStats(1, 5*units.MiB*statistics.StoreHeartBeatReportInterval, 100*units.MiB*statistics.StoreHeartBeatReportInterval) // two dims are not uniform.
	tc.UpdateStorageWrittenStats(2, 5.3*units.MiB*statistics.StoreHeartBeatReportInterval, 4.8*units.MiB*statistics.StoreHeartBeatReportInterval)
	tc.UpdateStorageWrittenStats(3, 5*units.MiB*statistics.StoreHeartBeatReportInterval, 5*units.MiB*statistics.StoreHeartBeatReportInterval)
	tc.UpdateStorageWrittenStats(4, 5*units.MiB*statistics.StoreHeartBeatReportInterval, 5*units.MiB*statistics.StoreHeartBeatReportInterval)
	tc.UpdateStorageWrittenStats(5, 4.8*units.MiB*statistics.StoreHeartBeatReportInterval, 5*units.MiB*statistics.StoreHeartBeatReportInterval)
	addRegionInfo(tc, statistics.Write, []testRegionInfo{
		{6, []uint64{3, 4, 2}, 0.1 * units.MiB, 0.1 * units.MiB, 0},
	})
	hb.(*hotScheduler).conf.WritePeerPriorities = []string{statistics.BytePriority, statistics.KeyPriority}
	stddevThreshold = 0.1
	ops, _ = hb.Schedule(tc, false)
	re.Empty(ops)
	stddevThreshold = -1.0
	ops, _ = hb.Schedule(tc, false)
	re.Len(ops, 1)
	testutil.CheckTransferPeer(re, ops[0], operator.OpHotRegion, 2, 5)
	clearPendingInfluence(hb.(*hotScheduler))
}

func TestHotWriteLeaderScheduleWithPriority(t *testing.T) {
	re := require.New(t)
	ctx, cancel := context.WithCancel(context.Background())
	defer cancel()
	statistics.Denoising = false
	opt := config.NewTestOptions()
	hb, err := schedule.CreateScheduler(statistics.Write.String(), schedule.NewOperatorController(ctx, nil, nil), storage.NewStorageWithMemoryBackend(), nil)
	re.NoError(err)
	hb.(*hotScheduler).conf.SetDstToleranceRatio(1)
	hb.(*hotScheduler).conf.SetSrcToleranceRatio(1)

	tc := mockcluster.NewCluster(ctx, opt)
	tc.SetClusterVersion(versioninfo.MinSupportedVersion(versioninfo.Version4_0))
	tc.SetHotRegionCacheHitsThreshold(0)
	tc.AddRegionStore(1, 20)
	tc.AddRegionStore(2, 20)
	tc.AddRegionStore(3, 20)
	tc.UpdateStorageWrittenStats(1, 31*units.MiB*statistics.StoreHeartBeatReportInterval, 31*units.MiB*statistics.StoreHeartBeatReportInterval)
	tc.UpdateStorageWrittenStats(2, 10*units.MiB*statistics.StoreHeartBeatReportInterval, 1*units.MiB*statistics.StoreHeartBeatReportInterval)
	tc.UpdateStorageWrittenStats(3, 1*units.MiB*statistics.StoreHeartBeatReportInterval, 10*units.MiB*statistics.StoreHeartBeatReportInterval)

	addRegionInfo(tc, statistics.Write, []testRegionInfo{
		{1, []uint64{1, 2, 3}, 10 * units.MiB, 10 * units.MiB, 0},
		{2, []uint64{1, 2, 3}, 10 * units.MiB, 10 * units.MiB, 0},
		{3, []uint64{1, 2, 3}, 10 * units.MiB, 10 * units.MiB, 0},
		{4, []uint64{2, 1, 3}, 10 * units.MiB, 0 * units.MiB, 0},
		{5, []uint64{3, 2, 1}, 0 * units.MiB, 10 * units.MiB, 0},
	})
	old1, old2 := schedulePeerPr, pendingAmpFactor
	schedulePeerPr, pendingAmpFactor = 0.0, 0.0
	defer func() {
		schedulePeerPr, pendingAmpFactor = old1, old2
	}()
	hb.(*hotScheduler).conf.WriteLeaderPriorities = []string{statistics.KeyPriority, statistics.BytePriority}
	ops, _ := hb.Schedule(tc, false)
	re.Len(ops, 1)
	testutil.CheckTransferLeader(re, ops[0], operator.OpHotRegion, 1, 2)
	hb.(*hotScheduler).conf.WriteLeaderPriorities = []string{statistics.BytePriority, statistics.KeyPriority}
	ops, _ = hb.Schedule(tc, false)
	re.Len(ops, 1)
	testutil.CheckTransferLeader(re, ops[0], operator.OpHotRegion, 1, 3)
}

func TestCompatibility(t *testing.T) {
	re := require.New(t)
	ctx, cancel := context.WithCancel(context.Background())
	defer cancel()
	statistics.Denoising = false
	opt := config.NewTestOptions()
	hb, err := schedule.CreateScheduler(statistics.Write.String(), schedule.NewOperatorController(ctx, nil, nil), storage.NewStorageWithMemoryBackend(), nil)
	re.NoError(err)
	tc := mockcluster.NewCluster(ctx, opt)
	// default
	checkPriority(re, hb.(*hotScheduler), tc, [3][2]int{
		{statistics.QueryDim, statistics.ByteDim},
		{statistics.QueryDim, statistics.ByteDim},
		{statistics.ByteDim, statistics.KeyDim},
	})
	// config error value
	hb.(*hotScheduler).conf.ReadPriorities = []string{"error"}
	hb.(*hotScheduler).conf.WriteLeaderPriorities = []string{"error", statistics.BytePriority}
	hb.(*hotScheduler).conf.WritePeerPriorities = []string{statistics.QueryPriority, statistics.BytePriority, statistics.KeyPriority}
	checkPriority(re, hb.(*hotScheduler), tc, [3][2]int{
		{statistics.QueryDim, statistics.ByteDim},
		{statistics.QueryDim, statistics.ByteDim},
		{statistics.ByteDim, statistics.KeyDim},
	})
	// low version
	tc.SetClusterVersion(versioninfo.MinSupportedVersion(versioninfo.Version5_0))
	checkPriority(re, hb.(*hotScheduler), tc, [3][2]int{
		{statistics.ByteDim, statistics.KeyDim},
		{statistics.KeyDim, statistics.ByteDim},
		{statistics.ByteDim, statistics.KeyDim},
	})
	// config byte and key
	hb.(*hotScheduler).conf.ReadPriorities = []string{statistics.KeyPriority, statistics.BytePriority}
	hb.(*hotScheduler).conf.WriteLeaderPriorities = []string{statistics.BytePriority, statistics.KeyPriority}
	hb.(*hotScheduler).conf.WritePeerPriorities = []string{statistics.KeyPriority, statistics.BytePriority}
	checkPriority(re, hb.(*hotScheduler), tc, [3][2]int{
		{statistics.KeyDim, statistics.ByteDim},
		{statistics.ByteDim, statistics.KeyDim},
		{statistics.KeyDim, statistics.ByteDim},
	})
	// config query in low version
	hb.(*hotScheduler).conf.ReadPriorities = []string{statistics.QueryPriority, statistics.BytePriority}
	hb.(*hotScheduler).conf.WriteLeaderPriorities = []string{statistics.QueryPriority, statistics.BytePriority}
	hb.(*hotScheduler).conf.WritePeerPriorities = []string{statistics.QueryPriority, statistics.BytePriority}
	checkPriority(re, hb.(*hotScheduler), tc, [3][2]int{
		{statistics.ByteDim, statistics.KeyDim},
		{statistics.KeyDim, statistics.ByteDim},
		{statistics.ByteDim, statistics.KeyDim},
	})
	// config error value
	hb.(*hotScheduler).conf.ReadPriorities = []string{"error", "error"}
	hb.(*hotScheduler).conf.WriteLeaderPriorities = []string{}
	hb.(*hotScheduler).conf.WritePeerPriorities = []string{statistics.QueryPriority, statistics.BytePriority, statistics.KeyPriority}
	checkPriority(re, hb.(*hotScheduler), tc, [3][2]int{
		{statistics.ByteDim, statistics.KeyDim},
		{statistics.KeyDim, statistics.ByteDim},
		{statistics.ByteDim, statistics.KeyDim},
	})
	// test version change
	tc.SetClusterVersion(versioninfo.MinSupportedVersion(versioninfo.HotScheduleWithQuery))
	re.False(hb.(*hotScheduler).conf.lastQuerySupported) // it will updated after scheduling
	checkPriority(re, hb.(*hotScheduler), tc, [3][2]int{
		{statistics.QueryDim, statistics.ByteDim},
		{statistics.QueryDim, statistics.ByteDim},
		{statistics.ByteDim, statistics.KeyDim},
	})
	re.True(hb.(*hotScheduler).conf.lastQuerySupported)
}

func TestCompatibilityConfig(t *testing.T) {
	re := require.New(t)
	ctx, cancel := context.WithCancel(context.Background())
	defer cancel()
	opt := config.NewTestOptions()
	tc := mockcluster.NewCluster(ctx, opt)

	// From new or 3.x cluster, it will use new config
	hb, err := schedule.CreateScheduler(HotRegionType, schedule.NewOperatorController(ctx, tc, nil), storage.NewStorageWithMemoryBackend(), schedule.ConfigSliceDecoder("hot-region", nil))
	re.NoError(err)
	checkPriority(re, hb.(*hotScheduler), tc, [3][2]int{
		{statistics.QueryDim, statistics.ByteDim},
		{statistics.QueryDim, statistics.ByteDim},
		{statistics.ByteDim, statistics.KeyDim},
	})

	// Config file is not currently supported
	hb, err = schedule.CreateScheduler(HotRegionType, schedule.NewOperatorController(ctx, tc, nil), storage.NewStorageWithMemoryBackend(),
		schedule.ConfigSliceDecoder("hot-region", []string{"read-priorities=byte,query"}))
	re.NoError(err)
	checkPriority(re, hb.(*hotScheduler), tc, [3][2]int{
		{statistics.QueryDim, statistics.ByteDim},
		{statistics.QueryDim, statistics.ByteDim},
		{statistics.ByteDim, statistics.KeyDim},
	})

	// from 4.0 or 5.0 or 5.1 cluster
	var data []byte
	storage := storage.NewStorageWithMemoryBackend()
	data, err = schedule.EncodeConfig(map[string]interface{}{
		"min-hot-byte-rate":         100,
		"min-hot-key-rate":          10,
		"max-zombie-rounds":         3,
		"max-peer-number":           1000,
		"byte-rate-rank-step-ratio": 0.05,
		"key-rate-rank-step-ratio":  0.05,
		"count-rank-step-ratio":     0.01,
		"great-dec-ratio":           0.95,
		"minor-dec-ratio":           0.99,
		"src-tolerance-ratio":       1.05,
		"dst-tolerance-ratio":       1.05,
	})
	re.NoError(err)
	err = storage.SaveScheduleConfig(HotRegionName, data)
	re.NoError(err)
	hb, err = schedule.CreateScheduler(HotRegionType, schedule.NewOperatorController(ctx, tc, nil), storage, schedule.ConfigJSONDecoder(data))
	re.NoError(err)
	checkPriority(re, hb.(*hotScheduler), tc, [3][2]int{
		{statistics.ByteDim, statistics.KeyDim},
		{statistics.KeyDim, statistics.ByteDim},
		{statistics.ByteDim, statistics.KeyDim},
	})

	// From configured cluster
	cfg := initHotRegionScheduleConfig()
	cfg.ReadPriorities = []string{"key", "query"}
	cfg.WriteLeaderPriorities = []string{"query", "key"}
	data, err = schedule.EncodeConfig(cfg)
	re.NoError(err)
	err = storage.SaveScheduleConfig(HotRegionName, data)
	re.NoError(err)
	hb, err = schedule.CreateScheduler(HotRegionType, schedule.NewOperatorController(ctx, nil, nil), storage, schedule.ConfigJSONDecoder(data))
	re.NoError(err)
	checkPriority(re, hb.(*hotScheduler), tc, [3][2]int{
		{statistics.KeyDim, statistics.QueryDim},
		{statistics.QueryDim, statistics.KeyDim},
		{statistics.ByteDim, statistics.KeyDim},
	})
}

func checkPriority(re *require.Assertions, hb *hotScheduler, tc *mockcluster.Cluster, dims [3][2]int) {
	readSolver := newBalanceSolver(hb, tc, statistics.Read, transferLeader)
	writeLeaderSolver := newBalanceSolver(hb, tc, statistics.Write, transferLeader)
	writePeerSolver := newBalanceSolver(hb, tc, statistics.Write, movePeer)
	re.Equal(dims[0][0], readSolver.firstPriority)
	re.Equal(dims[0][1], readSolver.secondPriority)
	re.Equal(dims[1][0], writeLeaderSolver.firstPriority)
	re.Equal(dims[1][1], writeLeaderSolver.secondPriority)
	re.Equal(dims[2][0], writePeerSolver.firstPriority)
	re.Equal(dims[2][1], writePeerSolver.secondPriority)
}

func TestConfigValidation(t *testing.T) {
	re := require.New(t)

	hc := initHotRegionScheduleConfig()
	err := hc.valid()
	re.NoError(err)

	// priorities is illegal
	hc.ReadPriorities = []string{"byte", "error"}
	err = hc.valid()
	re.Error(err)

	// priorities should have at least 2 dimensions
	hc = initHotRegionScheduleConfig()
	hc.WriteLeaderPriorities = []string{"byte"}
	err = hc.valid()
	re.Error(err)

	// query is not allowed to be set in priorities for write-peer-priorities
	hc = initHotRegionScheduleConfig()
	hc.WritePeerPriorities = []string{"query", "byte"}
	err = hc.valid()
	re.Error(err)
	// priorities shouldn't be repeated
	hc.WritePeerPriorities = []string{"byte", "byte"}
	err = hc.valid()
	re.Error(err)
	// no error
	hc.WritePeerPriorities = []string{"byte", "key"}
	err = hc.valid()
	re.NoError(err)

	// rank-formula-version
	// default
	hc = initHotRegionScheduleConfig()
	re.Equal("v2", hc.GetRankFormulaVersion())
	// v1
	hc.RankFormulaVersion = "v1"
	err = hc.valid()
	re.NoError(err)
	re.Equal("v1", hc.GetRankFormulaVersion())
	// v2
	hc.RankFormulaVersion = "v2"
	err = hc.valid()
	re.NoError(err)
	re.Equal("v2", hc.GetRankFormulaVersion())
	// illegal
	hc.RankFormulaVersion = "v0"
	err = hc.valid()
	re.Error(err)

	// forbid-rw-type
	// default
	hc = initHotRegionScheduleConfig()
	re.False(hc.IsForbidRWType(statistics.Read))
	re.False(hc.IsForbidRWType(statistics.Write))
	// read
	hc.ForbidRWType = "read"
	err = hc.valid()
	re.NoError(err)
	re.True(hc.IsForbidRWType(statistics.Read))
	re.False(hc.IsForbidRWType(statistics.Write))
	// write
	hc.ForbidRWType = "write"
	err = hc.valid()
	re.NoError(err)
	re.False(hc.IsForbidRWType(statistics.Read))
	re.True(hc.IsForbidRWType(statistics.Write))
	// illegal
	hc.ForbidRWType = "test"
	err = hc.valid()
	re.Error(err)
}

type maxZombieDurTestCase struct {
	typ           resourceType
	isTiFlash     bool
	firstPriority int
	maxZombieDur  int
}

func TestMaxZombieDuration(t *testing.T) {
	re := require.New(t)
	ctx, cancel := context.WithCancel(context.Background())
	defer cancel()
	opt := config.NewTestOptions()
	tc := mockcluster.NewCluster(ctx, opt)
	hb, err := schedule.CreateScheduler(HotRegionType, schedule.NewOperatorController(ctx, tc, nil), storage.NewStorageWithMemoryBackend(), schedule.ConfigSliceDecoder("hot-region", nil))
	re.NoError(err)
	maxZombieDur := hb.(*hotScheduler).conf.getValidConf().MaxZombieRounds
	testCases := []maxZombieDurTestCase{
		{
			typ:          readPeer,
			maxZombieDur: maxZombieDur * statistics.StoreHeartBeatReportInterval,
		},
		{
			typ:          readLeader,
			maxZombieDur: maxZombieDur * statistics.StoreHeartBeatReportInterval,
		},
		{
			typ:          writePeer,
			maxZombieDur: maxZombieDur * statistics.StoreHeartBeatReportInterval,
		},
		{
			typ:          writePeer,
			isTiFlash:    true,
			maxZombieDur: maxZombieDur * statistics.RegionHeartBeatReportInterval,
		},
		{
			typ:           writeLeader,
			firstPriority: statistics.KeyDim,
			maxZombieDur:  maxZombieDur * statistics.RegionHeartBeatReportInterval,
		},
		{
			typ:           writeLeader,
			firstPriority: statistics.QueryDim,
			maxZombieDur:  maxZombieDur * statistics.StoreHeartBeatReportInterval,
		},
	}
	for _, testCase := range testCases {
		src := &statistics.StoreLoadDetail{
			StoreSummaryInfo: &statistics.StoreSummaryInfo{},
		}
		if testCase.isTiFlash {
			src.SetEngineAsTiFlash()
		}
		bs := &balanceSolver{
			sche:          hb.(*hotScheduler),
			resourceTy:    testCase.typ,
			firstPriority: testCase.firstPriority,
			best:          &solution{srcStore: src},
		}
		re.Equal(time.Duration(testCase.maxZombieDur)*time.Second, bs.calcMaxZombieDur())
	}
}

func TestExpect(t *testing.T) {
	re := require.New(t)
	ctx, cancel := context.WithCancel(context.Background())
	defer cancel()
	opt := config.NewTestOptions()
	tc := mockcluster.NewCluster(ctx, opt)
	hb, err := schedule.CreateScheduler(HotRegionType, schedule.NewOperatorController(ctx, tc, nil), storage.NewStorageWithMemoryBackend(), schedule.ConfigSliceDecoder("hot-region", nil))
	re.NoError(err)
	testCases := []struct {
		initFunc       func(*balanceSolver)
		strict         bool
		isSrc          bool
		allow          bool
		toleranceRatio float64
		rs             resourceType
		load           *statistics.StoreLoad
		expect         *statistics.StoreLoad
	}{
		// test src, it will be allowed when loads are higher than expect
		{
			initFunc: (*balanceSolver).pickCheckPolicyV1,
			strict:   true, // all of
			load: &statistics.StoreLoad{ // all dims are higher than expect, allow schedule
				Loads: []float64{2.0, 2.0, 2.0},
			},
			expect: &statistics.StoreLoad{
				Loads: []float64{1.0, 1.0, 1.0},
			},
			isSrc: true,
			allow: true,
		},
		{
			initFunc: (*balanceSolver).pickCheckPolicyV1,
			strict:   true, // all of
			load: &statistics.StoreLoad{ // all dims are higher than expect, but lower than expect*toleranceRatio, not allow schedule
				Loads: []float64{2.0, 2.0, 2.0},
			},
			expect: &statistics.StoreLoad{
				Loads: []float64{1.0, 1.0, 1.0},
			},
			isSrc:          true,
			toleranceRatio: 2.2,
			allow:          false,
		},
		{
			initFunc: (*balanceSolver).pickCheckPolicyV1,
			strict:   true, // all of
			load: &statistics.StoreLoad{ // only queryDim is lower, but the dim is no selected, allow schedule
				Loads: []float64{2.0, 2.0, 1.0},
			},
			expect: &statistics.StoreLoad{
				Loads: []float64{1.0, 1.0, 1.0},
			},
			isSrc: true,
			allow: true,
		},
		{
			initFunc: (*balanceSolver).pickCheckPolicyV1,
			strict:   true, // all of
			load: &statistics.StoreLoad{ // only keyDim is lower, and the dim is selected, not allow schedule
				Loads: []float64{2.0, 1.0, 2.0},
			},
			expect: &statistics.StoreLoad{
				Loads: []float64{1.0, 1.0, 1.0},
			},
			isSrc: true,
			allow: false,
		},
		{
			initFunc: (*balanceSolver).pickCheckPolicyV1,
			strict:   false, // first only
			load: &statistics.StoreLoad{ // keyDim is higher, and the dim is selected, allow schedule
				Loads: []float64{1.0, 2.0, 1.0},
			},
			expect: &statistics.StoreLoad{
				Loads: []float64{1.0, 1.0, 1.0},
			},
			isSrc: true,
			allow: true,
		},
		{
			initFunc: (*balanceSolver).pickCheckPolicyV1,
			strict:   false, // first only
			load: &statistics.StoreLoad{ // although byteDim is higher, the dim is not first, not allow schedule
				Loads: []float64{2.0, 1.0, 1.0},
			},
			expect: &statistics.StoreLoad{
				Loads: []float64{1.0, 1.0, 1.0},
			},
			isSrc: true,
			allow: false,
		},
		{
			initFunc: (*balanceSolver).pickCheckPolicyV1,
			strict:   false, // first only
			load: &statistics.StoreLoad{ // although queryDim is higher, the dim is no selected, not allow schedule
				Loads: []float64{1.0, 1.0, 2.0},
			},
			expect: &statistics.StoreLoad{
				Loads: []float64{1.0, 1.0, 1.0},
			},
			isSrc: true,
			allow: false,
		},
		{
			initFunc: (*balanceSolver).pickCheckPolicyV1,
			strict:   false, // first only
			load: &statistics.StoreLoad{ // all dims are lower than expect, not allow schedule
				Loads: []float64{1.0, 1.0, 1.0},
			},
			expect: &statistics.StoreLoad{
				Loads: []float64{2.0, 2.0, 2.0},
			},
			isSrc: true,
			allow: false,
		},
		{
			initFunc: (*balanceSolver).pickCheckPolicyV1,
			strict:   true,
			rs:       writeLeader,
			load: &statistics.StoreLoad{ // only keyDim is higher, but write leader only consider the first priority
				Loads: []float64{1.0, 2.0, 1.0},
			},
			expect: &statistics.StoreLoad{
				Loads: []float64{1.0, 1.0, 1.0},
			},
			isSrc: true,
			allow: true,
		},
		{
			initFunc: (*balanceSolver).pickCheckPolicyV1,
			strict:   true,
			rs:       writeLeader,
			load: &statistics.StoreLoad{ // although byteDim is higher, the dim is not first, not allow schedule
				Loads: []float64{2.0, 1.0, 1.0},
			},
			expect: &statistics.StoreLoad{
				Loads: []float64{1.0, 1.0, 1.0},
			},
			isSrc: true,
			allow: false,
		},
		// v2
		{
			initFunc: (*balanceSolver).pickCheckPolicyV2,
			strict:   false, // any of
			load: &statistics.StoreLoad{ // keyDim is higher, and the dim is selected, allow schedule
				Loads: []float64{1.0, 2.0, 1.0},
			},
			expect: &statistics.StoreLoad{
				Loads: []float64{1.0, 1.0, 1.0},
			},
			isSrc: true,
			allow: true,
		},
		{
			initFunc: (*balanceSolver).pickCheckPolicyV2,
			strict:   false, // any of
			load: &statistics.StoreLoad{ // byteDim is higher, and the dim is selected, allow schedule
				Loads: []float64{2.0, 1.0, 1.0},
			},
			expect: &statistics.StoreLoad{
				Loads: []float64{1.0, 1.0, 1.0},
			},
			isSrc: true,
			allow: true,
		},
		{
			initFunc: (*balanceSolver).pickCheckPolicyV2,
			strict:   false, // any of
			load: &statistics.StoreLoad{ // although queryDim is higher, the dim is no selected, not allow schedule
				Loads: []float64{1.0, 1.0, 2.0},
			},
			expect: &statistics.StoreLoad{
				Loads: []float64{1.0, 1.0, 1.0},
			},
			isSrc: true,
			allow: false,
		},
		{
			initFunc: (*balanceSolver).pickCheckPolicyV2,
			strict:   false, // any of
			load: &statistics.StoreLoad{ // all dims are lower than expect, not allow schedule
				Loads: []float64{1.0, 1.0, 1.0},
			},
			expect: &statistics.StoreLoad{
				Loads: []float64{2.0, 2.0, 2.0},
			},
			isSrc: true,
			allow: false,
		},
		{
			initFunc: (*balanceSolver).pickCheckPolicyV2,
			strict:   true,
			rs:       writeLeader,
			load: &statistics.StoreLoad{ // only keyDim is higher, but write leader only consider the first priority
				Loads: []float64{1.0, 2.0, 1.0},
			},
			expect: &statistics.StoreLoad{
				Loads: []float64{1.0, 1.0, 1.0},
			},
			isSrc: true,
			allow: true,
		},
		{
			initFunc: (*balanceSolver).pickCheckPolicyV2,
			strict:   true,
			rs:       writeLeader,
			load: &statistics.StoreLoad{ // although byteDim is higher, the dim is not first, not allow schedule
				Loads: []float64{2.0, 1.0, 1.0},
			},
			expect: &statistics.StoreLoad{
				Loads: []float64{1.0, 1.0, 1.0},
			},
			isSrc: true,
			allow: false,
		},
	}

	srcToDst := func(src *statistics.StoreLoad) *statistics.StoreLoad {
		dst := make([]float64, len(src.Loads))
		for i, v := range src.Loads {
			dst[i] = 3.0 - v
		}
		return &statistics.StoreLoad{
			Loads: dst,
		}
	}

	for _, testCase := range testCases {
		toleranceRatio := testCase.toleranceRatio
		if toleranceRatio == 0.0 {
			toleranceRatio = 1.0 // default for test case
		}
		bs := &balanceSolver{
			sche:           hb.(*hotScheduler),
			firstPriority:  statistics.KeyDim,
			secondPriority: statistics.ByteDim,
			resourceTy:     testCase.rs,
		}
		bs.sche.conf.StrictPickingStore = testCase.strict
		testCase.initFunc(bs)
		re.Equal(testCase.allow, bs.checkSrcByPriorityAndTolerance(testCase.load, testCase.expect, toleranceRatio))
		re.Equal(testCase.allow, bs.checkDstByPriorityAndTolerance(srcToDst(testCase.load), srcToDst(testCase.expect), toleranceRatio))
	}
}

// ref https://github.com/tikv/pd/issues/5701
func TestEncodeConfig(t *testing.T) {
	re := require.New(t)
	ctx, cancel := context.WithCancel(context.Background())
	defer cancel()
	opt := config.NewTestOptions()
	tc := mockcluster.NewCluster(ctx, opt)
	sche, err := schedule.CreateScheduler(HotRegionType, schedule.NewOperatorController(ctx, tc, nil), storage.NewStorageWithMemoryBackend(), schedule.ConfigJSONDecoder([]byte("null")))
	re.NoError(err)
	data, err := sche.EncodeConfig()
	re.NoError(err)
	re.NotEqual("null", string(data))
}<|MERGE_RESOLUTION|>--- conflicted
+++ resolved
@@ -1450,15 +1450,9 @@
 	ctx, cancel := context.WithCancel(context.Background())
 	defer cancel()
 	opt := config.NewTestOptions()
-<<<<<<< HEAD
-	statistics.DefaultThresholdsUpdateInterval = 0
-	defer func() {
-		statistics.DefaultThresholdsUpdateInterval = statistics.StoreHeartBeatReportInterval
-=======
 	statistics.ThresholdsUpdateInterval = 0
 	defer func() {
 		statistics.ThresholdsUpdateInterval = 8 * time.Second
->>>>>>> cdcce2dc
 	}()
 	{ // only a few regions
 		tc := mockcluster.NewCluster(ctx, opt)

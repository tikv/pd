--- conflicted
+++ resolved
@@ -1083,13 +1083,9 @@
 		c.Assert(op, NotNil)
 		oc.AddOperator(op)
 	}
-<<<<<<< HEAD
-	testutil.CheckTransferPeerWithLeaderTransfer(c, sb.Schedule(tc)[0], operator.OpKind(0), 2, 1)
-=======
 	ops, _ := sb.Schedule(tc, false)
 	op := ops[0]
-	testutil.CheckTransferPeerWithLeaderTransfer(c, op, operator.OpKind(0), 3, 1)
->>>>>>> 0c3303e7
+	testutil.CheckTransferPeerWithLeaderTransfer(c, op, operator.OpKind(0), 2, 1)
 }
 
 func (s *testBalanceRegionSchedulerSuite) checkReplacePendingRegion(c *C, tc *mockcluster.Cluster, sb schedule.Scheduler) {

--- conflicted
+++ resolved
@@ -227,30 +227,18 @@
 	s.tc.addLeaderStore(4, 16)
 	s.tc.addLeaderRegion(1, 4, 1, 2, 3)
 
-<<<<<<< HEAD
-	CheckTransferLeader(c, s.schedule(nil)[0], 4, 1)
-=======
-	CheckTransferLeader(c, s.schedule(nil), schedule.OpBalance, 4, 1)
->>>>>>> b495175a
+	CheckTransferLeader(c, s.schedule(nil)[0], schedule.OpBalance, 4, 1)
 	// Test stateFilter.
 	// If store 1 is down, it will be filtered,
 	// store 2 becomes the store with least leaders.
 	s.tc.setStoreDown(1)
-<<<<<<< HEAD
-	CheckTransferLeader(c, s.schedule(nil)[0], 4, 2)
-=======
-	CheckTransferLeader(c, s.schedule(nil), schedule.OpBalance, 4, 2)
->>>>>>> b495175a
+	CheckTransferLeader(c, s.schedule(nil)[0], schedule.OpBalance, 4, 2)
 
 	// Test healthFilter.
 	// If store 2 is busy, it will be filtered,
 	// store 3 becomes the store with least leaders.
 	s.tc.setStoreBusy(2, true)
-<<<<<<< HEAD
-	CheckTransferLeader(c, s.schedule(nil)[0], 4, 3)
-=======
-	CheckTransferLeader(c, s.schedule(nil), schedule.OpBalance, 4, 3)
->>>>>>> b495175a
+	CheckTransferLeader(c, s.schedule(nil)[0], schedule.OpBalance, 4, 3)
 }
 
 func (s *testBalanceLeaderSchedulerSuite) TestLeaderWeight(c *C) {
@@ -268,15 +256,9 @@
 	s.tc.updateStoreLeaderWeight(3, 1)
 	s.tc.updateStoreLeaderWeight(4, 2)
 	s.tc.addLeaderRegion(1, 1, 2, 3, 4)
-<<<<<<< HEAD
-	CheckTransferLeader(c, s.schedule(nil)[0], 1, 4)
+	CheckTransferLeader(c, s.schedule(nil)[0], schedule.OpBalance, 1, 4)
 	s.tc.updateLeaderCount(4, 30)
-	CheckTransferLeader(c, s.schedule(nil)[0], 1, 3)
-=======
-	CheckTransferLeader(c, s.schedule(nil), schedule.OpBalance, 1, 4)
-	s.tc.updateLeaderCount(4, 30)
-	CheckTransferLeader(c, s.schedule(nil), schedule.OpBalance, 1, 3)
->>>>>>> b495175a
+	CheckTransferLeader(c, s.schedule(nil)[0], schedule.OpBalance, 1, 3)
 }
 
 func (s *testBalanceLeaderSchedulerSuite) TestBalanceSelector(c *C) {
@@ -291,11 +273,7 @@
 	s.tc.addLeaderRegion(1, 4, 2, 3)
 	s.tc.addLeaderRegion(2, 3, 1, 2)
 	// Average leader is 5.5. Select store 4 as source.
-<<<<<<< HEAD
-	CheckTransferLeader(c, s.schedule(nil)[0], 4, 2)
-=======
-	CheckTransferLeader(c, s.schedule(nil), schedule.OpBalance, 4, 2)
->>>>>>> b495175a
+	CheckTransferLeader(c, s.schedule(nil)[0], schedule.OpBalance, 4, 2)
 
 	// Stores:     1    2    3    4
 	// Leaders:    1    14   15   16
@@ -304,11 +282,7 @@
 	s.tc.updateLeaderCount(2, 14)
 	s.tc.updateLeaderCount(3, 15)
 	// Average leader is 11.5. Select store 1 as target.
-<<<<<<< HEAD
-	CheckTransferLeader(c, s.schedule(nil)[0], 3, 1)
-=======
-	CheckTransferLeader(c, s.schedule(nil), schedule.OpBalance, 3, 1)
->>>>>>> b495175a
+	CheckTransferLeader(c, s.schedule(nil)[0], schedule.OpBalance, 3, 1)
 
 	// Stores:     1    2    3    4
 	// Leaders:    1    2    15   16
@@ -317,11 +291,7 @@
 	s.tc.addLeaderRegion(2, 3, 2, 4)
 	s.tc.addLeaderStore(2, 2)
 	// Unable to find a region in store 1. Transfer a leader out of store 4 instead.
-<<<<<<< HEAD
-	CheckTransferLeader(c, s.schedule(nil)[0], 4, 2)
-=======
-	CheckTransferLeader(c, s.schedule(nil), schedule.OpBalance, 4, 2)
->>>>>>> b495175a
+	CheckTransferLeader(c, s.schedule(nil)[0], schedule.OpBalance, 4, 2)
 }
 
 var _ = Suite(&testBalanceRegionSchedulerSuite{})
@@ -345,11 +315,7 @@
 	tc.addRegionStore(4, 16)
 	// Add region 1 with leader in store 4.
 	tc.addLeaderRegion(1, 4)
-<<<<<<< HEAD
-	CheckTransferPeer(c, sb.Schedule(tc, schedule.NewOpInfluence(nil, tc))[0], 4, 1)
-=======
-	CheckTransferPeer(c, sb.Schedule(tc, schedule.NewOpInfluence(nil, tc)), schedule.OpBalance, 4, 1)
->>>>>>> b495175a
+	CheckTransferPeer(c, sb.Schedule(tc, schedule.NewOpInfluence(nil, tc))[0], schedule.OpBalance, 4, 1)
 
 	// Test stateFilter.
 	tc.setStoreOffline(1)
@@ -357,15 +323,8 @@
 	cache.Remove(4)
 	// When store 1 is offline, it will be filtered,
 	// store 2 becomes the store with least regions.
-<<<<<<< HEAD
-	CheckTransferPeer(c, sb.Schedule(tc, schedule.NewOpInfluence(nil, tc))[0], 4, 2)
-=======
-	CheckTransferPeer(c, sb.Schedule(tc, schedule.NewOpInfluence(nil, tc)), schedule.OpBalance, 4, 2)
->>>>>>> b495175a
-
-	// Test MaxReplicas.
+	CheckTransferPeer(c, sb.Schedule(tc, schedule.NewOpInfluence(nil, tc))[0], schedule.OpBalance, 4, 2)
 	opt.SetMaxReplicas(3)
-	c.Assert(sb.Schedule(tc, schedule.NewOpInfluence(nil, tc)), IsNil)
 	opt.SetMaxReplicas(1)
 	c.Assert(sb.Schedule(tc, schedule.NewOpInfluence(nil, tc)), NotNil)
 }
@@ -393,59 +352,33 @@
 
 	// Store 4 has smaller region score than store 2.
 	tc.addLabelsStore(4, 2, map[string]string{"zone": "z1", "rack": "r2", "host": "h1"})
-<<<<<<< HEAD
-	CheckTransferPeer(c, sb.Schedule(tc, schedule.NewOpInfluence(nil, tc))[0], 2, 4)
-=======
-	CheckTransferPeer(c, sb.Schedule(tc, schedule.NewOpInfluence(nil, tc)), schedule.OpBalance, 2, 4)
->>>>>>> b495175a
+	CheckTransferPeer(c, sb.Schedule(tc, schedule.NewOpInfluence(nil, tc))[0], schedule.OpBalance, 2, 4)
 
 	// Store 5 has smaller region score than store 1.
 	tc.addLabelsStore(5, 2, map[string]string{"zone": "z1", "rack": "r1", "host": "h1"})
 	cache.Remove(1) // Delete store 1 from cache, or it will be skipped.
-<<<<<<< HEAD
-	CheckTransferPeer(c, sb.Schedule(tc, schedule.NewOpInfluence(nil, tc))[0], 1, 5)
+	CheckTransferPeer(c, sb.Schedule(tc, schedule.NewOpInfluence(nil, tc))[0], schedule.OpBalance, 1, 5)
 
 	// Store 6 has smaller region score than store 5.
 	tc.addLabelsStore(6, 1, map[string]string{"zone": "z1", "rack": "r1", "host": "h1"})
-	CheckTransferPeer(c, sb.Schedule(tc, schedule.NewOpInfluence(nil, tc))[0], 1, 6)
+	CheckTransferPeer(c, sb.Schedule(tc, schedule.NewOpInfluence(nil, tc))[0], schedule.OpBalance, 1, 6)
 
 	// Store 7 has the same region score with store 6, but in a different host.
 	tc.addLabelsStore(7, 1, map[string]string{"zone": "z1", "rack": "r1", "host": "h2"})
-	CheckTransferPeer(c, sb.Schedule(tc, schedule.NewOpInfluence(nil, tc))[0], 1, 7)
-=======
-	CheckTransferPeer(c, sb.Schedule(tc, schedule.NewOpInfluence(nil, tc)), schedule.OpBalance, 1, 5)
-
-	// Store 6 has smaller region score than store 5.
-	tc.addLabelsStore(6, 1, map[string]string{"zone": "z1", "rack": "r1", "host": "h1"})
-	CheckTransferPeer(c, sb.Schedule(tc, schedule.NewOpInfluence(nil, tc)), schedule.OpBalance, 1, 6)
-
-	// Store 7 has the same region score with store 6, but in a different host.
-	tc.addLabelsStore(7, 1, map[string]string{"zone": "z1", "rack": "r1", "host": "h2"})
-	CheckTransferPeer(c, sb.Schedule(tc, schedule.NewOpInfluence(nil, tc)), schedule.OpBalance, 1, 7)
->>>>>>> b495175a
+	CheckTransferPeer(c, sb.Schedule(tc, schedule.NewOpInfluence(nil, tc))[0], schedule.OpBalance, 1, 7)
 
 	// If store 7 is not available, we wait.
 	tc.setStoreDown(7)
 	c.Assert(sb.Schedule(tc, schedule.NewOpInfluence(nil, tc)), IsNil)
 	c.Assert(cache.Exists(1), IsTrue)
 	tc.setStoreUp(7)
-<<<<<<< HEAD
-	CheckTransferPeer(c, sb.Schedule(tc, schedule.NewOpInfluence(nil, tc))[0], 2, 7)
+	CheckTransferPeer(c, sb.Schedule(tc, schedule.NewOpInfluence(nil, tc))[0], schedule.OpBalance, 2, 7)
 	cache.Remove(1)
-	CheckTransferPeer(c, sb.Schedule(tc, schedule.NewOpInfluence(nil, tc))[0], 1, 7)
+	CheckTransferPeer(c, sb.Schedule(tc, schedule.NewOpInfluence(nil, tc))[0], schedule.OpBalance, 1, 7)
 
 	// Store 8 has smaller region score than store 7, but the distinct score decrease.
 	tc.addLabelsStore(8, 1, map[string]string{"zone": "z1", "rack": "r2", "host": "h3"})
-	CheckTransferPeer(c, sb.Schedule(tc, schedule.NewOpInfluence(nil, tc))[0], 1, 7)
-=======
-	CheckTransferPeer(c, sb.Schedule(tc, schedule.NewOpInfluence(nil, tc)), schedule.OpBalance, 2, 7)
-	cache.Remove(1)
-	CheckTransferPeer(c, sb.Schedule(tc, schedule.NewOpInfluence(nil, tc)), schedule.OpBalance, 1, 7)
-
-	// Store 8 has smaller region score than store 7, but the distinct score decrease.
-	tc.addLabelsStore(8, 1, map[string]string{"zone": "z1", "rack": "r2", "host": "h3"})
-	CheckTransferPeer(c, sb.Schedule(tc, schedule.NewOpInfluence(nil, tc)), schedule.OpBalance, 1, 7)
->>>>>>> b495175a
+	CheckTransferPeer(c, sb.Schedule(tc, schedule.NewOpInfluence(nil, tc))[0], schedule.OpBalance, 1, 7)
 
 	// Take down 4,5,6,7
 	tc.setStoreDown(4)
@@ -480,38 +413,22 @@
 
 	// Store 6 has smaller region score.
 	tc.addLabelsStore(6, 1, map[string]string{"zone": "z5", "rack": "r2", "host": "h1"})
-<<<<<<< HEAD
-	CheckTransferPeer(c, sb.Schedule(tc, schedule.NewOpInfluence(nil, tc))[0], 5, 6)
+	CheckTransferPeer(c, sb.Schedule(tc, schedule.NewOpInfluence(nil, tc))[0], schedule.OpBalance, 5, 6)
 
 	// Store 7 has smaller region score and higher distinct score.
 	tc.addLabelsStore(7, 5, map[string]string{"zone": "z6", "rack": "r1", "host": "h1"})
-	CheckTransferPeer(c, sb.Schedule(tc, schedule.NewOpInfluence(nil, tc))[0], 5, 7)
+	CheckTransferPeer(c, sb.Schedule(tc, schedule.NewOpInfluence(nil, tc))[0], schedule.OpBalance, 5, 7)
 
 	// Store 1 has smaller region score and higher distinct score.
 	tc.addLeaderRegion(1, 2, 3, 4, 5, 6)
-	CheckTransferPeer(c, sb.Schedule(tc, schedule.NewOpInfluence(nil, tc))[0], 5, 1)
-=======
-	CheckTransferPeer(c, sb.Schedule(tc, schedule.NewOpInfluence(nil, tc)), schedule.OpBalance, 5, 6)
-
-	// Store 7 has smaller region score and higher distinct score.
-	tc.addLabelsStore(7, 5, map[string]string{"zone": "z6", "rack": "r1", "host": "h1"})
-	CheckTransferPeer(c, sb.Schedule(tc, schedule.NewOpInfluence(nil, tc)), schedule.OpBalance, 5, 7)
-
-	// Store 1 has smaller region score and higher distinct score.
-	tc.addLeaderRegion(1, 2, 3, 4, 5, 6)
-	CheckTransferPeer(c, sb.Schedule(tc, schedule.NewOpInfluence(nil, tc)), schedule.OpBalance, 5, 1)
->>>>>>> b495175a
+	CheckTransferPeer(c, sb.Schedule(tc, schedule.NewOpInfluence(nil, tc))[0], schedule.OpBalance, 5, 1)
 
 	// Store 6 has smaller region score and higher distinct score.
 	tc.addLabelsStore(11, 29, map[string]string{"zone": "z1", "rack": "r2", "host": "h1"})
 	tc.addLabelsStore(12, 8, map[string]string{"zone": "z2", "rack": "r2", "host": "h1"})
 	tc.addLabelsStore(13, 7, map[string]string{"zone": "z3", "rack": "r2", "host": "h1"})
 	tc.addLeaderRegion(1, 2, 3, 11, 12, 13)
-<<<<<<< HEAD
-	CheckTransferPeer(c, sb.Schedule(tc, schedule.NewOpInfluence(nil, tc))[0], 11, 6)
-=======
-	CheckTransferPeer(c, sb.Schedule(tc, schedule.NewOpInfluence(nil, tc)), schedule.OpBalance, 11, 6)
->>>>>>> b495175a
+	CheckTransferPeer(c, sb.Schedule(tc, schedule.NewOpInfluence(nil, tc))[0], schedule.OpBalance, 11, 6)
 }
 
 func (s *testBalanceRegionSchedulerSuite) TestStoreWeight(c *C) {
@@ -532,17 +449,10 @@
 	tc.updateStoreRegionWeight(4, 2.0)
 
 	tc.addLeaderRegion(1, 1)
-<<<<<<< HEAD
-	CheckTransferPeer(c, sb.Schedule(tc, schedule.NewOpInfluence(nil, tc))[0], 1, 4)
+	CheckTransferPeer(c, sb.Schedule(tc, schedule.NewOpInfluence(nil, tc))[0], schedule.OpBalance, 1, 4)
 
 	tc.updateRegionCount(4, 30)
-	CheckTransferPeer(c, sb.Schedule(tc, schedule.NewOpInfluence(nil, tc))[0], 1, 3)
-=======
-	CheckTransferPeer(c, sb.Schedule(tc, schedule.NewOpInfluence(nil, tc)), schedule.OpBalance, 1, 4)
-
-	tc.updateRegionCount(4, 30)
-	CheckTransferPeer(c, sb.Schedule(tc, schedule.NewOpInfluence(nil, tc)), schedule.OpBalance, 1, 3)
->>>>>>> b495175a
+	CheckTransferPeer(c, sb.Schedule(tc, schedule.NewOpInfluence(nil, tc))[0], schedule.OpBalance, 1, 3)
 }
 
 var _ = Suite(&testReplicaCheckerSuite{})
@@ -1012,17 +922,10 @@
 	// which is hot for store 1 is more larger than other stores.
 	op := hb.Schedule(tc, schedule.NewOpInfluence(nil, tc))
 	c.Assert(op, NotNil)
-<<<<<<< HEAD
 	if op[0].RegionID() == 2 {
-		checkTransferPeerWithLeaderTransferFrom(c, op[0], 1)
+		checkTransferPeerWithLeaderTransferFrom(c, op[0], schedule.OpHotRegion, 1)
 	} else {
-		checkTransferPeerWithLeaderTransfer(c, op[0], 1, 6)
-=======
-	if op.RegionID() == 2 {
-		checkTransferPeerWithLeaderTransferFrom(c, op, schedule.OpHotRegion, 1)
-	} else {
-		checkTransferPeerWithLeaderTransfer(c, op, schedule.OpHotRegion, 1, 6)
->>>>>>> b495175a
+		checkTransferPeerWithLeaderTransfer(c, op[0], schedule.OpHotRegion, 1, 6)
 	}
 
 	// After transfer a hot region from store 1 to store 5
@@ -1046,11 +949,7 @@
 	tc.addLeaderRegionWithWriteInfo(5, 3, 512*1024*schedule.RegionHeartBeatReportInterval, 4, 5)
 	// We can find that the leader of all hot regions are on store 1,
 	// so one of the leader will transfer to another store.
-<<<<<<< HEAD
-	checkTransferLeaderFrom(c, hb.Schedule(tc, schedule.NewOpInfluence(nil, tc))[0], 1)
-=======
-	checkTransferLeaderFrom(c, hb.Schedule(tc, schedule.NewOpInfluence(nil, tc)), schedule.OpHotRegion, 1)
->>>>>>> b495175a
+	checkTransferLeaderFrom(c, hb.Schedule(tc, schedule.NewOpInfluence(nil, tc))[0], schedule.OpHotRegion, 1)
 
 	// Should not panic if region not found.
 	for i := uint64(1); i <= 3; i++ {
@@ -1096,11 +995,7 @@
 
 	// Will transfer a hot region leader from store 1 to store 3, because the total count of peers
 	// which is hot for store 1 is more larger than other stores.
-<<<<<<< HEAD
-	CheckTransferLeader(c, hb.Schedule(tc, schedule.NewOpInfluence(nil, tc))[0], 1, 3)
-=======
-	CheckTransferLeader(c, hb.Schedule(tc, schedule.NewOpInfluence(nil, tc)), schedule.OpHotRegion, 1, 3)
->>>>>>> b495175a
+	CheckTransferLeader(c, hb.Schedule(tc, schedule.NewOpInfluence(nil, tc))[0], schedule.OpHotRegion, 1, 3)
 	// assume handle the operator
 	tc.addLeaderRegionWithReadInfo(3, 3, 512*1024*schedule.RegionHeartBeatReportInterval, 1, 2)
 
@@ -1116,11 +1011,7 @@
 
 	// Now appear two read hot region in store 1 and 4
 	// We will Transfer peer from 1 to 5
-<<<<<<< HEAD
-	checkTransferPeerWithLeaderTransfer(c, hb.Schedule(tc, schedule.NewOpInfluence(nil, tc))[0], 1, 5)
-=======
-	checkTransferPeerWithLeaderTransfer(c, hb.Schedule(tc, schedule.NewOpInfluence(nil, tc)), schedule.OpHotRegion, 1, 5)
->>>>>>> b495175a
+	checkTransferPeerWithLeaderTransfer(c, hb.Schedule(tc, schedule.NewOpInfluence(nil, tc))[0], schedule.OpHotRegion, 1, 5)
 
 	// Should not panic if region not found.
 	for i := uint64(1); i <= 3; i++ {

// Copyright 2017 PingCAP, Inc.
//
// Licensed under the Apache License, Version 2.0 (the "License");
// you may not use this file except in compliance with the License.
// You may obtain a copy of the License at
//
//     http://www.apache.org/licenses/LICENSE-2.0
//
// Unless required by applicable law or agreed to in writing, software
// distributed under the License is distributed on an "AS IS" BASIS,
// See the License for the specific language governing permissions and
// limitations under the License.

package schedulers

import (
	"math"

	. "github.com/pingcap/check"
	"github.com/pingcap/kvproto/pkg/metapb"
	"github.com/pingcap/kvproto/pkg/pdpb"
	"github.com/pingcap/pd/server/core"
	"github.com/pingcap/pd/server/namespace"
	"github.com/pingcap/pd/server/schedule"
)

func newTestScheduleConfig() *MockSchedulerOptions {
	mso := newMockSchedulerOptions()
	return mso
}

func newTestReplication(mso *MockSchedulerOptions, maxReplicas int, locationLabels ...string) {
	mso.MaxReplicas = maxReplicas
	mso.LocationLabels = locationLabels
}

var _ = Suite(&testBalanceSpeedSuite{})

type testBalanceSpeedSuite struct{}

type testBalanceSpeedCase struct {
	sourceCount    uint64
	targetCount    uint64
	avgScore       float64
	regionSize     int64
	diff           int
	expectedResult bool
}

func (s *testBalanceSpeedSuite) TestShouldBalance(c *C) {
	testCases := []struct {
		sourceSize   int64
		sourceWeight float64
		targetSize   int64
		targetWeight float64
		moveSize     float64
		result       bool
	}{
		{100, 1, 80, 1, 5, true},
		{100, 1, 80, 1, 15, false},
		{100, 1, 120, 2, 10, true},
		{100, 1, 180, 2, 10, false},
		{100, 0.5, 180, 1, 10, false},
		{100, 0.5, 180, 1, 5, true},
		{100, 1, 10, 0, 10, false}, // targetWeight=0
		{100, 0, 10, 0, 10, false},
		{100, 0, 500, 1, 50, true}, // sourceWeight=0
	}

	for _, t := range testCases {
		c.Assert(shouldBalance(t.sourceSize, t.sourceWeight, t.targetSize, t.targetWeight, t.moveSize), Equals, t.result)
	}
}

func (s *testBalanceSpeedSuite) TestBalanceLimit(c *C) {
	opt := newTestScheduleConfig()
	tc := newMockCluster(opt)
	tc.addLeaderStore(1, 10)
	tc.addLeaderStore(2, 20)
	tc.addLeaderStore(3, 30)

	// StandDeviation is sqrt((10^2+0+10^2)/3).
	c.Assert(adjustBalanceLimit(tc, core.LeaderKind), Equals, uint64(math.Sqrt(200.0/3.0)))

	tc.setStoreOffline(1)
	// StandDeviation is sqrt((5^2+5^2)/2).
	c.Assert(adjustBalanceLimit(tc, core.LeaderKind), Equals, uint64(math.Sqrt(50.0/2.0)))
}

var _ = Suite(&testBalanceLeaderSchedulerSuite{})

type testBalanceLeaderSchedulerSuite struct {
	tc *mockCluster
	lb schedule.Scheduler
}

func (s *testBalanceLeaderSchedulerSuite) SetUpTest(c *C) {
	opt := newTestScheduleConfig()
	s.tc = newMockCluster(opt)
	lb, err := schedule.CreateScheduler("balance-leader", schedule.NewLimiter())
	c.Assert(err, IsNil)
	s.lb = lb
}

func (s *testBalanceLeaderSchedulerSuite) schedule(operators []*schedule.Operator) []*schedule.Operator {
	return s.lb.Schedule(s.tc, schedule.NewOpInfluence(operators, s.tc))
}

func (s *testBalanceLeaderSchedulerSuite) TestBalanceLimit(c *C) {
	// Stores:     1    2    3    4
	// Leaders:    1    0    0    0
	// Region1:    L    F    F    F
	s.tc.addLeaderStore(1, 1)
	s.tc.addLeaderStore(2, 0)
	s.tc.addLeaderStore(3, 0)
	s.tc.addLeaderStore(4, 0)
	s.tc.addLeaderRegion(1, 1, 2, 3, 4)
	c.Check(s.schedule(nil), IsNil)

	// Stores:     1    2    3    4
	// Leaders:    16   0    0    0
	// Region1:    L    F    F    F
	s.tc.updateLeaderCount(1, 16)
	c.Check(s.schedule(nil), NotNil)

	// Stores:     1    2    3    4
	// Leaders:    7    8    9   10
	// Region1:    F    F    F    L
	s.tc.updateLeaderCount(1, 7)
	s.tc.updateLeaderCount(2, 8)
	s.tc.updateLeaderCount(3, 9)
	s.tc.updateLeaderCount(4, 10)
	s.tc.addLeaderRegion(1, 4, 1, 2, 3)
	c.Check(s.schedule(nil), IsNil)

	// Stores:     1    2    3    4
	// Leaders:    7    8    9   16
	// Region1:    F    F    F    L
	s.tc.updateLeaderCount(4, 16)
	c.Check(s.schedule(nil), NotNil)
}

func (s *testBalanceLeaderSchedulerSuite) TestScheduleWithOpInfluence(c *C) {
	// Stores:     1    2    3    4
	// Leaders:    7    8    9   14
	// Region1:    F    F    F    L
	s.tc.addLeaderStore(1, 7)
	s.tc.addLeaderStore(2, 8)
	s.tc.addLeaderStore(3, 9)
	s.tc.addLeaderStore(4, 14)
	s.tc.addLeaderRegion(1, 4, 1, 2, 3)
	op := s.schedule(nil)[0]
	c.Check(op, NotNil)
	// After considering the scheduled operator, leaders of store1 and store4 are 8
	// and 13 respectively. As the `TolerantSizeRatio` is 2.5, `shouldBalance`
	// returns false when leader differece is not greater than 5.
	c.Check(s.schedule([]*schedule.Operator{op}), IsNil)

	// Stores:     1    2    3    4
	// Leaders:    8    8    9   13
	// Region1:    F    F    F    L
	s.tc.updateLeaderCount(1, 8)
	s.tc.updateLeaderCount(2, 8)
	s.tc.updateLeaderCount(3, 9)
	s.tc.updateLeaderCount(4, 13)
	s.tc.addLeaderRegion(1, 4, 1, 2, 3)
	c.Check(s.schedule(nil), IsNil)
}

func (s *testBalanceLeaderSchedulerSuite) TestBalanceFilter(c *C) {
	// Stores:     1    2    3    4
	// Leaders:    1    2    3   16
	// Region1:    F    F    F    L
	s.tc.addLeaderStore(1, 1)
	s.tc.addLeaderStore(2, 2)
	s.tc.addLeaderStore(3, 3)
	s.tc.addLeaderStore(4, 16)
	s.tc.addLeaderRegion(1, 4, 1, 2, 3)

	CheckTransferLeader(c, s.schedule(nil)[0], schedule.OpBalance, 4, 1)
	// Test stateFilter.
	// if store 4 is offline, we schould consider it
	// because it still provides services
	s.tc.setStoreOffline(4)
	CheckTransferLeader(c, s.schedule(nil)[0], schedule.OpBalance, 4, 1)
	// If store 1 is down, it will be filtered,
	// store 2 becomes the store with least leaders.
	s.tc.setStoreDown(1)
	CheckTransferLeader(c, s.schedule(nil)[0], schedule.OpBalance, 4, 2)

	// Test healthFilter.
	// If store 2 is busy, it will be filtered,
	// store 3 becomes the store with least leaders.
	s.tc.setStoreBusy(2, true)
	CheckTransferLeader(c, s.schedule(nil)[0], schedule.OpBalance, 4, 3)
}

func (s *testBalanceLeaderSchedulerSuite) TestLeaderWeight(c *C) {
	// Stores:	1	2	3	4
	// Leaders:    10      10      10      10
	// Weight:    0.5     0.9       1       2
	// Region1:     L       F       F       F

	s.tc.addLeaderStore(1, 10)
	s.tc.addLeaderStore(2, 10)
	s.tc.addLeaderStore(3, 10)
	s.tc.addLeaderStore(4, 10)
	s.tc.updateStoreLeaderWeight(1, 0.5)
	s.tc.updateStoreLeaderWeight(2, 0.9)
	s.tc.updateStoreLeaderWeight(3, 1)
	s.tc.updateStoreLeaderWeight(4, 2)
	s.tc.addLeaderRegion(1, 1, 2, 3, 4)
	CheckTransferLeader(c, s.schedule(nil)[0], schedule.OpBalance, 1, 4)
	s.tc.updateLeaderCount(4, 30)
	CheckTransferLeader(c, s.schedule(nil)[0], schedule.OpBalance, 1, 3)
}

func (s *testBalanceLeaderSchedulerSuite) TestBalanceSelector(c *C) {
	// Stores:     1    2    3    4
	// Leaders:    1    2    3   16
	// Region1:    -    F    F    L
	// Region2:    F    F    L    -
	s.tc.addLeaderStore(1, 1)
	s.tc.addLeaderStore(2, 2)
	s.tc.addLeaderStore(3, 3)
	s.tc.addLeaderStore(4, 16)
	s.tc.addLeaderRegion(1, 4, 2, 3)
	s.tc.addLeaderRegion(2, 3, 1, 2)
	// Average leader is 5.5. Select store 4 as source.
	CheckTransferLeader(c, s.schedule(nil)[0], schedule.OpBalance, 4, 2)

	// Stores:     1    2    3    4
	// Leaders:    1    14   15   16
	// Region1:    -    F    F    L
	// Region2:    F    F    L    -
	s.tc.updateLeaderCount(2, 14)
	s.tc.updateLeaderCount(3, 15)
	// Average leader is 11.5. Select store 1 as target.
	CheckTransferLeader(c, s.schedule(nil)[0], schedule.OpBalance, 3, 1)

	// Stores:     1    2    3    4
	// Leaders:    1    2    15   16
	// Region1:    -    F    F    L
	// Region2:    -    F    L    F
	s.tc.addLeaderRegion(2, 3, 2, 4)
	s.tc.addLeaderStore(2, 2)
	// Unable to find a region in store 1. Transfer a leader out of store 4 instead.
	CheckTransferLeader(c, s.schedule(nil)[0], schedule.OpBalance, 4, 2)
}

var _ = Suite(&testBalanceRegionSchedulerSuite{})

type testBalanceRegionSchedulerSuite struct{}

func (s *testBalanceRegionSchedulerSuite) TestBalance(c *C) {
	opt := newTestScheduleConfig()
	tc := newMockCluster(opt)

	sb, err := schedule.CreateScheduler("balance-region", schedule.NewLimiter())
	c.Assert(err, IsNil)
	cache := sb.(*balanceRegionScheduler).cache

	opt.SetMaxReplicas(1)

	// Add stores 1,2,3,4.
	tc.addRegionStore(1, 6)
	tc.addRegionStore(2, 8)
	tc.addRegionStore(3, 8)
	tc.addRegionStore(4, 16)
	// Add region 1 with leader in store 4.
	tc.addLeaderRegion(1, 4)
	CheckTransferPeer(c, sb.Schedule(tc, schedule.NewOpInfluence(nil, tc))[0], schedule.OpBalance, 4, 1)

	// Test stateFilter.
	tc.setStoreOffline(1)
	tc.updateRegionCount(2, 6)
	cache.Remove(4)
	// When store 1 is offline, it will be filtered,
	// store 2 becomes the store with least regions.
	CheckTransferPeer(c, sb.Schedule(tc, schedule.NewOpInfluence(nil, tc))[0], schedule.OpBalance, 4, 2)
	opt.SetMaxReplicas(3)
	opt.SetMaxReplicas(1)
	c.Assert(sb.Schedule(tc, schedule.NewOpInfluence(nil, tc)), NotNil)
}

func (s *testBalanceRegionSchedulerSuite) TestReplicas3(c *C) {
	opt := newTestScheduleConfig()
	tc := newMockCluster(opt)

	newTestReplication(opt, 3, "zone", "rack", "host")

	sb, err := schedule.CreateScheduler("balance-region", schedule.NewLimiter())
	c.Assert(err, IsNil)
	cache := sb.(*balanceRegionScheduler).cache

	// Store 1 has the largest region score, so the balancer try to replace peer in store 1.
	tc.addLabelsStore(1, 16, map[string]string{"zone": "z1", "rack": "r1", "host": "h1"})
	tc.addLabelsStore(2, 15, map[string]string{"zone": "z1", "rack": "r2", "host": "h1"})
	tc.addLabelsStore(3, 14, map[string]string{"zone": "z1", "rack": "r2", "host": "h2"})

	tc.addLeaderRegion(1, 1, 2, 3)
	// This schedule try to replace peer in store 1, but we have no other stores,
	// so store 1 will be set in the cache and skipped next schedule.
	c.Assert(sb.Schedule(tc, schedule.NewOpInfluence(nil, tc)), IsNil)
	c.Assert(cache.Exists(1), IsTrue)

	// Store 4 has smaller region score than store 2.
	tc.addLabelsStore(4, 2, map[string]string{"zone": "z1", "rack": "r2", "host": "h1"})
	CheckTransferPeer(c, sb.Schedule(tc, schedule.NewOpInfluence(nil, tc))[0], schedule.OpBalance, 2, 4)

	// Store 5 has smaller region score than store 1.
	tc.addLabelsStore(5, 2, map[string]string{"zone": "z1", "rack": "r1", "host": "h1"})
	cache.Remove(1) // Delete store 1 from cache, or it will be skipped.
	CheckTransferPeer(c, sb.Schedule(tc, schedule.NewOpInfluence(nil, tc))[0], schedule.OpBalance, 1, 5)

	// Store 6 has smaller region score than store 5.
	tc.addLabelsStore(6, 1, map[string]string{"zone": "z1", "rack": "r1", "host": "h1"})
	CheckTransferPeer(c, sb.Schedule(tc, schedule.NewOpInfluence(nil, tc))[0], schedule.OpBalance, 1, 6)

<<<<<<< HEAD
	// Store 7 has the same region score with store 6, but in a different host.
	tc.addLabelsStore(7, 1, map[string]string{"zone": "z1", "rack": "r1", "host": "h2"})
	CheckTransferPeer(c, sb.Schedule(tc, schedule.NewOpInfluence(nil, tc))[0], schedule.OpBalance, 1, 7)
=======
	// Store 7 has smaller region score with store 6.
	tc.addLabelsStore(7, 0, map[string]string{"zone": "z1", "rack": "r1", "host": "h2"})
	CheckTransferPeer(c, sb.Schedule(tc, schedule.NewOpInfluence(nil, tc)), schedule.OpBalance, 1, 7)
>>>>>>> 5a499bb8

	// If store 7 is not available, will choose store 6.
	tc.setStoreDown(7)
<<<<<<< HEAD
	c.Assert(sb.Schedule(tc, schedule.NewOpInfluence(nil, tc)), IsNil)
	c.Assert(cache.Exists(1), IsTrue)
	tc.setStoreUp(7)
	CheckTransferPeer(c, sb.Schedule(tc, schedule.NewOpInfluence(nil, tc))[0], schedule.OpBalance, 2, 7)
	cache.Remove(1)
	CheckTransferPeer(c, sb.Schedule(tc, schedule.NewOpInfluence(nil, tc))[0], schedule.OpBalance, 1, 7)

	// Store 8 has smaller region score than store 7, but the distinct score decrease.
	tc.addLabelsStore(8, 1, map[string]string{"zone": "z1", "rack": "r2", "host": "h3"})
	CheckTransferPeer(c, sb.Schedule(tc, schedule.NewOpInfluence(nil, tc))[0], schedule.OpBalance, 1, 7)
=======
	CheckTransferPeer(c, sb.Schedule(tc, schedule.NewOpInfluence(nil, tc)), schedule.OpBalance, 1, 6)

	// Store 8 has smaller region score than store 7, but the distinct score decrease.
	tc.addLabelsStore(8, 1, map[string]string{"zone": "z1", "rack": "r2", "host": "h3"})
	CheckTransferPeer(c, sb.Schedule(tc, schedule.NewOpInfluence(nil, tc)), schedule.OpBalance, 1, 6)
>>>>>>> 5a499bb8

	// Take down 4,5,6,7
	tc.setStoreDown(4)
	tc.setStoreDown(5)
	tc.setStoreDown(6)
	tc.setStoreDown(7)
	c.Assert(sb.Schedule(tc, schedule.NewOpInfluence(nil, tc)), IsNil)
	c.Assert(cache.Exists(1), IsTrue)
	cache.Remove(1)

	// Store 9 has different zone with other stores but larger region score than store 1.
	tc.addLabelsStore(9, 20, map[string]string{"zone": "z2", "rack": "r1", "host": "h1"})
	c.Assert(sb.Schedule(tc, schedule.NewOpInfluence(nil, tc)), IsNil)
}

func (s *testBalanceRegionSchedulerSuite) TestReplicas5(c *C) {
	opt := newTestScheduleConfig()
	tc := newMockCluster(opt)

	newTestReplication(opt, 5, "zone", "rack", "host")

	sb, err := schedule.CreateScheduler("balance-region", schedule.NewLimiter())
	c.Assert(err, IsNil)

	tc.addLabelsStore(1, 4, map[string]string{"zone": "z1", "rack": "r1", "host": "h1"})
	tc.addLabelsStore(2, 5, map[string]string{"zone": "z2", "rack": "r1", "host": "h1"})
	tc.addLabelsStore(3, 6, map[string]string{"zone": "z3", "rack": "r1", "host": "h1"})
	tc.addLabelsStore(4, 7, map[string]string{"zone": "z4", "rack": "r1", "host": "h1"})
	tc.addLabelsStore(5, 28, map[string]string{"zone": "z5", "rack": "r1", "host": "h1"})

	tc.addLeaderRegion(1, 1, 2, 3, 4, 5)

	// Store 6 has smaller region score.
	tc.addLabelsStore(6, 1, map[string]string{"zone": "z5", "rack": "r2", "host": "h1"})
	CheckTransferPeer(c, sb.Schedule(tc, schedule.NewOpInfluence(nil, tc))[0], schedule.OpBalance, 5, 6)

	// Store 7 has larger region score and same distinct score with store 6.
	tc.addLabelsStore(7, 5, map[string]string{"zone": "z6", "rack": "r1", "host": "h1"})
<<<<<<< HEAD
	CheckTransferPeer(c, sb.Schedule(tc, schedule.NewOpInfluence(nil, tc))[0], schedule.OpBalance, 5, 7)
=======
	CheckTransferPeer(c, sb.Schedule(tc, schedule.NewOpInfluence(nil, tc)), schedule.OpBalance, 5, 6)
>>>>>>> 5a499bb8

	// Store 1 has smaller region score and higher distinct score.
	tc.addLeaderRegion(1, 2, 3, 4, 5, 6)
	CheckTransferPeer(c, sb.Schedule(tc, schedule.NewOpInfluence(nil, tc))[0], schedule.OpBalance, 5, 1)

	// Store 6 has smaller region score and higher distinct score.
	tc.addLabelsStore(11, 29, map[string]string{"zone": "z1", "rack": "r2", "host": "h1"})
	tc.addLabelsStore(12, 8, map[string]string{"zone": "z2", "rack": "r2", "host": "h1"})
	tc.addLabelsStore(13, 7, map[string]string{"zone": "z3", "rack": "r2", "host": "h1"})
	tc.addLeaderRegion(1, 2, 3, 11, 12, 13)
	CheckTransferPeer(c, sb.Schedule(tc, schedule.NewOpInfluence(nil, tc))[0], schedule.OpBalance, 11, 6)
}

func (s *testBalanceRegionSchedulerSuite) TestStoreWeight(c *C) {
	opt := newTestScheduleConfig()
	tc := newMockCluster(opt)

	sb, err := schedule.CreateScheduler("balance-region", schedule.NewLimiter())
	c.Assert(err, IsNil)
	opt.SetMaxReplicas(1)

	tc.addRegionStore(1, 10)
	tc.addRegionStore(2, 10)
	tc.addRegionStore(3, 10)
	tc.addRegionStore(4, 10)
	tc.updateStoreRegionWeight(1, 0.5)
	tc.updateStoreRegionWeight(2, 0.9)
	tc.updateStoreRegionWeight(3, 1.0)
	tc.updateStoreRegionWeight(4, 2.0)

	tc.addLeaderRegion(1, 1)
	CheckTransferPeer(c, sb.Schedule(tc, schedule.NewOpInfluence(nil, tc))[0], schedule.OpBalance, 1, 4)

	tc.updateRegionCount(4, 30)
	CheckTransferPeer(c, sb.Schedule(tc, schedule.NewOpInfluence(nil, tc))[0], schedule.OpBalance, 1, 3)
}

var _ = Suite(&testReplicaCheckerSuite{})

type testReplicaCheckerSuite struct{}

func (s *testReplicaCheckerSuite) TestBasic(c *C) {
	opt := newTestScheduleConfig()
	tc := newMockCluster(opt)

	rc := schedule.NewReplicaChecker(tc, namespace.DefaultClassifier)

	opt.MaxSnapshotCount = 2

	// Add stores 1,2,3,4.
	tc.addRegionStore(1, 4)
	tc.addRegionStore(2, 3)
	tc.addRegionStore(3, 2)
	tc.addRegionStore(4, 1)
	// Add region 1 with leader in store 1 and follower in store 2.
	tc.addLeaderRegion(1, 1, 2)

	// Region has 2 peers, we need to add a new peer.
	region := tc.GetRegion(1)
	CheckAddPeer(c, rc.Check(region), schedule.OpReplica, 4)

	// Test healthFilter.
	// If store 4 is down, we add to store 3.
	tc.setStoreDown(4)
	CheckAddPeer(c, rc.Check(region), schedule.OpReplica, 3)
	tc.setStoreUp(4)
	CheckAddPeer(c, rc.Check(region), schedule.OpReplica, 4)

	// Test snapshotCountFilter.
	// If snapshotCount > MaxSnapshotCount, we add to store 3.
	tc.updateSnapshotCount(4, 3)
	CheckAddPeer(c, rc.Check(region), schedule.OpReplica, 3)
	// If snapshotCount < MaxSnapshotCount, we can add peer again.
	tc.updateSnapshotCount(4, 1)
	CheckAddPeer(c, rc.Check(region), schedule.OpReplica, 4)

	// Test storageThresholdFilter.
	// If availableRatio < storageAvailableRatioThreshold(0.2), we can not add peer.
	tc.updateStorageRatio(4, 0.9, 0.1)
	CheckAddPeer(c, rc.Check(region), schedule.OpReplica, 3)
	tc.updateStorageRatio(4, 0.5, 0.1)
	CheckAddPeer(c, rc.Check(region), schedule.OpReplica, 3)
	// If availableRatio > storageAvailableRatioThreshold(0.2), we can add peer again.
	tc.updateStorageRatio(4, 0.7, 0.3)
	CheckAddPeer(c, rc.Check(region), schedule.OpReplica, 4)

	// Add peer in store 4, and we have enough replicas.
	peer4, _ := tc.AllocPeer(4)
	region.Peers = append(region.Peers, peer4)
	c.Assert(rc.Check(region), IsNil)

	// Add peer in store 3, and we have redundant replicas.
	peer3, _ := tc.AllocPeer(3)
	region.Peers = append(region.Peers, peer3)
	checkRemovePeer(c, rc.Check(region), 1)
	region.RemoveStorePeer(1)

	// Peer in store 2 is down, remove it.
	tc.setStoreDown(2)
	downPeer := &pdpb.PeerStats{
		Peer:        region.GetStorePeer(2),
		DownSeconds: 24 * 60 * 60,
	}
	region.DownPeers = append(region.DownPeers, downPeer)
	checkRemovePeer(c, rc.Check(region), 2)
	region.DownPeers = nil
	c.Assert(rc.Check(region), IsNil)

	// Peer in store 3 is offline, transfer peer to store 1.
	tc.setStoreOffline(3)
	CheckTransferPeer(c, rc.Check(region), schedule.OpReplica, 3, 1)
}

func (s *testReplicaCheckerSuite) TestLostStore(c *C) {
	opt := newTestScheduleConfig()
	tc := newMockCluster(opt)

	tc.addRegionStore(1, 1)
	tc.addRegionStore(2, 1)

	rc := schedule.NewReplicaChecker(tc, namespace.DefaultClassifier)

	// now region peer in store 1,2,3.but we just have store 1,2
	// This happens only in recovering the PD tc
	// should not panic
	tc.addLeaderRegion(1, 1, 2, 3)
	region := tc.GetRegion(1)
	op := rc.Check(region)
	c.Assert(op, IsNil)
}

func (s *testReplicaCheckerSuite) TestOffline(c *C) {
	opt := newTestScheduleConfig()
	tc := newMockCluster(opt)

	newTestReplication(opt, 3, "zone", "rack", "host")

	rc := schedule.NewReplicaChecker(tc, namespace.DefaultClassifier)

	tc.addLabelsStore(1, 1, map[string]string{"zone": "z1", "rack": "r1", "host": "h1"})
	tc.addLabelsStore(2, 2, map[string]string{"zone": "z2", "rack": "r1", "host": "h1"})
	tc.addLabelsStore(3, 3, map[string]string{"zone": "z3", "rack": "r1", "host": "h1"})
	tc.addLabelsStore(4, 4, map[string]string{"zone": "z3", "rack": "r2", "host": "h1"})

	tc.addLeaderRegion(1, 1)
	region := tc.GetRegion(1)

	// Store 2 has different zone and smallest region score.
	CheckAddPeer(c, rc.Check(region), schedule.OpReplica, 2)
	peer2, _ := tc.AllocPeer(2)
	region.Peers = append(region.Peers, peer2)

	// Store 3 has different zone and smallest region score.
	CheckAddPeer(c, rc.Check(region), schedule.OpReplica, 3)
	peer3, _ := tc.AllocPeer(3)
	region.Peers = append(region.Peers, peer3)

	// Store 4 has the same zone with store 3 and larger region score.
	peer4, _ := tc.AllocPeer(4)
	region.Peers = append(region.Peers, peer4)
	checkRemovePeer(c, rc.Check(region), 4)

	// Test healthFilter.
	tc.setStoreBusy(4, true)
	c.Assert(rc.Check(region), IsNil)
	tc.setStoreBusy(4, false)
	checkRemovePeer(c, rc.Check(region), 4)

	// Test offline
	// the number of region peers more than the maxReplicas
	// remove the peer
	tc.setStoreOffline(3)
	checkRemovePeer(c, rc.Check(region), 3)
	region.RemoveStorePeer(4)
	// the number of region peers equals the maxReplicas
	// Transfer peer to store 4.
	CheckTransferPeer(c, rc.Check(region), schedule.OpReplica, 3, 4)

	// Store 5 has a same label score with store 4,but the region score smaller than store 4, we will choose store 5.
	tc.addLabelsStore(5, 3, map[string]string{"zone": "z4", "rack": "r1", "host": "h1"})
	CheckTransferPeer(c, rc.Check(region), schedule.OpReplica, 3, 5)
	// Store 5 has too many snapshots, choose store 4
	tc.updateSnapshotCount(5, 10)
	CheckTransferPeer(c, rc.Check(region), schedule.OpReplica, 3, 4)
	tc.updatePendingPeerCount(4, 30)
	c.Assert(rc.Check(region), IsNil)
}

func (s *testReplicaCheckerSuite) TestDistinctScore(c *C) {
	opt := newTestScheduleConfig()
	tc := newMockCluster(opt)

	newTestReplication(opt, 3, "zone", "rack", "host")

	rc := schedule.NewReplicaChecker(tc, namespace.DefaultClassifier)

	tc.addLabelsStore(1, 9, map[string]string{"zone": "z1", "rack": "r1", "host": "h1"})
	tc.addLabelsStore(2, 8, map[string]string{"zone": "z1", "rack": "r1", "host": "h1"})

	// We need 3 replicas.
	tc.addLeaderRegion(1, 1)
	region := tc.GetRegion(1)
	CheckAddPeer(c, rc.Check(region), schedule.OpReplica, 2)
	peer2, _ := tc.AllocPeer(2)
	region.Peers = append(region.Peers, peer2)

	// Store 1,2,3 have the same zone, rack, and host.
	tc.addLabelsStore(3, 5, map[string]string{"zone": "z1", "rack": "r1", "host": "h1"})
	CheckAddPeer(c, rc.Check(region), schedule.OpReplica, 3)

	// Store 4 has smaller region score.
	tc.addLabelsStore(4, 4, map[string]string{"zone": "z1", "rack": "r1", "host": "h1"})
	CheckAddPeer(c, rc.Check(region), schedule.OpReplica, 4)

	// Store 5 has a different host.
	tc.addLabelsStore(5, 5, map[string]string{"zone": "z1", "rack": "r1", "host": "h2"})
	CheckAddPeer(c, rc.Check(region), schedule.OpReplica, 5)

	// Store 6 has a different rack.
	tc.addLabelsStore(6, 6, map[string]string{"zone": "z1", "rack": "r2", "host": "h1"})
	CheckAddPeer(c, rc.Check(region), schedule.OpReplica, 6)

	// Store 7 has a different zone.
	tc.addLabelsStore(7, 7, map[string]string{"zone": "z2", "rack": "r1", "host": "h1"})
	CheckAddPeer(c, rc.Check(region), schedule.OpReplica, 7)

	// Test stateFilter.
	tc.setStoreOffline(7)
	CheckAddPeer(c, rc.Check(region), schedule.OpReplica, 6)
	tc.setStoreUp(7)
	CheckAddPeer(c, rc.Check(region), schedule.OpReplica, 7)

	// Add peer to store 7.
	peer7, _ := tc.AllocPeer(7)
	region.Peers = append(region.Peers, peer7)

	// Replace peer in store 1 with store 6 because it has a different rack.
	CheckTransferPeer(c, rc.Check(region), schedule.OpReplica, 1, 6)
	peer6, _ := tc.AllocPeer(6)
	region.Peers = append(region.Peers, peer6)
	checkRemovePeer(c, rc.Check(region), 1)
	region.RemoveStorePeer(1)
	c.Assert(rc.Check(region), IsNil)

	// Store 8 has the same zone and different rack with store 7.
	// Store 1 has the same zone and different rack with store 6.
	// So store 8 and store 1 are equivalent.
	tc.addLabelsStore(8, 1, map[string]string{"zone": "z2", "rack": "r2", "host": "h1"})
	c.Assert(rc.Check(region), IsNil)

	// Store 9 has a different zone, but it is almost full.
	tc.addLabelsStore(9, 1, map[string]string{"zone": "z3", "rack": "r1", "host": "h1"})
	tc.updateStorageRatio(9, 0.9, 0.1)
	c.Assert(rc.Check(region), IsNil)

	// Store 10 has a different zone.
	// Store 2 and 6 have the same distinct score, but store 2 has larger region score.
	// So replace peer in store 2 with store 10.
	tc.addLabelsStore(10, 1, map[string]string{"zone": "z3", "rack": "r1", "host": "h1"})
	CheckTransferPeer(c, rc.Check(region), schedule.OpReplica, 2, 10)
	peer10, _ := tc.AllocPeer(10)
	region.Peers = append(region.Peers, peer10)
	checkRemovePeer(c, rc.Check(region), 2)
	region.RemoveStorePeer(2)
	c.Assert(rc.Check(region), IsNil)
}

func (s *testReplicaCheckerSuite) TestDistinctScore2(c *C) {
	opt := newTestScheduleConfig()
	tc := newMockCluster(opt)

	newTestReplication(opt, 5, "zone", "host")

	rc := schedule.NewReplicaChecker(tc, namespace.DefaultClassifier)

	tc.addLabelsStore(1, 1, map[string]string{"zone": "z1", "host": "h1"})
	tc.addLabelsStore(2, 1, map[string]string{"zone": "z1", "host": "h2"})
	tc.addLabelsStore(3, 1, map[string]string{"zone": "z1", "host": "h3"})
	tc.addLabelsStore(4, 1, map[string]string{"zone": "z2", "host": "h1"})
	tc.addLabelsStore(5, 1, map[string]string{"zone": "z2", "host": "h2"})
	tc.addLabelsStore(6, 1, map[string]string{"zone": "z3", "host": "h1"})

	tc.addLeaderRegion(1, 1, 2, 4)
	region := tc.GetRegion(1)

	CheckAddPeer(c, rc.Check(region), schedule.OpReplica, 6)
	peer6, _ := tc.AllocPeer(6)
	region.Peers = append(region.Peers, peer6)

	CheckAddPeer(c, rc.Check(region), schedule.OpReplica, 5)
	peer5, _ := tc.AllocPeer(5)
	region.Peers = append(region.Peers, peer5)

	c.Assert(rc.Check(region), IsNil)
}

var _ = Suite(&testMergeCheckerSuite{})

type testMergeCheckerSuite struct {
	cluster *mockCluster
	mc      *schedule.MergeChecker
	regions []*core.RegionInfo
}

func (s *testMergeCheckerSuite) SetUpSuite(c *C) {
	cfg := newTestScheduleConfig()
	cfg.MaxMergeRegionSize = 2
	s.cluster = newMockCluster(cfg)
	s.regions = []*core.RegionInfo{
		{
			Region: &metapb.Region{
				Id:       1,
				StartKey: []byte(""),
				EndKey:   []byte("a"),
				Peers: []*metapb.Peer{
					{Id: 101, StoreId: 1},
					{Id: 102, StoreId: 2},
				},
			},
			Leader:          &metapb.Peer{Id: 101, StoreId: 1},
			ApproximateSize: 1,
		},
		{
			Region: &metapb.Region{
				Id:       2,
				StartKey: []byte("a"),
				EndKey:   []byte("t"),
				Peers: []*metapb.Peer{
					{Id: 103, StoreId: 1},
					{Id: 104, StoreId: 4},
					{Id: 105, StoreId: 5},
				},
			},
			Leader:          &metapb.Peer{Id: 104, StoreId: 4},
			ApproximateSize: 200,
		},
		{
			Region: &metapb.Region{
				Id:       3,
				StartKey: []byte("t"),
				EndKey:   []byte("x"),
				Peers: []*metapb.Peer{
					{Id: 106, StoreId: 1},
					{Id: 107, StoreId: 5},
					{Id: 108, StoreId: 6},
				},
			},
			Leader:          &metapb.Peer{Id: 108, StoreId: 6},
			ApproximateSize: 1,
		},
		{
			Region: &metapb.Region{
				Id:       4,
				StartKey: []byte("x"),
				EndKey:   []byte(""),
				Peers: []*metapb.Peer{
					{Id: 109, StoreId: 4},
				},
			},
			Leader:          &metapb.Peer{Id: 109, StoreId: 4},
			ApproximateSize: 10,
		},
	}

	for _, region := range s.regions {
		c.Assert(s.cluster.PutRegion(region), IsNil)
	}

	s.mc = schedule.NewMergeChecker(s.cluster, namespace.DefaultClassifier)
}

func (s *testMergeCheckerSuite) TestBasic(c *C) {
	// should with same peer count
	op1, op2 := s.mc.Check(s.regions[0])
	c.Assert(op1, IsNil)
	c.Assert(op2, IsNil)
	// size should be small enough
	op1, op2 = s.mc.Check(s.regions[1])
	c.Assert(op1, IsNil)
	c.Assert(op2, IsNil)
	op1, op2 = s.mc.Check(s.regions[2])
	c.Assert(op1, NotNil)
	c.Assert(op2, NotNil)
	op1, op2 = s.mc.Check(s.regions[3])
	c.Assert(op1, IsNil)
	c.Assert(op2, IsNil)
}

func (s *testMergeCheckerSuite) checkSteps(c *C, op *schedule.Operator, steps []schedule.OperatorStep) {
	c.Assert(steps, NotNil)
	c.Assert(op.Len(), Equals, len(steps))
	for i := range steps {
		c.Assert(op.Step(i), DeepEquals, steps[i])
	}
}

func (s *testMergeCheckerSuite) TestMatchPeers(c *C) {
	// partial store overlap not including leader
	op1, op2 := s.mc.Check(s.regions[2])
	s.checkSteps(c, op1, []schedule.OperatorStep{
		schedule.AddPeer{ToStore: 4, PeerID: 2},
		schedule.TransferLeader{FromStore: 6, ToStore: 4},
		schedule.RemovePeer{FromStore: 6},
		schedule.MergeRegion{
			FromRegion: s.regions[2].Region,
			ToRegion:   s.regions[1].Region,
			IsPassive:  false,
		},
	})
	s.checkSteps(c, op2, []schedule.OperatorStep{
		schedule.MergeRegion{
			FromRegion: s.regions[2].Region,
			ToRegion:   s.regions[1].Region,
			IsPassive:  true,
		},
	})

	// partial store overlap including leader
	s.regions[2].Leader = &metapb.Peer{Id: 106, StoreId: 1}
	s.cluster.PutRegion(s.regions[2])
	op1, op2 = s.mc.Check(s.regions[2])
	s.checkSteps(c, op1, []schedule.OperatorStep{
		schedule.AddPeer{ToStore: 4, PeerID: 3},
		schedule.RemovePeer{FromStore: 6},
		schedule.MergeRegion{
			FromRegion: s.regions[2].Region,
			ToRegion:   s.regions[1].Region,
			IsPassive:  false,
		},
	})
	s.checkSteps(c, op2, []schedule.OperatorStep{
		schedule.MergeRegion{
			FromRegion: s.regions[2].Region,
			ToRegion:   s.regions[1].Region,
			IsPassive:  true,
		},
	})

	// all store overlap
	s.regions[2].Peers = []*metapb.Peer{
		{Id: 106, StoreId: 1},
		{Id: 107, StoreId: 5},
		{Id: 108, StoreId: 4},
	}
	s.cluster.PutRegion(s.regions[2])
	op1, op2 = s.mc.Check(s.regions[2])
	s.checkSteps(c, op1, []schedule.OperatorStep{
		schedule.MergeRegion{
			FromRegion: s.regions[2].Region,
			ToRegion:   s.regions[1].Region,
			IsPassive:  false,
		},
	})
	s.checkSteps(c, op2, []schedule.OperatorStep{
		schedule.MergeRegion{
			FromRegion: s.regions[2].Region,
			ToRegion:   s.regions[1].Region,
			IsPassive:  true,
		},
	})
}

var _ = Suite(&testBalanceHotWriteRegionSchedulerSuite{})

type testBalanceHotWriteRegionSchedulerSuite struct{}

func (s *testBalanceHotWriteRegionSchedulerSuite) TestBalance(c *C) {
	opt := newTestScheduleConfig()
	newTestReplication(opt, 3, "zone", "host")
	tc := newMockCluster(opt)
	hb, err := schedule.CreateScheduler("hot-write-region", schedule.NewLimiter())
	c.Assert(err, IsNil)

	// Add stores 1, 2, 3, 4, 5, 6  with region counts 3, 2, 2, 2, 0, 0.

	tc.addLabelsStore(1, 3, map[string]string{"zone": "z1", "host": "h1"})
	tc.addLabelsStore(2, 2, map[string]string{"zone": "z2", "host": "h2"})
	tc.addLabelsStore(3, 2, map[string]string{"zone": "z3", "host": "h3"})
	tc.addLabelsStore(4, 2, map[string]string{"zone": "z4", "host": "h4"})
	tc.addLabelsStore(5, 0, map[string]string{"zone": "z2", "host": "h5"})
	tc.addLabelsStore(6, 0, map[string]string{"zone": "z5", "host": "h6"})
	tc.addLabelsStore(7, 0, map[string]string{"zone": "z5", "host": "h7"})
	tc.setStoreDown(7)

	// Report store written bytes.
	tc.updateStorageWrittenBytes(1, 75*1024*1024)
	tc.updateStorageWrittenBytes(2, 45*1024*1024)
	tc.updateStorageWrittenBytes(3, 45*1024*1024)
	tc.updateStorageWrittenBytes(4, 60*1024*1024)
	tc.updateStorageWrittenBytes(5, 0)
	tc.updateStorageWrittenBytes(6, 0)

	// Region 1, 2 and 3 are hot regions.
	//| region_id | leader_sotre | follower_store | follower_store | written_bytes |
	//|-----------|--------------|----------------|----------------|---------------|
	//|     1     |       1      |        2       |       3        |      512KB    |
	//|     2     |       1      |        3       |       4        |      512KB    |
	//|     3     |       1      |        2       |       4        |      512KB    |
	tc.addLeaderRegionWithWriteInfo(1, 1, 512*1024*schedule.RegionHeartBeatReportInterval, 2, 3)
	tc.addLeaderRegionWithWriteInfo(2, 1, 512*1024*schedule.RegionHeartBeatReportInterval, 3, 4)
	tc.addLeaderRegionWithWriteInfo(3, 1, 512*1024*schedule.RegionHeartBeatReportInterval, 2, 4)
	opt.HotRegionLowThreshold = 0

	// Will transfer a hot region from store 1 to store 6, because the total count of peers
	// which is hot for store 1 is more larger than other stores.
	op := hb.Schedule(tc, schedule.NewOpInfluence(nil, tc))
	c.Assert(op, NotNil)
	if op[0].RegionID() == 2 {
		checkTransferPeerWithLeaderTransferFrom(c, op[0], schedule.OpHotRegion, 1)
	} else {
		checkTransferPeerWithLeaderTransfer(c, op[0], schedule.OpHotRegion, 1, 6)
	}

	// After transfer a hot region from store 1 to store 5
	//| region_id | leader_sotre | follower_store | follower_store | written_bytes |
	//|-----------|--------------|----------------|----------------|---------------|
	//|     1     |       1      |        2       |       3        |      512KB    |
	//|     2     |       1      |        3       |       4        |      512KB    |
	//|     3     |       6      |        2       |       4        |      512KB    |
	//|     4     |       5      |        6       |       1        |      512KB    |
	//|     5     |       3      |        4       |       5        |      512KB    |
	tc.updateStorageWrittenBytes(1, 60*1024*1024)
	tc.updateStorageWrittenBytes(2, 30*1024*1024)
	tc.updateStorageWrittenBytes(3, 60*1024*1024)
	tc.updateStorageWrittenBytes(4, 30*1024*1024)
	tc.updateStorageWrittenBytes(5, 0*1024*1024)
	tc.updateStorageWrittenBytes(6, 30*1024*1024)
	tc.addLeaderRegionWithWriteInfo(1, 1, 512*1024*schedule.RegionHeartBeatReportInterval, 2, 3)
	tc.addLeaderRegionWithWriteInfo(2, 1, 512*1024*schedule.RegionHeartBeatReportInterval, 2, 3)
	tc.addLeaderRegionWithWriteInfo(3, 6, 512*1024*schedule.RegionHeartBeatReportInterval, 1, 4)
	tc.addLeaderRegionWithWriteInfo(4, 5, 512*1024*schedule.RegionHeartBeatReportInterval, 6, 4)
	tc.addLeaderRegionWithWriteInfo(5, 3, 512*1024*schedule.RegionHeartBeatReportInterval, 4, 5)
	// We can find that the leader of all hot regions are on store 1,
	// so one of the leader will transfer to another store.
	checkTransferLeaderFrom(c, hb.Schedule(tc, schedule.NewOpInfluence(nil, tc))[0], schedule.OpHotRegion, 1)

	// Should not panic if region not found.
	for i := uint64(1); i <= 3; i++ {
		tc.Regions.RemoveRegion(tc.GetRegion(i))
	}
	hb.Schedule(tc, schedule.NewOpInfluence(nil, tc))
}

var _ = Suite(&testBalanceHotReadRegionSchedulerSuite{})

type testBalanceHotReadRegionSchedulerSuite struct{}

func (s *testBalanceHotReadRegionSchedulerSuite) TestBalance(c *C) {
	opt := newTestScheduleConfig()
	tc := newMockCluster(opt)
	hb, err := schedule.CreateScheduler("hot-read-region", schedule.NewLimiter())
	c.Assert(err, IsNil)

	// Add stores 1, 2, 3, 4, 5 with region counts 3, 2, 2, 2, 0.
	tc.addRegionStore(1, 3)
	tc.addRegionStore(2, 2)
	tc.addRegionStore(3, 2)
	tc.addRegionStore(4, 2)
	tc.addRegionStore(5, 0)

	// Report store read bytes.
	tc.updateStorageReadBytes(1, 75*1024*1024)
	tc.updateStorageReadBytes(2, 45*1024*1024)
	tc.updateStorageReadBytes(3, 45*1024*1024)
	tc.updateStorageReadBytes(4, 60*1024*1024)
	tc.updateStorageReadBytes(5, 0)

	// Region 1, 2 and 3 are hot regions.
	//| region_id | leader_sotre | follower_store | follower_store |   read_bytes  |
	//|-----------|--------------|----------------|----------------|---------------|
	//|     1     |       1      |        2       |       3        |      512KB    |
	//|     2     |       2      |        1       |       3        |      512KB    |
	//|     3     |       1      |        2       |       3        |      512KB    |
	tc.addLeaderRegionWithReadInfo(1, 1, 512*1024*schedule.RegionHeartBeatReportInterval, 2, 3)
	tc.addLeaderRegionWithReadInfo(2, 2, 512*1024*schedule.RegionHeartBeatReportInterval, 1, 3)
	tc.addLeaderRegionWithReadInfo(3, 1, 512*1024*schedule.RegionHeartBeatReportInterval, 2, 3)
	opt.HotRegionLowThreshold = 0

	// Will transfer a hot region leader from store 1 to store 3, because the total count of peers
	// which is hot for store 1 is more larger than other stores.
	CheckTransferLeader(c, hb.Schedule(tc, schedule.NewOpInfluence(nil, tc))[0], schedule.OpHotRegion, 1, 3)
	// assume handle the operator
	tc.addLeaderRegionWithReadInfo(3, 3, 512*1024*schedule.RegionHeartBeatReportInterval, 1, 2)

	// After transfer a hot region leader from store 1 to store 3
	// the tree region leader will be evenly distributed in three stores
	tc.updateStorageReadBytes(1, 60*1024*1024)
	tc.updateStorageReadBytes(2, 30*1024*1024)
	tc.updateStorageReadBytes(3, 60*1024*1024)
	tc.updateStorageReadBytes(4, 30*1024*1024)
	tc.updateStorageReadBytes(5, 30*1024*1024)
	tc.addLeaderRegionWithReadInfo(4, 1, 512*1024*schedule.RegionHeartBeatReportInterval, 2, 3)
	tc.addLeaderRegionWithReadInfo(5, 4, 512*1024*schedule.RegionHeartBeatReportInterval, 2, 5)

	// Now appear two read hot region in store 1 and 4
	// We will Transfer peer from 1 to 5
	checkTransferPeerWithLeaderTransfer(c, hb.Schedule(tc, schedule.NewOpInfluence(nil, tc))[0], schedule.OpHotRegion, 1, 5)

	// Should not panic if region not found.
	for i := uint64(1); i <= 3; i++ {
		tc.Regions.RemoveRegion(tc.GetRegion(i))
	}
	hb.Schedule(tc, schedule.NewOpInfluence(nil, tc))
}

func checkRemovePeer(c *C, op *schedule.Operator, storeID uint64) {
	if op.Len() == 1 {
		c.Assert(op.Step(0).(schedule.RemovePeer).FromStore, Equals, storeID)
	} else {
		c.Assert(op.Len(), Equals, 2)
		c.Assert(op.Step(0).(schedule.TransferLeader).FromStore, Equals, storeID)
		c.Assert(op.Step(1).(schedule.RemovePeer).FromStore, Equals, storeID)
	}
}

func checkTransferPeerWithLeaderTransfer(c *C, op *schedule.Operator, kind schedule.OperatorKind, sourceID, targetID uint64) {
	c.Assert(op.Len(), Equals, 3)
	CheckTransferPeer(c, op, kind, sourceID, targetID)
}

func checkTransferLeaderFrom(c *C, op *schedule.Operator, kind schedule.OperatorKind, sourceID uint64) {
	c.Assert(op.Len(), Equals, 1)
	c.Assert(op.Step(0).(schedule.TransferLeader).FromStore, Equals, sourceID)
	kind |= schedule.OpLeader
	c.Assert(op.Kind()&kind, Equals, kind)
}

func checkTransferPeerWithLeaderTransferFrom(c *C, op *schedule.Operator, kind schedule.OperatorKind, sourceID uint64) {
	c.Assert(op.Len(), Equals, 3)
	c.Assert(op.Step(2).(schedule.RemovePeer).FromStore, Equals, sourceID)
	kind |= (schedule.OpRegion | schedule.OpLeader)
	c.Assert(op.Kind()&kind, Equals, kind)
}<|MERGE_RESOLUTION|>--- conflicted
+++ resolved
@@ -317,36 +317,17 @@
 	tc.addLabelsStore(6, 1, map[string]string{"zone": "z1", "rack": "r1", "host": "h1"})
 	CheckTransferPeer(c, sb.Schedule(tc, schedule.NewOpInfluence(nil, tc))[0], schedule.OpBalance, 1, 6)
 
-<<<<<<< HEAD
-	// Store 7 has the same region score with store 6, but in a different host.
-	tc.addLabelsStore(7, 1, map[string]string{"zone": "z1", "rack": "r1", "host": "h2"})
-	CheckTransferPeer(c, sb.Schedule(tc, schedule.NewOpInfluence(nil, tc))[0], schedule.OpBalance, 1, 7)
-=======
 	// Store 7 has smaller region score with store 6.
 	tc.addLabelsStore(7, 0, map[string]string{"zone": "z1", "rack": "r1", "host": "h2"})
-	CheckTransferPeer(c, sb.Schedule(tc, schedule.NewOpInfluence(nil, tc)), schedule.OpBalance, 1, 7)
->>>>>>> 5a499bb8
+	CheckTransferPeer(c, sb.Schedule(tc, schedule.NewOpInfluence(nil, tc))[0], schedule.OpBalance, 1, 7)
 
 	// If store 7 is not available, will choose store 6.
 	tc.setStoreDown(7)
-<<<<<<< HEAD
-	c.Assert(sb.Schedule(tc, schedule.NewOpInfluence(nil, tc)), IsNil)
-	c.Assert(cache.Exists(1), IsTrue)
-	tc.setStoreUp(7)
-	CheckTransferPeer(c, sb.Schedule(tc, schedule.NewOpInfluence(nil, tc))[0], schedule.OpBalance, 2, 7)
-	cache.Remove(1)
-	CheckTransferPeer(c, sb.Schedule(tc, schedule.NewOpInfluence(nil, tc))[0], schedule.OpBalance, 1, 7)
-
-	// Store 8 has smaller region score than store 7, but the distinct score decrease.
-	tc.addLabelsStore(8, 1, map[string]string{"zone": "z1", "rack": "r2", "host": "h3"})
-	CheckTransferPeer(c, sb.Schedule(tc, schedule.NewOpInfluence(nil, tc))[0], schedule.OpBalance, 1, 7)
-=======
-	CheckTransferPeer(c, sb.Schedule(tc, schedule.NewOpInfluence(nil, tc)), schedule.OpBalance, 1, 6)
+	CheckTransferPeer(c, sb.Schedule(tc, schedule.NewOpInfluence(nil, tc))[0], schedule.OpBalance, 1, 6)
 
 	// Store 8 has smaller region score than store 7, but the distinct score decrease.
 	tc.addLabelsStore(8, 1, map[string]string{"zone": "z1", "rack": "r2", "host": "h3"})
 	CheckTransferPeer(c, sb.Schedule(tc, schedule.NewOpInfluence(nil, tc)), schedule.OpBalance, 1, 6)
->>>>>>> 5a499bb8
 
 	// Take down 4,5,6,7
 	tc.setStoreDown(4)
@@ -385,11 +366,7 @@
 
 	// Store 7 has larger region score and same distinct score with store 6.
 	tc.addLabelsStore(7, 5, map[string]string{"zone": "z6", "rack": "r1", "host": "h1"})
-<<<<<<< HEAD
-	CheckTransferPeer(c, sb.Schedule(tc, schedule.NewOpInfluence(nil, tc))[0], schedule.OpBalance, 5, 7)
-=======
-	CheckTransferPeer(c, sb.Schedule(tc, schedule.NewOpInfluence(nil, tc)), schedule.OpBalance, 5, 6)
->>>>>>> 5a499bb8
+	CheckTransferPeer(c, sb.Schedule(tc, schedule.NewOpInfluence(nil, tc))[0], schedule.OpBalance, 5, 6)
 
 	// Store 1 has smaller region score and higher distinct score.
 	tc.addLeaderRegion(1, 2, 3, 4, 5, 6)

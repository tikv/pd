// Copyright 2017 TiKV Project Authors.
//
// Licensed under the Apache License, Version 2.0 (the "License");
// you may not use this file except in compliance with the License.
// You may obtain a copy of the License at
//
//     http://www.apache.org/licenses/LICENSE-2.0
//
// Unless required by applicable law or agreed to in writing, software
// distributed under the License is distributed on an "AS IS" BASIS,
// WITHOUT WARRANTIES OR CONDITIONS OF ANY KIND, either express or implied.
// See the License for the specific language governing permissions and
// limitations under the License.

package schedulers

import (
	"context"
	"fmt"
	"math/rand"
	"sort"
	"testing"

	"github.com/pingcap/kvproto/pkg/metapb"
	"github.com/stretchr/testify/require"
	"github.com/stretchr/testify/suite"
	"github.com/tikv/pd/pkg/mock/mockcluster"
	"github.com/tikv/pd/pkg/testutil"
	"github.com/tikv/pd/server/config"
	"github.com/tikv/pd/server/core"
	"github.com/tikv/pd/server/schedule"
	"github.com/tikv/pd/server/schedule/hbstream"
	"github.com/tikv/pd/server/schedule/operator"
	"github.com/tikv/pd/server/storage"
	"github.com/tikv/pd/server/versioninfo"
)

type testBalanceSpeedCase struct {
	sourceCount    uint64
	targetCount    uint64
	regionSize     int64
	expectedResult bool
	kind           core.SchedulePolicy
}

<<<<<<< HEAD
func (s *testBalanceSuite) TestInfluenceAmp(c *C) {
	R := int64(96)
	opt := config.NewTestOptions()
	tc := mockcluster.NewCluster(s.ctx, opt)
	kind := core.NewScheduleKind(core.RegionKind, core.BySize)
	ctx, cancel := context.WithCancel(context.Background())
	defer cancel()
	oc := schedule.NewOperatorController(ctx, nil, nil)
	influence := oc.GetOpInfluence(tc)
	influence.GetStoreInfluence(1).RegionSize = R
	influence.GetStoreInfluence(2).RegionSize = -R
	tc.SetTolerantSizeRatio(1)

	// It will schedule if the diff region count is greater than the sum
	// of TolerantSizeRatio and influenceAmp*2.
	tc.AddRegionStore(1, int(100+influenceAmp+3))
	tc.AddRegionStore(2, int(100-influenceAmp))
	tc.AddLeaderRegion(1, 1, 2)
	region := tc.GetRegion(1).Clone(core.SetApproximateSize(R))
	tc.PutRegion(region)
	plan := newBalancePlan(kind, tc, influence)
	plan.source, plan.target, plan.region = tc.GetStore(1), tc.GetStore(2), tc.GetRegion(1)
	c.Assert(plan.shouldBalance(""), IsTrue)

	// It will not schedule if the diff region count is greater than the sum
	// of TolerantSizeRatio and influenceAmp*2.
	tc.AddRegionStore(1, int(100+influenceAmp+2))
	plan.source = tc.GetStore(1)
	c.Assert(plan.shouldBalance(""), IsFalse)
	c.Assert(plan.sourceScore-plan.targetScore, Less, float64(1))
}

func (s *testBalanceSuite) TestShouldBalance(c *C) {
=======
func TestShouldBalance(t *testing.T) {
>>>>>>> 2ac5ce16
	// store size = 100GiB
	// region size = 96MiB
	re := require.New(t)
	ctx, cancel := context.WithCancel(context.Background())
	defer cancel()

	const R = 96
	testCases := []testBalanceSpeedCase{
		// target size is zero
		{2, 0, R / 10, true, core.BySize},
		{2, 0, R, false, core.BySize},
		// all in high space stage
		{10, 5, R / 10, true, core.BySize},
		{10, 5, 2 * R, false, core.BySize},
		{10, 10, R / 10, false, core.BySize},
		{10, 10, 2 * R, false, core.BySize},
		// all in transition stage
		{700, 680, R / 10, true, core.BySize},
		{700, 680, 5 * R, false, core.BySize},
		{700, 700, R / 10, false, core.BySize},
		// all in low space stage
		{900, 890, R / 10, true, core.BySize},
		{900, 890, 5 * R, false, core.BySize},
		{900, 900, R / 10, false, core.BySize},
		// one in high space stage, other in transition stage
		{650, 550, R, true, core.BySize},
		{650, 500, 50 * R, false, core.BySize},
		// one in transition space stage, other in low space stage
		{800, 700, R, true, core.BySize},
		{800, 700, 50 * R, false, core.BySize},

		// default leader tolerant ratio is 5, when schedule by count
		// target size is zero
		{2, 0, R / 10, false, core.ByCount},
		{2, 0, R, false, core.ByCount},
		// all in high space stage
		{10, 5, R / 10, true, core.ByCount},
		{10, 5, 2 * R, true, core.ByCount},
		{10, 6, 2 * R, false, core.ByCount},
		{10, 10, R / 10, false, core.ByCount},
		{10, 10, 2 * R, false, core.ByCount},
		// all in transition stage
		{70, 50, R / 10, true, core.ByCount},
		{70, 50, 5 * R, true, core.ByCount},
		{70, 70, R / 10, false, core.ByCount},
		// all in low space stage
		{90, 80, R / 10, true, core.ByCount},
		{90, 80, 5 * R, true, core.ByCount},
		{90, 90, R / 10, false, core.ByCount},
		// one in high space stage, other in transition stage
		{65, 55, R / 2, true, core.ByCount},
		{65, 50, 5 * R, true, core.ByCount},
		// one in transition space stage, other in low space stage
		{80, 70, R / 2, true, core.ByCount},
		{80, 70, 5 * R, true, core.ByCount},
	}

	opt := config.NewTestOptions()
	tc := mockcluster.NewCluster(ctx, opt)
	tc.SetTolerantSizeRatio(2.5)
	tc.SetRegionScoreFormulaVersion("v1")
	oc := schedule.NewOperatorController(ctx, nil, nil)
	// create a region to control average region size.
	tc.AddLeaderRegion(1, 1, 2)

	for _, testCase := range testCases {
		tc.AddLeaderStore(1, int(testCase.sourceCount))
		tc.AddLeaderStore(2, int(testCase.targetCount))
		region := tc.GetRegion(1).Clone(core.SetApproximateSize(testCase.regionSize))
		tc.PutRegion(region)
		tc.SetLeaderSchedulePolicy(testCase.kind.String())
		kind := core.NewScheduleKind(core.LeaderKind, testCase.kind)
		plan := newBalancePlan(kind, tc, oc.GetOpInfluence(tc))
		plan.source, plan.target, plan.region = tc.GetStore(1), tc.GetStore(2), tc.GetRegion(1)
		re.Equal(testCase.expectedResult, plan.shouldBalance(""))
	}

	for _, testCase := range testCases {
		if testCase.kind.String() == core.BySize.String() {
			tc.AddRegionStore(1, int(testCase.sourceCount))
			tc.AddRegionStore(2, int(testCase.targetCount))
			region := tc.GetRegion(1).Clone(core.SetApproximateSize(testCase.regionSize))
			tc.PutRegion(region)
			kind := core.NewScheduleKind(core.RegionKind, testCase.kind)
			plan := newBalancePlan(kind, tc, oc.GetOpInfluence(tc))
			plan.source, plan.target, plan.region = tc.GetStore(1), tc.GetStore(2), tc.GetRegion(1)
			re.Equal(testCase.expectedResult, plan.shouldBalance(""))
		}
	}
}

func TestTolerantRatio(t *testing.T) {
	re := require.New(t)
	ctx, cancel := context.WithCancel(context.Background())
	defer cancel()

	opt := config.NewTestOptions()
	tc := mockcluster.NewCluster(ctx, opt)
	// create a region to control average region size.
	re.NotNil(tc.AddLeaderRegion(1, 1, 2))
	regionSize := int64(96 * KB)
	region := tc.GetRegion(1).Clone(core.SetApproximateSize(regionSize))

	tbl := []struct {
		ratio                  float64
		kind                   core.ScheduleKind
		expectTolerantResource func(core.ScheduleKind) int64
	}{
		{0, core.ScheduleKind{Resource: core.LeaderKind, Policy: core.ByCount}, func(k core.ScheduleKind) int64 {
			return int64(leaderTolerantSizeRatio)
		}},
		{0, core.ScheduleKind{Resource: core.LeaderKind, Policy: core.BySize}, func(k core.ScheduleKind) int64 {
			return int64(adjustTolerantRatio(tc, k) * float64(regionSize))
		}},
		{0, core.ScheduleKind{Resource: core.RegionKind, Policy: core.ByCount}, func(k core.ScheduleKind) int64 {
			return int64(adjustTolerantRatio(tc, k) * float64(regionSize))
		}},
		{0, core.ScheduleKind{Resource: core.RegionKind, Policy: core.BySize}, func(k core.ScheduleKind) int64 {
			return int64(adjustTolerantRatio(tc, k) * float64(regionSize))
		}},
		{10, core.ScheduleKind{Resource: core.LeaderKind, Policy: core.ByCount}, func(k core.ScheduleKind) int64 {
			return int64(tc.GetScheduleConfig().TolerantSizeRatio)
		}},
		{10, core.ScheduleKind{Resource: core.LeaderKind, Policy: core.BySize}, func(k core.ScheduleKind) int64 {
			return int64(adjustTolerantRatio(tc, k) * float64(regionSize))
		}},
		{10, core.ScheduleKind{Resource: core.RegionKind, Policy: core.ByCount}, func(k core.ScheduleKind) int64 {
			return int64(adjustTolerantRatio(tc, k) * float64(regionSize))
		}},
		{10, core.ScheduleKind{Resource: core.RegionKind, Policy: core.BySize}, func(k core.ScheduleKind) int64 {
			return int64(adjustTolerantRatio(tc, k) * float64(regionSize))
		}},
	}
	for _, t := range tbl {
		tc.SetTolerantSizeRatio(t.ratio)
		plan := newBalancePlan(t.kind, tc, operator.OpInfluence{})
		plan.region = region
		re.Equal(t.expectTolerantResource(t.kind), plan.getTolerantResource())
	}
}

type balanceLeaderSchedulerTestSuite struct {
	suite.Suite
	ctx    context.Context
	cancel context.CancelFunc
	tc     *mockcluster.Cluster
	lb     schedule.Scheduler
	oc     *schedule.OperatorController
	opt    *config.PersistOptions
}

func TestBalanceLeaderSchedulerTestSuite(t *testing.T) {
	suite.Run(t, new(balanceLeaderSchedulerTestSuite))
}

func (suite *balanceLeaderSchedulerTestSuite) SetupTest() {
	suite.ctx, suite.cancel = context.WithCancel(context.Background())
	suite.opt = config.NewTestOptions()
	suite.tc = mockcluster.NewCluster(suite.ctx, suite.opt)
	suite.oc = schedule.NewOperatorController(suite.ctx, suite.tc, nil)
	lb, err := schedule.CreateScheduler(BalanceLeaderType, suite.oc, storage.NewStorageWithMemoryBackend(), schedule.ConfigSliceDecoder(BalanceLeaderType, []string{"", ""}))
	suite.NoError(err)
	suite.lb = lb
}

func (suite *balanceLeaderSchedulerTestSuite) TearDownTest() {
	suite.cancel()
}

func (suite *balanceLeaderSchedulerTestSuite) schedule() []*operator.Operator {
	ops, _ := suite.lb.Schedule(suite.tc, false)
	return ops
}

func (suite *balanceLeaderSchedulerTestSuite) TestBalanceLimit() {
	suite.tc.SetTolerantSizeRatio(2.5)
	// Stores:     1    2    3    4
	// Leaders:    1    0    0    0
	// Region1:    L    F    F    F
	suite.tc.AddLeaderStore(1, 1)
	suite.tc.AddLeaderStore(2, 0)
	suite.tc.AddLeaderStore(3, 0)
	suite.tc.AddLeaderStore(4, 0)
	suite.tc.AddLeaderRegion(1, 1, 2, 3, 4)
	suite.Empty(suite.schedule())

	// Stores:     1    2    3    4
	// Leaders:    16   0    0    0
	// Region1:    L    F    F    F
	suite.tc.UpdateLeaderCount(1, 16)
	suite.NotEmpty(suite.schedule())

	// Stores:     1    2    3    4
	// Leaders:    7    8    9   10
	// Region1:    F    F    F    L
	suite.tc.UpdateLeaderCount(1, 7)
	suite.tc.UpdateLeaderCount(2, 8)
	suite.tc.UpdateLeaderCount(3, 9)
	suite.tc.UpdateLeaderCount(4, 10)
	suite.tc.AddLeaderRegion(1, 4, 1, 2, 3)
	suite.Empty(suite.schedule())

	// Stores:     1    2    3    4
	// Leaders:    7    8    9   16
	// Region1:    F    F    F    L
	suite.tc.UpdateLeaderCount(4, 16)
	suite.NotEmpty(suite.schedule())
}

func (suite *balanceLeaderSchedulerTestSuite) TestBalanceLeaderSchedulePolicy() {
	// Stores:          1       2       3       4
	// Leader Count:    10      10      10      10
	// Leader Size :    10000   100    	100    	100
	// Region1:         L       F       F       F
	suite.tc.AddLeaderStore(1, 10, 10000*MB)
	suite.tc.AddLeaderStore(2, 10, 100*MB)
	suite.tc.AddLeaderStore(3, 10, 100*MB)
	suite.tc.AddLeaderStore(4, 10, 100*MB)
	suite.tc.AddLeaderRegion(1, 1, 2, 3, 4)
	suite.Equal(core.ByCount.String(), suite.tc.GetScheduleConfig().LeaderSchedulePolicy) // default by count
	suite.Empty(suite.schedule())
	suite.tc.SetLeaderSchedulePolicy(core.BySize.String())
	suite.NotEmpty(suite.schedule())
}

func (suite *balanceLeaderSchedulerTestSuite) TestBalanceLeaderTolerantRatio() {
	suite.tc.SetTolerantSizeRatio(2.5)
	// test schedule leader by count, with tolerantSizeRatio=2.5
	// Stores:          1       2       3       4
	// Leader Count:    14->15  10      10      10
	// Leader Size :    100     100     100     100
	// Region1:         L       F       F       F
	suite.tc.AddLeaderStore(1, 14, 100)
	suite.tc.AddLeaderStore(2, 10, 100)
	suite.tc.AddLeaderStore(3, 10, 100)
	suite.tc.AddLeaderStore(4, 10, 100)
	suite.tc.AddLeaderRegion(1, 1, 2, 3, 4)
	suite.Equal(core.ByCount.String(), suite.tc.GetScheduleConfig().LeaderSchedulePolicy) // default by count
	suite.Empty(suite.schedule())
	suite.Equal(14, suite.tc.GetStore(1).GetLeaderCount())
	suite.tc.AddLeaderStore(1, 15, 100)
	suite.Equal(15, suite.tc.GetStore(1).GetLeaderCount())
	suite.NotEmpty(suite.schedule())
	suite.tc.SetTolerantSizeRatio(6) // (15-10)<6
	suite.Empty(suite.schedule())
}

func (suite *balanceLeaderSchedulerTestSuite) TestScheduleWithOpInfluence() {
	suite.tc.SetTolerantSizeRatio(2.5)
	// Stores:     1    2    3    4
	// Leaders:    7    8    9   14
	// Region1:    F    F    F    L
	suite.tc.AddLeaderStore(1, 7)
	suite.tc.AddLeaderStore(2, 8)
	suite.tc.AddLeaderStore(3, 9)
	suite.tc.AddLeaderStore(4, 14)
	suite.tc.AddLeaderRegion(1, 4, 1, 2, 3)
	op := suite.schedule()[0]
	suite.NotNil(op)
	suite.oc.SetOperator(op)
	// After considering the scheduled operator, leaders of store1 and store4 are 8
	// and 13 respectively. As the `TolerantSizeRatio` is 2.5, `shouldBalance`
	// returns false when leader difference is not greater than 5.
	suite.Equal(core.ByCount.String(), suite.tc.GetScheduleConfig().LeaderSchedulePolicy) // default by count
	suite.NotEmpty(suite.schedule())
	suite.tc.SetLeaderSchedulePolicy(core.BySize.String())
	suite.Empty(suite.schedule())

	// Stores:     1    2    3    4
	// Leaders:    8    8    9   13
	// Region1:    F    F    F    L
	suite.tc.UpdateLeaderCount(1, 8)
	suite.tc.UpdateLeaderCount(2, 8)
	suite.tc.UpdateLeaderCount(3, 9)
	suite.tc.UpdateLeaderCount(4, 13)
	suite.tc.AddLeaderRegion(1, 4, 1, 2, 3)
	suite.Empty(suite.schedule())
}

func (suite *balanceLeaderSchedulerTestSuite) TestTransferLeaderOut() {
	// Stores:     1    2    3    4
	// Leaders:    7    8    9   12
	suite.tc.AddLeaderStore(1, 7)
	suite.tc.AddLeaderStore(2, 8)
	suite.tc.AddLeaderStore(3, 9)
	suite.tc.AddLeaderStore(4, 12)
	suite.tc.SetTolerantSizeRatio(0.1)
	for i := uint64(1); i <= 7; i++ {
		suite.tc.AddLeaderRegion(i, 4, 1, 2, 3)
	}

	// balance leader: 4->1, 4->1, 4->2
	regions := make(map[uint64]struct{})
	targets := map[uint64]uint64{
		1: 2,
		2: 1,
	}
	for i := 0; i < 20; i++ {
		if len(suite.schedule()) == 0 {
			continue
		}
		if op := suite.schedule()[0]; op != nil {
			if _, ok := regions[op.RegionID()]; !ok {
				suite.oc.SetOperator(op)
				regions[op.RegionID()] = struct{}{}
				tr := op.Step(0).(operator.TransferLeader)
				suite.Equal(uint64(4), tr.FromStore)
				targets[tr.ToStore]--
			}
		}
	}
	suite.Len(regions, 3)
	for _, count := range targets {
		suite.Zero(count)
	}
}

func (suite *balanceLeaderSchedulerTestSuite) TestBalanceFilter() {
	// Stores:     1    2    3    4
	// Leaders:    1    2    3   16
	// Region1:    F    F    F    L
	suite.tc.AddLeaderStore(1, 1)
	suite.tc.AddLeaderStore(2, 2)
	suite.tc.AddLeaderStore(3, 3)
	suite.tc.AddLeaderStore(4, 16)
	suite.tc.AddLeaderRegion(1, 4, 1, 2, 3)

	testutil.CheckTransferLeader(suite.Require(), suite.schedule()[0], operator.OpKind(0), 4, 1)
	// Test stateFilter.
	// if store 4 is offline, we should consider it
	// because it still provides services
	suite.tc.SetStoreOffline(4)
	testutil.CheckTransferLeader(suite.Require(), suite.schedule()[0], operator.OpKind(0), 4, 1)
	// If store 1 is down, it will be filtered,
	// store 2 becomes the store with least leaders.
	suite.tc.SetStoreDown(1)
	testutil.CheckTransferLeader(suite.Require(), suite.schedule()[0], operator.OpKind(0), 4, 2)

	// Test healthFilter.
	// If store 2 is busy, it will be filtered,
	// store 3 becomes the store with least leaders.
	suite.tc.SetStoreBusy(2, true)
	testutil.CheckTransferLeader(suite.Require(), suite.schedule()[0], operator.OpKind(0), 4, 3)

	// Test disconnectFilter.
	// If store 3 is disconnected, no operator can be created.
	suite.tc.SetStoreDisconnect(3)
	suite.Empty(suite.schedule())
}

func (suite *balanceLeaderSchedulerTestSuite) TestLeaderWeight() {
	// Stores:     1       2       3       4
	// Leaders:    10      10      10      10
	// Weight:     0.5     0.9     1       2
	// Region1:    L       F       F       F
	suite.tc.SetTolerantSizeRatio(2.5)
	for i := uint64(1); i <= 4; i++ {
		suite.tc.AddLeaderStore(i, 10)
	}
	suite.tc.UpdateStoreLeaderWeight(1, 0.5)
	suite.tc.UpdateStoreLeaderWeight(2, 0.9)
	suite.tc.UpdateStoreLeaderWeight(3, 1)
	suite.tc.UpdateStoreLeaderWeight(4, 2)
	suite.tc.AddLeaderRegion(1, 1, 2, 3, 4)
	testutil.CheckTransferLeader(suite.Require(), suite.schedule()[0], operator.OpKind(0), 1, 4)
	suite.tc.UpdateLeaderCount(4, 30)
	testutil.CheckTransferLeader(suite.Require(), suite.schedule()[0], operator.OpKind(0), 1, 3)
}

func (suite *balanceLeaderSchedulerTestSuite) TestBalancePolicy() {
	// Stores:       1    2     3    4
	// LeaderCount: 20   66     6   20
	// LeaderSize:  66   20    20    6
	suite.tc.AddLeaderStore(1, 20, 600*MB)
	suite.tc.AddLeaderStore(2, 66, 200*MB)
	suite.tc.AddLeaderStore(3, 6, 20*MB)
	suite.tc.AddLeaderStore(4, 20, 1*MB)
	suite.tc.AddLeaderRegion(1, 2, 1, 3, 4)
	suite.tc.AddLeaderRegion(2, 1, 2, 3, 4)
	suite.tc.SetLeaderSchedulePolicy("count")
	testutil.CheckTransferLeader(suite.Require(), suite.schedule()[0], operator.OpKind(0), 2, 3)
	suite.tc.SetLeaderSchedulePolicy("size")
	testutil.CheckTransferLeader(suite.Require(), suite.schedule()[0], operator.OpKind(0), 1, 4)
}

func (suite *balanceLeaderSchedulerTestSuite) TestBalanceSelector() {
	// Stores:     1    2    3    4
	// Leaders:    1    2    3   16
	// Region1:    -    F    F    L
	// Region2:    F    F    L    -
	suite.tc.AddLeaderStore(1, 1)
	suite.tc.AddLeaderStore(2, 2)
	suite.tc.AddLeaderStore(3, 3)
	suite.tc.AddLeaderStore(4, 16)
	suite.tc.AddLeaderRegion(1, 4, 2, 3)
	suite.tc.AddLeaderRegion(2, 3, 1, 2)
	// store4 has max leader score, store1 has min leader score.
	// The scheduler try to move a leader out of 16 first.
	testutil.CheckTransferLeader(suite.Require(), suite.schedule()[0], operator.OpKind(0), 4, 2)

	// Stores:     1    2    3    4
	// Leaders:    1    14   15   16
	// Region1:    -    F    F    L
	// Region2:    F    F    L    -
	suite.tc.UpdateLeaderCount(2, 14)
	suite.tc.UpdateLeaderCount(3, 15)
	// Cannot move leader out of store4, move a leader into store1.
	testutil.CheckTransferLeader(suite.Require(), suite.schedule()[0], operator.OpKind(0), 3, 1)

	// Stores:     1    2    3    4
	// Leaders:    1    2    15   16
	// Region1:    -    F    L    F
	// Region2:    L    F    F    -
	suite.tc.AddLeaderStore(2, 2)
	suite.tc.AddLeaderRegion(1, 3, 2, 4)
	suite.tc.AddLeaderRegion(2, 1, 2, 3)
	// No leader in store16, no follower in store1. Now source and target are store3 and store2.
	testutil.CheckTransferLeader(suite.Require(), suite.schedule()[0], operator.OpKind(0), 3, 2)

	// Stores:     1    2    3    4
	// Leaders:    9    10   10   11
	// Region1:    -    F    F    L
	// Region2:    L    F    F    -
	for i := uint64(1); i <= 4; i++ {
		suite.tc.AddLeaderStore(i, 10)
	}
	suite.tc.AddLeaderRegion(1, 4, 2, 3)
	suite.tc.AddLeaderRegion(2, 1, 2, 3)
	// The cluster is balanced.
	suite.Empty(suite.schedule())

	// store3's leader drops:
	// Stores:     1    2    3    4
	// Leaders:    11   13   0    16
	// Region1:    -    F    F    L
	// Region2:    L    F    F    -
	suite.tc.AddLeaderStore(1, 11)
	suite.tc.AddLeaderStore(2, 13)
	suite.tc.AddLeaderStore(3, 0)
	suite.tc.AddLeaderStore(4, 16)
	testutil.CheckTransferLeader(suite.Require(), suite.schedule()[0], operator.OpKind(0), 4, 3)
}

type balanceLeaderRangeSchedulerTestSuite struct {
	suite.Suite
	ctx    context.Context
	cancel context.CancelFunc
	tc     *mockcluster.Cluster
	oc     *schedule.OperatorController
}

func TestBalanceLeaderRangeSchedulerTestSuite(t *testing.T) {
	suite.Run(t, new(balanceLeaderRangeSchedulerTestSuite))
}

func (suite *balanceLeaderRangeSchedulerTestSuite) SetupTest() {
	suite.ctx, suite.cancel = context.WithCancel(context.Background())
	opt := config.NewTestOptions()
	suite.tc = mockcluster.NewCluster(suite.ctx, opt)
	suite.oc = schedule.NewOperatorController(suite.ctx, nil, nil)
}

func (suite *balanceLeaderRangeSchedulerTestSuite) TearDownTest() {
	suite.cancel()
}

func (suite *balanceLeaderRangeSchedulerTestSuite) TestSingleRangeBalance() {
	// Stores:     1       2       3       4
	// Leaders:    10      10      10      10
	// Weight:     0.5     0.9     1       2
	// Region1:    L       F       F       F
	for i := uint64(1); i <= 4; i++ {
		suite.tc.AddLeaderStore(i, 10)
	}
	suite.tc.UpdateStoreLeaderWeight(1, 0.5)
	suite.tc.UpdateStoreLeaderWeight(2, 0.9)
	suite.tc.UpdateStoreLeaderWeight(3, 1)
	suite.tc.UpdateStoreLeaderWeight(4, 2)
	suite.tc.AddLeaderRegionWithRange(1, "a", "g", 1, 2, 3, 4)
	lb, err := schedule.CreateScheduler(BalanceLeaderType, suite.oc, storage.NewStorageWithMemoryBackend(), schedule.ConfigSliceDecoder(BalanceLeaderType, []string{"", ""}))
	suite.NoError(err)
	ops, _ := lb.Schedule(suite.tc, false)
	suite.NotEmpty(ops)
	suite.Len(ops, 1)
	suite.Len(ops[0].Counters, 2)
	suite.Len(ops[0].FinishedCounters, 3)
	lb, err = schedule.CreateScheduler(BalanceLeaderType, suite.oc, storage.NewStorageWithMemoryBackend(), schedule.ConfigSliceDecoder(BalanceLeaderType, []string{"h", "n"}))
	suite.NoError(err)
	ops, _ = lb.Schedule(suite.tc, false)
	suite.Empty(ops)
	lb, err = schedule.CreateScheduler(BalanceLeaderType, suite.oc, storage.NewStorageWithMemoryBackend(), schedule.ConfigSliceDecoder(BalanceLeaderType, []string{"b", "f"}))
	suite.NoError(err)
	ops, _ = lb.Schedule(suite.tc, false)
	suite.Empty(ops)
	lb, err = schedule.CreateScheduler(BalanceLeaderType, suite.oc, storage.NewStorageWithMemoryBackend(), schedule.ConfigSliceDecoder(BalanceLeaderType, []string{"", "a"}))
	suite.NoError(err)
	ops, _ = lb.Schedule(suite.tc, false)
	suite.Empty(ops)
	lb, err = schedule.CreateScheduler(BalanceLeaderType, suite.oc, storage.NewStorageWithMemoryBackend(), schedule.ConfigSliceDecoder(BalanceLeaderType, []string{"g", ""}))
	suite.NoError(err)
	ops, _ = lb.Schedule(suite.tc, false)
	suite.Empty(ops)
	lb, err = schedule.CreateScheduler(BalanceLeaderType, suite.oc, storage.NewStorageWithMemoryBackend(), schedule.ConfigSliceDecoder(BalanceLeaderType, []string{"", "f"}))
	suite.NoError(err)
	ops, _ = lb.Schedule(suite.tc, false)
	suite.Empty(ops)
	lb, err = schedule.CreateScheduler(BalanceLeaderType, suite.oc, storage.NewStorageWithMemoryBackend(), schedule.ConfigSliceDecoder(BalanceLeaderType, []string{"b", ""}))
	suite.NoError(err)
	ops, _ = lb.Schedule(suite.tc, false)
	suite.Empty(ops)
}

func (suite *balanceLeaderRangeSchedulerTestSuite) TestMultiRangeBalance() {
	// Stores:     1       2       3       4
	// Leaders:    10      10      10      10
	// Weight:     0.5     0.9     1       2
	// Region1:    L       F       F       F
	for i := uint64(1); i <= 4; i++ {
		suite.tc.AddLeaderStore(i, 10)
	}
	suite.tc.UpdateStoreLeaderWeight(1, 0.5)
	suite.tc.UpdateStoreLeaderWeight(2, 0.9)
	suite.tc.UpdateStoreLeaderWeight(3, 1)
	suite.tc.UpdateStoreLeaderWeight(4, 2)
	suite.tc.AddLeaderRegionWithRange(1, "a", "g", 1, 2, 3, 4)
	lb, err := schedule.CreateScheduler(BalanceLeaderType, suite.oc, storage.NewStorageWithMemoryBackend(), schedule.ConfigSliceDecoder(BalanceLeaderType, []string{"", "g", "o", "t"}))
	suite.NoError(err)
	ops, _ := lb.Schedule(suite.tc, false)
	suite.Equal(uint64(1), ops[0].RegionID())
	suite.tc.RemoveRegion(suite.tc.GetRegion(1))
	suite.tc.AddLeaderRegionWithRange(2, "p", "r", 1, 2, 3, 4)
	suite.NoError(err)
	ops, _ = lb.Schedule(suite.tc, false)
	suite.Equal(uint64(2), ops[0].RegionID())
	suite.tc.RemoveRegion(suite.tc.GetRegion(2))
	suite.tc.AddLeaderRegionWithRange(3, "u", "w", 1, 2, 3, 4)
	suite.NoError(err)
	ops, _ = lb.Schedule(suite.tc, false)
	suite.Empty(ops)
	suite.tc.RemoveRegion(suite.tc.GetRegion(3))
	suite.tc.AddLeaderRegionWithRange(4, "", "", 1, 2, 3, 4)
	suite.NoError(err)
	ops, _ = lb.Schedule(suite.tc, false)
	suite.Empty(ops)
}

func (suite *balanceLeaderRangeSchedulerTestSuite) TestBatchBalance() {
	suite.tc.AddLeaderStore(1, 100)
	suite.tc.AddLeaderStore(2, 0)
	suite.tc.AddLeaderStore(3, 0)
	suite.tc.AddLeaderStore(4, 100)
	suite.tc.AddLeaderStore(5, 100)
	suite.tc.AddLeaderStore(6, 0)

	suite.tc.AddLeaderRegionWithRange(uint64(102), "102a", "102z", 1, 2, 3)
	suite.tc.AddLeaderRegionWithRange(uint64(103), "103a", "103z", 4, 5, 6)
	lb, err := schedule.CreateScheduler(BalanceLeaderType, suite.oc, storage.NewStorageWithMemoryBackend(), schedule.ConfigSliceDecoder(BalanceLeaderType, []string{"", ""}))
	suite.NoError(err)
	ops, _ := lb.Schedule(suite.tc, false)
	suite.Len(ops, 2)
	for i := 1; i <= 50; i++ {
		suite.tc.AddLeaderRegionWithRange(uint64(i), fmt.Sprintf("%da", i), fmt.Sprintf("%dz", i), 1, 2, 3)
	}
	for i := 51; i <= 100; i++ {
		suite.tc.AddLeaderRegionWithRange(uint64(i), fmt.Sprintf("%da", i), fmt.Sprintf("%dz", i), 4, 5, 6)
	}
	suite.tc.AddLeaderRegionWithRange(uint64(101), "101a", "101z", 5, 4, 3)
	ops, _ = lb.Schedule(suite.tc, false)
	suite.Len(ops, 4)
	regions := make(map[uint64]struct{})
	for _, op := range ops {
		regions[op.RegionID()] = struct{}{}
	}
	suite.Len(regions, 4)
}

func (suite *balanceLeaderRangeSchedulerTestSuite) TestReSortStores() {
	suite.tc.AddLeaderStore(1, 104)
	suite.tc.AddLeaderStore(2, 0)
	suite.tc.AddLeaderStore(3, 0)
	suite.tc.AddLeaderStore(4, 100)
	suite.tc.AddLeaderStore(5, 100)
	suite.tc.AddLeaderStore(6, 0)
	stores := suite.tc.Stores.GetStores()
	sort.Slice(stores, func(i, j int) bool {
		return stores[i].GetID() < stores[j].GetID()
	})

	deltaMap := make(map[uint64]int64)
	getScore := func(store *core.StoreInfo) float64 {
		return store.LeaderScore(0, deltaMap[store.GetID()])
	}
	candidateStores := make([]*core.StoreInfo, 0)
	// order by score desc.
	cs := newCandidateStores(append(candidateStores, stores...), false, getScore)
	// in candidate,the order stores:1(104),5(100),4(100),6,3,2
	// store 4 should in pos 2
	suite.Equal(2, cs.binarySearch(stores[3]))

	// store 1 should in pos 0
	store1 := stores[0]
	suite.Zero(cs.binarySearch(store1))
	deltaMap[store1.GetID()] = -1 // store 1
	cs.resortStoreWithPos(0)
	// store 1 should still in pos 0.
	suite.Equal(uint64(1), cs.stores[0].GetID())
	curIndex := cs.binarySearch(store1)
	suite.Zero(curIndex)
	deltaMap[1] = -4
	// store 1 update the scores to 104-4=100
	// the order stores should be:5(100),4(100),1(100),6,3,2
	cs.resortStoreWithPos(curIndex)
	suite.Equal(uint64(1), cs.stores[2].GetID())
	suite.Equal(2, cs.binarySearch(store1))
	// the top store is : 5(100)
	topStore := cs.stores[0]
	topStorePos := cs.binarySearch(topStore)
	deltaMap[topStore.GetID()] = -1
	cs.resortStoreWithPos(topStorePos)

	// after recorder, the order stores should be: 4(100),1(100),5(99),6,3,2
	suite.Equal(uint64(1), cs.stores[1].GetID())
	suite.Equal(1, cs.binarySearch(store1))
	suite.Equal(topStore.GetID(), cs.stores[2].GetID())
	suite.Equal(2, cs.binarySearch(topStore))

	bottomStore := cs.stores[5]
	deltaMap[bottomStore.GetID()] = 4
	cs.resortStoreWithPos(5)

	// the order stores should be: 4(100),1(100),5(99),2(5),6,3
	suite.Equal(bottomStore.GetID(), cs.stores[3].GetID())
	suite.Equal(3, cs.binarySearch(bottomStore))
}

func TestBalanceRegionSchedule1(t *testing.T) {
	re := require.New(t)
	ctx, cancel := context.WithCancel(context.Background())
	defer cancel()

	opt := config.NewTestOptions()
	// TODO: enable placement rules
	opt.SetPlacementRuleEnabled(false)
	tc := mockcluster.NewCluster(ctx, opt)
	tc.SetClusterVersion(versioninfo.MinSupportedVersion(versioninfo.Version4_0))
	oc := schedule.NewOperatorController(ctx, nil, nil)

	sb, err := schedule.CreateScheduler(BalanceRegionType, oc, storage.NewStorageWithMemoryBackend(), schedule.ConfigSliceDecoder(BalanceRegionType, []string{"", ""}))
	re.NoError(err)

	opt.SetMaxReplicas(1)

	// Add stores 1,2,3,4.
	tc.AddRegionStore(1, 6)
	tc.AddRegionStore(2, 8)
	tc.AddRegionStore(3, 8)
	tc.AddRegionStore(4, 16)
	// Add region 1 with leader in store 4.
	tc.AddLeaderRegion(1, 4)
	ops, _ := sb.Schedule(tc, false)
	op := ops[0]
	testutil.CheckTransferPeerWithLeaderTransfer(re, op, operator.OpKind(0), 4, 1)

	// Test stateFilter.
	tc.SetStoreOffline(1)
	tc.UpdateRegionCount(2, 6)

	// When store 1 is offline, it will be filtered,
	// store 2 becomes the store with least regions.
	ops, _ = sb.Schedule(tc, false)
	op = ops[0]
	testutil.CheckTransferPeerWithLeaderTransfer(re, op, operator.OpKind(0), 4, 2)
	opt.SetMaxReplicas(3)
	ops, _ = sb.Schedule(tc, false)
	re.Empty(ops)

	opt.SetMaxReplicas(1)
	ops, _ = sb.Schedule(tc, false)
	re.NotEmpty(ops)
}

func TestBalanceRegionReplicas3(t *testing.T) {
	re := require.New(t)
	ctx, cancel := context.WithCancel(context.Background())
	defer cancel()

	opt := config.NewTestOptions()
	// TODO: enable placement rules
	opt.SetPlacementRuleEnabled(false)
	tc := mockcluster.NewCluster(ctx, opt)
	tc.SetMaxReplicas(3)
	tc.SetLocationLabels([]string{"zone", "rack", "host"})
	tc.SetClusterVersion(versioninfo.MinSupportedVersion(versioninfo.Version4_0))
	oc := schedule.NewOperatorController(ctx, nil, nil)

	sb, err := schedule.CreateScheduler(BalanceRegionType, oc, storage.NewStorageWithMemoryBackend(), schedule.ConfigSliceDecoder(BalanceRegionType, []string{"", ""}))
	re.NoError(err)

	checkReplica3(re, tc, sb)
	tc.SetEnablePlacementRules(true)
	checkReplica3(re, tc, sb)
}

func checkReplica3(re *require.Assertions, tc *mockcluster.Cluster, sb schedule.Scheduler) {
	// Store 1 has the largest region score, so the balance scheduler tries to replace peer in store 1.
	tc.AddLabelsStore(1, 16, map[string]string{"zone": "z1", "rack": "r1", "host": "h1"})
	tc.AddLabelsStore(2, 15, map[string]string{"zone": "z1", "rack": "r2", "host": "h1"})
	tc.AddLabelsStore(3, 14, map[string]string{"zone": "z1", "rack": "r2", "host": "h2"})

	tc.AddLeaderRegion(1, 1, 2, 3)
	// This schedule try to replace peer in store 1, but we have no other stores.
	ops, _ := sb.Schedule(tc, false)
	re.Empty(ops)

	// Store 4 has smaller region score than store 2.
	tc.AddLabelsStore(4, 2, map[string]string{"zone": "z1", "rack": "r2", "host": "h1"})
	ops, _ = sb.Schedule(tc, false)
	op := ops[0]
	testutil.CheckTransferPeer(re, op, operator.OpKind(0), 2, 4)

	// Store 5 has smaller region score than store 1.
	tc.AddLabelsStore(5, 2, map[string]string{"zone": "z1", "rack": "r1", "host": "h1"})
	ops, _ = sb.Schedule(tc, false)
	op = ops[0]
	testutil.CheckTransferPeer(re, op, operator.OpKind(0), 1, 5)

	// Store 6 has smaller region score than store 5.
	tc.AddLabelsStore(6, 1, map[string]string{"zone": "z1", "rack": "r1", "host": "h1"})
	ops, _ = sb.Schedule(tc, false)
	op = ops[0]
	testutil.CheckTransferPeer(re, op, operator.OpKind(0), 1, 6)

	// Store 7 has smaller region score with store 6.
	tc.AddLabelsStore(7, 0, map[string]string{"zone": "z1", "rack": "r1", "host": "h2"})
	ops, _ = sb.Schedule(tc, false)
	op = ops[0]
	testutil.CheckTransferPeer(re, op, operator.OpKind(0), 1, 7)

	// If store 7 is not available, will choose store 6.
	tc.SetStoreDown(7)
	ops, _ = sb.Schedule(tc, false)
	op = ops[0]
	testutil.CheckTransferPeer(re, op, operator.OpKind(0), 1, 6)

	// Store 8 has smaller region score than store 7, but the distinct score decrease.
	tc.AddLabelsStore(8, 1, map[string]string{"zone": "z1", "rack": "r2", "host": "h3"})
	ops, _ = sb.Schedule(tc, false)
	op = ops[0]
	testutil.CheckTransferPeer(re, op, operator.OpKind(0), 1, 6)

	// Take down 4,5,6,7
	tc.SetStoreDown(4)
	tc.SetStoreDown(5)
	tc.SetStoreDown(6)
	tc.SetStoreDown(7)
	tc.SetStoreDown(8)

	// Store 9 has different zone with other stores but larger region score than store 1.
	tc.AddLabelsStore(9, 20, map[string]string{"zone": "z2", "rack": "r1", "host": "h1"})
	ops, _ = sb.Schedule(tc, false)
	re.Empty(ops)
}

func TestBalanceRegionReplicas5(t *testing.T) {
	re := require.New(t)
	ctx, cancel := context.WithCancel(context.Background())
	defer cancel()

	opt := config.NewTestOptions()
	// TODO: enable placement rules
	opt.SetPlacementRuleEnabled(false)
	tc := mockcluster.NewCluster(ctx, opt)
	tc.SetMaxReplicas(5)
	tc.SetLocationLabels([]string{"zone", "rack", "host"})

	tc.SetClusterVersion(versioninfo.MinSupportedVersion(versioninfo.Version4_0))
	oc := schedule.NewOperatorController(ctx, nil, nil)

	sb, err := schedule.CreateScheduler(BalanceRegionType, oc, storage.NewStorageWithMemoryBackend(), schedule.ConfigSliceDecoder(BalanceRegionType, []string{"", ""}))
	re.NoError(err)

	checkReplica5(re, tc, sb)
	tc.SetEnablePlacementRules(true)
	checkReplica5(re, tc, sb)
}

func checkReplica5(re *require.Assertions, tc *mockcluster.Cluster, sb schedule.Scheduler) {
	tc.AddLabelsStore(1, 4, map[string]string{"zone": "z1", "rack": "r1", "host": "h1"})
	tc.AddLabelsStore(2, 5, map[string]string{"zone": "z2", "rack": "r1", "host": "h1"})
	tc.AddLabelsStore(3, 6, map[string]string{"zone": "z3", "rack": "r1", "host": "h1"})
	tc.AddLabelsStore(4, 7, map[string]string{"zone": "z4", "rack": "r1", "host": "h1"})
	tc.AddLabelsStore(5, 28, map[string]string{"zone": "z5", "rack": "r1", "host": "h1"})

	tc.AddLeaderRegion(1, 1, 2, 3, 4, 5)

	// Store 6 has smaller region score.
	tc.AddLabelsStore(6, 1, map[string]string{"zone": "z5", "rack": "r2", "host": "h1"})
	ops, _ := sb.Schedule(tc, false)
	op := ops[0]
	testutil.CheckTransferPeer(re, op, operator.OpKind(0), 5, 6)

	// Store 7 has larger region score and same distinct score with store 6.
	tc.AddLabelsStore(7, 5, map[string]string{"zone": "z6", "rack": "r1", "host": "h1"})
	ops, _ = sb.Schedule(tc, false)
	op = ops[0]
	testutil.CheckTransferPeer(re, op, operator.OpKind(0), 5, 6)

	// Store 1 has smaller region score and higher distinct score.
	tc.AddLeaderRegion(1, 2, 3, 4, 5, 6)
	ops, _ = sb.Schedule(tc, false)
	op = ops[0]
	testutil.CheckTransferPeer(re, op, operator.OpKind(0), 5, 1)

	// Store 6 has smaller region score and higher distinct score.
	tc.AddLabelsStore(11, 29, map[string]string{"zone": "z1", "rack": "r2", "host": "h1"})
	tc.AddLabelsStore(12, 8, map[string]string{"zone": "z2", "rack": "r2", "host": "h1"})
	tc.AddLabelsStore(13, 7, map[string]string{"zone": "z3", "rack": "r2", "host": "h1"})
	tc.AddLeaderRegion(1, 2, 3, 11, 12, 13)
	ops, _ = sb.Schedule(tc, false)
	op = ops[0]
	testutil.CheckTransferPeer(re, op, operator.OpKind(0), 11, 6)
}

// TestBalanceRegionSchedule2 for corner case 1:
// 11 regions distributed across 5 stores.
// | region_id | leader_store | follower_store | follower_store |
// |-----------|--------------|----------------|----------------|
// |     1     |       1      |        2       |       3        |
// |     2     |       1      |        2       |       3        |
// |     3     |       1      |        2       |       3        |
// |     4     |       1      |        2       |       3        |
// |     5     |       1      |        2       |       3        |
// |     6     |       1      |        2       |       3        |
// |     7     |       1      |        2       |       4        |
// |     8     |       1      |        2       |       4        |
// |     9     |       1      |        2       |       4        |
// |    10     |       1      |        4       |       5        |
// |    11     |       1      |        4       |       5        |
// and the space of last store 5 if very small, about 5 * regionSize
// the source region is more likely distributed in store[1, 2, 3].
func TestBalanceRegionSchedule2(t *testing.T) {
	re := require.New(t)
	ctx, cancel := context.WithCancel(context.Background())
	defer cancel()

	opt := config.NewTestOptions()
	opt.SetPlacementRuleEnabled(false)
	tc := mockcluster.NewCluster(ctx, opt)
	tc.SetClusterVersion(versioninfo.MinSupportedVersion(versioninfo.Version4_0))
	tc.SetTolerantSizeRatio(1)
	tc.SetRegionScheduleLimit(1)
	tc.SetRegionScoreFormulaVersion("v1")
	oc := schedule.NewOperatorController(ctx, nil, nil)

	source := core.NewRegionInfo(
		&metapb.Region{
			Id:       1,
			StartKey: []byte(""),
			EndKey:   []byte("a"),
			Peers: []*metapb.Peer{
				{Id: 101, StoreId: 1},
				{Id: 102, StoreId: 2},
			},
		},
		&metapb.Peer{Id: 101, StoreId: 1},
		core.SetApproximateSize(1),
		core.SetApproximateKeys(1),
	)
	target := core.NewRegionInfo(
		&metapb.Region{
			Id:       2,
			StartKey: []byte("a"),
			EndKey:   []byte("t"),
			Peers: []*metapb.Peer{
				{Id: 103, StoreId: 1},
				{Id: 104, StoreId: 4},
				{Id: 105, StoreId: 3},
			},
		},
		&metapb.Peer{Id: 104, StoreId: 4},
		core.SetApproximateSize(200),
		core.SetApproximateKeys(200),
	)

	sb, err := schedule.CreateScheduler(BalanceRegionType, oc, storage.NewStorageWithMemoryBackend(), schedule.ConfigSliceDecoder(BalanceRegionType, []string{"", ""}))
	re.NoError(err)

	tc.AddRegionStore(1, 11)
	tc.AddRegionStore(2, 9)
	tc.AddRegionStore(3, 6)
	tc.AddRegionStore(4, 5)
	tc.AddRegionStore(5, 2)
	tc.AddLeaderRegion(1, 1, 2, 3)
	tc.AddLeaderRegion(2, 1, 2, 3)

	// add two merge operator to let the count of opRegion to 2.
	ops, err := operator.CreateMergeRegionOperator("merge-region", tc, source, target, operator.OpMerge)
	re.NoError(err)
	oc.SetOperator(ops[0])
	oc.SetOperator(ops[1])
	re.True(sb.IsScheduleAllowed(tc))
	ops1, _ := sb.Schedule(tc, false)
	op := ops1[0]
	re.NotNil(op)
	// if the space of store 5 is normal, we can balance region to store 5
	ops1, _ = sb.Schedule(tc, false)
	op = ops1[0]
	testutil.CheckTransferPeer(re, op, operator.OpKind(0), 1, 5)

	// the used size of store 5 reach (highSpace, lowSpace)
	origin := tc.GetStore(5)
	stats := origin.GetStoreStats()
	stats.Capacity = 50
	stats.Available = 20
	stats.UsedSize = 28
	store5 := origin.Clone(core.SetStoreStats(stats))
	tc.PutStore(store5)
	// remove op influence
	oc.RemoveOperator(ops[1])
	oc.RemoveOperator(ops[0])
	// the scheduler first picks store 1 as source store,
	// and store 5 as target store, but cannot pass `shouldBalance`.
	// Then it will try store 4.
	ops1, _ = sb.Schedule(tc, false)
	op = ops1[0]
	testutil.CheckTransferPeer(re, op, operator.OpKind(0), 1, 4)
}

func TestBalanceRegionStoreWeight(t *testing.T) {
	re := require.New(t)
	ctx, cancel := context.WithCancel(context.Background())
	defer cancel()

	opt := config.NewTestOptions()
	tc := mockcluster.NewCluster(ctx, opt)
	// TODO: enable placement rules
	tc.SetPlacementRuleEnabled(false)
	tc.SetClusterVersion(versioninfo.MinSupportedVersion(versioninfo.Version4_0))
	oc := schedule.NewOperatorController(ctx, nil, nil)

	sb, err := schedule.CreateScheduler(BalanceRegionType, oc, storage.NewStorageWithMemoryBackend(), schedule.ConfigSliceDecoder(BalanceRegionType, []string{"", ""}))
	re.NoError(err)
	opt.SetMaxReplicas(1)

	tc.AddRegionStore(1, 10)
	tc.AddRegionStore(2, 10)
	tc.AddRegionStore(3, 10)
	tc.AddRegionStore(4, 10)
	tc.UpdateStoreRegionWeight(1, 0.5)
	tc.UpdateStoreRegionWeight(2, 0.9)
	tc.UpdateStoreRegionWeight(3, 1.0)
	tc.UpdateStoreRegionWeight(4, 2.0)

	tc.AddLeaderRegion(1, 1)
	ops, _ := sb.Schedule(tc, false)
	op := ops[0]
	testutil.CheckTransferPeer(re, op, operator.OpKind(0), 1, 4)

	tc.UpdateRegionCount(4, 30)
	ops, _ = sb.Schedule(tc, false)
	op = ops[0]
	testutil.CheckTransferPeer(re, op, operator.OpKind(0), 1, 3)
}

func TestBalanceRegionReplacePendingRegion(t *testing.T) {
	re := require.New(t)
	ctx, cancel := context.WithCancel(context.Background())
	defer cancel()

	opt := config.NewTestOptions()
	tc := mockcluster.NewCluster(ctx, opt)
	tc.SetMaxReplicas(3)
	tc.SetLocationLabels([]string{"zone", "rack", "host"})
	tc.SetClusterVersion(versioninfo.MinSupportedVersion(versioninfo.Version4_0))
	oc := schedule.NewOperatorController(ctx, nil, nil)

	sb, err := schedule.CreateScheduler(BalanceRegionType, oc, storage.NewStorageWithMemoryBackend(), schedule.ConfigSliceDecoder(BalanceRegionType, []string{"", ""}))
	re.NoError(err)

	checkReplacePendingRegion(re, tc, sb)
	tc.SetEnablePlacementRules(true)
	checkReplacePendingRegion(re, tc, sb)
}

func TestBalanceRegionOpInfluence(t *testing.T) {
	re := require.New(t)
	ctx, cancel := context.WithCancel(context.Background())
	defer cancel()

	opt := config.NewTestOptions()
	tc := mockcluster.NewCluster(ctx, opt)
	// TODO: enable placement rules
	tc.SetEnablePlacementRules(false)
	tc.SetClusterVersion(versioninfo.MinSupportedVersion(versioninfo.Version4_0))
	stream := hbstream.NewTestHeartbeatStreams(ctx, tc.ID, tc, false /* no need to run */)
	oc := schedule.NewOperatorController(ctx, tc, stream)
	sb, err := schedule.CreateScheduler(BalanceRegionType, oc, storage.NewStorageWithMemoryBackend(), schedule.ConfigSliceDecoder(BalanceRegionType, []string{"", ""}))
	re.NoError(err)
	opt.SetMaxReplicas(1)
	// Add stores 1,2,3,4.
	tc.AddRegionStoreWithLeader(1, 2)
	tc.AddRegionStoreWithLeader(2, 8)
	tc.AddRegionStoreWithLeader(3, 8)
	tc.AddRegionStoreWithLeader(4, 16, 8)

	// add 8 leader regions to store 4 and move them to store 3
	// ensure store score without operator influence : store 4 > store 3
	// and store score with operator influence : store 3 > store 4
	for i := 1; i <= 8; i++ {
		id, _ := tc.Alloc()
		origin := tc.AddLeaderRegion(id, 4)
		newPeer := &metapb.Peer{StoreId: 3, Role: metapb.PeerRole_Voter}
		op, _ := operator.CreateMovePeerOperator("balance-region", tc, origin, operator.OpKind(0), 4, newPeer)
		re.NotNil(op)
		oc.AddOperator(op)
	}
	ops, _ := sb.Schedule(tc, false)
	op := ops[0]
<<<<<<< HEAD
	testutil.CheckTransferPeerWithLeaderTransfer(c, op, operator.OpKind(0), 2, 1)
=======
	testutil.CheckTransferPeerWithLeaderTransfer(re, op, operator.OpKind(0), 3, 1)
>>>>>>> 2ac5ce16
}

func checkReplacePendingRegion(re *require.Assertions, tc *mockcluster.Cluster, sb schedule.Scheduler) {
	// Store 1 has the largest region score, so the balance scheduler try to replace peer in store 1.
	tc.AddLabelsStore(1, 16, map[string]string{"zone": "z1", "rack": "r1", "host": "h1"})
	tc.AddLabelsStore(2, 7, map[string]string{"zone": "z1", "rack": "r2", "host": "h1"})
	tc.AddLabelsStore(3, 15, map[string]string{"zone": "z1", "rack": "r2", "host": "h2"})
	// Store 4 has smaller region score than store 1 and more better place than store 2.
	tc.AddLabelsStore(4, 10, map[string]string{"zone": "z1", "rack": "r1", "host": "h1"})

	// set pending peer
	tc.AddLeaderRegion(1, 1, 2, 3)
	tc.AddLeaderRegion(2, 1, 2, 3)
	tc.AddLeaderRegion(3, 2, 1, 3)
	region := tc.GetRegion(3)
	region = region.Clone(core.WithPendingPeers([]*metapb.Peer{region.GetStorePeer(1)}))
	tc.PutRegion(region)

	ops, _ := sb.Schedule(tc, false)
	op := ops[0]
	re.Equal(uint64(3), op.RegionID())
	ops, _ = sb.Schedule(tc, false)
	op = ops[0]
	testutil.CheckTransferPeer(re, op, operator.OpKind(0), 1, 4)
}

func TestBalanceRegionShouldNotBalance(t *testing.T) {
	re := require.New(t)
	ctx, cancel := context.WithCancel(context.Background())
	defer cancel()

	opt := config.NewTestOptions()
	tc := mockcluster.NewCluster(ctx, opt)
	tc.SetClusterVersion(versioninfo.MinSupportedVersion(versioninfo.Version4_0))
	oc := schedule.NewOperatorController(ctx, nil, nil)
	sb, err := schedule.CreateScheduler(BalanceRegionType, oc, storage.NewStorageWithMemoryBackend(), schedule.ConfigSliceDecoder(BalanceRegionType, []string{"", ""}))
	re.NoError(err)
	region := tc.MockRegionInfo(1, 0, []uint64{2, 3, 4}, nil, nil)
	tc.PutRegion(region)
	operators, _ := sb.Schedule(tc, false)
	re.Empty(operators)
}

func TestBalanceRegionEmptyRegion(t *testing.T) {
	re := require.New(t)
	ctx, cancel := context.WithCancel(context.Background())
	defer cancel()

	opt := config.NewTestOptions()
	tc := mockcluster.NewCluster(ctx, opt)
	tc.SetClusterVersion(versioninfo.MinSupportedVersion(versioninfo.Version4_0))
	oc := schedule.NewOperatorController(ctx, nil, nil)
	sb, err := schedule.CreateScheduler(BalanceRegionType, oc, storage.NewStorageWithMemoryBackend(), schedule.ConfigSliceDecoder(BalanceRegionType, []string{"", ""}))
	re.NoError(err)
	tc.AddRegionStore(1, 10)
	tc.AddRegionStore(2, 9)
	tc.AddRegionStore(3, 10)
	tc.AddRegionStore(4, 10)
	region := core.NewRegionInfo(
		&metapb.Region{
			Id:       5,
			StartKey: []byte("a"),
			EndKey:   []byte("b"),
			Peers: []*metapb.Peer{
				{Id: 6, StoreId: 1},
				{Id: 7, StoreId: 3},
				{Id: 8, StoreId: 4},
			},
		},
		&metapb.Peer{Id: 7, StoreId: 3},
		core.SetApproximateSize(1),
		core.SetApproximateKeys(1),
	)
	tc.PutRegion(region)
	operators, _ := sb.Schedule(tc, false)
	re.NotEmpty(operators)

	for i := uint64(10); i < 60; i++ {
		tc.PutRegionStores(i, 1, 3, 4)
	}
	operators, _ = sb.Schedule(tc, false)
	re.Empty(operators)
}

func TestRandomMergeSchedule(t *testing.T) {
	re := require.New(t)
	ctx, cancel := context.WithCancel(context.Background())
	defer cancel()

	opt := config.NewTestOptions()
	// TODO: enable palcementrules
	opt.SetPlacementRuleEnabled(false)
	tc := mockcluster.NewCluster(ctx, opt)
	tc.SetMergeScheduleLimit(1)
	stream := hbstream.NewTestHeartbeatStreams(ctx, tc.ID, tc, true /* need to run */)
	oc := schedule.NewOperatorController(ctx, tc, stream)

	mb, err := schedule.CreateScheduler(RandomMergeType, oc, storage.NewStorageWithMemoryBackend(), schedule.ConfigSliceDecoder(RandomMergeType, []string{"", ""}))
	re.NoError(err)

	tc.AddRegionStore(1, 4)
	tc.AddLeaderRegion(1, 1)
	tc.AddLeaderRegion(2, 1)
	tc.AddLeaderRegion(3, 1)
	tc.AddLeaderRegion(4, 1)

	re.True(mb.IsScheduleAllowed(tc))
	ops, _ := mb.Schedule(tc, false)
	re.Empty(ops) // regions are not fully replicated

	tc.SetMaxReplicas(1)
	ops, _ = mb.Schedule(tc, false)
	re.Len(ops, 2)
	re.NotZero(ops[0].Kind() & operator.OpMerge)
	re.NotZero(ops[1].Kind() & operator.OpMerge)

	oc.AddWaitingOperator(ops...)
	re.False(mb.IsScheduleAllowed(tc))
}

func TestScatterRangeBalance(t *testing.T) {
	re := require.New(t)
	ctx, cancel := context.WithCancel(context.Background())
	defer cancel()

	opt := config.NewTestOptions()
	// TODO: enable palcementrules
	opt.SetPlacementRuleEnabled(false)
	tc := mockcluster.NewCluster(ctx, opt)
	tc.SetClusterVersion(versioninfo.MinSupportedVersion(versioninfo.Version4_0))
	// range cluster use a special tolerant ratio, cluster opt take no impact
	tc.SetTolerantSizeRatio(10000)
	// Add stores 1,2,3,4,5.
	tc.AddRegionStore(1, 0)
	tc.AddRegionStore(2, 0)
	tc.AddRegionStore(3, 0)
	tc.AddRegionStore(4, 0)
	tc.AddRegionStore(5, 0)
	var (
		id      uint64
		regions []*metapb.Region
	)
	for i := 0; i < 50; i++ {
		peers := []*metapb.Peer{
			{Id: id + 1, StoreId: 1},
			{Id: id + 2, StoreId: 2},
			{Id: id + 3, StoreId: 3},
		}
		regions = append(regions, &metapb.Region{
			Id:       id + 4,
			Peers:    peers,
			StartKey: []byte(fmt.Sprintf("s_%02d", i)),
			EndKey:   []byte(fmt.Sprintf("s_%02d", i+1)),
		})
		id += 4
	}
	// empty region case
	regions[49].EndKey = []byte("")
	for _, meta := range regions {
		leader := rand.Intn(4) % 3
		regionInfo := core.NewRegionInfo(
			meta,
			meta.Peers[leader],
			core.SetApproximateKeys(1),
			core.SetApproximateSize(1),
		)
		tc.Regions.SetRegion(regionInfo)
	}
	for i := 0; i < 100; i++ {
		_, err := tc.AllocPeer(1)
		re.NoError(err)
	}
	for i := 1; i <= 5; i++ {
		tc.UpdateStoreStatus(uint64(i))
	}
	oc := schedule.NewOperatorController(ctx, nil, nil)

	hb, err := schedule.CreateScheduler(ScatterRangeType, oc, storage.NewStorageWithMemoryBackend(), schedule.ConfigSliceDecoder(ScatterRangeType, []string{"s_00", "s_50", "t"}))
	re.NoError(err)

	scheduleAndApplyOperator(tc, hb, 100)
	for i := 1; i <= 5; i++ {
		leaderCount := tc.Regions.GetStoreLeaderCount(uint64(i))
		re.LessOrEqual(leaderCount, 12)
		regionCount = tc.Regions.GetStoreRegionCount(uint64(i))
		re.LessOrEqual(regionCount, 32)
	}
}

func TestBalanceLeaderLimit(t *testing.T) {
	re := require.New(t)
	ctx, cancel := context.WithCancel(context.Background())
	defer cancel()

	opt := config.NewTestOptions()
	opt.SetPlacementRuleEnabled(false)
	tc := mockcluster.NewCluster(ctx, opt)
	tc.SetClusterVersion(versioninfo.MinSupportedVersion(versioninfo.Version4_0))
	tc.SetTolerantSizeRatio(2.5)
	// Add stores 1,2,3,4,5.
	tc.AddRegionStore(1, 0)
	tc.AddRegionStore(2, 0)
	tc.AddRegionStore(3, 0)
	tc.AddRegionStore(4, 0)
	tc.AddRegionStore(5, 0)
	var (
		id      uint64
		regions []*metapb.Region
	)
	for i := 0; i < 50; i++ {
		peers := []*metapb.Peer{
			{Id: id + 1, StoreId: 1},
			{Id: id + 2, StoreId: 2},
			{Id: id + 3, StoreId: 3},
		}
		regions = append(regions, &metapb.Region{
			Id:       id + 4,
			Peers:    peers,
			StartKey: []byte(fmt.Sprintf("s_%02d", i)),
			EndKey:   []byte(fmt.Sprintf("s_%02d", i+1)),
		})
		id += 4
	}

	regions[49].EndKey = []byte("")
	for _, meta := range regions {
		leader := rand.Intn(4) % 3
		regionInfo := core.NewRegionInfo(
			meta,
			meta.Peers[leader],
			core.SetApproximateKeys(96),
			core.SetApproximateSize(96),
		)

		tc.Regions.SetRegion(regionInfo)
	}

	for i := 0; i < 100; i++ {
		_, err := tc.AllocPeer(1)
		re.NoError(err)
	}
	for i := 1; i <= 5; i++ {
		tc.UpdateStoreStatus(uint64(i))
	}
	oc := schedule.NewOperatorController(ctx, nil, nil)

	// test not allow schedule leader
	tc.SetLeaderScheduleLimit(0)
	hb, err := schedule.CreateScheduler(ScatterRangeType, oc, storage.NewStorageWithMemoryBackend(), schedule.ConfigSliceDecoder(ScatterRangeType, []string{"s_00", "s_50", "t"}))
	re.NoError(err)

	scheduleAndApplyOperator(tc, hb, 100)
	maxLeaderCount := 0
	minLeaderCount := 99
	for i := 1; i <= 5; i++ {
		leaderCount := tc.Regions.GetStoreLeaderCount(uint64(i))
		if leaderCount < minLeaderCount {
			minLeaderCount = leaderCount
		}
		if leaderCount > maxLeaderCount {
			maxLeaderCount = leaderCount
		}
		regionCount = tc.Regions.GetStoreRegionCount(uint64(i))
		re.LessOrEqual(regionCount, 32)
	}
	re.Greater(maxLeaderCount-minLeaderCount, 10)
}

func TestConcurrencyUpdateConfig(t *testing.T) {
	re := require.New(t)
	ctx, cancel := context.WithCancel(context.Background())
	defer cancel()

	opt := config.NewTestOptions()
	tc := mockcluster.NewCluster(ctx, opt)
	oc := schedule.NewOperatorController(ctx, nil, nil)
	hb, err := schedule.CreateScheduler(ScatterRangeType, oc, storage.NewStorageWithMemoryBackend(), schedule.ConfigSliceDecoder(ScatterRangeType, []string{"s_00", "s_50", "t"}))
	sche := hb.(*scatterRangeScheduler)
	re.NoError(err)
	ch := make(chan struct{})
	args := []string{"test", "s_00", "s_99"}
	go func() {
		for {
			select {
			case <-ch:
				return
			default:
			}
			sche.config.BuildWithArgs(args)
			re.NoError(sche.config.Persist())
		}
	}()
	for i := 0; i < 1000; i++ {
		sche.Schedule(tc, false)
	}
	ch <- struct{}{}
}

func TestBalanceWhenRegionNotHeartbeat(t *testing.T) {
	re := require.New(t)
	ctx, cancel := context.WithCancel(context.Background())
	defer cancel()

	opt := config.NewTestOptions()
	tc := mockcluster.NewCluster(ctx, opt)
	// Add stores 1,2,3.
	tc.AddRegionStore(1, 0)
	tc.AddRegionStore(2, 0)
	tc.AddRegionStore(3, 0)
	var (
		id      uint64
		regions []*metapb.Region
	)
	for i := 0; i < 10; i++ {
		peers := []*metapb.Peer{
			{Id: id + 1, StoreId: 1},
			{Id: id + 2, StoreId: 2},
			{Id: id + 3, StoreId: 3},
		}
		regions = append(regions, &metapb.Region{
			Id:       id + 4,
			Peers:    peers,
			StartKey: []byte(fmt.Sprintf("s_%02d", i)),
			EndKey:   []byte(fmt.Sprintf("s_%02d", i+1)),
		})
		id += 4
	}
	// empty case
	regions[9].EndKey = []byte("")

	// To simulate server prepared,
	// store 1 contains 8 leader region peers and leaders of 2 regions are unknown yet.
	for _, meta := range regions {
		var leader *metapb.Peer
		if meta.Id < 8 {
			leader = meta.Peers[0]
		}
		regionInfo := core.NewRegionInfo(
			meta,
			leader,
			core.SetApproximateKeys(96),
			core.SetApproximateSize(96),
		)

		tc.Regions.SetRegion(regionInfo)
	}

	for i := 1; i <= 3; i++ {
		tc.UpdateStoreStatus(uint64(i))
	}

	oc := schedule.NewOperatorController(ctx, nil, nil)
	hb, err := schedule.CreateScheduler(ScatterRangeType, oc, storage.NewStorageWithMemoryBackend(), schedule.ConfigSliceDecoder(ScatterRangeType, []string{"s_00", "s_09", "t"}))
	re.NoError(err)

	scheduleAndApplyOperator(tc, hb, 100)
}

// scheduleAndApplyOperator will try to schedule for `count` times and apply the operator if the operator is created.
func scheduleAndApplyOperator(tc *mockcluster.Cluster, hb schedule.Scheduler, count int) {
	limit := 0
	for {
		if limit > count {
			break
		}
		ops, _ := hb.Schedule(tc, false)
		if ops == nil {
			limit++
			continue
		}
		schedule.ApplyOperator(tc, ops[0])
	}
}<|MERGE_RESOLUTION|>--- conflicted
+++ resolved
@@ -43,14 +43,16 @@
 	kind           core.SchedulePolicy
 }
 
-<<<<<<< HEAD
-func (s *testBalanceSuite) TestInfluenceAmp(c *C) {
+func TestInfluenceAmp(t *testing.T) {
+	ctx, cancel := context.WithCancel(context.Background())
+	defer cancel()
+	re := require.New(t)
+
 	R := int64(96)
 	opt := config.NewTestOptions()
-	tc := mockcluster.NewCluster(s.ctx, opt)
+	tc := mockcluster.NewCluster(ctx, opt)
 	kind := core.NewScheduleKind(core.RegionKind, core.BySize)
-	ctx, cancel := context.WithCancel(context.Background())
-	defer cancel()
+
 	oc := schedule.NewOperatorController(ctx, nil, nil)
 	influence := oc.GetOpInfluence(tc)
 	influence.GetStoreInfluence(1).RegionSize = R
@@ -66,20 +68,17 @@
 	tc.PutRegion(region)
 	plan := newBalancePlan(kind, tc, influence)
 	plan.source, plan.target, plan.region = tc.GetStore(1), tc.GetStore(2), tc.GetRegion(1)
-	c.Assert(plan.shouldBalance(""), IsTrue)
+	re.True(plan.shouldBalance(""))
 
 	// It will not schedule if the diff region count is greater than the sum
 	// of TolerantSizeRatio and influenceAmp*2.
 	tc.AddRegionStore(1, int(100+influenceAmp+2))
 	plan.source = tc.GetStore(1)
-	c.Assert(plan.shouldBalance(""), IsFalse)
-	c.Assert(plan.sourceScore-plan.targetScore, Less, float64(1))
-}
-
-func (s *testBalanceSuite) TestShouldBalance(c *C) {
-=======
+	re.False(plan.shouldBalance(""))
+	re.Less(plan.sourceScore-plan.targetScore, float64(1))
+}
+
 func TestShouldBalance(t *testing.T) {
->>>>>>> 2ac5ce16
 	// store size = 100GiB
 	// region size = 96MiB
 	re := require.New(t)
@@ -1098,11 +1097,7 @@
 	}
 	ops, _ := sb.Schedule(tc, false)
 	op := ops[0]
-<<<<<<< HEAD
-	testutil.CheckTransferPeerWithLeaderTransfer(c, op, operator.OpKind(0), 2, 1)
-=======
-	testutil.CheckTransferPeerWithLeaderTransfer(re, op, operator.OpKind(0), 3, 1)
->>>>>>> 2ac5ce16
+	testutil.CheckTransferPeerWithLeaderTransfer(re, op, operator.OpKind(0), 2, 1)
 }
 
 func checkReplacePendingRegion(re *require.Assertions, tc *mockcluster.Cluster, sb schedule.Scheduler) {

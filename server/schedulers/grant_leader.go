// Copyright 2017 PingCAP, Inc.
//
// Licensed under the Apache License, Version 2.0 (the "License");
// you may not use this file except in compliance with the License.
// You may obtain a copy of the License at
//
//     http://www.apache.org/licenses/LICENSE-2.0
//
// Unless required by applicable law or agreed to in writing, software
// distributed under the License is distributed on an "AS IS" BASIS,
// See the License for the specific language governing permissions and
// limitations under the License.

package schedulers

import (
	"fmt"
	"strconv"
	"time"

	"github.com/juju/errors"
	"github.com/pingcap/pd/server/core"
	"github.com/pingcap/pd/server/schedule"
)

func init() {
	schedule.RegisterScheduler("grant-leader", func(opt schedule.Options, args []string) (schedule.Scheduler, error) {
		if len(args) != 1 {
			return nil, errors.New("grant-leader needs 1 argument")
		}
		id, err := strconv.ParseUint(args[0], 10, 64)
		if err != nil {
			return nil, errors.Trace(err)
		}
		return newGrantLeaderScheduler(opt, id), nil
	})
}

const scheduleInterval = time.Millisecond * 10

// grantLeaderScheduler transfers all leaders to peers in the store.
type grantLeaderScheduler struct {
	opt     schedule.Options
	name    string
	storeID uint64
}

// newGrantLeaderScheduler creates an admin scheduler that transfers all leaders
// to a store.
func newGrantLeaderScheduler(opt schedule.Options, storeID uint64) schedule.Scheduler {
	return &grantLeaderScheduler{
		opt:     opt,
		name:    fmt.Sprintf("grant-leader-scheduler-%d", storeID),
		storeID: storeID,
	}
}

func (s *grantLeaderScheduler) GetName() string {
	return s.name
}

<<<<<<< HEAD
func (s *grantLeaderScheduler) GetMinInterval() time.Duration {
	return MinScheduleInterval
}

func (s *grantLeaderScheduler) GetNextInterval(interval time.Duration) time.Duration {
	return intervalGrow(interval, MaxScheduleInterval, exponentailGrowth)
=======
func (s *grantLeaderScheduler) GetType() string {
	return "grant-leader"
}

func (s *grantLeaderScheduler) GetInterval() time.Duration {
	return schedule.MinScheduleInterval
>>>>>>> 098a9e6d
}

func (s *grantLeaderScheduler) GetResourceKind() core.ResourceKind {
	return core.LeaderKind
}

func (s *grantLeaderScheduler) GetResourceLimit() uint64 {
	return s.opt.GetLeaderScheduleLimit()
}

func (s *grantLeaderScheduler) Prepare(cluster schedule.Cluster) error {
	return errors.Trace(cluster.BlockStore(s.storeID))
}

func (s *grantLeaderScheduler) Cleanup(cluster schedule.Cluster) {
	cluster.UnblockStore(s.storeID)
}

func (s *grantLeaderScheduler) Schedule(cluster schedule.Cluster) *schedule.Operator {
	schedulerCounter.WithLabelValues(s.GetName(), "schedule").Inc()
	region := cluster.RandFollowerRegion(s.storeID)
	if region == nil {
		schedulerCounter.WithLabelValues(s.GetName(), "no_follower").Inc()
		return nil
	}
	schedulerCounter.WithLabelValues(s.GetName(), "new_operator").Inc()
	step := schedule.TransferLeader{FromStore: region.Leader.GetStoreId(), ToStore: s.storeID}
	return schedule.NewOperator("grant-leader", region.GetId(), core.LeaderKind, step)
}<|MERGE_RESOLUTION|>--- conflicted
+++ resolved
@@ -59,21 +59,16 @@
 	return s.name
 }
 
-<<<<<<< HEAD
 func (s *grantLeaderScheduler) GetMinInterval() time.Duration {
 	return MinScheduleInterval
 }
 
 func (s *grantLeaderScheduler) GetNextInterval(interval time.Duration) time.Duration {
 	return intervalGrow(interval, MaxScheduleInterval, exponentailGrowth)
-=======
+}
+
 func (s *grantLeaderScheduler) GetType() string {
 	return "grant-leader"
-}
-
-func (s *grantLeaderScheduler) GetInterval() time.Duration {
-	return schedule.MinScheduleInterval
->>>>>>> 098a9e6d
 }
 
 func (s *grantLeaderScheduler) GetResourceKind() core.ResourceKind {

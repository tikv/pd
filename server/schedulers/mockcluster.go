// Copyright 2017 PingCAP, Inc.
//
// Licensed under the Apache License, Version 2.0 (the "License");
// you may not use this file except in compliance with the License.
// You may obtain a copy of the License at
//
//     http://www.apache.org/licenses/LICENSE-2.0
//
// Unless required by applicable law or agreed to in writing, software
// distributed under the License is distributed on an "AS IS" BASIS,
// See the License for the specific language governing permissions and
// limitations under the License.

package schedulers

import (
	"time"

	log "github.com/Sirupsen/logrus"
	"github.com/juju/errors"
	"github.com/pingcap/kvproto/pkg/metapb"
	"github.com/pingcap/kvproto/pkg/pdpb"
	"github.com/pingcap/pd/server/core"
	"github.com/pingcap/pd/server/schedule"
)

type mockCluster struct {
	*schedule.BasicCluster
	id *core.MockIDAllocator
}

// NewMockCluster creates a new mockCluster
func newMockCluster(id *core.MockIDAllocator) *mockCluster {
	return &mockCluster{
		BasicCluster: schedule.NewBasicCluster(),
		id:           id,
	}
}

func (mc *mockCluster) allocID() (uint64, error) {
	return mc.id.Alloc()
}

// ScanRegions scan region with start key, until number greater than limit.
func (mc *mockCluster) ScanRegions(startKey []byte, limit int) []*core.RegionInfo {
	return mc.Regions.ScanRange(startKey, limit)
}

// AllocPeer allocs a new peer on a store.
func (mc *mockCluster) AllocPeer(storeID uint64) (*metapb.Peer, error) {
	peerID, err := mc.allocID()
	if err != nil {
		log.Errorf("failed to alloc peer: %v", err)
		return nil, errors.Trace(err)
	}
	peer := &metapb.Peer{
		Id:      peerID,
		StoreId: storeID,
	}
	return peer, nil
}

func (mc *mockCluster) setStoreUp(storeID uint64) {
	store := mc.GetStore(storeID)
	store.State = metapb.StoreState_Up
	store.LastHeartbeatTS = time.Now()
	mc.PutStore(store)
}

func (mc *mockCluster) setStoreDown(storeID uint64) {
	store := mc.GetStore(storeID)
	store.State = metapb.StoreState_Up
	store.LastHeartbeatTS = time.Time{}
	mc.PutStore(store)
}

func (mc *mockCluster) setStoreOffline(storeID uint64) {
	store := mc.GetStore(storeID)
	store.State = metapb.StoreState_Offline
	mc.PutStore(store)
}

func (mc *mockCluster) setStoreBusy(storeID uint64, busy bool) {
	store := mc.GetStore(storeID)
	store.Stats.IsBusy = busy
	store.LastHeartbeatTS = time.Now()
	mc.PutStore(store)
}

func (mc *mockCluster) addLeaderStore(storeID uint64, leaderCount int) {
	store := core.NewStoreInfo(&metapb.Store{Id: storeID})
	store.Stats = &pdpb.StoreStats{}
	store.LastHeartbeatTS = time.Now()
	store.LeaderCount = leaderCount
<<<<<<< HEAD
	store.LeaderSize = int64(leaderCount) * 10
=======
	store.Stats.Capacity = uint64(1024)
	store.Stats.Available = store.Stats.Capacity
	store.LeaderSize = uint64(leaderCount) * 10
>>>>>>> 98867cf2
	mc.PutStore(store)
}

func (mc *mockCluster) addRegionStore(storeID uint64, regionCount int) {
	store := core.NewStoreInfo(&metapb.Store{Id: storeID})
	store.Stats = &pdpb.StoreStats{}
	store.LastHeartbeatTS = time.Now()
	store.RegionCount = regionCount
	store.RegionSize = int64(regionCount) * 10
	store.Stats.Capacity = uint64(1024)
	store.Stats.Available = store.Stats.Capacity
	mc.PutStore(store)
}

func (mc *mockCluster) updateStoreLeaderWeight(storeID uint64, weight float64) {
	store := mc.GetStore(storeID)
	store.LeaderWeight = weight
	mc.PutStore(store)
}

func (mc *mockCluster) updateStoreRegionWeight(storeID uint64, weight float64) {
	store := mc.GetStore(storeID)
	store.RegionWeight = weight
	mc.PutStore(store)
}

func (mc *mockCluster) addLabelsStore(storeID uint64, regionCount int, labels map[string]string) {
	mc.addRegionStore(storeID, regionCount)
	store := mc.GetStore(storeID)
	for k, v := range labels {
		store.Labels = append(store.Labels, &metapb.StoreLabel{Key: k, Value: v})
	}
	mc.PutStore(store)
}

func (mc *mockCluster) addLeaderRegion(regionID uint64, leaderID uint64, followerIds ...uint64) {
	region := &metapb.Region{Id: regionID}
	leader, _ := mc.AllocPeer(leaderID)
	region.Peers = []*metapb.Peer{leader}
	for _, id := range followerIds {
		peer, _ := mc.AllocPeer(id)
		region.Peers = append(region.Peers, peer)
	}
	regionInfo := core.NewRegionInfo(region, leader)
	regionInfo.ApproximateSize = 10
	mc.PutRegion(regionInfo)
}

func (mc *mockCluster) addLeaderRegionWithRange(regionID uint64, startKey string, endKey string, leaderID uint64, followerIds ...uint64) {
	region := &metapb.Region{Id: regionID}
	leader, _ := mc.AllocPeer(leaderID)
	region.Peers = []*metapb.Peer{leader}
	for _, id := range followerIds {
		peer, _ := mc.AllocPeer(id)
		region.Peers = append(region.Peers, peer)
	}
	r := core.NewRegionInfo(region, leader)
	r.StartKey = []byte(startKey)
	r.EndKey = []byte(endKey)
	mc.PutRegion(r)
}

func (mc *mockCluster) LoadRegion(regionID uint64, followerIds ...uint64) {
	//  regions load from etcd will have no leader
	region := &metapb.Region{Id: regionID}
	region.Peers = []*metapb.Peer{}
	for _, id := range followerIds {
		peer, _ := mc.AllocPeer(id)
		region.Peers = append(region.Peers, peer)
	}
	mc.PutRegion(core.NewRegionInfo(region, nil))
}

func (mc *mockCluster) addLeaderRegionWithWriteInfo(regionID uint64, leaderID uint64, writtenBytes uint64, followerIds ...uint64) {
	region := &metapb.Region{Id: regionID}
	leader, _ := mc.AllocPeer(leaderID)
	region.Peers = []*metapb.Peer{leader}
	for _, id := range followerIds {
		peer, _ := mc.AllocPeer(id)
		region.Peers = append(region.Peers, peer)
	}
	r := core.NewRegionInfo(region, leader)
	r.WrittenBytes = writtenBytes
	mc.BasicCluster.UpdateWriteStatus(r)
	mc.PutRegion(r)
}

func (mc *mockCluster) updateLeaderCount(storeID uint64, leaderCount int) {
	store := mc.GetStore(storeID)
	store.LeaderCount = leaderCount
	store.LeaderSize = int64(leaderCount) * 10
	mc.PutStore(store)
}

func (mc *mockCluster) updateRegionCount(storeID uint64, regionCount int) {
	store := mc.GetStore(storeID)
	store.RegionCount = regionCount
	store.RegionSize = int64(regionCount) * 10
	mc.PutStore(store)
}

func (mc *mockCluster) updateSnapshotCount(storeID uint64, snapshotCount int) {
	store := mc.GetStore(storeID)
	store.Stats.ApplyingSnapCount = uint32(snapshotCount)
	mc.PutStore(store)
}

func (mc *mockCluster) updateStorageRatio(storeID uint64, usedRatio, availableRatio float64) {
	store := mc.GetStore(storeID)
	store.Stats.Capacity = uint64(1024)
	store.Stats.UsedSize = uint64(float64(store.Stats.Capacity) * usedRatio)
	store.Stats.Available = uint64(float64(store.Stats.Capacity) * availableRatio)
	mc.PutStore(store)
}

func (mc *mockCluster) updateStorageWrittenBytes(storeID uint64, BytesWritten uint64) {
	store := mc.GetStore(storeID)
	store.Stats.BytesWritten = BytesWritten
	mc.PutStore(store)
}
func (mc *mockCluster) updateStorageReadBytes(storeID uint64, BytesRead uint64) {
	store := mc.GetStore(storeID)
	store.Stats.BytesRead = BytesRead
	mc.PutStore(store)
}

func (mc *mockCluster) addLeaderRegionWithReadInfo(regionID uint64, leaderID uint64, readBytes uint64, followerIds ...uint64) {
	region := &metapb.Region{Id: regionID}
	leader, _ := mc.AllocPeer(leaderID)
	region.Peers = []*metapb.Peer{leader}
	for _, id := range followerIds {
		peer, _ := mc.AllocPeer(id)
		region.Peers = append(region.Peers, peer)
	}
	r := core.NewRegionInfo(region, leader)
	r.ReadBytes = readBytes
	mc.BasicCluster.UpdateReadStatus(r)
	mc.PutRegion(r)
}

const (
	defaultMaxReplicas          = 3
	defaultMaxSnapshotCount     = 3
	defaultMaxPendingPeerCount  = 16
	defaultMaxStoreDownTime     = time.Hour
	defaultLeaderScheduleLimit  = 64
	defaultRegionScheduleLimit  = 12
	defaultReplicaScheduleLimit = 16
)

// MockSchedulerOptions is a mock of SchedulerOptions
// which implements Options interface
type MockSchedulerOptions struct {
	RegionScheduleLimit   uint64
	LeaderScheduleLimit   uint64
	MaxSnapshotCount      uint64
	MaxPendingPeerCount   uint64
	MaxStoreDownTime      time.Duration
	MaxReplicas           int
	LocationLabels        []string
	HotRegionLowThreshold int
}

func newMockSchedulerOptions() *MockSchedulerOptions {
	mso := &MockSchedulerOptions{}
	mso.RegionScheduleLimit = defaultRegionScheduleLimit
	mso.LeaderScheduleLimit = defaultLeaderScheduleLimit
	mso.MaxSnapshotCount = defaultMaxSnapshotCount
	mso.MaxStoreDownTime = defaultMaxStoreDownTime
	mso.MaxReplicas = defaultMaxReplicas
	mso.HotRegionLowThreshold = schedule.HotRegionLowThreshold
	mso.MaxPendingPeerCount = defaultMaxPendingPeerCount
	return mso
}

// GetLeaderScheduleLimit mock method
func (mso *MockSchedulerOptions) GetLeaderScheduleLimit() uint64 {
	return mso.LeaderScheduleLimit
}

// GetRegionScheduleLimit mock method
func (mso *MockSchedulerOptions) GetRegionScheduleLimit() uint64 {
	return mso.RegionScheduleLimit
}

// GetMaxSnapshotCount mock method
func (mso *MockSchedulerOptions) GetMaxSnapshotCount() uint64 {
	return mso.MaxSnapshotCount
}

// GetMaxPendingPeerCount mock method
func (mso *MockSchedulerOptions) GetMaxPendingPeerCount() uint64 {
	return mso.MaxPendingPeerCount
}

// GetMaxStoreDownTime mock method
func (mso *MockSchedulerOptions) GetMaxStoreDownTime() time.Duration {
	return mso.MaxStoreDownTime
}

// GetMaxReplicas mock method
func (mso *MockSchedulerOptions) GetMaxReplicas() int {
	return mso.MaxReplicas
}

// GetLocationLabels mock method
func (mso *MockSchedulerOptions) GetLocationLabels() []string {
	return mso.LocationLabels
}

// GetHotRegionLowThreshold mock method
func (mso *MockSchedulerOptions) GetHotRegionLowThreshold() int {
	return mso.HotRegionLowThreshold
}

// SetMaxReplicas mock method
func (mso *MockSchedulerOptions) SetMaxReplicas(replicas int) {
	mso.MaxReplicas = replicas
}<|MERGE_RESOLUTION|>--- conflicted
+++ resolved
@@ -92,13 +92,9 @@
 	store.Stats = &pdpb.StoreStats{}
 	store.LastHeartbeatTS = time.Now()
 	store.LeaderCount = leaderCount
-<<<<<<< HEAD
-	store.LeaderSize = int64(leaderCount) * 10
-=======
 	store.Stats.Capacity = uint64(1024)
 	store.Stats.Available = store.Stats.Capacity
-	store.LeaderSize = uint64(leaderCount) * 10
->>>>>>> 98867cf2
+	store.LeaderSize = int64(leaderCount) * 10
 	mc.PutStore(store)
 }
 

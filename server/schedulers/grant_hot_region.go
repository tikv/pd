--- conflicted
+++ resolved
@@ -89,13 +89,8 @@
 
 type grantHotRegionSchedulerConfig struct {
 	mu          sync.RWMutex
-<<<<<<< HEAD
 	storage     endpoint.ConfigStorage
-	cluster     opt.Cluster
-=======
-	storage     *core.Storage
 	cluster     schedule.Cluster
->>>>>>> 32832a3f
 	StoreIDs    []uint64 `json:"store-id"`
 	StoreLeadID uint64   `json:"store-leader-id"`
 }

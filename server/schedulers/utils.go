--- conflicted
+++ resolved
@@ -15,12 +15,9 @@
 
 import (
 	"context"
-<<<<<<< HEAD
 	"math"
+  "net/url"
 	"sort"
-=======
-	"net/url"
->>>>>>> a256162b
 	"time"
 
 	"github.com/montanaflynn/stats"
@@ -156,7 +153,6 @@
 	return cache.NewIDTTL(ctx, taintCacheGCInterval, taintCacheTTL)
 }
 
-<<<<<<< HEAD
 // ScoreInfo stores storeID and score of a store.
 type ScoreInfo struct {
 	storeID uint64
@@ -317,9 +313,9 @@
 	}
 
 	res.Sort()
-
 	return res
-=======
+}
+
 func getKeyRanges(args []string) ([]core.KeyRange, error) {
 	var ranges []core.KeyRange
 	for len(args) > 1 {
@@ -338,5 +334,4 @@
 		return []core.KeyRange{core.NewKeyRange("", "")}, nil
 	}
 	return ranges, nil
->>>>>>> a256162b
 }
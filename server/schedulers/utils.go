// Copyright 2017 PingCAP, Inc.
//
// Licensed under the Apache License, Version 2.0 (the "License");
// you may not use this file except in compliance with the License.
// You may obtain a copy of the License at
//
//     http://www.apache.org/licenses/LICENSE-2.0
//
// Unless required by applicable law or agreed to in writing, software
// distributed under the License is distributed on an "AS IS" BASIS,
// See the License for the specific language governing permissions and
// limitations under the License.

package schedulers

import (
	"math"
	"net/url"
<<<<<<< HEAD
	"strconv"
=======
	"sort"
>>>>>>> 099369e5
	"time"

	"github.com/montanaflynn/stats"
	"github.com/pingcap/log"
	"github.com/pingcap/pd/server/core"
	"github.com/pingcap/pd/server/schedule/operator"
	"github.com/pingcap/pd/server/schedule/opt"
	"github.com/pkg/errors"
	"go.uber.org/zap"
)

const (
	// adjustRatio is used to adjust TolerantSizeRatio according to region count.
	adjustRatio             float64 = 0.005
	leaderTolerantSizeRatio float64 = 5.0
	minTolerantSizeRatio    float64 = 1.0
)

// ErrScheduleConfigNotExist the config is not correct.
var ErrScheduleConfigNotExist = errors.New("the config does not exist")

func minUint64(a, b uint64) uint64 {
	if a < b {
		return a
	}
	return b
}

func maxUint64(a, b uint64) uint64 {
	if a > b {
		return a
	}
	return b
}

func minDuration(a, b time.Duration) time.Duration {
	if a < b {
		return a
	}
	return b
}

func shouldBalance(cluster opt.Cluster, source, target *core.StoreInfo, region *core.RegionInfo, kind core.ScheduleKind, opInfluence operator.OpInfluence, scheduleName string) bool {
	// The reason we use max(regionSize, averageRegionSize) to check is:
	// 1. prevent moving small regions between stores with close scores, leading to unnecessary balance.
	// 2. prevent moving huge regions, leading to over balance.
	sourceID := source.GetID()
	targetID := target.GetID()
	tolerantResource := getTolerantResource(cluster, region, kind)
	sourceInfluence := opInfluence.GetStoreInfluence(sourceID).ResourceProperty(kind)
	targetInfluence := opInfluence.GetStoreInfluence(targetID).ResourceProperty(kind)
	sourceScore := source.ResourceScore(kind, cluster.GetHighSpaceRatio(), cluster.GetLowSpaceRatio(), sourceInfluence-tolerantResource)
	targetScore := target.ResourceScore(kind, cluster.GetHighSpaceRatio(), cluster.GetLowSpaceRatio(), targetInfluence+tolerantResource)
	if cluster.IsDebugMetricsEnabled() {
		opInfluenceStatus.WithLabelValues(scheduleName, strconv.FormatUint(sourceID, 10), "source").Set(float64(sourceInfluence))
		opInfluenceStatus.WithLabelValues(scheduleName, strconv.FormatUint(targetID, 10), "target").Set(float64(targetInfluence))
		tolerantResourceStatus.WithLabelValues(scheduleName, strconv.FormatUint(sourceID, 10), strconv.FormatUint(targetID, 10)).Set(float64(tolerantResource))
	}
	// Make sure after move, source score is still greater than target score.
	shouldBalance := sourceScore > targetScore

	if !shouldBalance {
		log.Debug("skip balance "+kind.Resource.String(),
			zap.String("scheduler", scheduleName), zap.Uint64("region-id", region.GetID()), zap.Uint64("source-store", sourceID), zap.Uint64("target-store", targetID),
			zap.Int64("source-size", source.GetRegionSize()), zap.Float64("source-score", sourceScore),
			zap.Int64("source-influence", sourceInfluence),
			zap.Int64("target-size", target.GetRegionSize()), zap.Float64("target-score", targetScore),
			zap.Int64("target-influence", targetInfluence),
			zap.Int64("average-region-size", cluster.GetAverageRegionSize()),
			zap.Int64("tolerant-resource", tolerantResource))
	}
	return shouldBalance
}

func getTolerantResource(cluster opt.Cluster, region *core.RegionInfo, kind core.ScheduleKind) int64 {
	if kind.Resource == core.LeaderKind && kind.Strategy == core.ByCount {
		tolerantSizeRatio := cluster.GetTolerantSizeRatio()
		if tolerantSizeRatio == 0 {
			tolerantSizeRatio = leaderTolerantSizeRatio
		}
		leaderCount := int64(1.0 * tolerantSizeRatio)
		return leaderCount
	}

	regionSize := region.GetApproximateSize()
	if regionSize < cluster.GetAverageRegionSize() {
		regionSize = cluster.GetAverageRegionSize()
	}
	regionSize = int64(float64(regionSize) * adjustTolerantRatio(cluster))
	return regionSize
}

func adjustTolerantRatio(cluster opt.Cluster) float64 {
	tolerantSizeRatio := cluster.GetTolerantSizeRatio()
	if tolerantSizeRatio == 0 {
		var maxRegionCount float64
		stores := cluster.GetStores()
		for _, store := range stores {
			regionCount := float64(cluster.GetStoreRegionCount(store.GetID()))
			if maxRegionCount < regionCount {
				maxRegionCount = regionCount
			}
		}
		tolerantSizeRatio = maxRegionCount * adjustRatio
		if tolerantSizeRatio < minTolerantSizeRatio {
			tolerantSizeRatio = minTolerantSizeRatio
		}
	}
	return tolerantSizeRatio
}

func adjustBalanceLimit(cluster opt.Cluster, kind core.ResourceKind) uint64 {
	stores := cluster.GetStores()
	counts := make([]float64, 0, len(stores))
	for _, s := range stores {
		if s.IsUp() {
			counts = append(counts, float64(s.ResourceCount(kind)))
		}
	}
	limit, _ := stats.StandardDeviation(counts)
	return maxUint64(1, uint64(limit))
}

// ScoreInfo stores storeID and score of a store.
type ScoreInfo struct {
	storeID uint64
	score   float64
}

// NewScoreInfo returns a ScoreInfo.
func NewScoreInfo(storeID uint64, score float64) *ScoreInfo {
	return &ScoreInfo{
		storeID: storeID,
		score:   score,
	}
}

// GetStoreID returns the storeID.
func (s *ScoreInfo) GetStoreID() uint64 {
	return s.storeID
}

// GetScore returns the score.
func (s *ScoreInfo) GetScore() float64 {
	return s.score
}

// SetScore sets the score.
func (s *ScoreInfo) SetScore(score float64) {
	s.score = score
}

// ScoreInfos is used for sorting ScoreInfo.
type ScoreInfos struct {
	scoreInfos []*ScoreInfo
	isSorted   bool
}

// NewScoreInfos returns a ScoreInfos.
func NewScoreInfos() *ScoreInfos {
	return &ScoreInfos{
		scoreInfos: make([]*ScoreInfo, 0),
		isSorted:   true,
	}
}

// Add adds a scoreInfo into the slice.
func (s *ScoreInfos) Add(scoreInfo *ScoreInfo) {
	infosLen := len(s.scoreInfos)
	if s.isSorted == true && infosLen != 0 && s.scoreInfos[infosLen-1].score > scoreInfo.score {
		s.isSorted = false
	}
	s.scoreInfos = append(s.scoreInfos, scoreInfo)
}

// Len returns length of slice.
func (s *ScoreInfos) Len() int { return len(s.scoreInfos) }

// Less returns if one number is less than another.
func (s *ScoreInfos) Less(i, j int) bool { return s.scoreInfos[i].score < s.scoreInfos[j].score }

// Swap switches out two numbers in slice.
func (s *ScoreInfos) Swap(i, j int) {
	s.scoreInfos[i], s.scoreInfos[j] = s.scoreInfos[j], s.scoreInfos[i]
}

// Sort sorts the slice.
func (s *ScoreInfos) Sort() {
	if !s.isSorted {
		sort.Sort(s)
		s.isSorted = true
	}
}

// ToSlice returns the scoreInfo slice.
func (s *ScoreInfos) ToSlice() []*ScoreInfo {
	return s.scoreInfos
}

// Min returns the min of the slice.
func (s *ScoreInfos) Min() *ScoreInfo {
	s.Sort()
	return s.scoreInfos[0]
}

// Mean returns the mean of the slice.
func (s *ScoreInfos) Mean() float64 {
	if s.Len() == 0 {
		return 0
	}

	var sum float64
	for _, info := range s.scoreInfos {
		sum += info.score
	}

	return sum / float64(s.Len())
}

// StdDev returns the standard deviation of the slice.
func (s *ScoreInfos) StdDev() float64 {
	if s.Len() == 0 {
		return 0
	}

	var res float64
	mean := s.Mean()
	for _, info := range s.ToSlice() {
		diff := info.GetScore() - mean
		res += diff * diff
	}
	res /= float64(s.Len())
	res = math.Sqrt(res)

	return res
}

// MeanStoresStats returns the mean of stores' stats.
func MeanStoresStats(storesStats map[uint64]float64) float64 {
	if len(storesStats) == 0 {
		return 0.0
	}

	var sum float64
	for _, storeStat := range storesStats {
		sum += storeStat
	}
	return sum / float64(len(storesStats))
}

// NormalizeStoresStats returns the normalized score scoreInfos. Normalize: x_i => (x_i - x_min)/x_avg.
func NormalizeStoresStats(storesStats map[uint64]float64) *ScoreInfos {
	scoreInfos := NewScoreInfos()

	for storeID, score := range storesStats {
		scoreInfos.Add(NewScoreInfo(storeID, score))
	}

	mean := scoreInfos.Mean()
	if mean == 0 {
		return scoreInfos
	}

	minScore := scoreInfos.Min().GetScore()

	for _, info := range scoreInfos.ToSlice() {
		info.SetScore((info.GetScore() - minScore) / mean)
	}

	return scoreInfos
}

// AggregateScores aggregates stores' scores by using their weights.
func AggregateScores(storesStats []*ScoreInfos, weights []float64) *ScoreInfos {
	num := len(storesStats)
	if num > len(weights) {
		num = len(weights)
	}

	scoreMap := make(map[uint64]float64, 0)
	for i := 0; i < num; i++ {
		scoreInfos := storesStats[i]
		for _, info := range scoreInfos.ToSlice() {
			scoreMap[info.GetStoreID()] += info.GetScore() * weights[i]
		}
	}

	res := NewScoreInfos()
	for storeID, score := range scoreMap {
		res.Add(NewScoreInfo(storeID, score))
	}

	res.Sort()
	return res
}

func getKeyRanges(args []string) ([]core.KeyRange, error) {
	var ranges []core.KeyRange
	for len(args) > 1 {
		startKey, err := url.QueryUnescape(args[0])
		if err != nil {
			return nil, err
		}
		endKey, err := url.QueryUnescape(args[1])
		if err != nil {
			return nil, err
		}
		args = args[2:]
		ranges = append(ranges, core.NewKeyRange(startKey, endKey))
	}
	if len(ranges) == 0 {
		return []core.KeyRange{core.NewKeyRange("", "")}, nil
	}
	return ranges, nil
}<|MERGE_RESOLUTION|>--- conflicted
+++ resolved
@@ -16,11 +16,8 @@
 import (
 	"math"
 	"net/url"
-<<<<<<< HEAD
+	"sort"
 	"strconv"
-=======
-	"sort"
->>>>>>> 099369e5
 	"time"
 
 	"github.com/montanaflynn/stats"

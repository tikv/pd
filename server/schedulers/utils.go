--- conflicted
+++ resolved
@@ -34,15 +34,9 @@
 		return nil, nil
 	}
 
-<<<<<<< HEAD
-	region := cluster.RandFollowerRegion(source.GetId(), true)
-	if region == nil {
-		region = cluster.RandLeaderRegion(source.GetId(), true)
-=======
 	region := cluster.RandFollowerRegion(source.GetId(), core.HealthRegion())
 	if region == nil {
 		region = cluster.RandLeaderRegion(source.GetId(), core.HealthRegion())
->>>>>>> 05d6a09d
 	}
 	if region == nil {
 		schedulerCounter.WithLabelValues(schedulerName, "no_region").Inc()

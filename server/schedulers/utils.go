// Copyright 2017 PingCAP, Inc.
//
// Licensed under the Apache License, Version 2.0 (the "License");
// you may not use this file except in compliance with the License.
// You may obtain a copy of the License at
//
//     http://www.apache.org/licenses/LICENSE-2.0
//
// Unless required by applicable law or agreed to in writing, software
// distributed under the License is distributed on an "AS IS" BASIS,
// See the License for the specific language governing permissions and
// limitations under the License.

package schedulers

import (
	"context"
<<<<<<< HEAD
	"strconv"
=======
	"net/url"
>>>>>>> d6d08d9b
	"time"

	"github.com/montanaflynn/stats"
	"github.com/pingcap/log"
	"github.com/pingcap/pd/pkg/cache"
	"github.com/pingcap/pd/server/core"
	"github.com/pingcap/pd/server/schedule/operator"
	"github.com/pingcap/pd/server/schedule/opt"
	"github.com/pkg/errors"
	"go.uber.org/zap"
)

const (
	// adjustRatio is used to adjust TolerantSizeRatio according to region count.
	adjustRatio             float64 = 0.005
	leaderTolerantSizeRatio float64 = 5.0
	minTolerantSizeRatio    float64 = 1.0
)

// ErrScheduleConfigNotExist the config is not correct.
var ErrScheduleConfigNotExist = errors.New("the config does not exist")

func minUint64(a, b uint64) uint64 {
	if a < b {
		return a
	}
	return b
}

func maxUint64(a, b uint64) uint64 {
	if a > b {
		return a
	}
	return b
}

func minDuration(a, b time.Duration) time.Duration {
	if a < b {
		return a
	}
	return b
}

func shouldBalance(cluster opt.Cluster, source, target *core.StoreInfo, region *core.RegionInfo, kind core.ScheduleKind, opInfluence operator.OpInfluence, scheduleName string) bool {
	// The reason we use max(regionSize, averageRegionSize) to check is:
	// 1. prevent moving small regions between stores with close scores, leading to unnecessary balance.
	// 2. prevent moving huge regions, leading to over balance.
	sourceID := source.GetID()
	targetID := target.GetID()
	tolerantResource := getTolerantResource(cluster, region, kind)
	sourceInfluence := opInfluence.GetStoreInfluence(sourceID).ResourceProperty(kind)
	targetInfluence := opInfluence.GetStoreInfluence(targetID).ResourceProperty(kind)
	sourceScore := source.ResourceScore(kind, cluster.GetHighSpaceRatio(), cluster.GetLowSpaceRatio(), sourceInfluence-tolerantResource)
	targetScore := target.ResourceScore(kind, cluster.GetHighSpaceRatio(), cluster.GetLowSpaceRatio(), targetInfluence+tolerantResource)
	opInfluenceStatus.WithLabelValues(scheduleName, strconv.FormatUint(sourceID, 10), "source").Set(float64(sourceInfluence))
	opInfluenceStatus.WithLabelValues(scheduleName, strconv.FormatUint(targetID, 10), "target").Set(float64(targetInfluence))
	tolerantResourceStatus.WithLabelValues(scheduleName, strconv.FormatUint(sourceID, 10), strconv.FormatUint(targetID, 10)).Set(float64(tolerantResource))
	// Make sure after move, source score is still greater than target score.
	shouldBalance := sourceScore > targetScore

	if !shouldBalance {
		log.Debug("skip balance "+kind.Resource.String(),
			zap.String("scheduler", scheduleName), zap.Uint64("region-id", region.GetID()), zap.Uint64("source-store", sourceID), zap.Uint64("target-store", targetID),
			zap.Int64("source-size", source.GetRegionSize()), zap.Float64("source-score", sourceScore),
			zap.Int64("source-influence", sourceInfluence),
			zap.Int64("target-size", target.GetRegionSize()), zap.Float64("target-score", targetScore),
			zap.Int64("target-influence", targetInfluence),
			zap.Int64("average-region-size", cluster.GetAverageRegionSize()),
			zap.Int64("tolerant-resource", tolerantResource))
	}
	return shouldBalance
}

func getTolerantResource(cluster opt.Cluster, region *core.RegionInfo, kind core.ScheduleKind) int64 {
	if kind.Resource == core.LeaderKind && kind.Strategy == core.ByCount {
		tolerantSizeRatio := cluster.GetTolerantSizeRatio()
		if tolerantSizeRatio == 0 {
			tolerantSizeRatio = leaderTolerantSizeRatio
		}
		leaderCount := int64(1.0 * tolerantSizeRatio)
		return leaderCount
	}

	regionSize := region.GetApproximateSize()
	if regionSize < cluster.GetAverageRegionSize() {
		regionSize = cluster.GetAverageRegionSize()
	}
	regionSize = int64(float64(regionSize) * adjustTolerantRatio(cluster))
	return regionSize
}

func adjustTolerantRatio(cluster opt.Cluster) float64 {
	tolerantSizeRatio := cluster.GetTolerantSizeRatio()
	if tolerantSizeRatio == 0 {
		var maxRegionCount float64
		stores := cluster.GetStores()
		for _, store := range stores {
			regionCount := float64(cluster.GetStoreRegionCount(store.GetID()))
			if maxRegionCount < regionCount {
				maxRegionCount = regionCount
			}
		}
		tolerantSizeRatio = maxRegionCount * adjustRatio
		if tolerantSizeRatio < minTolerantSizeRatio {
			tolerantSizeRatio = minTolerantSizeRatio
		}
	}
	return tolerantSizeRatio
}

func adjustBalanceLimit(cluster opt.Cluster, kind core.ResourceKind) uint64 {
	stores := cluster.GetStores()
	counts := make([]float64, 0, len(stores))
	for _, s := range stores {
		if s.IsUp() {
			counts = append(counts, float64(s.ResourceCount(kind)))
		}
	}
	limit, _ := stats.StandardDeviation(counts)
	return maxUint64(1, uint64(limit))
}

const (
	taintCacheGCInterval = time.Second * 5
	taintCacheTTL        = time.Minute * 5
)

// newTaintCache creates a TTL cache to hold stores that are not able to
// schedule operators.
func newTaintCache(ctx context.Context) *cache.TTLUint64 {
	return cache.NewIDTTL(ctx, taintCacheGCInterval, taintCacheTTL)
}

func getKeyRanges(args []string) ([]core.KeyRange, error) {
	var ranges []core.KeyRange
	for len(args) > 1 {
		startKey, err := url.QueryUnescape(args[0])
		if err != nil {
			return nil, err
		}
		endKey, err := url.QueryUnescape(args[1])
		if err != nil {
			return nil, err
		}
		args = args[2:]
		ranges = append(ranges, core.NewKeyRange(startKey, endKey))
	}
	if len(ranges) == 0 {
		return []core.KeyRange{core.NewKeyRange("", "")}, nil
	}
	return ranges, nil
}<|MERGE_RESOLUTION|>--- conflicted
+++ resolved
@@ -15,11 +15,8 @@
 
 import (
 	"context"
-<<<<<<< HEAD
+	"net/url"
 	"strconv"
-=======
-	"net/url"
->>>>>>> d6d08d9b
 	"time"
 
 	"github.com/montanaflynn/stats"

--- conflicted
+++ resolved
@@ -119,27 +119,15 @@
 		oldPeer := region.GetStorePeer(source.GetId())
 		if op := s.transferPeer(cluster, region, oldPeer, opInfluence); op != nil {
 			schedulerCounter.WithLabelValues(s.GetName(), "new_operator").Inc()
-			return op
+			return []*schedule.Operator{op}
 		}
 	}
 
-<<<<<<< HEAD
 	// If no operator can be created for the selected store, ignore it for a while.
 	log.Debugf("[%s] no operator created for selected store%d", s.GetName(), source.GetId())
 	balanceRegionCounter.WithLabelValues("add_taint", sourceLabel).Inc()
 	s.taintStores.Put(source.GetId())
 	return nil
-=======
-	op := s.transferPeer(cluster, region, oldPeer, opInfluence)
-	if op == nil {
-		// We can't transfer peer from this store now, so we add it to the cache
-		// and skip it for a while.
-		s.cache.Put(oldPeer.GetStoreId())
-		return nil
-	}
-	schedulerCounter.WithLabelValues(s.GetName(), "new_operator").Inc()
-	return []*schedule.Operator{op}
->>>>>>> 0889d2c3
 }
 
 func (s *balanceRegionScheduler) transferPeer(cluster schedule.Cluster, region *core.RegionInfo, oldPeer *metapb.Peer, opInfluence schedule.OpInfluence) *schedule.Operator {

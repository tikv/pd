--- conflicted
+++ resolved
@@ -43,6 +43,7 @@
 	// the total time spend  t = a1 * (1-pow(q,n)) / (1 - q), where a1 = 10,
 	// q = 1.3, and n = 30, so t = 87299ms ≈ 87s.
 	hitsStoreCountThreshold = 30 * balanceRegionRetryLimit
+	balanceRegionName       = "balance-region-scheduler"
 )
 
 type balanceRegionScheduler struct {
@@ -69,7 +70,7 @@
 }
 
 func (s *balanceRegionScheduler) GetName() string {
-	return "balance-region-scheduler"
+	return balanceRegionName
 }
 
 func (s *balanceRegionScheduler) GetType() string {
@@ -218,7 +219,6 @@
 	}
 }
 
-<<<<<<< HEAD
 func (h *hitsStoreBuilder) getKey(source, target *core.StoreInfo) string {
 	if source == nil {
 		return ""
@@ -240,35 +240,8 @@
 			delete(h.hits, key)
 		}
 		if time.Since(item.lastTime) <= h.ttl && item.count >= h.threshold {
+			log.Debug("skip the the store", zap.String("scheduler", balanceRegionName), zap.String("filter-key", key))
 			return true
-=======
-	for _, store := range cluster.GetStores() {
-		if schedule.FilterTarget(cluster, store, filters) {
-			log.Debug("skip target store by filters",
-				zap.String("scheduler", s.GetName()),
-				zap.Uint64("region", region.GetID()),
-				zap.Uint64("source", source.GetID()),
-				zap.Uint64("target", store.GetID()))
-			continue
-		}
-		if !store.IsUp() || store.DownTime() > cluster.GetMaxStoreDownTime() {
-			log.Debug("skip target store by status",
-				zap.String("scheduler", s.GetName()),
-				zap.Uint64("region", region.GetID()),
-				zap.Uint64("source", source.GetID()),
-				zap.Uint64("target", store.GetID()),
-				zap.Bool("isup", store.IsUp()),
-				zap.Duration("downtime", store.DownTime()))
-			continue
-		}
-		if !shouldBalance(cluster, source, store, region, core.RegionKind, opInfluence) {
-			log.Debug("skip target store for it should not balance",
-				zap.String("scheduler", s.GetName()),
-				zap.Uint64("region", region.GetID()),
-				zap.Uint64("source", source.GetID()),
-				zap.Uint64("target", store.GetID()))
-			continue
->>>>>>> 84e3ca63
 		}
 	}
 	return false

// Copyright 2017 PingCAP, Inc.
//
// Licensed under the Apache License, Version 2.0 (the "License");
// you may not use this file except in compliance with the License.
// You may obtain a copy of the License at
//
//     http://www.apache.org/licenses/LICENSE-2.0
//
// Unless required by applicable law or agreed to in writing, software
// distributed under the License is distributed on an "AS IS" BASIS,
// See the License for the specific language governing permissions and
// limitations under the License.

package schedulers

import (
	"fmt"
	"strconv"

	"github.com/pingcap/kvproto/pkg/metapb"
	"github.com/pingcap/pd/server/cache"
	"github.com/pingcap/pd/server/core"
	"github.com/pingcap/pd/server/schedule"
	log "github.com/sirupsen/logrus"
)

func init() {
	schedule.RegisterScheduler("balance-region", func(limiter *schedule.Limiter, args []string) (schedule.Scheduler, error) {
		return newBalanceRegionScheduler(limiter), nil
	})
}

// balanceRegionRetryLimit is the limit to retry schedule for selected store.
const balanceRegionRetryLimit = 10

type balanceRegionScheduler struct {
	*baseScheduler
	selector    *schedule.BalanceSelector
	taintStores *cache.TTLUint64
}

// newBalanceRegionScheduler creates a scheduler that tends to keep regions on
// each store balanced.
func newBalanceRegionScheduler(limiter *schedule.Limiter) schedule.Scheduler {
	taintStores := newTaintCache()
	filters := []schedule.Filter{
		schedule.StoreStateFilter{MoveRegion: true},
		schedule.NewCacheFilter(taintStores),
	}
	base := newBaseScheduler(limiter)
	return &balanceRegionScheduler{
		baseScheduler: base,
		selector:      schedule.NewBalanceSelector(core.RegionKind, filters),
		taintStores:   taintStores,
	}
}

func (s *balanceRegionScheduler) GetName() string {
	return "balance-region-scheduler"
}

func (s *balanceRegionScheduler) GetType() string {
	return "balance-region"
}

func (s *balanceRegionScheduler) IsScheduleAllowed(cluster schedule.Cluster) bool {
	return s.limiter.OperatorCount(schedule.OpRegion) < cluster.GetRegionScheduleLimit()
}

func (s *balanceRegionScheduler) Schedule(cluster schedule.Cluster, opInfluence schedule.OpInfluence) []*schedule.Operator {
	schedulerCounter.WithLabelValues(s.GetName(), "schedule").Inc()

	stores := cluster.GetStores()

	// source is the store with highest region score in the list that can be selected as balance source.
	source := s.selector.SelectSource(cluster, stores)
	if source == nil {
		schedulerCounter.WithLabelValues(s.GetName(), "no_store").Inc()
		// Unlike the balanceLeaderScheduler, we don't need to clear the taintCache
		// here. Because normally region score won't change rapidly, and the region
		// balance requires lower sensitivity compare to leader balance.
		return nil
	}

	log.Debugf("[%s] store%d has the max region score", s.GetName(), source.GetId())
	sourceLabel := strconv.FormatUint(source.GetId(), 10)
	balanceRegionCounter.WithLabelValues("source_store", sourceLabel).Inc()

	var hasPotentialTarget bool
	for i := 0; i < balanceRegionRetryLimit; i++ {
		region := cluster.RandFollowerRegion(source.GetId(), core.HealthRegion())
		if region == nil {
			region = cluster.RandLeaderRegion(source.GetId(), core.HealthRegion())
		}
		if region == nil {
			schedulerCounter.WithLabelValues(s.GetName(), "no_region").Inc()
			continue
		}
		log.Debugf("[%s] select region%d", s.GetName(), region.GetID())

		// We don't schedule region with abnormal number of replicas.
		if len(region.GetPeers()) != cluster.GetMaxReplicas() {
			log.Debugf("[%s] region%d has abnormal replica count", s.GetName(), region.GetID())
			schedulerCounter.WithLabelValues(s.GetName(), "abnormal_replica").Inc()
			continue
		}

		// Skip hot regions.
		if cluster.IsRegionHot(region.GetID()) {
			log.Debugf("[%s] region%d is hot", s.GetName(), region.GetID())
			schedulerCounter.WithLabelValues(s.GetName(), "region_hot").Inc()
			continue
		}

		if !s.hasPotentialTarget(cluster, region, source, opInfluence) {
			continue
		}
		hasPotentialTarget = true

		oldPeer := region.GetStorePeer(source.GetId())
		if op := s.transferPeer(cluster, region, oldPeer, opInfluence); op != nil {
			schedulerCounter.WithLabelValues(s.GetName(), "new_operator").Inc()
			return []*schedule.Operator{op}
		}
	}

	if !hasPotentialTarget {
		// If no potential target store can be found for the selected store, ignore it for a while.
		log.Debugf("[%s] no operator created for selected store%d", s.GetName(), source.GetId())
		balanceRegionCounter.WithLabelValues("add_taint", sourceLabel).Inc()
		s.taintStores.Put(source.GetId())
	}

	return nil
}

func (s *balanceRegionScheduler) transferPeer(cluster schedule.Cluster, region *core.RegionInfo, oldPeer *metapb.Peer, opInfluence schedule.OpInfluence) *schedule.Operator {
	// scoreGuard guarantees that the distinct score will not decrease.
	stores := cluster.GetRegionStores(region)
	source := cluster.GetStore(oldPeer.GetStoreId())
	scoreGuard := schedule.NewDistinctScoreFilter(cluster.GetLocationLabels(), stores, source)

	checker := schedule.NewReplicaChecker(cluster, nil)
	storeID, _ := checker.SelectBestReplacementStore(region, oldPeer, scoreGuard)
	if storeID == 0 {
		schedulerCounter.WithLabelValues(s.GetName(), "no_replacement").Inc()
		return nil
	}

	target := cluster.GetStore(storeID)
	log.Debugf("[region %d] source store id is %v, target store id is %v", region.GetID(), source.GetId(), target.GetId())

	if !shouldBalance(cluster, source, target, region, core.RegionKind, opInfluence) {
<<<<<<< HEAD
		log.Debugf(`[%s] skip balance region %d, source %d to target %d ,source size: %v, source score: %v, source influence: %v, 
			target size: %v, target score: %v, target influence: %v, average region size: %v`, s.GetName(), region.GetID(), source.GetId(), target.GetId(),
=======
		log.Debugf("[%s] skip balance region %d, source %d to target %d ,source size: %v, source score: %v, source influence: %v, target size: %v, target score: %v, target influence: %v, average region size: %v",
			s.GetName(), region.GetId(), source.GetId(), target.GetId(),
>>>>>>> e3cecdbe
			source.RegionSize, source.RegionScore(cluster.GetHighSpaceRatio(), cluster.GetLowSpaceRatio(), 0),
			opInfluence.GetStoreInfluence(source.GetId()).ResourceSize(core.RegionKind),
			target.RegionSize, target.RegionScore(cluster.GetHighSpaceRatio(), cluster.GetLowSpaceRatio(), 0),
			opInfluence.GetStoreInfluence(target.GetId()).ResourceSize(core.RegionKind),
			cluster.GetAverageRegionSize())
		schedulerCounter.WithLabelValues(s.GetName(), "skip").Inc()
		return nil
	}

	newPeer, err := cluster.AllocPeer(storeID)
	if err != nil {
		schedulerCounter.WithLabelValues(s.GetName(), "no_peer").Inc()
		return nil
	}
	balanceRegionCounter.WithLabelValues("move_peer", fmt.Sprintf("store%d-out", source.GetId())).Inc()
	balanceRegionCounter.WithLabelValues("move_peer", fmt.Sprintf("store%d-in", target.GetId())).Inc()
	return schedule.CreateMovePeerOperator("balance-region", cluster, region, schedule.OpBalance, oldPeer.GetStoreId(), newPeer.GetStoreId(), newPeer.GetId())
}

// hasPotentialTarget is used to determine whether the specified sourceStore
// cannot find a matching targetStore in the long term.
// The main factor for judgment includes StoreState, DistinctScore, and
// ResourceScore, while excludes factors such as ServerBusy, too many snapshot,
// which may recover soon.
func (s *balanceRegionScheduler) hasPotentialTarget(cluster schedule.Cluster, region *core.RegionInfo, source *core.StoreInfo, opInfluence schedule.OpInfluence) bool {
	filters := []schedule.Filter{
		schedule.NewExcludedFilter(nil, region.GetStoreIds()),
		schedule.NewDistinctScoreFilter(cluster.GetLocationLabels(), cluster.GetRegionStores(region), source),
	}

	for _, store := range cluster.GetStores() {
		if schedule.FilterTarget(cluster, store, filters) {
			continue
		}
		if !store.IsUp() || store.DownTime() > cluster.GetMaxStoreDownTime() {
			continue
		}
		if !shouldBalance(cluster, source, store, region, core.RegionKind, opInfluence) {
			continue
		}
		return true
	}
	return false
}<|MERGE_RESOLUTION|>--- conflicted
+++ resolved
@@ -151,13 +151,8 @@
 	log.Debugf("[region %d] source store id is %v, target store id is %v", region.GetID(), source.GetId(), target.GetId())
 
 	if !shouldBalance(cluster, source, target, region, core.RegionKind, opInfluence) {
-<<<<<<< HEAD
-		log.Debugf(`[%s] skip balance region %d, source %d to target %d ,source size: %v, source score: %v, source influence: %v, 
-			target size: %v, target score: %v, target influence: %v, average region size: %v`, s.GetName(), region.GetID(), source.GetId(), target.GetId(),
-=======
 		log.Debugf("[%s] skip balance region %d, source %d to target %d ,source size: %v, source score: %v, source influence: %v, target size: %v, target score: %v, target influence: %v, average region size: %v",
-			s.GetName(), region.GetId(), source.GetId(), target.GetId(),
->>>>>>> e3cecdbe
+			s.GetName(), region.GetID(), source.GetId(), target.GetId(),
 			source.RegionSize, source.RegionScore(cluster.GetHighSpaceRatio(), cluster.GetLowSpaceRatio(), 0),
 			opInfluence.GetStoreInfluence(source.GetId()).ResourceSize(core.RegionKind),
 			target.RegionSize, target.RegionScore(cluster.GetHighSpaceRatio(), cluster.GetLowSpaceRatio(), 0),

--- conflicted
+++ resolved
@@ -54,11 +54,7 @@
 
 	cluster          *clusterInfo
 	opt              *scheduleOption
-<<<<<<< HEAD
-	limiter          *schedule.ScheduleLimiter
-=======
 	limiter          *schedule.Limiter
->>>>>>> e8f3a9b7
 	replicaChecker   *schedule.ReplicaChecker
 	namespaceChecker *schedule.NamespaceChecker
 	operators        map[uint64]*schedule.Operator
@@ -76,11 +72,7 @@
 		cancel:           cancel,
 		cluster:          cluster,
 		opt:              opt,
-<<<<<<< HEAD
-		limiter:          schedule.NewScheduleLimiter(),
-=======
 		limiter:          schedule.NewLimiter(),
->>>>>>> e8f3a9b7
 		replicaChecker:   schedule.NewReplicaChecker(opt, cluster, classifier),
 		namespaceChecker: schedule.NewNamespaceChecker(opt, cluster, classifier),
 		operators:        make(map[uint64]*schedule.Operator),
@@ -477,11 +469,7 @@
 type scheduleController struct {
 	schedule.Scheduler
 	opt          *scheduleOption
-<<<<<<< HEAD
-	limiter      *schedule.ScheduleLimiter
-=======
 	limiter      *schedule.Limiter
->>>>>>> e8f3a9b7
 	classifier   namespace.Classifier
 	nextInterval time.Duration
 	ctx          context.Context
@@ -496,10 +484,6 @@
 		limiter:      c.limiter,
 		nextInterval: s.GetMinInterval(),
 		classifier:   c.classifier,
-<<<<<<< HEAD
-=======
-		nextInterval: s.GetMinInterval(),
->>>>>>> e8f3a9b7
 		ctx:          ctx,
 		cancel:       cancel,
 	}
@@ -521,14 +505,7 @@
 			return op
 		}
 	}
-<<<<<<< HEAD
-
-	// If we have no schedule, increase the interval exponentially.
 	s.nextInterval = s.Scheduler.GetNextInterval(s.nextInterval)
-
-=======
-	s.nextInterval = s.Scheduler.GetNextInterval(s.nextInterval)
->>>>>>> e8f3a9b7
 	return nil
 }
 
@@ -537,9 +514,5 @@
 }
 
 func (s *scheduleController) AllowSchedule() bool {
-<<<<<<< HEAD
-	return s.Scheduler.IsAllowSchedule(s.limiter)
-=======
 	return s.Scheduler.IsScheduleAllowed()
->>>>>>> e8f3a9b7
 }
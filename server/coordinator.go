// Copyright 2016 PingCAP, Inc.
//
// Licensed under the Apache License, Version 2.0 (the "License");
// you may not use this file except in compliance with the License.
// You may obtain a copy of the License at
//
//	   http://www.apache.org/licenses/LICENSE-2.0
//
// Unless required by applicable law or agreed to in writing, software
// distributed under the License is distributed on an "AS IS" BASIS,
// See the License for the specific language governing permissions and
// limitations under the License.

package server

import (
	"container/list"
	"context"
	"fmt"
	"sync"
	"time"

	"github.com/juju/errors"
	"github.com/pingcap/kvproto/pkg/eraftpb"
	"github.com/pingcap/kvproto/pkg/metapb"
	"github.com/pingcap/kvproto/pkg/pdpb"
	"github.com/pingcap/pd/server/core"
	"github.com/pingcap/pd/server/namespace"
	"github.com/pingcap/pd/server/schedule"
	log "github.com/sirupsen/logrus"
)

const (
	runSchedulerCheckInterval = 3 * time.Second
	collectFactor             = 0.8
	historyKeepTime           = 5 * time.Minute
	maxScheduleRetries        = 10

	regionheartbeatSendChanCap = 1024
	hotRegionScheduleName      = "balance-hot-region-scheduler"

	patrolRegionInterval  = time.Millisecond * 100
	patrolScanRegionLimit = 128 // It takes about 14 minutes to iterate 1 million regions.
)

var (
	errSchedulerExisted  = errors.New("scheduler existed")
	errSchedulerNotFound = errors.New("scheduler not found")
)

type coordinator struct {
	sync.RWMutex

	wg     sync.WaitGroup
	ctx    context.Context
	cancel context.CancelFunc

	cluster          *clusterInfo
	limiter          *schedule.Limiter
	replicaChecker   *schedule.ReplicaChecker
	regionScatterer  *schedule.RegionScatterer
	namespaceChecker *schedule.NamespaceChecker
	mergeChecker     *schedule.MergeChecker
	operators        map[uint64]*schedule.Operator
	schedulers       map[string]*scheduleController
	classifier       namespace.Classifier
	histories        *list.List
	hbStreams        *heartbeatStreams
}

func newCoordinator(cluster *clusterInfo, hbStreams *heartbeatStreams, classifier namespace.Classifier) *coordinator {
	ctx, cancel := context.WithCancel(context.Background())
	return &coordinator{
		ctx:              ctx,
		cancel:           cancel,
		cluster:          cluster,
		limiter:          schedule.NewLimiter(),
		replicaChecker:   schedule.NewReplicaChecker(cluster, classifier),
		regionScatterer:  schedule.NewRegionScatterer(cluster, classifier),
		namespaceChecker: schedule.NewNamespaceChecker(cluster, classifier),
		mergeChecker:     schedule.NewMergeChecker(cluster, classifier),
		operators:        make(map[uint64]*schedule.Operator),
		schedulers:       make(map[string]*scheduleController),
		classifier:       classifier,
		histories:        list.New(),
		hbStreams:        hbStreams,
	}
}

func (c *coordinator) dispatch(region *core.RegionInfo) {
	// Check existed operator.
	if op := c.getOperator(region.GetId()); op != nil {
		timeout := op.IsTimeout()
		if step := op.Check(region); step != nil && !timeout {
			operatorCounter.WithLabelValues(op.Desc(), "check").Inc()
			c.sendScheduleCommand(region, step)
			return
		}
		if op.IsFinish() {
			log.Infof("[region %v] operator finish: %s", region.GetId(), op)
			operatorCounter.WithLabelValues(op.Desc(), "finish").Inc()
			operatorDuration.WithLabelValues(op.Desc()).Observe(op.ElapsedTime().Seconds())
			c.pushHistory(op)
			c.removeOperator(op)
		} else if timeout {
			log.Infof("[region %v] operator timeout: %s", region.GetId(), op)
			operatorCounter.WithLabelValues(op.Desc(), "timeout").Inc()
			c.removeOperator(op)
		}
	}
}

<<<<<<< HEAD
	// Generate Operator which moves region to targeted namespace store
	if op := c.namespaceChecker.Check(region); op != nil {
		c.addOperator(op)
	}

	// Check replica operator.
	if c.limiter.OperatorCount(schedule.OpReplica) >= c.cluster.GetReplicaScheduleLimit() {
		return
	}
	if op := c.replicaChecker.Check(region); op != nil {
		c.addOperator(op)
=======
func (c *coordinator) patrolRegions() {
	defer c.wg.Done()
	ticker := time.NewTicker(patrolRegionInterval)
	defer ticker.Stop()

	log.Info("coordinator: start patrol regions")

	var key []byte
	for {
		select {
		case <-ticker.C:
		case <-c.ctx.Done():
			return
		}

		if c.limiter.OperatorCount(schedule.OpReplica) >= c.cluster.GetReplicaScheduleLimit() {
			continue
		}

		regions := c.cluster.ScanRegions(key, patrolScanRegionLimit)
		if len(regions) == 0 {
			// reset scan key.
			key = nil
			continue
		}

		for _, region := range regions {
			key = region.GetEndKey()

			if op := c.namespaceChecker.Check(region); op != nil {
				c.addOperator(op)
				break
			}

			if op := c.replicaChecker.Check(region); op != nil {
				c.addOperator(op)
				break
			}
		}
>>>>>>> 824cb5e4
	}

	// Check merge operator.
	if c.limiter.OperatorCount(schedule.OpMerge) >= c.cluster.GetMergeScheduleLimit() {
		return
	}

	if op1, op2 := c.mergeChecker.Check(region); op1 != nil && op2 != nil {
		// make sure two operators can add successfully altogether
		c.addOperators(op1, op2)
	}
}

func (c *coordinator) run() {
	ticker := time.NewTicker(runSchedulerCheckInterval)
	defer ticker.Stop()
	log.Info("coordinator: Start collect cluster information")
	for {
		if c.shouldRun() {
			log.Info("coordinator: Cluster information is prepared")
			break
		}
		select {
		case <-ticker.C:
		case <-c.ctx.Done():
			log.Info("coordinator: Stopped coordinator")
			return
		}
	}
	log.Info("coordinator: Run scheduler")

	k := 0
	scheduleCfg := c.cluster.opt.load()
	for _, schedulerCfg := range scheduleCfg.Schedulers {
		s, err := schedule.CreateScheduler(schedulerCfg.Type, c.limiter, schedulerCfg.Args...)
		if err != nil {
			log.Errorf("can not create scheduler %s: %v", schedulerCfg.Type, err)
		} else {
			log.Infof("create scheduler %s", s.GetName())
			if err = c.addScheduler(s, schedulerCfg.Args...); err != nil {
				log.Errorf("can not add scheduler %s: %v", s.GetName(), err)
			}
		}

		// only record valid scheduler config
		if err == nil {
			scheduleCfg.Schedulers[k] = schedulerCfg
			k++
		}
	}

	// remove invalid scheduler config and persist
	scheduleCfg.Schedulers = scheduleCfg.Schedulers[:k]
	if err := c.cluster.opt.persist(c.cluster.kv); err != nil {
		log.Errorf("can't persist schedule config: %v", err)
	}

	c.wg.Add(1)
	go c.patrolRegions()
}

func (c *coordinator) stop() {
	c.cancel()
	c.wg.Wait()
}

// Hack to retrive info from scheduler.
// TODO: remove it.
type hasHotStatus interface {
	GetHotReadStatus() *core.StoreHotRegionInfos
	GetHotWriteStatus() *core.StoreHotRegionInfos
}

func (c *coordinator) getHotWriteRegions() *core.StoreHotRegionInfos {
	c.RLock()
	defer c.RUnlock()
	s, ok := c.schedulers[hotRegionScheduleName]
	if !ok {
		return nil
	}
	if h, ok := s.Scheduler.(hasHotStatus); ok {
		return h.GetHotWriteStatus()
	}
	return nil
}

func (c *coordinator) getHotReadRegions() *core.StoreHotRegionInfos {
	c.RLock()
	defer c.RUnlock()
	s, ok := c.schedulers[hotRegionScheduleName]
	if !ok {
		return nil
	}
	if h, ok := s.Scheduler.(hasHotStatus); ok {
		return h.GetHotReadStatus()
	}
	return nil
}

func (c *coordinator) getSchedulers() []string {
	c.RLock()
	defer c.RUnlock()

	names := make([]string, 0, len(c.schedulers))
	for name := range c.schedulers {
		names = append(names, name)
	}
	return names
}

func (c *coordinator) collectSchedulerMetrics() {
	c.RLock()
	defer c.RUnlock()
	for _, s := range c.schedulers {
		var allowScheduler float64
		if s.AllowSchedule() {
			allowScheduler = 1
		}
		schedulerStatusGauge.WithLabelValues(s.GetName(), "allow").Set(allowScheduler)
	}
}

func (c *coordinator) collectHotSpotMetrics() {
	c.RLock()
	defer c.RUnlock()
	// collect hot write region metrics
	s, ok := c.schedulers[hotRegionScheduleName]
	if !ok {
		return
	}
	stores := c.cluster.GetStores()
	status := s.Scheduler.(hasHotStatus).GetHotWriteStatus()
	for _, s := range stores {
		store := fmt.Sprintf("store_%d", s.GetId())
		stat, ok := status.AsPeer[s.GetId()]
		if ok {
			totalWriteBytes := float64(stat.TotalFlowBytes)
			hotWriteRegionCount := float64(stat.RegionsCount)

			hotSpotStatusGauge.WithLabelValues(store, "total_written_bytes_as_peer").Set(totalWriteBytes)
			hotSpotStatusGauge.WithLabelValues(store, "hot_write_region_as_peer").Set(hotWriteRegionCount)
		} else {
			hotSpotStatusGauge.WithLabelValues(store, "total_written_bytes_as_peer").Set(0)
			hotSpotStatusGauge.WithLabelValues(store, "hot_write_region_as_peer").Set(0)
		}

		stat, ok = status.AsLeader[s.GetId()]
		if ok {
			totalWriteBytes := float64(stat.TotalFlowBytes)
			hotWriteRegionCount := float64(stat.RegionsCount)

			hotSpotStatusGauge.WithLabelValues(store, "total_written_bytes_as_leader").Set(totalWriteBytes)
			hotSpotStatusGauge.WithLabelValues(store, "hot_write_region_as_leader").Set(hotWriteRegionCount)
		} else {
			hotSpotStatusGauge.WithLabelValues(store, "total_written_bytes_as_leader").Set(0)
			hotSpotStatusGauge.WithLabelValues(store, "hot_write_region_as_leader").Set(0)
		}
	}

	// collect hot read region metrics
	status = s.Scheduler.(hasHotStatus).GetHotReadStatus()
	for _, s := range stores {
		store := fmt.Sprintf("store_%d", s.GetId())
		stat, ok := status.AsLeader[s.GetId()]
		if ok {
			totalReadBytes := float64(stat.TotalFlowBytes)
			hotReadRegionCount := float64(stat.RegionsCount)

			hotSpotStatusGauge.WithLabelValues(store, "total_read_bytes_as_leader").Set(totalReadBytes)
			hotSpotStatusGauge.WithLabelValues(store, "hot_read_region_as_leader").Set(hotReadRegionCount)
		} else {
			hotSpotStatusGauge.WithLabelValues(store, "total_read_bytes_as_leader").Set(0)
			hotSpotStatusGauge.WithLabelValues(store, "hot_read_region_as_leader").Set(0)
		}
	}
}

func (c *coordinator) shouldRun() bool {
	return c.cluster.isPrepared()
}

func (c *coordinator) addScheduler(scheduler schedule.Scheduler, args ...string) error {
	c.Lock()
	defer c.Unlock()

	if _, ok := c.schedulers[scheduler.GetName()]; ok {
		return errSchedulerExisted
	}

	s := newScheduleController(c, scheduler)
	if err := s.Prepare(c.cluster); err != nil {
		return errors.Trace(err)
	}

	c.wg.Add(1)
	go c.runScheduler(s)
	c.schedulers[s.GetName()] = s
	c.cluster.opt.AddSchedulerCfg(s.GetType(), args)

	return nil
}

func (c *coordinator) removeScheduler(name string) error {
	c.Lock()
	defer c.Unlock()

	s, ok := c.schedulers[name]
	if !ok {
		return errSchedulerNotFound
	}

	s.Stop()
	delete(c.schedulers, name)

	if err := c.cluster.opt.RemoveSchedulerCfg(name); err != nil {
		return errors.Trace(err)
	}

	return nil
}

func (c *coordinator) runScheduler(s *scheduleController) {
	defer c.wg.Done()
	defer s.Cleanup(c.cluster)

	timer := time.NewTimer(s.GetInterval())
	defer timer.Stop()

	for {
		select {
		case <-timer.C:
			timer.Reset(s.GetInterval())
			if !s.AllowSchedule() {
				continue
			}
			opInfluence := schedule.NewOpInfluence(c.getOperators(), c.cluster)
			if op := s.Schedule(c.cluster, opInfluence); op != nil {
				c.addOperator(op)
			}

		case <-s.Ctx().Done():
			log.Infof("%v stopped: %v", s.GetName(), s.Ctx().Err())
			return
		}
	}
}

func (c *coordinator) addOperatorLocked(op *schedule.Operator) bool {
	regionID := op.RegionID()

	log.Infof("[region %v] add operator: %s", regionID, op)

	// If the new operator passed in has higher priorities than the old one,
	// then replace the old operator.
	if old, ok := c.operators[regionID]; ok {
		if !isHigherPriorityOperator(op, old) {
			log.Infof("[region %v] cancel add operator, old: %s", regionID, old)
			return false
		}
		log.Infof("[region %v] replace old operator: %s", regionID, old)
		operatorCounter.WithLabelValues(old.Desc(), "replaced").Inc()
		c.removeOperatorLocked(old)
	}

	c.operators[regionID] = op
	c.limiter.UpdateCounts(c.operators)

	if region := c.cluster.GetRegion(op.RegionID()); region != nil {
		if step := op.Check(region); step != nil {
			c.sendScheduleCommand(region, step)
		}
	}

	operatorCounter.WithLabelValues(op.Desc(), "create").Inc()
	return true
}

func (c *coordinator) addOperator(op *schedule.Operator) bool {
	c.Lock()
	defer c.Unlock()

	return c.addOperatorLocked(op)
}

func (c *coordinator) addOperators(ops ...*schedule.Operator) bool {
	c.Lock()
	defer c.Unlock()

	for _, op := range ops {
		if old := c.operators[op.RegionID()]; old != nil && !isHigherPriorityOperator(op, old) {
			return false
		}
	}
	for _, op := range ops {
		c.addOperatorLocked(op)
	}

	return true
}

func isHigherPriorityOperator(new, old *schedule.Operator) bool {
	return new.GetPriorityLevel() < old.GetPriorityLevel()
}

func (c *coordinator) pushHistory(op *schedule.Operator) {
	c.Lock()
	defer c.Unlock()
	for _, h := range op.History() {
		c.histories.PushFront(h)
	}
}

func (c *coordinator) pruneHistory() {
	c.Lock()
	defer c.Unlock()
	p := c.histories.Back()
	for p != nil && time.Since(p.Value.(schedule.OperatorHistory).FinishTime) > historyKeepTime {
		prev := p.Prev()
		c.histories.Remove(p)
		p = prev
	}
}

func (c *coordinator) removeOperator(op *schedule.Operator) {
	c.Lock()
	defer c.Unlock()
	c.removeOperatorLocked(op)
}

func (c *coordinator) removeOperatorLocked(op *schedule.Operator) {
	regionID := op.RegionID()
	delete(c.operators, regionID)
	c.limiter.UpdateCounts(c.operators)
	operatorCounter.WithLabelValues(op.Desc(), "remove").Inc()
}

func (c *coordinator) getOperator(regionID uint64) *schedule.Operator {
	c.RLock()
	defer c.RUnlock()
	return c.operators[regionID]
}

func (c *coordinator) getOperators() []*schedule.Operator {
	c.RLock()
	defer c.RUnlock()

	operators := make([]*schedule.Operator, 0, len(c.operators))
	for _, op := range c.operators {
		operators = append(operators, op)
	}

	return operators
}

func (c *coordinator) getHistory(start time.Time) []schedule.OperatorHistory {
	c.RLock()
	defer c.RUnlock()
	histories := make([]schedule.OperatorHistory, 0, c.histories.Len())
	for p := c.histories.Front(); p != nil; p = p.Next() {
		history := p.Value.(schedule.OperatorHistory)
		if history.FinishTime.Before(start) {
			break
		}
		histories = append(histories, history)
	}
	return histories
}

func (c *coordinator) sendScheduleCommand(region *core.RegionInfo, step schedule.OperatorStep) {
	log.Infof("[region %v] send schedule command: %s", region.GetId(), step)
	switch s := step.(type) {
	case schedule.TransferLeader:
		cmd := &pdpb.RegionHeartbeatResponse{
			TransferLeader: &pdpb.TransferLeader{
				Peer: region.GetStorePeer(s.ToStore),
			},
		}
		c.hbStreams.sendMsg(region, cmd)
	case schedule.AddPeer:
		if region.GetStorePeer(s.ToStore) != nil {
			// The newly added peer is pending.
			return
		}
		cmd := &pdpb.RegionHeartbeatResponse{
			ChangePeer: &pdpb.ChangePeer{
				ChangeType: eraftpb.ConfChangeType_AddNode,
				Peer: &metapb.Peer{
					Id:      s.PeerID,
					StoreId: s.ToStore,
				},
			},
		}
		c.hbStreams.sendMsg(region, cmd)
	case schedule.RemovePeer:
		cmd := &pdpb.RegionHeartbeatResponse{
			ChangePeer: &pdpb.ChangePeer{
				ChangeType: eraftpb.ConfChangeType_RemoveNode,
				Peer:       region.GetStorePeer(s.FromStore),
			},
		}
		c.hbStreams.sendMsg(region, cmd)
	case schedule.MergeRegion:
		if s.IsPassive {
			return
		}
		cmd := &pdpb.RegionHeartbeatResponse{
			Merge: &pdpb.Merge{
				Target: s.ToRegion,
			},
		}
		c.hbStreams.sendMsg(region, cmd)
	default:
		log.Errorf("unknown operatorStep: %v", step)
	}
}

type scheduleController struct {
	schedule.Scheduler
	cluster      *clusterInfo
	limiter      *schedule.Limiter
	classifier   namespace.Classifier
	nextInterval time.Duration
	ctx          context.Context
	cancel       context.CancelFunc
}

func newScheduleController(c *coordinator, s schedule.Scheduler) *scheduleController {
	ctx, cancel := context.WithCancel(c.ctx)
	return &scheduleController{
		Scheduler:    s,
		cluster:      c.cluster,
		limiter:      c.limiter,
		nextInterval: s.GetMinInterval(),
		classifier:   c.classifier,
		ctx:          ctx,
		cancel:       cancel,
	}
}

func (s *scheduleController) Ctx() context.Context {
	return s.ctx
}

func (s *scheduleController) Stop() {
	s.cancel()
}

func (s *scheduleController) Schedule(cluster schedule.Cluster, opInfluence schedule.OpInfluence) *schedule.Operator {
	for i := 0; i < maxScheduleRetries; i++ {
		// If we have schedule, reset interval to the minimal interval.
		if op := scheduleByNamespace(cluster, s.classifier, s.Scheduler, opInfluence); op != nil {
			s.nextInterval = s.Scheduler.GetMinInterval()
			return op
		}
	}
	s.nextInterval = s.Scheduler.GetNextInterval(s.nextInterval)
	return nil
}

func (s *scheduleController) GetInterval() time.Duration {
	return s.nextInterval
}

func (s *scheduleController) AllowSchedule() bool {
	return s.Scheduler.IsScheduleAllowed(s.cluster)
}<|MERGE_RESOLUTION|>--- conflicted
+++ resolved
@@ -108,21 +108,18 @@
 			c.removeOperator(op)
 		}
 	}
-}
-
-<<<<<<< HEAD
-	// Generate Operator which moves region to targeted namespace store
-	if op := c.namespaceChecker.Check(region); op != nil {
-		c.addOperator(op)
-	}
-
-	// Check replica operator.
-	if c.limiter.OperatorCount(schedule.OpReplica) >= c.cluster.GetReplicaScheduleLimit() {
+
+	// Check merge operator.
+	if c.limiter.OperatorCount(schedule.OpMerge) >= c.cluster.GetMergeScheduleLimit() {
 		return
 	}
-	if op := c.replicaChecker.Check(region); op != nil {
-		c.addOperator(op)
-=======
+
+	if op1, op2 := c.mergeChecker.Check(region); op1 != nil && op2 != nil {
+		// make sure two operators can add successfully altogether
+		c.addOperators(op1, op2)
+	}
+}
+
 func (c *coordinator) patrolRegions() {
 	defer c.wg.Done()
 	ticker := time.NewTicker(patrolRegionInterval)
@@ -162,17 +159,6 @@
 				break
 			}
 		}
->>>>>>> 824cb5e4
-	}
-
-	// Check merge operator.
-	if c.limiter.OperatorCount(schedule.OpMerge) >= c.cluster.GetMergeScheduleLimit() {
-		return
-	}
-
-	if op1, op2 := c.mergeChecker.Check(region); op1 != nil && op2 != nil {
-		// make sure two operators can add successfully altogether
-		c.addOperators(op1, op2)
 	}
 }
 

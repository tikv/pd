--- conflicted
+++ resolved
@@ -8780,13 +8780,8 @@
               "expr": "histogram_quantile(0.99, sum(rate(grpc_server_handling_seconds_bucket{k8s_cluster=\"$k8s_cluster\", tidb_cluster=\"$tidb_cluster\", instance=~\"$instance\"}[5m])) by (grpc_method, le))",
               "format": "time_series",
               "intervalFactor": 2,
-<<<<<<< HEAD
               "legendFormat": "{{instance}}-{{grpc_method}}",
               "refId": "A",
-=======
-              "legendFormat": "{{grpc_method}}",
-              "refId": "B",
->>>>>>> c7644be0
               "step": 4
             }
           ],
@@ -8880,10 +8875,10 @@
           "steppedLine": false,
           "targets": [
             {
-              "expr": "pd_server_api_concurrency{k8s_cluster=\"$k8s_cluster\", tidb_cluster=\"$tidb_cluster\", kind=\"grpc\"}",
+              "expr": "pd_server_api_concurrency{k8s_cluster=\"$k8s_cluster\", tidb_cluster=\"$tidb_cluster\", instance=~\"$instance\", kind=\"grpc\"}",
               "format": "time_series",
               "intervalFactor": 2,
-              "legendFormat": "{{api}}",
+              "legendFormat": "{{instance}}-{{api}}",
               "refId": "E",
               "step": 20
             }
@@ -9188,10 +9183,10 @@
           "steppedLine": false,
           "targets": [
             {
-              "expr": "pd_server_api_concurrency{k8s_cluster=\"$k8s_cluster\", tidb_cluster=\"$tidb_cluster\", kind=\"http\"}",
+              "expr": "pd_server_api_concurrency{k8s_cluster=\"$k8s_cluster\", tidb_cluster=\"$tidb_cluster\", instance=~\"$instance\", kind=\"http\"}",
               "format": "time_series",
               "intervalFactor": 2,
-              "legendFormat": "{{api}}",
+              "legendFormat": "{{instance}}-{{api}}",
               "refId": "E",
               "step": 20
             }

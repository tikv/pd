{
  "__inputs": [
    {
      "name": "DS_TEST-CLUSTER",
      "label": "test-cluster",
      "description": "",
      "type": "datasource",
      "pluginId": "prometheus",
      "pluginName": "Prometheus"
    }
  ],
  "__requires": [
    {
      "type": "panel",
      "id": "bargauge",
      "name": "Bar gauge",
      "version": ""
    },
    {
      "type": "panel",
      "id": "gauge",
      "name": "Gauge",
      "version": ""
    },
    {
      "type": "grafana",
      "id": "grafana",
      "name": "Grafana",
      "version": "7.5.11"
    },
    {
      "type": "panel",
      "id": "graph",
      "name": "Graph",
      "version": ""
    },
    {
      "type": "datasource",
      "id": "prometheus",
      "name": "Prometheus",
      "version": "1.0.0"
    },
    {
      "type": "panel",
      "id": "singlestat",
      "name": "Singlestat",
      "version": ""
    },
    {
      "type": "panel",
      "id": "table",
      "name": "Table",
      "version": ""
    },
    {
      "type": "panel",
      "id": "table-old",
      "name": "Table (old)",
      "version": ""
    }
  ],
  "annotations": {
    "list": [
      {
        "builtIn": 1,
        "datasource": "${DS_TEST-CLUSTER}",
        "enable": true,
        "hide": true,
        "iconColor": "rgba(0, 211, 255, 1)",
        "name": "Annotations & Alerts",
        "type": "dashboard"
      }
    ]
  },
  "editable": true,
  "gnetId": null,
  "graphTooltip": 1,
  "id": null,
  "iteration": 1657789575582,
  "links": [],
  "panels": [
    {
      "cacheTimeout": null,
      "colorBackground": false,
      "colorValue": false,
      "colors": [
        "rgba(245, 54, 54, 0.9)",
        "rgba(237, 129, 40, 0.89)",
        "rgba(50, 172, 45, 0.97)"
      ],
      "datasource": "${DS_TEST-CLUSTER}",
      "description": "It indicates whether the current PD is the leader or a follower.",
      "fieldConfig": {
        "defaults": {},
        "overrides": []
      },
      "format": "none",
      "gauge": {
        "maxValue": 100,
        "minValue": 0,
        "show": false,
        "thresholdLabels": false,
        "thresholdMarkers": true
      },
      "gridPos": {
        "h": 6,
        "w": 4,
        "x": 0,
        "y": 0
      },
      "id": 55,
      "interval": null,
      "links": [],
      "mappingType": 1,
      "mappingTypes": [
        {
          "name": "value to text",
          "value": 1
        },
        {
          "name": "range to text",
          "value": 2
        }
      ],
      "maxDataPoints": 100,
      "nullPointMode": "connected",
      "nullText": null,
      "postfix": "",
      "postfixFontSize": "50%",
      "prefix": "",
      "prefixFontSize": "50%",
      "rangeMaps": [
        {
          "from": "1",
          "text": "Leader",
          "to": "100000"
        },
        {
          "from": "0",
          "text": "Follower",
          "to": "1"
        }
      ],
      "sparkline": {
        "fillColor": "rgba(31, 118, 189, 0.18)",
        "full": false,
        "lineColor": "rgb(31, 120, 193)",
        "show": false
      },
      "tableColumn": "",
      "targets": [
        {
          "expr": "pd_tso_role{k8s_cluster=\"$k8s_cluster\", tidb_cluster=\"$tidb_cluster\", instance=\"$instance\", dc=\"global\"}",
          "format": "time_series",
          "instant": true,
          "intervalFactor": 2,
          "legendFormat": "",
          "metric": "pd_server_tso",
          "refId": "A",
          "step": 40
        }
      ],
      "thresholds": "",
      "title": "PD role",
      "type": "singlestat",
      "valueFontSize": "50%",
      "valueMaps": [
        {
          "op": "=",
          "text": "Follower",
          "value": "null"
        },
        {
          "op": "=",
          "text": "Follower",
          "value": "0"
        },
        {
          "op": "=",
          "text": "Leader",
          "value": "1"
        }
      ],
      "valueName": "current"
    },
    {
      "cacheTimeout": null,
      "colorBackground": false,
      "colorValue": false,
      "colors": [
        "rgba(245, 54, 54, 0.9)",
        "rgba(237, 129, 40, 0.89)",
        "rgba(50, 172, 45, 0.97)"
      ],
      "datasource": "${DS_TEST-CLUSTER}",
      "decimals": null,
      "description": "The total capacity size of the cluster",
      "editable": true,
      "error": false,
      "fieldConfig": {
        "defaults": {},
        "overrides": []
      },
      "format": "decbytes",
      "gauge": {
        "maxValue": 100,
        "minValue": 0,
        "show": false,
        "thresholdLabels": false,
        "thresholdMarkers": false
      },
      "gridPos": {
        "h": 6,
        "w": 4,
        "x": 4,
        "y": 0
      },
      "id": 10,
      "interval": null,
      "links": [],
      "mappingType": 1,
      "mappingTypes": [
        {
          "name": "value to text",
          "value": 1
        },
        {
          "name": "range to text",
          "value": 2
        }
      ],
      "maxDataPoints": 100,
      "nullPointMode": "null",
      "nullText": null,
      "postfix": "",
      "postfixFontSize": "50%",
      "prefix": "",
      "prefixFontSize": "50%",
      "rangeMaps": [
        {
          "from": "null",
          "text": "N/A",
          "to": "null"
        }
      ],
      "sparkline": {
        "fillColor": "rgba(77, 135, 25, 0.18)",
        "full": true,
        "lineColor": "rgb(21, 179, 65)",
        "show": false
      },
      "tableColumn": "",
      "targets": [
        {
          "expr": "sum(pd_cluster_status{k8s_cluster=\"$k8s_cluster\", tidb_cluster=\"$tidb_cluster\", instance=\"$instance\",type=\"storage_capacity\"})",
          "format": "time_series",
          "intervalFactor": 2,
          "refId": "A",
          "step": 40
        }
      ],
      "thresholds": "",
      "title": "Storage capacity",
      "type": "singlestat",
      "valueFontSize": "80%",
      "valueMaps": [
        {
          "op": "=",
          "text": "N/A",
          "value": "null"
        }
      ],
      "valueName": "current"
    },
    {
      "cacheTimeout": null,
      "colorBackground": false,
      "colorValue": false,
      "colors": [
        "rgba(245, 54, 54, 0.9)",
        "rgba(237, 129, 40, 0.89)",
        "rgba(50, 172, 45, 0.97)"
      ],
      "datasource": "${DS_TEST-CLUSTER}",
      "decimals": 1,
      "description": "The current storage size of the cluster",
      "editable": true,
      "error": false,
      "fieldConfig": {
        "defaults": {},
        "overrides": []
      },
      "format": "decbytes",
      "gauge": {
        "maxValue": 100,
        "minValue": 0,
        "show": false,
        "thresholdLabels": false,
        "thresholdMarkers": true
      },
      "gridPos": {
        "h": 6,
        "w": 4,
        "x": 8,
        "y": 0
      },
      "hideTimeOverride": false,
      "id": 38,
      "interval": null,
      "links": [],
      "mappingType": 1,
      "mappingTypes": [
        {
          "name": "value to text",
          "value": 1
        },
        {
          "name": "range to text",
          "value": 2
        }
      ],
      "maxDataPoints": 100,
      "nullPointMode": "null",
      "nullText": null,
      "postfix": "",
      "postfixFontSize": "50%",
      "prefix": "",
      "prefixFontSize": "50%",
      "rangeMaps": [
        {
          "from": "null",
          "text": "N/A",
          "to": "null"
        }
      ],
      "sparkline": {
        "fillColor": "rgba(31, 118, 189, 0.18)",
        "full": true,
        "lineColor": "rgb(31, 120, 193)",
        "show": false
      },
      "tableColumn": "",
      "targets": [
        {
          "expr": "sum(pd_cluster_status{k8s_cluster=\"$k8s_cluster\", tidb_cluster=\"$tidb_cluster\", instance=\"$instance\",type=\"storage_size\"})",
          "format": "time_series",
          "intervalFactor": 2,
          "refId": "A",
          "step": 40
        }
      ],
      "thresholds": "",
      "title": "Current storage size",
      "type": "singlestat",
      "valueFontSize": "80%",
      "valueMaps": [
        {
          "op": "=",
          "text": "N/A",
          "value": "null"
        }
      ],
      "valueName": "current"
    },
    {
      "cacheTimeout": null,
      "colorBackground": false,
      "colorValue": true,
      "colors": [
        "rgba(50, 172, 45, 0.97)",
        "rgba(237, 129, 40, 0.89)",
        "rgba(245, 54, 54, 0.9)"
      ],
      "datasource": "${DS_TEST-CLUSTER}",
      "description": "The current storage size and used ratio of the cluster",
      "editable": true,
      "error": false,
      "fieldConfig": {
        "defaults": {},
        "overrides": []
      },
      "format": "percentunit",
      "gauge": {
        "maxValue": 1,
        "minValue": 0,
        "show": true,
        "thresholdLabels": false,
        "thresholdMarkers": true
      },
      "gridPos": {
        "h": 6,
        "w": 4,
        "x": 12,
        "y": 0
      },
      "hideTimeOverride": false,
      "id": 37,
      "interval": null,
      "links": [],
      "mappingType": 1,
      "mappingTypes": [
        {
          "name": "value to text",
          "value": 1
        },
        {
          "name": "range to text",
          "value": 2
        }
      ],
      "maxDataPoints": 100,
      "nullPointMode": "null",
      "nullText": null,
      "postfix": "",
      "postfixFontSize": "50%",
      "prefix": "",
      "prefixFontSize": "50%",
      "rangeMaps": [
        {
          "from": "null",
          "text": "N/A",
          "to": "null"
        }
      ],
      "sparkline": {
        "fillColor": "rgba(31, 118, 189, 0.18)",
        "full": true,
        "lineColor": "rgb(31, 120, 193)",
        "show": false
      },
      "tableColumn": "",
      "targets": [
        {
          "expr": "sum(pd_cluster_status{k8s_cluster=\"$k8s_cluster\", tidb_cluster=\"$tidb_cluster\", instance=\"$instance\",type=\"storage_size\"}) / sum(pd_cluster_status{k8s_cluster=\"$k8s_cluster\", tidb_cluster=\"$tidb_cluster\", instance=\"$instance\",type=\"storage_capacity\"})",
          "format": "time_series",
          "intervalFactor": 2,
          "refId": "A",
          "step": 40
        }
      ],
      "thresholds": "0.01,0.5",
      "title": "Current storage used",
      "type": "singlestat",
      "valueFontSize": "80%",
      "valueMaps": [
        {
          "op": "=",
          "text": "N/A",
          "value": "null"
        }
      ],
      "valueName": "current"
    },
    {
      "cacheTimeout": null,
      "colorBackground": false,
      "colorValue": false,
      "colors": [
        "#d44a3a",
        "rgba(237, 129, 40, 0.89)",
        "#299c46"
      ],
      "datasource": "${DS_TEST-CLUSTER}",
      "description": "The count of healthy stores",
      "fieldConfig": {
        "defaults": {},
        "overrides": []
      },
      "format": "none",
      "gauge": {
        "maxValue": 100,
        "minValue": 0,
        "show": false,
        "thresholdLabels": false,
        "thresholdMarkers": true
      },
      "gridPos": {
        "h": 6,
        "w": 4,
        "x": 16,
        "y": 0
      },
      "id": 97,
      "interval": null,
      "links": [],
      "mappingType": 1,
      "mappingTypes": [
        {
          "name": "value to text",
          "value": 1
        },
        {
          "name": "range to text",
          "value": 2
        }
      ],
      "maxDataPoints": 100,
      "nullPointMode": "connected",
      "nullText": null,
      "postfix": "",
      "postfixFontSize": "50%",
      "prefix": "",
      "prefixFontSize": "50%",
      "rangeMaps": [
        {
          "from": "null",
          "text": "N/A",
          "to": "null"
        }
      ],
      "sparkline": {
        "fillColor": "rgba(31, 118, 189, 0.18)",
        "full": false,
        "lineColor": "rgb(31, 120, 193)",
        "show": false
      },
      "tableColumn": "",
      "targets": [
        {
          "expr": "sum(pd_cluster_status{k8s_cluster=\"$k8s_cluster\", tidb_cluster=\"$tidb_cluster\", instance=\"$instance\",  type=\"store_up_count\"})",
          "format": "time_series",
          "intervalFactor": 2,
          "refId": "A"
        }
      ],
      "thresholds": "0,1",
      "title": "Normal stores",
      "type": "singlestat",
      "valueFontSize": "100%",
      "valueMaps": [
        {
          "op": "=",
          "text": "N/A",
          "value": "null"
        }
      ],
      "valueName": "current"
    },
    {
      "cacheTimeout": null,
      "colorBackground": false,
      "colorValue": false,
      "colors": [
        "rgba(245, 54, 54, 0.9)",
        "rgba(237, 129, 40, 0.89)",
        "rgba(50, 172, 45, 0.97)"
      ],
      "datasource": "${DS_TEST-CLUSTER}",
      "description": "The total number of Regions without replicas",
      "editable": true,
      "error": false,
      "fieldConfig": {
        "defaults": {},
        "overrides": []
      },
      "format": "none",
      "gauge": {
        "maxValue": 100,
        "minValue": 0,
        "show": false,
        "thresholdLabels": false,
        "thresholdMarkers": false
      },
      "gridPos": {
        "h": 6,
        "w": 4,
        "x": 20,
        "y": 0
      },
      "id": 20,
      "interval": null,
      "links": [],
      "mappingType": 1,
      "mappingTypes": [
        {
          "name": "value to text",
          "value": 1
        },
        {
          "name": "range to text",
          "value": 2
        }
      ],
      "maxDataPoints": 100,
      "nullPointMode": "null",
      "nullText": null,
      "postfix": "",
      "postfixFontSize": "50%",
      "prefix": "",
      "prefixFontSize": "50%",
      "rangeMaps": [
        {
          "from": "null",
          "text": "N/A",
          "to": "null"
        }
      ],
      "sparkline": {
        "fillColor": "rgba(31, 118, 189, 0.18)",
        "full": true,
        "lineColor": "rgb(31, 120, 193)",
        "show": true
      },
      "tableColumn": "",
      "targets": [
        {
          "expr": "sum(pd_cluster_status{k8s_cluster=\"$k8s_cluster\", tidb_cluster=\"$tidb_cluster\", instance=\"$instance\",type=\"leader_count\"})",
          "format": "time_series",
          "intervalFactor": 2,
          "refId": "A",
          "step": 40
        }
      ],
      "thresholds": "",
      "title": "Number of Regions",
      "type": "singlestat",
      "valueFontSize": "80%",
      "valueMaps": [
        {
          "op": "=",
          "text": "N/A",
          "value": "null"
        }
      ],
      "valueName": "current"
    },
    {
      "columns": [
        {
          "text": "Current",
          "value": "current"
        }
      ],
      "datasource": "${DS_TEST-CLUSTER}",
      "editable": true,
      "error": false,
      "fieldConfig": {
        "defaults": {},
        "overrides": []
      },
      "fontSize": "100%",
      "gridPos": {
        "h": 7,
        "w": 5,
        "x": 0,
        "y": 6
      },
      "hideTimeOverride": true,
      "id": 96,
      "links": [],
      "pageSize": null,
      "scroll": false,
      "showHeader": true,
      "sort": {
        "col": null,
        "desc": false
      },
      "styles": [
        {
          "align": "auto",
          "dateFormat": "YYYY-MM-DD HH:mm:ss",
          "pattern": "Metric",
          "sanitize": false,
          "type": "string"
        },
        {
          "align": "auto",
          "colorMode": "cell",
          "colors": [
            "rgba(50, 172, 45, 0.97)",
            "rgba(237, 129, 40, 0.89)",
            "rgba(245, 54, 54, 0.9)"
          ],
          "decimals": 0,
          "pattern": "Current",
          "thresholds": [
            "1",
            "2"
          ],
          "type": "number",
          "unit": "short"
        }
      ],
      "targets": [
        {
          "expr": "sum(pd_cluster_status{k8s_cluster=\"$k8s_cluster\", tidb_cluster=\"$tidb_cluster\", instance=\"$instance\", type=\"store_disconnected_count\"})",
          "format": "time_series",
          "intervalFactor": 2,
          "legendFormat": "Disconnect Stores",
          "refId": "B",
          "step": 20
        },
        {
          "expr": "sum(pd_cluster_status{k8s_cluster=\"$k8s_cluster\", tidb_cluster=\"$tidb_cluster\", instance=\"$instance\", type=\"store_unhealth_count\"})",
          "format": "time_series",
          "intervalFactor": 2,
          "legendFormat": "Unhealth Stores",
          "refId": "C",
          "step": 20
        },
        {
          "expr": "sum(pd_cluster_status{k8s_cluster=\"$k8s_cluster\", tidb_cluster=\"$tidb_cluster\", instance=\"$instance\", type=\"store_low_space_count\"})",
          "format": "time_series",
          "intervalFactor": 2,
          "legendFormat": "LowSpace Stores",
          "refId": "D",
          "step": 20
        },
        {
          "expr": "sum(pd_cluster_status{k8s_cluster=\"$k8s_cluster\", tidb_cluster=\"$tidb_cluster\", instance=\"$instance\", type=\"store_down_count\"})",
          "format": "time_series",
          "intervalFactor": 2,
          "legendFormat": "Down Stores",
          "refId": "E",
          "step": 20
        },
        {
          "expr": "sum(pd_cluster_status{k8s_cluster=\"$k8s_cluster\", tidb_cluster=\"$tidb_cluster\", instance=\"$instance\", type=\"store_offline_count\"})",
          "format": "time_series",
          "intervalFactor": 2,
          "legendFormat": "Offline Stores",
          "refId": "F",
          "step": 20
        },
        {
          "expr": "sum(pd_cluster_status{k8s_cluster=\"$k8s_cluster\", tidb_cluster=\"$tidb_cluster\", instance=\"$instance\", type=\"store_tombstone_count\"})",
          "format": "time_series",
          "intervalFactor": 2,
          "legendFormat": "Tombstone Stores",
          "refId": "G",
          "step": 20
        },
        {
          "expr": "sum(pd_cluster_status{k8s_cluster=\"$k8s_cluster\", tidb_cluster=\"$tidb_cluster\", instance=\"$instance\", type=\"store_slow_count\"})",
          "format": "time_series",
          "intervalFactor": 2,
          "legendFormat": "Slow Stores",
          "refId": "H",
          "step": 20
        }
      ],
      "timeFrom": "1s",
      "title": "Abnormal stores",
      "transform": "timeseries_aggregations",
      "type": "table-old"
    },
    {
      "alert": {
        "conditions": [
          {
            "evaluator": {
              "params": [
                100
              ],
              "type": "gt"
            },
            "operator": {
              "type": "and"
            },
            "query": {
              "params": [
                "B",
                "1m",
                "now"
              ]
            },
            "reducer": {
              "params": [],
              "type": "max"
            },
            "type": "query"
          }
        ],
        "executionErrorState": "alerting",
        "for": "0m",
        "frequency": "60s",
        "handler": 1,
        "message": "Regions are unhealthy",
        "name": "region health alert",
        "noDataState": "keep_state",
        "notifications": []
      },
      "aliasColors": {},
      "bars": false,
      "dashLength": 10,
      "dashes": false,
      "datasource": "${DS_TEST-CLUSTER}",
      "decimals": null,
      "description": "It records the unusual Regions' count which may include pending peers, down peers, extra peers, offline peers, missing peers or learner peers",
      "fieldConfig": {
        "defaults": {},
        "overrides": []
      },
      "fill": 1,
      "fillGradient": 0,
      "gridPos": {
        "h": 7,
        "w": 11,
        "x": 5,
        "y": 6
      },
      "hiddenSeries": false,
      "id": 72,
      "legend": {
        "alignAsTable": true,
        "avg": false,
        "current": true,
        "max": true,
        "min": false,
        "rightSide": true,
        "show": true,
        "total": false,
        "values": true
      },
      "lines": true,
      "linewidth": 1,
      "links": [],
      "nullPointMode": "null",
      "options": {
        "alertThreshold": true
      },
      "paceLength": 10,
      "percentage": false,
      "pluginVersion": "7.5.11",
      "pointradius": 5,
      "points": false,
      "renderer": "flot",
      "seriesOverrides": [],
      "spaceLength": 10,
      "stack": false,
      "steppedLine": false,
      "targets": [
        {
          "expr": "pd_regions_status{k8s_cluster=\"$k8s_cluster\", tidb_cluster=\"$tidb_cluster\", instance=\"$instance\"}",
          "format": "time_series",
          "intervalFactor": 2,
          "legendFormat": "{{type}}",
          "refId": "A"
        },
        {
          "expr": "sum(pd_regions_status{k8s_cluster=\"$k8s_cluster\", tidb_cluster=\"$tidb_cluster\"}) by (instance, type)",
          "format": "time_series",
          "hide": true,
          "intervalFactor": 2,
          "legendFormat": "{{type}}",
          "refId": "B"
        },
        {
          "expr": "pd_regions_offline_status{k8s_cluster=\"$k8s_cluster\", tidb_cluster=\"$tidb_cluster\", type=\"offline-peer-region-count\", instance=\"$instance\"}",
          "format": "time_series",
          "intervalFactor": 1,
          "legendFormat": "{{type}}",
          "refId": "C"
        }
      ],
      "thresholds": [
        {
          "colorMode": "critical",
          "fill": true,
          "line": true,
          "op": "gt",
          "value": 100,
          "visible": true
        }
      ],
      "timeFrom": null,
      "timeRegions": [],
      "timeShift": null,
      "title": "Region health",
      "tooltip": {
        "shared": true,
        "sort": 0,
        "value_type": "individual"
      },
      "type": "graph",
      "xaxis": {
        "buckets": null,
        "mode": "time",
        "name": null,
        "show": true,
        "values": []
      },
      "yaxes": [
        {
          "format": "short",
          "label": null,
          "logBase": 1,
          "max": null,
          "min": null,
          "show": true
        },
        {
          "format": "short",
          "label": null,
          "logBase": 1,
          "max": null,
          "min": null,
          "show": true
        }
      ],
      "yaxis": {
        "align": false,
        "alignLevel": null
      }
    },
    {
      "aliasColors": {},
      "bars": false,
      "dashLength": 10,
      "dashes": false,
      "datasource": "${DS_TEST-CLUSTER}",
      "decimals": null,
      "description": "The current peer count of the cluster",
      "editable": true,
      "error": false,
      "fieldConfig": {
        "defaults": {},
        "overrides": []
      },
      "fill": 0,
      "fillGradient": 0,
      "grid": {},
      "gridPos": {
        "h": 7,
        "w": 8,
        "x": 16,
        "y": 6
      },
      "hiddenSeries": false,
      "id": 18,
      "legend": {
        "avg": false,
        "current": false,
        "max": false,
        "min": false,
        "show": false,
        "total": false,
        "values": false
      },
      "lines": true,
      "linewidth": 3,
      "links": [],
      "nullPointMode": "null",
      "options": {
        "alertThreshold": true
      },
      "paceLength": 10,
      "percentage": false,
      "pluginVersion": "7.5.11",
      "pointradius": 5,
      "points": false,
      "renderer": "flot",
      "seriesOverrides": [],
      "spaceLength": 10,
      "stack": false,
      "steppedLine": true,
      "targets": [
        {
          "expr": "sum(pd_cluster_status{k8s_cluster=\"$k8s_cluster\", tidb_cluster=\"$tidb_cluster\", instance=\"$instance\",  type=\"region_count\"})",
          "format": "time_series",
          "intervalFactor": 2,
          "legendFormat": "count",
          "refId": "A",
          "step": 4
        }
      ],
      "thresholds": [],
      "timeFrom": null,
      "timeRegions": [],
      "timeShift": null,
      "title": "Current peer count",
      "tooltip": {
        "msResolution": false,
        "shared": true,
        "sort": 0,
        "value_type": "cumulative"
      },
      "type": "graph",
      "xaxis": {
        "buckets": null,
        "mode": "time",
        "name": null,
        "show": true,
        "values": []
      },
      "yaxes": [
        {
          "format": "none",
          "label": null,
          "logBase": 1,
          "max": null,
          "min": null,
          "show": true
        },
        {
          "format": "none",
          "label": null,
          "logBase": 1,
          "max": null,
          "min": null,
          "show": false
        }
      ],
      "yaxis": {
        "align": false,
        "alignLevel": null
      }
    },
    {
      "datasource": "${DS_TEST-CLUSTER}",
      "fieldConfig": {
        "defaults": {
          "color": {
            "mode": "thresholds"
          },
          "mappings": [],
          "noValue": "No data",
          "thresholds": {
            "mode": "absolute",
            "steps": [
              {
                "color": "green",
                "value": null
              }
            ]
          },
          "unit": "percentunit"
        },
        "overrides": []
      },
      "gridPos": {
        "h": 6,
        "w": 4,
        "x": 0,
        "y": 13
      },
      "id": 1449,
      "options": {
        "orientation": "auto",
        "reduceOptions": {
          "calcs": [
            "last"
          ],
          "fields": "",
          "values": false
        },
        "showThresholdLabels": false,
        "showThresholdMarkers": false,
        "text": {}
      },
      "pluginVersion": "7.5.11",
      "targets": [
        {
          "exemplar": true,
          "expr": "avg(pd_cluster_progress{k8s_cluster=\"$k8s_cluster\", tidb_cluster=\"$tidb_cluster\", instance=\"$instance\", action=\"removing\"} > 0)",
          "interval": "",
          "legendFormat": "",
          "queryType": "randomWalk",
          "refId": "A"
        }
      ],
      "timeFrom": null,
      "timeShift": null,
      "title": "Offline store progress",
      "type": "gauge"
    },
    {
      "datasource": "${DS_TEST-CLUSTER}",
      "fieldConfig": {
        "defaults": {
          "color": {
            "mode": "thresholds"
          },
          "mappings": [],
          "noValue": "No data",
          "thresholds": {
            "mode": "absolute",
            "steps": [
              {
                "color": "green",
                "value": null
              }
            ]
          },
          "unit": "percentunit"
        },
        "overrides": []
      },
      "gridPos": {
        "h": 6,
        "w": 4,
        "x": 4,
        "y": 13
      },
      "id": 1453,
      "options": {
        "reduceOptions": {
          "calcs": [
            "last"
          ],
          "fields": "",
          "values": false
        },
        "showThresholdLabels": false,
        "showThresholdMarkers": false,
        "text": {}
      },
      "pluginVersion": "7.5.11",
      "targets": [
        {
          "exemplar": true,
          "expr": "avg(pd_cluster_progress{k8s_cluster=\"$k8s_cluster\", tidb_cluster=\"$tidb_cluster\", instance=\"$instance\", action=\"preparing\"} > 0)",
          "interval": "",
          "legendFormat": "",
          "queryType": "randomWalk",
          "refId": "A"
        }
      ],
      "timeFrom": null,
      "timeShift": null,
      "title": "Online store progress",
      "type": "gauge"
    },
    {
      "datasource": "${DS_TEST-CLUSTER}",
      "fieldConfig": {
        "defaults": {
          "custom": {
            "align": "left",
            "filterable": false
          },
          "mappings": [
            {
              "from": "",
              "id": 1,
              "text": "N/A",
              "to": "",
              "type": 1,
              "value": "1.7976931348623157e+308"
            }
          ],
          "thresholds": {
            "mode": "absolute",
            "steps": [
              {
                "color": "green",
                "value": null
              },
              {
                "color": "red",
                "value": 80
              }
            ]
          },
          "unit": "s"
        },
        "overrides": []
      },
      "gridPos": {
        "h": 6,
        "w": 4,
        "x": 8,
        "y": 13
      },
      "id": 1111,
      "options": {
        "showHeader": false
      },
      "pluginVersion": "7.5.11",
      "targets": [
        {
          "exemplar": true,
          "expr": "pd_cluster_eta{k8s_cluster=\"$k8s_cluster\", tidb_cluster=\"$tidb_cluster\", instance=\"$instance\"}",
          "instant": true,
          "interval": "",
          "legendFormat": "{{action}}-{{store}}",
          "queryType": "randomWalk",
          "refId": "A"
        }
      ],
      "timeFrom": null,
      "timeShift": null,
      "title": "Left time",
      "transformations": [
        {
          "id": "reduce",
          "options": {
            "reducers": [
              "last"
            ]
          }
        }
      ],
      "type": "table"
    },
    {
      "datasource": "${DS_TEST-CLUSTER}",
<<<<<<< HEAD
=======
      "gridPos": {
        "h": 6,
        "w": 4,
        "x": 12,
        "y": 13
      },
      "id": 1112,
      "targets": [
        {
          "expr": "pd_cluster_speed{k8s_cluster=\"$k8s_cluster\", tidb_cluster=\"$tidb_cluster\", instance=\"$instance\"}",
          "legendFormat": "{{action}}-{{store}}",
          "interval": "",
          "exemplar": true,
          "refId": "A",
          "queryType": "randomWalk",
          "instant": true
        }
      ],
      "options": {
        "showHeader": false
      },
>>>>>>> 26c31db9
      "fieldConfig": {
        "defaults": {
          "custom": {
            "align": "left",
            "filterable": false
          },
          "mappings": [],
          "thresholds": {
            "mode": "absolute",
            "steps": [
              {
                "color": "green",
                "value": null
              },
              {
                "color": "red",
                "value": 80
              }
            ]
          },
          "unit": "MBs"
        },
        "overrides": []
      },
      "gridPos": {
        "h": 6,
        "w": 4,
        "x": 12,
        "y": 13
      },
      "id": 1112,
      "options": {
        "showHeader": false
      },
      "pluginVersion": "7.5.11",
      "targets": [
        {
          "exemplar": true,
          "expr": "pd_cluster_speed{k8s_cluster=\"$k8s_cluster\", tidb_cluster=\"$tidb_cluster\", instance=\"$instance\"}",
          "instant": true,
          "interval": "",
          "legendFormat": "{{action}}-{{store}}",
          "queryType": "randomWalk",
          "refId": "A"
        }
      ],
      "timeFrom": null,
      "timeShift": null,
      "title": "Current scaling speed",
      "transformations": [
        {
          "id": "reduce",
          "options": {
            "reducers": [
              "last"
            ]
          }
        }
      ],
      "type": "table"
    },
    {
      "collapsed": true,
      "datasource": null,
      "gridPos": {
        "h": 1,
        "w": 24,
        "x": 0,
        "y": 19
      },
      "id": 118,
      "panels": [
        {
          "columns": [
            {
              "text": "Current",
              "value": "current"
            }
          ],
          "datasource": "${DS_TEST-CLUSTER}",
          "fontSize": "90%",
          "gridPos": {
            "h": 7,
            "w": 4,
            "x": 0,
            "y": 20
          },
          "hideTimeOverride": true,
          "id": 116,
          "links": [],
          "pageSize": null,
          "scroll": true,
          "showHeader": true,
          "sort": {
            "col": 1,
            "desc": true
          },
          "styles": [
            {
              "alias": "Option",
              "align": "auto",
              "dateFormat": "YYYY-MM-DD HH:mm:ss",
              "pattern": "Metric",
              "preserveFormat": false,
              "type": "string"
            },
            {
              "alias": "",
              "align": "auto",
              "colorMode": null,
              "colors": [
                "rgba(245, 54, 54, 0.9)",
                "rgba(237, 129, 40, 0.89)",
                "rgba(50, 172, 45, 0.97)"
              ],
              "decimals": 2,
              "pattern": "/.*/",
              "thresholds": [],
              "type": "number",
              "unit": "short"
            }
          ],
          "targets": [
            {
              "expr": "pd_config_status{k8s_cluster=\"$k8s_cluster\", tidb_cluster=\"$tidb_cluster\"}",
              "format": "time_series",
              "intervalFactor": 2,
              "legendFormat": "{{type}}",
              "refId": "A"
            }
          ],
          "timeFrom": "1s",
          "title": "PD scheduler config",
          "transform": "timeseries_aggregations",
          "type": "table-old"
        },
        {
          "columns": [],
          "datasource": "${DS_TEST-CLUSTER}",
          "fontSize": "100%",
          "gridPos": {
            "h": 7,
            "w": 5,
            "x": 4,
            "y": 20
          },
          "id": 1433,
          "links": [],
          "pageSize": null,
          "scroll": true,
          "showHeader": true,
          "sort": {
            "col": 4,
            "desc": true
          },
          "styles": [
            {
              "alias": "",
              "align": "auto",
              "colorMode": null,
              "colors": [
                "rgba(245, 54, 54, 0.9)",
                "rgba(237, 129, 40, 0.89)",
                "rgba(50, 172, 45, 0.97)"
              ],
              "dateFormat": "YYYY-MM-DD HH:mm:ss",
              "decimals": 2,
              "link": false,
              "mappingType": 1,
              "pattern": "Time",
              "thresholds": [],
              "type": "hidden",
              "unit": "short"
            },
            {
              "alias": "",
              "align": "auto",
              "colorMode": null,
              "colors": [
                "rgba(245, 54, 54, 0.9)",
                "rgba(237, 129, 40, 0.89)",
                "rgba(50, 172, 45, 0.97)"
              ],
              "dateFormat": "YYYY-MM-DD HH:mm:ss",
              "decimals": 2,
              "mappingType": 1,
              "pattern": "__name__",
              "thresholds": [],
              "type": "hidden",
              "unit": "short"
            },
            {
              "alias": "",
              "align": "auto",
              "colorMode": null,
              "colors": [
                "rgba(245, 54, 54, 0.9)",
                "rgba(237, 129, 40, 0.89)",
                "rgba(50, 172, 45, 0.97)"
              ],
              "dateFormat": "YYYY-MM-DD HH:mm:ss",
              "decimals": 2,
              "mappingType": 1,
              "pattern": "instance",
              "thresholds": [],
              "type": "hidden",
              "unit": "short"
            },
            {
              "alias": "",
              "align": "auto",
              "colorMode": null,
              "colors": [
                "rgba(245, 54, 54, 0.9)",
                "rgba(237, 129, 40, 0.89)",
                "rgba(50, 172, 45, 0.97)"
              ],
              "dateFormat": "YYYY-MM-DD HH:mm:ss",
              "decimals": 2,
              "mappingType": 1,
              "pattern": "job",
              "thresholds": [],
              "type": "hidden",
              "unit": "short"
            },
            {
              "alias": "limit (opm)",
              "align": "auto",
              "colorMode": null,
              "colors": [
                "rgba(245, 54, 54, 0.9)",
                "rgba(237, 129, 40, 0.89)",
                "rgba(50, 172, 45, 0.97)"
              ],
              "dateFormat": "YYYY-MM-DD HH:mm:ss",
              "decimals": 0,
              "mappingType": 1,
              "pattern": "Value",
              "thresholds": [],
              "type": "number",
              "unit": "short"
            }
          ],
          "targets": [
            {
              "expr": "pd_cluster_store_limit",
              "format": "table",
              "instant": true,
              "intervalFactor": 1,
              "legendFormat": "",
              "refId": "A"
            }
          ],
          "timeFrom": null,
          "timeShift": null,
          "title": "Store limit",
          "transform": "table",
          "type": "table-old"
        },
        {
          "cacheTimeout": null,
          "columns": [],
          "datasource": "${DS_TEST-CLUSTER}",
          "fontSize": "100%",
          "gridPos": {
            "h": 3,
            "w": 5,
            "x": 9,
            "y": 20
          },
          "hideTimeOverride": true,
          "id": 139,
          "links": [],
          "pageSize": null,
          "scroll": false,
          "showHeader": true,
          "sort": {
            "col": 1,
            "desc": false
          },
          "styles": [
            {
              "alias": "ID",
              "align": "auto",
              "colorMode": null,
              "colors": [
                "rgba(245, 54, 54, 0.9)",
                "rgba(237, 129, 40, 0.89)",
                "rgba(50, 172, 45, 0.97)"
              ],
              "dateFormat": "YYYY-MM-DD HH:mm:ss",
              "decimals": 2,
              "link": false,
              "mappingType": 1,
              "pattern": "Metric",
              "preserveFormat": false,
              "sanitize": false,
              "thresholds": [],
              "type": "string",
              "unit": "short",
              "valueMaps": [
                {
                  "text": "",
                  "value": ""
                }
              ]
            }
          ],
          "targets": [
            {
              "expr": "pd_cluster_metadata{k8s_cluster=\"$k8s_cluster\", tidb_cluster=\"$tidb_cluster\", instance=\"$instance\"}",
              "format": "time_series",
              "instant": true,
              "intervalFactor": 2,
              "legendFormat": "{{type}}",
              "refId": "A"
            }
          ],
          "timeFrom": "1s",
          "timeShift": null,
          "title": "Cluster ID",
          "transform": "timeseries_aggregations",
          "type": "table-old"
        },
        {
          "columns": [
            {
              "text": "Current",
              "value": "current"
            }
          ],
          "datasource": "${DS_TEST-CLUSTER}",
          "fontSize": "100%",
          "gridPos": {
            "h": 7,
            "w": 5,
            "x": 14,
            "y": 20
          },
          "hideTimeOverride": true,
          "id": 103,
          "links": [],
          "pageSize": null,
          "scroll": true,
          "showHeader": true,
          "sort": {
            "col": 0,
            "desc": false
          },
          "styles": [
            {
              "alias": "Type",
              "align": "auto",
              "dateFormat": "YYYY-MM-DD HH:mm:ss",
              "pattern": "type",
              "type": "date"
            },
            {
              "alias": "Numbers",
              "align": "auto",
              "colorMode": null,
              "colors": [
                "rgba(245, 54, 54, 0.9)",
                "rgba(237, 129, 40, 0.89)",
                "rgba(50, 172, 45, 0.97)"
              ],
              "dateFormat": "YYYY-MM-DD HH:mm:ss",
              "decimals": 2,
              "pattern": "Current",
              "thresholds": [],
              "type": "number",
              "unit": "short"
            },
            {
              "alias": "",
              "align": "auto",
              "colorMode": null,
              "colors": [
                "rgba(245, 54, 54, 0.9)",
                "rgba(237, 129, 40, 0.89)",
                "rgba(50, 172, 45, 0.97)"
              ],
              "decimals": 2,
              "pattern": "/.*/",
              "thresholds": [],
              "type": "number",
              "unit": "short"
            }
          ],
          "targets": [
            {
              "expr": "pd_regions_label_level{k8s_cluster=\"$k8s_cluster\", tidb_cluster=\"$tidb_cluster\", instance=\"$instance\"}",
              "format": "time_series",
              "intervalFactor": 2,
              "legendFormat": "{{type}}",
              "refId": "A"
            }
          ],
          "timeFrom": "1s",
          "timeShift": null,
          "title": "Region label isolation level",
          "transform": "timeseries_aggregations",
          "type": "table-old"
        },
        {
          "columns": [
            {
              "text": "Current",
              "value": "current"
            }
          ],
          "datasource": "${DS_TEST-CLUSTER}",
          "fontSize": "100%",
          "gridPos": {
            "h": 7,
            "w": 5,
            "x": 19,
            "y": 20
          },
          "hideTimeOverride": true,
          "id": 117,
          "links": [],
          "pageSize": null,
          "scroll": true,
          "showHeader": true,
          "sort": {
            "col": 0,
            "desc": true
          },
          "styles": [
            {
              "alias": "Label : address",
              "align": "auto",
              "dateFormat": "YYYY-MM-DD HH:mm:ss",
              "link": false,
              "linkUrl": "",
              "pattern": "Metric",
              "thresholds": [
                "un"
              ],
              "type": "string"
            },
            {
              "alias": "count number",
              "align": "auto",
              "colorMode": null,
              "colors": [
                "#bf1b00",
                "rgba(237, 129, 40, 0.89)",
                "rgba(50, 172, 45, 0.97)"
              ],
              "dateFormat": "YYYY-MM-DD HH:mm:ss",
              "decimals": 0,
              "pattern": "Current",
              "thresholds": [
                "0"
              ],
              "type": "number",
              "unit": "short"
            },
            {
              "alias": "",
              "align": "auto",
              "colorMode": null,
              "colors": [
                "rgba(245, 54, 54, 0.9)",
                "rgba(237, 129, 40, 0.89)",
                "rgba(50, 172, 45, 0.97)"
              ],
              "decimals": 2,
              "pattern": "/.*/",
              "thresholds": [],
              "type": "number",
              "unit": "short"
            }
          ],
          "targets": [
            {
              "expr": "pd_cluster_placement_status{k8s_cluster=\"$k8s_cluster\", tidb_cluster=\"$tidb_cluster\"}",
              "format": "time_series",
              "hide": false,
              "intervalFactor": 2,
              "legendFormat": "{{name}}",
              "refId": "A"
            }
          ],
          "timeFrom": "1s",
          "title": "Label distribution",
          "transform": "timeseries_aggregations",
          "type": "table-old"
        },
        {
          "cacheTimeout": null,
          "colorBackground": false,
          "colorValue": false,
          "colors": [
            "#299c46",
            "rgba(237, 129, 40, 0.89)",
            "#d44a3a"
          ],
          "datasource": "${DS_TEST-CLUSTER}",
          "fieldConfig": {
            "defaults": {
              "custom": {}
            },
            "overrides": []
          },
          "format": "none",
          "gauge": {
            "maxValue": 100,
            "minValue": 0,
            "show": false,
            "thresholdLabels": false,
            "thresholdMarkers": true
          },
          "gridPos": {
            "h": 4,
            "w": 5,
            "x": 9,
            "y": 23
          },
          "hideTimeOverride": true,
          "id": 115,
          "interval": null,
          "links": [],
          "mappingType": 1,
          "mappingTypes": [
            {
              "name": "value to text",
              "value": 1
            },
            {
              "name": "range to text",
              "value": 2
            }
          ],
          "maxDataPoints": 100,
          "nullPointMode": "connected",
          "nullText": null,
          "postfix": "",
          "postfixFontSize": "50%",
          "prefix": "",
          "prefixFontSize": "50%",
          "rangeMaps": [
            {
              "from": "null",
              "text": "N/A",
              "to": "null"
            }
          ],
          "sparkline": {
            "fillColor": "rgba(31, 118, 189, 0.18)",
            "full": false,
            "lineColor": "rgb(31, 120, 193)",
            "show": false
          },
          "tableColumn": "idalloc",
          "targets": [
            {
              "expr": "pd_cluster_id{k8s_cluster=\"$k8s_cluster\", tidb_cluster=\"$tidb_cluster\", instance=\"$instance\"}",
              "format": "time_series",
              "hide": false,
              "instant": true,
              "intervalFactor": 2,
              "legendFormat": "{{type}}",
              "refId": "A"
            }
          ],
          "thresholds": "",
          "timeFrom": "1s",
          "title": "Current ID allocation",
          "type": "singlestat",
          "valueFontSize": "80%",
          "valueMaps": [
            {
              "op": "=",
              "text": "N/A",
              "value": "null"
            }
          ],
          "valueName": "avg"
        },
        {
          "aliasColors": {},
          "bars": false,
          "dashLength": 10,
          "dashes": false,
          "datasource": "${DS_TEST-CLUSTER}",
          "decimals": null,
          "description": "PD cpu usage calculated with process cpu running seconds",
          "editable": true,
          "error": false,
          "fill": 1,
          "fillGradient": 0,
          "grid": {},
          "gridPos": {
            "h": 7,
            "w": 12,
            "x": 0,
            "y": 27
          },
          "hiddenSeries": false,
          "id": 1427,
          "legend": {
            "alignAsTable": true,
            "avg": true,
            "current": true,
            "max": true,
            "min": false,
            "rightSide": true,
            "show": true,
            "total": false,
            "values": true
          },
          "lines": true,
          "linewidth": 1,
          "links": [],
          "nullPointMode": "null as zero",
          "paceLength": 10,
          "percentage": false,
          "pluginVersion": "7.3.7",
          "pointradius": 5,
          "points": false,
          "renderer": "flot",
          "seriesOverrides": [],
          "spaceLength": 10,
          "stack": false,
          "steppedLine": false,
          "targets": [
            {
              "expr": "irate(process_cpu_seconds_total{k8s_cluster=\"$k8s_cluster\", tidb_cluster=\"$tidb_cluster\",job=~\".*pd.*\"}[30s])",
              "format": "time_series",
              "interval": "",
              "intervalFactor": 2,
              "legendFormat": "{{job}}-{{instance}}",
              "refId": "A",
              "step": 4
            }
          ],
          "thresholds": [],
          "timeFrom": null,
          "timeRegions": [],
          "timeShift": null,
          "title": "CPU Usage",
          "tooltip": {
            "msResolution": false,
            "shared": true,
            "sort": 0,
            "value_type": "cumulative"
          },
          "type": "graph",
          "xaxis": {
            "buckets": null,
            "mode": "time",
            "name": null,
            "show": true,
            "values": []
          },
          "yaxes": [
            {
              "format": "percentunit",
              "label": null,
              "logBase": 1,
              "max": null,
              "min": "0",
              "show": true
            },
            {
              "format": "none",
              "label": null,
              "logBase": 1,
              "max": null,
              "min": null,
              "show": false
            }
          ],
          "yaxis": {
            "align": false,
            "alignLevel": null
          }
        },
        {
          "aliasColors": {},
          "bars": false,
          "dashLength": 10,
          "dashes": false,
          "datasource": "${DS_TEST-CLUSTER}",
          "decimals": null,
          "description": "PD  memory usage. ",
          "editable": true,
          "error": false,
          "fill": 0,
          "fillGradient": 0,
          "grid": {},
          "gridPos": {
            "h": 7,
            "w": 12,
            "x": 12,
            "y": 27
          },
          "hiddenSeries": false,
          "id": 1429,
          "legend": {
            "alignAsTable": true,
            "avg": false,
            "current": true,
            "hideEmpty": true,
            "max": true,
            "min": false,
            "rightSide": true,
            "show": true,
            "total": false,
            "values": true
          },
          "lines": true,
          "linewidth": 1,
          "links": [],
          "nullPointMode": "null as zero",
          "paceLength": 10,
          "percentage": false,
          "pluginVersion": "7.3.7",
          "pointradius": 5,
          "points": false,
          "renderer": "flot",
          "seriesOverrides": [],
          "spaceLength": 10,
          "stack": false,
          "steppedLine": false,
          "targets": [
            {
              "expr": "process_resident_memory_bytes{k8s_cluster=\"$k8s_cluster\", tidb_cluster=\"$tidb_cluster\",job=~\".*pd.*\"}",
              "format": "time_series",
              "hide": false,
              "interval": "",
              "intervalFactor": 2,
              "legendFormat": "process-{{job}}-{{instance}}",
              "refId": "A",
              "step": 4
            },
            {
              "expr": "go_memstats_heap_sys_bytes{k8s_cluster=\"$k8s_cluster\", tidb_cluster=\"$tidb_cluster\",job=~\".*pd.*\"}",
              "hide": true,
              "interval": "",
              "legendFormat": "HeapSys-{{job}}-{{instance}}",
              "refId": "B"
            },
            {
              "expr": "go_memstats_heap_inuse_bytes{k8s_cluster=\"$k8s_cluster\", tidb_cluster=\"$tidb_cluster\",job=~\".*pd.*\"}",
              "hide": false,
              "interval": "",
              "legendFormat": "HeapInuse-{{job}}-{{instance}}",
              "refId": "C"
            },
            {
              "expr": "go_memstats_heap_alloc_bytes{k8s_cluster=\"$k8s_cluster\", tidb_cluster=\"$tidb_cluster\",job=~\".*pd.*\"}",
              "hide": true,
              "interval": "",
              "legendFormat": "HeapAlloc-{{job}}-{{instance}}",
              "refId": "D"
            },
            {
              "expr": "go_memstats_heap_idle_bytes{k8s_cluster=\"$k8s_cluster\", tidb_cluster=\"$tidb_cluster\",job=~\".*pd.*\"}",
              "hide": true,
              "interval": "",
              "legendFormat": "HeapIdle-{{job}}-{{instance}}",
              "refId": "E"
            },
            {
              "expr": "go_memstats_heap_released_bytes{k8s_cluster=\"$k8s_cluster\", tidb_cluster=\"$tidb_cluster\",job=~\".*pd.*\"}",
              "hide": true,
              "interval": "",
              "legendFormat": "HeapReleased-{{job}}-{{instance}}",
              "refId": "F"
            },
            {
              "expr": "go_memstats_next_gc_bytes{k8s_cluster=\"$k8s_cluster\", tidb_cluster=\"$tidb_cluster\",job=~\".*pd.*\"}",
              "hide": true,
              "interval": "",
              "legendFormat": "GCTrigger-{{job}}-{{instance}}",
              "refId": "G"
            }
          ],
          "thresholds": [],
          "timeFrom": null,
          "timeRegions": [],
          "timeShift": null,
          "title": "Memory Usage",
          "tooltip": {
            "msResolution": false,
            "shared": true,
            "sort": 0,
            "value_type": "cumulative"
          },
          "type": "graph",
          "xaxis": {
            "buckets": null,
            "mode": "time",
            "name": null,
            "show": true,
            "values": []
          },
          "yaxes": [
            {
              "format": "bytes",
              "label": null,
              "logBase": 1,
              "max": null,
              "min": "0",
              "show": true
            },
            {
              "format": "none",
              "label": null,
              "logBase": 1,
              "max": null,
              "min": null,
              "show": false
            }
          ],
          "yaxis": {
            "align": false,
            "alignLevel": null
          }
        },
        {
          "aliasColors": {},
          "bars": false,
          "dashLength": 10,
          "dashes": false,
          "datasource": "${DS_TEST-CLUSTER}",
          "decimals": null,
          "description": "PD uptime since last restart",
          "editable": true,
          "error": false,
          "fill": 1,
          "fillGradient": 0,
          "grid": {},
          "gridPos": {
            "h": 7,
            "w": 12,
            "x": 0,
            "y": 34
          },
          "hiddenSeries": false,
          "id": 1430,
          "legend": {
            "alignAsTable": true,
            "avg": false,
            "current": true,
            "max": false,
            "min": false,
            "rightSide": true,
            "show": true,
            "total": false,
            "values": true
          },
          "lines": true,
          "linewidth": 1,
          "links": [],
          "nullPointMode": "null as zero",
          "paceLength": 10,
          "percentage": false,
          "pluginVersion": "7.3.7",
          "pointradius": 5,
          "points": false,
          "renderer": "flot",
          "seriesOverrides": [],
          "spaceLength": 10,
          "stack": false,
          "steppedLine": false,
          "targets": [
            {
              "expr": "(time() - process_start_time_seconds{k8s_cluster=\"$k8s_cluster\", tidb_cluster=\"$tidb_cluster\",job=~\".*pd.*\"})",
              "format": "time_series",
              "interval": "",
              "intervalFactor": 2,
              "legendFormat": "{{job}}-{{instance}}",
              "refId": "A",
              "step": 4
            }
          ],
          "thresholds": [],
          "timeFrom": null,
          "timeRegions": [],
          "timeShift": null,
          "title": "Uptime",
          "tooltip": {
            "msResolution": false,
            "shared": true,
            "sort": 0,
            "value_type": "cumulative"
          },
          "type": "graph",
          "xaxis": {
            "buckets": null,
            "mode": "time",
            "name": null,
            "show": true,
            "values": []
          },
          "yaxes": [
            {
              "format": "dtdurations",
              "label": null,
              "logBase": 1,
              "max": null,
              "min": "0",
              "show": true
            },
            {
              "format": "none",
              "label": null,
              "logBase": 1,
              "max": null,
              "min": null,
              "show": false
            }
          ],
          "yaxis": {
            "align": false,
            "alignLevel": null
          }
        },
        {
          "aliasColors": {},
          "bars": false,
          "dashLength": 10,
          "dashes": false,
          "datasource": "${DS_TEST-CLUSTER}",
          "decimals": null,
          "description": "PD process current goroutines count",
          "editable": true,
          "error": false,
          "fill": 1,
          "fillGradient": 0,
          "grid": {},
          "gridPos": {
            "h": 7,
            "w": 12,
            "x": 12,
            "y": 34
          },
          "hiddenSeries": false,
          "id": 1431,
          "legend": {
            "alignAsTable": true,
            "avg": false,
            "current": true,
            "max": true,
            "min": false,
            "rightSide": true,
            "show": true,
            "total": false,
            "values": true
          },
          "lines": true,
          "linewidth": 1,
          "links": [],
          "nullPointMode": "null as zero",
          "paceLength": 10,
          "percentage": false,
          "pluginVersion": "7.3.7",
          "pointradius": 5,
          "points": false,
          "renderer": "flot",
          "seriesOverrides": [],
          "spaceLength": 10,
          "stack": false,
          "steppedLine": false,
          "targets": [
            {
              "expr": "go_goroutines{k8s_cluster=\"$k8s_cluster\", tidb_cluster=\"$tidb_cluster\",job=~\".*pd.*\"}",
              "format": "time_series",
              "interval": "",
              "intervalFactor": 2,
              "legendFormat": "{{job}}-{{instance}}",
              "refId": "A",
              "step": 4
            }
          ],
          "thresholds": [],
          "timeFrom": null,
          "timeRegions": [],
          "timeShift": null,
          "title": "Goroutine Count",
          "tooltip": {
            "msResolution": false,
            "shared": true,
            "sort": 0,
            "value_type": "cumulative"
          },
          "type": "graph",
          "xaxis": {
            "buckets": null,
            "mode": "time",
            "name": null,
            "show": true,
            "values": []
          },
          "yaxes": [
            {
              "format": "short",
              "label": null,
              "logBase": 1,
              "max": null,
              "min": "0",
              "show": true
            },
            {
              "format": "none",
              "label": null,
              "logBase": 1,
              "max": null,
              "min": null,
              "show": false
            }
          ],
          "yaxis": {
            "align": false,
            "alignLevel": null
          }
        },
        {
          "cacheTimeout": null,
          "colorBackground": false,
          "colorValue": false,
          "colors": [
            "#299c46",
            "rgba(237, 129, 40, 0.89)",
            "#d44a3a"
          ],
          "datasource": "${DS_TEST-CLUSTER}",
          "fieldConfig": {
            "defaults": {
              "custom": {}
            },
            "overrides": []
          },
          "format": "none",
          "gauge": {
            "maxValue": 100,
            "minValue": 0,
            "show": false,
            "thresholdLabels": false,
            "thresholdMarkers": true
          },
          "gridPos": {
            "h": 4,
            "w": 5,
            "x": 0,
            "y": 41
          },
          "hideTimeOverride": true,
          "id": 137,
          "interval": null,
          "links": [],
          "mappingType": 1,
          "mappingTypes": [
            {
              "name": "value to text",
              "value": 1
            },
            {
              "name": "range to text",
              "value": 2
            }
          ],
          "maxDataPoints": 100,
          "nullPointMode": "connected",
          "nullText": null,
          "postfix": "",
          "postfixFontSize": "50%",
          "prefix": "",
          "prefixFontSize": "50%",
          "rangeMaps": [
            {
              "from": "null",
              "text": "N/A",
              "to": "null"
            }
          ],
          "sparkline": {
            "fillColor": "rgba(31, 118, 189, 0.18)",
            "full": false,
            "lineColor": "rgb(31, 120, 193)",
            "show": false
          },
          "tableColumn": "tso",
          "targets": [
            {
              "expr": "pd_cluster_tso{instance=\"$instance\", type=\"tso\", dc=\"global\"}",
              "format": "time_series",
              "instant": true,
              "interval": "",
              "intervalFactor": 2,
              "legendFormat": "{{type}}",
              "refId": "A"
            }
          ],
          "thresholds": "",
          "timeFrom": null,
          "timeShift": null,
          "title": "Current TSO Physcial",
          "type": "singlestat",
          "valueFontSize": "80%",
          "valueMaps": [
            {
              "op": "=",
              "text": "N/A",
              "value": "null"
            }
          ],
          "valueName": "avg"
        },
        {
          "aliasColors": {},
          "bars": false,
          "dashLength": 10,
          "dashes": false,
          "datasource": "${DS_TEST-CLUSTER}",
          "description": "The gap between TSO and current time",
          "editable": true,
          "error": false,
          "fieldConfig": {
            "defaults": {
              "custom": {}
            },
            "overrides": []
          },
          "fill": 1,
          "fillGradient": 0,
          "grid": {},
          "gridPos": {
            "h": 8,
            "w": 7,
            "x": 5,
            "y": 41
          },
          "hiddenSeries": false,
          "id": 1443,
          "legend": {
            "alignAsTable": true,
            "avg": false,
            "current": true,
            "hideEmpty": true,
            "max": true,
            "min": false,
            "rightSide": true,
            "show": true,
            "sort": "current",
            "sortDesc": true,
            "total": false,
            "values": true
          },
          "lines": true,
          "linewidth": 1,
          "links": [],
          "nullPointMode": "null as zero",
          "percentage": false,
          "pluginVersion": "7.3.4",
          "pointradius": 5,
          "points": false,
          "renderer": "flot",
          "seriesOverrides": [],
          "spaceLength": 10,
          "stack": false,
          "steppedLine": false,
          "targets": [
            {
              "expr": "sum(pd_cluster_tso_gap_millionseconds{k8s_cluster=\"$k8s_cluster\", tidb_cluster=\"$tidb_cluster\", instance=~\"$instance\"}) by (dc)",
              "format": "time_series",
              "instant": false,
              "interval": "",
              "intervalFactor": 2,
              "legendFormat": "{{dc}}",
              "refId": "A",
              "step": 60
            }
          ],
          "thresholds": [],
          "timeFrom": null,
          "timeRegions": [],
          "timeShift": null,
          "title": "Max TSO gap",
          "tooltip": {
            "msResolution": false,
            "shared": true,
            "sort": 0,
            "value_type": "cumulative"
          },
          "type": "graph",
          "xaxis": {
            "buckets": null,
            "mode": "time",
            "name": null,
            "show": true,
            "values": []
          },
          "yaxes": [
            {
              "format": "ms",
              "label": null,
              "logBase": 1,
              "max": null,
              "min": null,
              "show": true
            },
            {
              "format": "short",
              "label": null,
              "logBase": 1,
              "max": null,
              "min": null,
              "show": true
            }
          ],
          "yaxis": {
            "align": false,
            "alignLevel": null
          }
        },
        {
          "cacheTimeout": null,
          "colorBackground": false,
          "colorValue": false,
          "colors": [
            "#299c46",
            "rgba(237, 129, 40, 0.89)",
            "#d44a3a"
          ],
          "datasource": "${DS_TEST-CLUSTER}",
          "fieldConfig": {
            "defaults": {
              "custom": {}
            },
            "overrides": []
          },
          "format": "dateTimeAsIso",
          "gauge": {
            "maxValue": 100,
            "minValue": 0,
            "show": false,
            "thresholdLabels": false,
            "thresholdMarkers": true
          },
          "gridPos": {
            "h": 4,
            "w": 5,
            "x": 0,
            "y": 45
          },
          "hideTimeOverride": true,
          "id": 1444,
          "interval": null,
          "links": [],
          "mappingType": 1,
          "mappingTypes": [
            {
              "name": "value to text",
              "value": 1
            },
            {
              "name": "range to text",
              "value": 2
            }
          ],
          "maxDataPoints": 100,
          "nullPointMode": "connected",
          "nullText": null,
          "postfix": "",
          "postfixFontSize": "50%",
          "prefix": "",
          "prefixFontSize": "50%",
          "rangeMaps": [
            {
              "from": "null",
              "text": "N/A",
              "to": "null"
            }
          ],
          "sparkline": {
            "fillColor": "rgba(31, 118, 189, 0.18)",
            "full": false,
            "lineColor": "rgb(31, 120, 193)",
            "show": false
          },
          "tableColumn": "tso",
          "targets": [
            {
              "expr": "pd_cluster_tso{instance=\"$instance\", type=\"tso\", dc=\"global\"}",
              "format": "time_series",
              "instant": true,
              "interval": "",
              "intervalFactor": 2,
              "legendFormat": "{{type}}",
              "refId": "A"
            }
          ],
          "thresholds": "",
          "timeFrom": null,
          "timeShift": null,
          "title": "Current TSO Datetime",
          "type": "singlestat",
          "valueFontSize": "80%",
          "valueMaps": [
            {
              "op": "=",
              "text": "N/A",
              "value": "null"
            }
          ],
          "valueName": "avg"
        }
      ],
      "repeat": null,
      "title": "Cluster",
      "type": "row"
    },
    {
      "collapsed": true,
      "datasource": null,
      "gridPos": {
        "h": 1,
        "w": 24,
        "x": 0,
        "y": 20
      },
      "id": 119,
      "panels": [
        {
          "aliasColors": {},
          "bars": false,
          "dashLength": 10,
          "dashes": false,
          "datasource": "${DS_TEST-CLUSTER}",
          "decimals": 2,
          "description": "The number of different operators that are newly created",
          "fill": 0,
          "gridPos": {
            "h": 7,
            "w": 12,
            "x": 0,
            "y": 15
          },
          "id": 45,
          "legend": {
            "alignAsTable": true,
            "avg": true,
            "current": true,
            "hideEmpty": true,
            "hideZero": true,
            "max": true,
            "min": false,
            "rightSide": true,
            "show": true,
            "total": false,
            "values": true
          },
          "lines": true,
          "linewidth": 2,
          "links": [],
          "nullPointMode": "null",
          "paceLength": 10,
          "percentage": false,
          "pointradius": 5,
          "points": false,
          "renderer": "flot",
          "seriesOverrides": [],
          "spaceLength": 10,
          "stack": false,
          "steppedLine": false,
          "targets": [
            {
              "expr": "sum(delta(pd_schedule_operators_count{k8s_cluster=\"$k8s_cluster\", tidb_cluster=\"$tidb_cluster\", instance=\"$instance\", event=\"create\"}[1m])) by (type)",
              "format": "time_series",
              "intervalFactor": 2,
              "legendFormat": "{{type}}",
              "refId": "A",
              "step": 4
            }
          ],
          "thresholds": [],
          "timeFrom": null,
          "timeRegions": [],
          "timeShift": null,
          "title": "Schedule operator create",
          "tooltip": {
            "shared": true,
            "sort": 0,
            "value_type": "individual"
          },
          "type": "graph",
          "xaxis": {
            "buckets": null,
            "mode": "time",
            "name": null,
            "show": true,
            "values": []
          },
          "yaxes": [
            {
              "format": "opm",
              "label": null,
              "logBase": 1,
              "max": null,
              "min": null,
              "show": true
            },
            {
              "format": "short",
              "label": null,
              "logBase": 1,
              "max": null,
              "min": null,
              "show": true
            }
          ],
          "yaxis": {
            "align": false,
            "alignLevel": null
          }
        },
        {
          "aliasColors": {},
          "bars": false,
          "dashLength": 10,
          "dashes": false,
          "datasource": "${DS_TEST-CLUSTER}",
          "decimals": 2,
          "description": "The number of different operators that have been checked. It mainly checks if the current step is finished; if yes, it returns the next step to be executed.",
          "fill": 0,
          "gridPos": {
            "h": 7,
            "w": 12,
            "x": 12,
            "y": 15
          },
          "id": 79,
          "legend": {
            "alignAsTable": true,
            "avg": true,
            "current": true,
            "hideEmpty": true,
            "hideZero": true,
            "max": true,
            "min": false,
            "rightSide": true,
            "show": true,
            "total": false,
            "values": true
          },
          "lines": true,
          "linewidth": 2,
          "links": [],
          "nullPointMode": "null",
          "paceLength": 10,
          "percentage": false,
          "pointradius": 5,
          "points": false,
          "renderer": "flot",
          "seriesOverrides": [],
          "spaceLength": 10,
          "stack": false,
          "steppedLine": false,
          "targets": [
            {
              "expr": "sum(delta(pd_schedule_operators_count{k8s_cluster=\"$k8s_cluster\", tidb_cluster=\"$tidb_cluster\", instance=\"$instance\", event=\"check\"}[1m])) by (type)",
              "format": "time_series",
              "intervalFactor": 2,
              "legendFormat": "{{type}}",
              "refId": "A",
              "step": 4
            }
          ],
          "thresholds": [],
          "timeFrom": null,
          "timeRegions": [],
          "timeShift": null,
          "title": "Schedule operator check",
          "tooltip": {
            "shared": true,
            "sort": 0,
            "value_type": "individual"
          },
          "type": "graph",
          "xaxis": {
            "buckets": null,
            "mode": "time",
            "name": null,
            "show": true,
            "values": []
          },
          "yaxes": [
            {
              "format": "opm",
              "label": null,
              "logBase": 1,
              "max": null,
              "min": null,
              "show": true
            },
            {
              "format": "short",
              "label": null,
              "logBase": 1,
              "max": null,
              "min": null,
              "show": true
            }
          ],
          "yaxis": {
            "align": false,
            "alignLevel": null
          }
        },
        {
          "aliasColors": {},
          "bars": false,
          "dashLength": 10,
          "dashes": false,
          "datasource": "${DS_TEST-CLUSTER}",
          "decimals": 2,
          "description": "The number of different operators that are finished",
          "fill": 0,
          "gridPos": {
            "h": 7,
            "w": 12,
            "x": 0,
            "y": 22
          },
          "id": 77,
          "legend": {
            "alignAsTable": true,
            "avg": true,
            "current": true,
            "hideEmpty": true,
            "hideZero": true,
            "max": true,
            "min": false,
            "rightSide": true,
            "show": true,
            "total": false,
            "values": true
          },
          "lines": true,
          "linewidth": 2,
          "links": [],
          "nullPointMode": "null",
          "paceLength": 10,
          "percentage": false,
          "pointradius": 5,
          "points": false,
          "renderer": "flot",
          "seriesOverrides": [],
          "spaceLength": 10,
          "stack": false,
          "steppedLine": false,
          "targets": [
            {
              "expr": "sum(delta(pd_schedule_operators_count{k8s_cluster=\"$k8s_cluster\", tidb_cluster=\"$tidb_cluster\", instance=\"$instance\", event=\"finish\"}[1m])) by (type)",
              "format": "time_series",
              "intervalFactor": 2,
              "legendFormat": "{{type}}",
              "refId": "A",
              "step": 4
            }
          ],
          "thresholds": [],
          "timeFrom": null,
          "timeRegions": [],
          "timeShift": null,
          "title": "Schedule operator finish",
          "tooltip": {
            "shared": true,
            "sort": 0,
            "value_type": "individual"
          },
          "type": "graph",
          "xaxis": {
            "buckets": null,
            "mode": "time",
            "name": null,
            "show": true,
            "values": []
          },
          "yaxes": [
            {
              "format": "opm",
              "label": null,
              "logBase": 1,
              "max": null,
              "min": null,
              "show": true
            },
            {
              "format": "short",
              "label": null,
              "logBase": 1,
              "max": null,
              "min": null,
              "show": true
            }
          ],
          "yaxis": {
            "align": false,
            "alignLevel": null
          }
        },
        {
          "aliasColors": {},
          "bars": false,
          "dashLength": 10,
          "dashes": false,
          "datasource": "${DS_TEST-CLUSTER}",
          "decimals": 2,
          "fill": 0,
          "gridPos": {
            "h": 7,
            "w": 12,
            "x": 12,
            "y": 22
          },
          "id": 78,
          "legend": {
            "alignAsTable": true,
            "avg": true,
            "current": true,
            "hideEmpty": true,
            "hideZero": true,
            "max": true,
            "min": false,
            "rightSide": true,
            "show": true,
            "total": false,
            "values": true
          },
          "lines": true,
          "linewidth": 2,
          "links": [],
          "nullPointMode": "null",
          "paceLength": 10,
          "percentage": false,
          "pointradius": 5,
          "points": false,
          "renderer": "flot",
          "seriesOverrides": [],
          "spaceLength": 10,
          "stack": false,
          "steppedLine": false,
          "targets": [
            {
              "expr": "sum(delta(pd_schedule_operators_count{k8s_cluster=\"$k8s_cluster\", tidb_cluster=\"$tidb_cluster\", instance=\"$instance\", event=\"timeout\"}[1m])) by (type)",
              "format": "time_series",
              "intervalFactor": 2,
              "legendFormat": "{{type}}",
              "refId": "A",
              "step": 4
            }
          ],
          "thresholds": [],
          "timeFrom": null,
          "timeRegions": [],
          "timeShift": null,
          "title": "Schedule operator timeout",
          "tooltip": {
            "shared": true,
            "sort": 0,
            "value_type": "individual"
          },
          "type": "graph",
          "xaxis": {
            "buckets": null,
            "mode": "time",
            "name": null,
            "show": true,
            "values": []
          },
          "yaxes": [
            {
              "format": "opm",
              "label": null,
              "logBase": 1,
              "max": null,
              "min": null,
              "show": true
            },
            {
              "format": "short",
              "label": "",
              "logBase": 1,
              "max": null,
              "min": null,
              "show": true
            }
          ],
          "yaxis": {
            "align": false,
            "alignLevel": null
          }
        },
        {
          "aliasColors": {},
          "bars": false,
          "dashLength": 10,
          "dashes": false,
          "datasource": "${DS_TEST-CLUSTER}",
          "decimals": 2,
          "description": "The number of different operators that are replaced or canceled",
          "fill": 0,
          "gridPos": {
            "h": 7,
            "w": 12,
            "x": 0,
            "y": 29
          },
          "id": 80,
          "legend": {
            "alignAsTable": true,
            "avg": true,
            "current": true,
            "hideEmpty": true,
            "hideZero": true,
            "max": true,
            "min": false,
            "rightSide": true,
            "show": true,
            "total": false,
            "values": true
          },
          "lines": true,
          "linewidth": 2,
          "links": [],
          "nullPointMode": "null",
          "paceLength": 10,
          "percentage": false,
          "pointradius": 5,
          "points": false,
          "renderer": "flot",
          "seriesOverrides": [],
          "spaceLength": 10,
          "stack": false,
          "steppedLine": false,
          "targets": [
            {
              "expr": "sum(delta(pd_schedule_operators_count{k8s_cluster=\"$k8s_cluster\", tidb_cluster=\"$tidb_cluster\", instance=\"$instance\", event=\"cancel\"}[1m])) by (type)",
              "format": "time_series",
              "intervalFactor": 2,
              "legendFormat": "{{type}}",
              "refId": "A",
              "step": 4
            },
            {
              "expr": "sum(delta(pd_schedule_operators_count{k8s_cluster=\"$k8s_cluster\", tidb_cluster=\"$tidb_cluster\", instance=\"$instance\", event=\"replace\"}[1m])) by (type)",
              "format": "time_series",
              "intervalFactor": 2,
              "legendFormat": "{{type}}",
              "refId": "B",
              "step": 4
            }
          ],
          "thresholds": [],
          "timeFrom": null,
          "timeRegions": [],
          "timeShift": null,
          "title": "Schedule operator replaced or canceled",
          "tooltip": {
            "shared": true,
            "sort": 0,
            "value_type": "individual"
          },
          "type": "graph",
          "xaxis": {
            "buckets": null,
            "mode": "time",
            "name": null,
            "show": true,
            "values": []
          },
          "yaxes": [
            {
              "format": "opm",
              "label": null,
              "logBase": 1,
              "max": null,
              "min": null,
              "show": true
            },
            {
              "format": "short",
              "label": null,
              "logBase": 1,
              "max": null,
              "min": null,
              "show": true
            }
          ],
          "yaxis": {
            "align": false,
            "alignLevel": null
          }
        },
        {
          "aliasColors": {},
          "bars": false,
          "dashLength": 10,
          "dashes": false,
          "datasource": "${DS_TEST-CLUSTER}",
          "description": "The number of operators in different status",
          "fill": 0,
          "gridPos": {
            "h": 7,
            "w": 12,
            "x": 12,
            "y": 29
          },
          "id": 47,
          "legend": {
            "alignAsTable": true,
            "avg": false,
            "current": true,
            "hideEmpty": true,
            "hideZero": true,
            "max": true,
            "min": false,
            "rightSide": true,
            "show": true,
            "sortDesc": true,
            "total": false,
            "values": true
          },
          "lines": true,
          "linewidth": 2,
          "links": [],
          "nullPointMode": "null",
          "paceLength": 10,
          "percentage": false,
          "pointradius": 5,
          "points": false,
          "renderer": "flot",
          "seriesOverrides": [],
          "spaceLength": 10,
          "stack": false,
          "steppedLine": false,
          "targets": [
            {
              "expr": "sum(delta(pd_schedule_operators_count{k8s_cluster=\"$k8s_cluster\", tidb_cluster=\"$tidb_cluster\", instance=\"$instance\"}[1m])) by (event)",
              "format": "time_series",
              "intervalFactor": 2,
              "legendFormat": "{{event}}",
              "metric": "pd_scheduler_status",
              "refId": "A",
              "step": 4
            }
          ],
          "thresholds": [],
          "timeFrom": null,
          "timeRegions": [],
          "timeShift": null,
          "title": "Schedule operators count by state",
          "tooltip": {
            "shared": true,
            "sort": 0,
            "value_type": "individual"
          },
          "type": "graph",
          "xaxis": {
            "buckets": null,
            "mode": "time",
            "name": null,
            "show": true,
            "values": []
          },
          "yaxes": [
            {
              "format": "short",
              "label": null,
              "logBase": 1,
              "max": null,
              "min": null,
              "show": true
            },
            {
              "format": "short",
              "label": null,
              "logBase": 1,
              "max": null,
              "min": null,
              "show": true
            }
          ],
          "yaxis": {
            "align": false,
            "alignLevel": null
          }
        },
        {
          "aliasColors": {},
          "bars": false,
          "dashLength": 10,
          "dashes": false,
          "datasource": "${DS_TEST-CLUSTER}",
          "description": "The time consumed when the operator is finished in .99",
          "fill": 0,
          "gridPos": {
            "h": 7,
            "w": 12,
            "x": 0,
            "y": 36
          },
          "id": 67,
          "legend": {
            "alignAsTable": true,
            "avg": false,
            "current": true,
            "hideEmpty": true,
            "hideZero": true,
            "max": true,
            "min": false,
            "rightSide": true,
            "show": true,
            "total": false,
            "values": true
          },
          "lines": true,
          "linewidth": 2,
          "links": [],
          "nullPointMode": "connected",
          "paceLength": 10,
          "percentage": false,
          "pointradius": 5,
          "points": false,
          "renderer": "flot",
          "seriesOverrides": [],
          "spaceLength": 10,
          "stack": false,
          "steppedLine": false,
          "targets": [
            {
              "expr": "histogram_quantile(0.99, sum(rate(pd_schedule_finish_operators_duration_seconds_bucket{k8s_cluster=\"$k8s_cluster\", tidb_cluster=\"$tidb_cluster\"}[5m])) by (type, le))",
              "format": "time_series",
              "intervalFactor": 2,
              "legendFormat": "{{type}}-99%",
              "refId": "A",
              "step": 4
            },
            {
              "expr": "histogram_quantile(0.95, sum(rate(pd_schedule_finish_operators_duration_seconds_bucket{k8s_cluster=\"$k8s_cluster\", tidb_cluster=\"$tidb_cluster\"}[5m])) by (type, le))",
              "format": "time_series",
              "hide": true,
              "intervalFactor": 2,
              "legendFormat": "{{type}}-95%",
              "refId": "B"
            }
          ],
          "thresholds": [],
          "timeFrom": null,
          "timeRegions": [],
          "timeShift": null,
          "title": "Operator finish duration",
          "tooltip": {
            "shared": true,
            "sort": 0,
            "value_type": "individual"
          },
          "type": "graph",
          "xaxis": {
            "buckets": null,
            "mode": "time",
            "name": null,
            "show": true,
            "values": []
          },
          "yaxes": [
            {
              "format": "s",
              "label": null,
              "logBase": 1,
              "max": null,
              "min": null,
              "show": true
            },
            {
              "format": "short",
              "label": null,
              "logBase": 1,
              "max": null,
              "min": null,
              "show": true
            }
          ],
          "yaxis": {
            "align": false,
            "alignLevel": null
          }
        },
        {
          "aliasColors": {},
          "bars": false,
          "dashLength": 10,
          "dashes": false,
          "datasource": "${DS_TEST-CLUSTER}",
          "description": "The time consumed when the operator step is finished in .99",
          "fill": 0,
          "gridPos": {
            "h": 7,
            "w": 12,
            "x": 12,
            "y": 36
          },
          "id": 81,
          "legend": {
            "alignAsTable": true,
            "avg": false,
            "current": true,
            "hideEmpty": true,
            "hideZero": true,
            "max": true,
            "min": false,
            "rightSide": true,
            "show": true,
            "sideWidth": null,
            "total": false,
            "values": true
          },
          "lines": true,
          "linewidth": 2,
          "links": [],
          "nullPointMode": "null",
          "paceLength": 10,
          "percentage": false,
          "pointradius": 5,
          "points": false,
          "renderer": "flot",
          "seriesOverrides": [],
          "spaceLength": 10,
          "stack": false,
          "steppedLine": false,
          "targets": [
            {
              "expr": "histogram_quantile(0.99, sum(rate(pd_schedule_finish_operator_steps_duration_seconds_bucket{k8s_cluster=\"$k8s_cluster\", tidb_cluster=\"$tidb_cluster\"}[5m])) by (type, le))",
              "format": "time_series",
              "intervalFactor": 2,
              "legendFormat": "{{type}}-99%",
              "refId": "A"
            },
            {
              "expr": "histogram_quantile(0.95, sum(rate(pd_schedule_finish_operator_steps_duration_seconds_bucket{k8s_cluster=\"$k8s_cluster\", tidb_cluster=\"$tidb_cluster\"}[5m])) by (type, le))",
              "format": "time_series",
              "hide": true,
              "intervalFactor": 2,
              "legendFormat": "{{type}}-95%",
              "refId": "B"
            }
          ],
          "thresholds": [],
          "timeFrom": null,
          "timeRegions": [],
          "timeShift": null,
          "title": "Operator step finish duration",
          "tooltip": {
            "shared": true,
            "sort": 0,
            "value_type": "individual"
          },
          "type": "graph",
          "xaxis": {
            "buckets": null,
            "mode": "time",
            "name": null,
            "show": true,
            "values": []
          },
          "yaxes": [
            {
              "format": "s",
              "label": null,
              "logBase": 1,
              "max": null,
              "min": null,
              "show": true
            },
            {
              "format": "short",
              "label": null,
              "logBase": 1,
              "max": null,
              "min": null,
              "show": true
            }
          ],
          "yaxis": {
            "align": false,
            "alignLevel": null
          }
        },
        {
          "aliasColors": {},
          "bars": false,
          "dashLength": 10,
          "dashes": false,
          "datasource": "${DS_TEST-CLUSTER}",
          "description": "The number of different operators that are failed to be created due to limit configuration",
          "fill": 0,
          "gridPos": {
            "h": 8,
            "w": 12,
            "x": 0,
            "y": 43
          },
          "id": 1426,
          "legend": {
            "alignAsTable": true,
            "avg": true,
            "current": true,
            "hideEmpty": true,
            "hideZero": true,
            "max": true,
            "min": false,
            "rightSide": true,
            "show": true,
            "total": false,
            "values": true
          },
          "lines": true,
          "linewidth": 2,
          "links": [],
          "nullPointMode": "null",
          "percentage": false,
          "pointradius": 2,
          "points": false,
          "renderer": "flot",
          "seriesOverrides": [],
          "spaceLength": 10,
          "stack": false,
          "steppedLine": false,
          "targets": [
            {
              "expr": "sum(delta(pd_schedule_operator_limit{k8s_cluster=\"$k8s_cluster\", tidb_cluster=\"$tidb_cluster\", instance=\"$instance\"}[1m])) by (type,name)",
              "format": "time_series",
              "intervalFactor": 2,
              "legendFormat": "{{type}}-{{name}}",
              "refId": "A"
            }
          ],
          "thresholds": [],
          "timeFrom": null,
          "timeRegions": [],
          "timeShift": null,
          "title": "Schedulers reach limit",
          "tooltip": {
            "shared": true,
            "sort": 0,
            "value_type": "individual"
          },
          "type": "graph",
          "xaxis": {
            "buckets": null,
            "mode": "time",
            "name": null,
            "show": true,
            "values": []
          },
          "yaxes": [
            {
              "format": "opm",
              "label": null,
              "logBase": 1,
              "max": null,
              "min": null,
              "show": true
            },
            {
              "format": "short",
              "label": null,
              "logBase": 1,
              "max": null,
              "min": null,
              "show": true
            }
          ],
          "yaxis": {
            "align": false,
            "alignLevel": null
          }
        },
        {
          "aliasColors": {},
          "bars": false,
          "dashLength": 10,
          "dashes": false,
          "datasource": "${DS_TEST-CLUSTER}",
          "description": "99% operator region size",
          "fill": 0,
          "gridPos": {
            "h": 8,
            "w": 12,
            "x": 12,
            "y": 42
          },
          "id": 1455,
          "legend": {
            "alignAsTable": true,
            "avg": true,
            "current": true,
            "hideEmpty": true,
            "hideZero": true,
            "max": true,
            "min": false,
            "rightSide": true,
            "show": true,
            "total": false,
            "values": true
          },
          "lines": true,
          "linewidth": 2,
          "links": [],
          "nullPointMode": "null",
          "percentage": false,
          "pointradius": 2,
          "points": false,
          "renderer": "flot",
          "seriesOverrides": [],
          "spaceLength": 10,
          "stack": false,
          "steppedLine": false,
          "targets": [
            {
              "expr": "histogram_quantile(0.99, sum(rate(pd_schedule_operator_region_size_bucket{k8s_cluster=\"$k8s_cluster\", tidb_cluster=\"$tidb_cluster\"}[5m])) by (type,le))",
              "format": "time_series",
              "intervalFactor": 2,
              "legendFormat": "{{type,le}}",
              "refId": "A"
            }
          ],
          "thresholds": [],
          "timeFrom": null,
          "timeRegions": [],
          "timeShift": null,
          "title": "99% operator region size",
          "tooltip": {
            "shared": true,
            "sort": 0,
            "value_type": "individual"
          },
          "type": "graph",
          "xaxis": {
            "buckets": null,
            "mode": "time",
            "name": null,
            "show": true,
            "values": []
          },
          "yaxes": [
            {
              "format": "decmbytes",
              "label": null,
              "logBase": 1,
              "max": null,
              "min": null,
              "show": true
            },
            {
              "format": "short",
              "label": null,
              "logBase": 1,
              "max": null,
              "min": null,
              "show": true
            }
          ],
          "yaxis": {
            "align": false,
            "alignLevel": null
          }
        }
      ],
      "repeat": null,
      "title": "Operator",
      "type": "row"
    },
    {
      "collapsed": true,
      "datasource": null,
      "gridPos": {
        "h": 1,
        "w": 24,
        "x": 0,
        "y": 21
      },
      "id": 120,
      "panels": [
        {
          "aliasColors": {},
          "bars": false,
          "dashLength": 10,
          "dashes": false,
          "datasource": "${DS_TEST-CLUSTER}",
          "decimals": 2,
          "description": "The capacity size of each TiKV instance",
          "fieldConfig": {
            "defaults": {},
            "overrides": []
          },
          "fill": 0,
          "fillGradient": 0,
          "gridPos": {
            "h": 6,
            "w": 12,
            "x": 0,
            "y": 22
          },
          "hiddenSeries": false,
          "id": 83,
          "legend": {
            "alignAsTable": true,
            "avg": false,
            "current": true,
            "hideEmpty": true,
            "hideZero": true,
            "max": false,
            "min": false,
            "rightSide": true,
            "show": true,
            "sideWidth": null,
            "sort": null,
            "sortDesc": null,
            "total": false,
            "values": true
          },
          "lines": true,
          "linewidth": 2,
          "links": [],
          "nullPointMode": "null",
          "options": {
            "alertThreshold": true
          },
          "paceLength": 10,
          "percentage": false,
          "pluginVersion": "7.5.11",
          "pointradius": 5,
          "points": false,
          "renderer": "flot",
          "seriesOverrides": [],
          "spaceLength": 10,
          "stack": false,
          "steppedLine": false,
          "targets": [
            {
              "expr": "pd_scheduler_store_status{k8s_cluster=\"$k8s_cluster\", tidb_cluster=\"$tidb_cluster\", store=~\"$store\", instance=\"$instance\",  type=\"store_capacity\"}",
              "format": "time_series",
              "hide": false,
              "instant": false,
              "intervalFactor": 2,
              "legendFormat": "{{address}}-store-{{store}}",
              "refId": "B"
            }
          ],
          "thresholds": [],
          "timeFrom": null,
          "timeRegions": [],
          "timeShift": null,
          "title": "Store capacity",
          "tooltip": {
            "shared": true,
            "sort": 0,
            "value_type": "individual"
          },
          "type": "graph",
          "xaxis": {
            "buckets": null,
            "mode": "time",
            "name": null,
            "show": true,
            "values": []
          },
          "yaxes": [
            {
              "decimals": null,
              "format": "decbytes",
              "label": null,
              "logBase": 1,
              "max": null,
              "min": null,
              "show": true
            },
            {
              "format": "percent",
              "label": null,
              "logBase": 1,
              "max": null,
              "min": null,
              "show": false
            }
          ],
          "yaxis": {
            "align": false,
            "alignLevel": null
          }
        },
        {
          "aliasColors": {},
          "bars": false,
          "dashLength": 10,
          "dashes": false,
          "datasource": "${DS_TEST-CLUSTER}",
          "decimals": 2,
          "description": "The available capacity size of each TiKV instance",
          "fieldConfig": {
            "defaults": {},
            "overrides": []
          },
          "fill": 0,
          "fillGradient": 0,
          "gridPos": {
            "h": 6,
            "w": 12,
            "x": 12,
            "y": 22
          },
          "hiddenSeries": false,
          "id": 91,
          "legend": {
            "alignAsTable": true,
            "avg": false,
            "current": true,
            "hideEmpty": true,
            "hideZero": true,
            "max": false,
            "min": false,
            "rightSide": true,
            "show": true,
            "total": false,
            "values": true
          },
          "lines": true,
          "linewidth": 2,
          "links": [],
          "nullPointMode": "null",
          "options": {
            "alertThreshold": true
          },
          "paceLength": 10,
          "percentage": false,
          "pluginVersion": "7.5.11",
          "pointradius": 5,
          "points": false,
          "renderer": "flot",
          "seriesOverrides": [],
          "spaceLength": 10,
          "stack": false,
          "steppedLine": false,
          "targets": [
            {
              "expr": "{k8s_cluster=\"$k8s_cluster\", tidb_cluster=\"$tidb_cluster\", store=~\"$store\", instance=\"$instance\",  type=\"store_available\"}",
              "format": "time_series",
              "intervalFactor": 2,
              "legendFormat": "{{address}}-store-{{store}}",
              "refId": "A"
            }
          ],
          "thresholds": [],
          "timeFrom": null,
          "timeRegions": [],
          "timeShift": null,
          "title": "Store available",
          "tooltip": {
            "shared": true,
            "sort": 0,
            "value_type": "individual"
          },
          "type": "graph",
          "xaxis": {
            "buckets": null,
            "mode": "time",
            "name": null,
            "show": true,
            "values": []
          },
          "yaxes": [
            {
              "decimals": null,
              "format": "decbytes",
              "label": null,
              "logBase": 1,
              "max": null,
              "min": null,
              "show": true
            },
            {
              "format": "short",
              "label": null,
              "logBase": 1,
              "max": null,
              "min": null,
              "show": true
            }
          ],
          "yaxis": {
            "align": false,
            "alignLevel": null
          }
        },
        {
          "aliasColors": {},
          "bars": false,
          "dashLength": 10,
          "dashes": false,
          "datasource": "${DS_TEST-CLUSTER}",
          "decimals": 2,
          "description": "The used capacity size of each TiKV instance",
          "fieldConfig": {
            "defaults": {},
            "overrides": []
          },
          "fill": 0,
          "fillGradient": 0,
          "gridPos": {
            "h": 6,
            "w": 12,
            "x": 0,
            "y": 28
          },
          "hiddenSeries": false,
          "id": 90,
          "legend": {
            "alignAsTable": true,
            "avg": false,
            "current": true,
            "hideEmpty": true,
            "hideZero": true,
            "max": false,
            "min": false,
            "rightSide": true,
            "show": true,
            "sortDesc": true,
            "total": false,
            "values": true
          },
          "lines": true,
          "linewidth": 2,
          "links": [],
          "nullPointMode": "null",
          "options": {
            "alertThreshold": true
          },
          "paceLength": 10,
          "percentage": false,
          "pluginVersion": "7.5.11",
          "pointradius": 5,
          "points": false,
          "renderer": "flot",
          "seriesOverrides": [],
          "spaceLength": 10,
          "stack": false,
          "steppedLine": false,
          "targets": [
            {
              "expr": "pd_scheduler_store_status{k8s_cluster=\"$k8s_cluster\", tidb_cluster=\"$tidb_cluster\", store=~\"$store\", instance=\"$instance\",  type=\"store_used\"}",
              "format": "time_series",
              "intervalFactor": 2,
              "legendFormat": "{{address}}-store-{{store}}",
              "refId": "A"
            }
          ],
          "thresholds": [],
          "timeFrom": null,
          "timeRegions": [],
          "timeShift": null,
          "title": "Store used",
          "tooltip": {
            "shared": true,
            "sort": 0,
            "value_type": "individual"
          },
          "type": "graph",
          "xaxis": {
            "buckets": null,
            "mode": "time",
            "name": null,
            "show": true,
            "values": []
          },
          "yaxes": [
            {
              "decimals": 2,
              "format": "decbytes",
              "label": null,
              "logBase": 1,
              "max": null,
              "min": null,
              "show": true
            },
            {
              "format": "short",
              "label": null,
              "logBase": 1,
              "max": null,
              "min": null,
              "show": true
            }
          ],
          "yaxis": {
            "align": false,
            "alignLevel": null
          }
        },
        {
          "aliasColors": {},
          "bars": false,
          "dashLength": 10,
          "dashes": false,
          "datasource": "${DS_TEST-CLUSTER}",
          "decimals": 2,
          "description": "It is equal to Store available capacity size over Store capacity size for each TiKV instance",
          "fieldConfig": {
            "defaults": {},
            "overrides": []
          },
          "fill": 0,
          "fillGradient": 0,
          "gridPos": {
            "h": 6,
            "w": 12,
            "x": 12,
            "y": 28
          },
          "hiddenSeries": false,
          "id": 84,
          "legend": {
            "alignAsTable": true,
            "avg": false,
            "current": true,
            "hideEmpty": true,
            "hideZero": true,
            "max": false,
            "min": false,
            "rightSide": true,
            "show": true,
            "total": false,
            "values": true
          },
          "lines": true,
          "linewidth": 2,
          "links": [],
          "nullPointMode": "null",
          "options": {
            "alertThreshold": true
          },
          "paceLength": 10,
          "percentage": false,
          "pluginVersion": "7.5.11",
          "pointradius": 5,
          "points": false,
          "renderer": "flot",
          "seriesOverrides": [],
          "spaceLength": 10,
          "stack": false,
          "steppedLine": false,
          "targets": [
            {
              "expr": "sum(pd_scheduler_store_status{k8s_cluster=\"$k8s_cluster\", tidb_cluster=\"$tidb_cluster\", store=~\"$store\", instance=\"$instance\",  type=\"store_available\"}) by (address, store) / sum(pd_scheduler_store_status{k8s_cluster=\"$k8s_cluster\", tidb_cluster=\"$tidb_cluster\", instance=\"$instance\",  type=\"store_capacity\"}) by (address, store)",
              "format": "time_series",
              "intervalFactor": 2,
              "legendFormat": "{{address}}-store-{{store}}",
              "refId": "A"
            }
          ],
          "thresholds": [],
          "timeFrom": null,
          "timeRegions": [],
          "timeShift": null,
          "title": "Store available ratio",
          "tooltip": {
            "shared": true,
            "sort": 0,
            "value_type": "individual"
          },
          "type": "graph",
          "xaxis": {
            "buckets": null,
            "mode": "time",
            "name": null,
            "show": true,
            "values": []
          },
          "yaxes": [
            {
              "decimals": 2,
              "format": "percentunit",
              "label": null,
              "logBase": 1,
              "max": null,
              "min": null,
              "show": true
            },
            {
              "format": "short",
              "label": null,
              "logBase": 1,
              "max": null,
              "min": null,
              "show": true
            }
          ],
          "yaxis": {
            "align": false,
            "alignLevel": null
          }
        },
        {
          "aliasColors": {},
          "bars": false,
          "dashLength": 10,
          "dashes": false,
          "datasource": "${DS_TEST-CLUSTER}",
          "decimals": 2,
          "description": "The size amplification, which is equal to Store Region size over Store used capacity size, of each TiKV instance",
          "fieldConfig": {
            "defaults": {},
            "overrides": []
          },
          "fill": 0,
          "fillGradient": 0,
          "gridPos": {
            "h": 6,
            "w": 12,
            "x": 0,
            "y": 34
          },
          "hiddenSeries": false,
          "id": 85,
          "legend": {
            "alignAsTable": true,
            "avg": false,
            "current": true,
            "hideEmpty": true,
            "hideZero": true,
            "max": false,
            "min": false,
            "rightSide": true,
            "show": true,
            "total": false,
            "values": true
          },
          "lines": true,
          "linewidth": 3,
          "links": [],
          "nullPointMode": "null",
          "options": {
            "alertThreshold": true
          },
          "paceLength": 10,
          "percentage": false,
          "pluginVersion": "7.5.11",
          "pointradius": 5,
          "points": false,
          "renderer": "flot",
          "seriesOverrides": [],
          "spaceLength": 10,
          "stack": false,
          "steppedLine": false,
          "targets": [
            {
              "expr": "sum(pd_scheduler_store_status{k8s_cluster=\"$k8s_cluster\", tidb_cluster=\"$tidb_cluster\", store=~\"$store\", instance=\"$instance\",  type=\"region_size\"}) by (address, store) / sum(pd_scheduler_store_status{k8s_cluster=\"$k8s_cluster\", tidb_cluster=\"$tidb_cluster\", instance=\"$instance\",  type=\"store_used\"}) by (address, store) * 2^20",
              "format": "time_series",
              "instant": false,
              "intervalFactor": 2,
              "legendFormat": "{{address}}-store-{{store}}",
              "refId": "A"
            }
          ],
          "thresholds": [],
          "timeFrom": null,
          "timeRegions": [],
          "timeShift": null,
          "title": "Size amplification",
          "tooltip": {
            "shared": true,
            "sort": 0,
            "value_type": "individual"
          },
          "type": "graph",
          "xaxis": {
            "buckets": null,
            "mode": "time",
            "name": null,
            "show": true,
            "values": []
          },
          "yaxes": [
            {
              "format": "short",
              "label": null,
              "logBase": 1,
              "max": null,
              "min": null,
              "show": true
            },
            {
              "format": "short",
              "label": null,
              "logBase": 1,
              "max": null,
              "min": null,
              "show": true
            }
          ],
          "yaxis": {
            "align": false,
            "alignLevel": null
          }
        },
        {
          "aliasColors": {},
          "bars": false,
          "dashLength": 10,
          "dashes": false,
          "datasource": "${DS_TEST-CLUSTER}",
          "decimals": 3,
          "description": "The witness count of each TiKV instance",
          "fieldConfig": {
            "defaults": {},
            "overrides": []
          },
          "fill": 0,
          "fillGradient": 0,
          "gridPos": {
            "h": 6,
            "w": 12,
            "x": 12,
            "y": 34
          },
          "hiddenSeries": false,
          "id": 1460,
          "legend": {
            "alignAsTable": true,
            "avg": false,
            "current": true,
            "hideEmpty": true,
            "hideZero": true,
            "max": true,
            "min": false,
            "rightSide": true,
            "show": true,
            "sortDesc": true,
            "total": false,
            "values": true
          },
          "lines": true,
          "linewidth": 2,
          "links": [],
          "nullPointMode": "null",
          "options": {
            "alertThreshold": true
          },
          "paceLength": 10,
          "percentage": false,
          "pluginVersion": "7.5.11",
          "pointradius": 5,
          "points": false,
          "renderer": "flot",
          "seriesOverrides": [],
          "spaceLength": 10,
          "stack": false,
          "steppedLine": false,
          "targets": [
            {
              "exemplar": true,
              "expr": "pd_scheduler_store_status{k8s_cluster=\"$k8s_cluster\", tidb_cluster=\"$tidb_cluster\", store=~\"$store\", instance=\"$instance\",  type=\"witness_count\"}",
              "format": "time_series",
              "interval": "",
              "intervalFactor": 2,
              "legendFormat": "{{address}}-store-{{store}}",
              "refId": "A",
              "step": 4
            }
          ],
          "thresholds": [],
          "timeFrom": null,
          "timeRegions": [],
          "timeShift": null,
          "title": "Store witness count",
          "tooltip": {
            "shared": true,
            "sort": 0,
            "value_type": "individual"
          },
          "type": "graph",
          "xaxis": {
            "buckets": null,
            "mode": "time",
            "name": null,
            "show": true,
            "values": []
          },
          "yaxes": [
            {
              "format": "short",
              "label": null,
              "logBase": 1,
              "max": null,
              "min": null,
              "show": true
            },
            {
              "format": "short",
              "label": null,
              "logBase": 1,
              "max": null,
              "min": null,
              "show": false
            }
          ],
          "yaxis": {
            "align": false,
            "alignLevel": null
          }
        },
        {
          "aliasColors": {},
          "bars": false,
          "dashLength": 10,
          "dashes": false,
          "datasource": "${DS_TEST-CLUSTER}",
          "decimals": null,
          "description": "The leader score of each TiKV instance",
          "editable": true,
          "error": false,
          "fieldConfig": {
            "defaults": {},
            "overrides": []
          },
          "fill": 0,
          "fillGradient": 0,
          "grid": {},
          "gridPos": {
            "h": 6,
            "w": 12,
            "x": 0,
            "y": 40
          },
          "hiddenSeries": false,
          "id": 40,
          "legend": {
            "alignAsTable": true,
            "avg": false,
            "current": true,
            "hideEmpty": true,
            "hideZero": true,
            "max": true,
            "min": false,
            "rightSide": true,
            "show": true,
            "sort": "current",
            "sortDesc": true,
            "total": false,
            "values": true
          },
          "lines": true,
          "linewidth": 2,
          "links": [],
          "nullPointMode": "null",
          "options": {
            "alertThreshold": true
          },
          "paceLength": 10,
          "percentage": false,
          "pluginVersion": "7.5.11",
          "pointradius": 5,
          "points": false,
          "renderer": "flot",
          "seriesOverrides": [],
          "spaceLength": 10,
          "stack": false,
          "steppedLine": false,
          "targets": [
            {
              "expr": "pd_scheduler_store_status{k8s_cluster=\"$k8s_cluster\", tidb_cluster=\"$tidb_cluster\", store=~\"$store\", instance=\"$instance\",  type=\"leader_score\"}",
              "format": "time_series",
              "intervalFactor": 2,
              "legendFormat": "{{address}}-store-{{store}}",
              "refId": "A",
              "step": 4
            }
          ],
          "thresholds": [
            {
              "colorMode": "critical",
              "fill": true,
              "line": true,
              "op": "gt",
              "value": 1000000000
            }
          ],
          "timeFrom": null,
          "timeRegions": [],
          "timeShift": null,
          "title": "Store leader score",
          "tooltip": {
            "msResolution": false,
            "shared": true,
            "sort": 0,
            "value_type": "cumulative"
          },
          "type": "graph",
          "xaxis": {
            "buckets": null,
            "mode": "time",
            "name": null,
            "show": true,
            "values": []
          },
          "yaxes": [
            {
              "format": "none",
              "label": null,
              "logBase": 1,
              "max": null,
              "min": "0",
              "show": true
            },
            {
              "format": "short",
              "label": null,
              "logBase": 1,
              "max": null,
              "min": null,
              "show": false
            }
          ],
          "yaxis": {
            "align": false,
            "alignLevel": null
          }
        },
        {
          "aliasColors": {},
          "bars": false,
          "dashLength": 10,
          "dashes": false,
          "datasource": "${DS_TEST-CLUSTER}",
          "decimals": null,
          "description": "The Region score of each TiKV instance",
          "editable": true,
          "error": false,
          "fieldConfig": {
            "defaults": {},
            "overrides": []
          },
          "fill": 0,
          "fillGradient": 0,
          "grid": {},
          "gridPos": {
            "h": 6,
            "w": 12,
            "x": 12,
            "y": 40
          },
          "hiddenSeries": false,
          "id": 41,
          "legend": {
            "alignAsTable": true,
            "avg": false,
            "current": true,
            "hideEmpty": true,
            "hideZero": true,
            "max": true,
            "min": false,
            "rightSide": true,
            "show": true,
            "sort": "current",
            "sortDesc": true,
            "total": false,
            "values": true
          },
          "lines": true,
          "linewidth": 2,
          "links": [],
          "nullPointMode": "null",
          "options": {
            "alertThreshold": true
          },
          "paceLength": 10,
          "percentage": false,
          "pluginVersion": "7.5.11",
          "pointradius": 5,
          "points": false,
          "renderer": "flot",
          "seriesOverrides": [],
          "spaceLength": 10,
          "stack": false,
          "steppedLine": false,
          "targets": [
            {
              "expr": "pd_scheduler_store_status{k8s_cluster=\"$k8s_cluster\", tidb_cluster=\"$tidb_cluster\", store=~\"$store\", instance=\"$instance\",  type=\"region_score\"}",
              "format": "time_series",
              "hide": false,
              "intervalFactor": 2,
              "legendFormat": "{{address}}-store-{{store}}",
              "refId": "A",
              "step": 4
            },
            {
              "expr": "pd_scheduler_op_influence{k8s_cluster=\"$k8s_cluster\", tidb_cluster=\"$tidb_cluster\", instance=\"$instance\",scheduler=\"balance-region-scheduler\"}",
              "format": "time_series",
              "hide": true,
              "intervalFactor": 1,
              "legendFormat": "op-influence-{{store}}-{{type}}",
              "refId": "C"
            },
            {
              "expr": "pd_scheduler_tolerant_resource{k8s_cluster=\"$k8s_cluster\", tidb_cluster=\"$tidb_cluster\", instance=\"$instance\",scheduler=\"balance-region-scheduler\"}",
              "format": "time_series",
              "hide": true,
              "intervalFactor": 1,
              "legendFormat": "tolerant-resource-{{source}}-{{target}}",
              "refId": "E"
            }
          ],
          "thresholds": [
            {
              "colorMode": "critical",
              "fill": true,
              "line": true,
              "op": "gt",
              "value": 1000000000
            }
          ],
          "timeFrom": null,
          "timeRegions": [],
          "timeShift": null,
          "title": "Store Region score",
          "tooltip": {
            "msResolution": false,
            "shared": true,
            "sort": 0,
            "value_type": "cumulative"
          },
          "type": "graph",
          "xaxis": {
            "buckets": null,
            "mode": "time",
            "name": null,
            "show": true,
            "values": []
          },
          "yaxes": [
            {
              "format": "none",
              "label": null,
              "logBase": 1,
              "max": null,
              "min": null,
              "show": true
            },
            {
              "format": "short",
              "label": null,
              "logBase": 1,
              "max": null,
              "min": null,
              "show": true
            }
          ],
          "yaxis": {
            "align": false,
            "alignLevel": null
          }
        },
        {
          "aliasColors": {},
          "bars": false,
          "dashLength": 10,
          "dashes": false,
          "datasource": "${DS_TEST-CLUSTER}",
          "decimals": 2,
          "description": " \tThe total leader size of each TiKV instance",
          "fieldConfig": {
            "defaults": {},
            "overrides": []
          },
          "fill": 0,
          "fillGradient": 0,
          "gridPos": {
            "h": 6,
            "w": 12,
            "x": 0,
            "y": 46
          },
          "hiddenSeries": false,
          "id": 56,
          "legend": {
            "alignAsTable": true,
            "avg": false,
            "current": true,
            "hideEmpty": true,
            "hideZero": true,
            "max": true,
            "min": false,
            "rightSide": true,
            "show": true,
            "sort": "current",
            "sortDesc": true,
            "total": false,
            "values": true
          },
          "lines": true,
          "linewidth": 2,
          "links": [],
          "nullPointMode": "null",
          "options": {
            "alertThreshold": true
          },
          "paceLength": 10,
          "percentage": false,
          "pluginVersion": "7.5.11",
          "pointradius": 5,
          "points": false,
          "renderer": "flot",
          "seriesOverrides": [],
          "spaceLength": 10,
          "stack": false,
          "steppedLine": false,
          "targets": [
            {
              "expr": "pd_scheduler_store_status{k8s_cluster=\"$k8s_cluster\", tidb_cluster=\"$tidb_cluster\", store=~\"$store\", instance=\"$instance\",  type=\"leader_size\"}",
              "format": "time_series",
              "intervalFactor": 2,
              "legendFormat": "{{address}}-store-{{store}}",
              "refId": "A",
              "step": 4
            }
          ],
          "thresholds": [],
          "timeFrom": null,
          "timeRegions": [],
          "timeShift": null,
          "title": "Store leader size",
          "tooltip": {
            "shared": true,
            "sort": 0,
            "value_type": "individual"
          },
          "type": "graph",
          "xaxis": {
            "buckets": null,
            "mode": "time",
            "name": null,
            "show": true,
            "values": []
          },
          "yaxes": [
            {
              "format": "decmbytes",
              "label": null,
              "logBase": 1,
              "max": null,
              "min": null,
              "show": true
            },
            {
              "format": "short",
              "label": null,
              "logBase": 1,
              "max": null,
              "min": null,
              "show": false
            }
          ],
          "yaxis": {
            "align": false,
            "alignLevel": null
          }
        },
        {
          "aliasColors": {},
          "bars": false,
          "dashLength": 10,
          "dashes": false,
          "datasource": "${DS_TEST-CLUSTER}",
          "decimals": 2,
          "description": "The total Region size of each TiKV instance",
          "fieldConfig": {
            "defaults": {},
            "overrides": []
          },
          "fill": 0,
          "fillGradient": 0,
          "gridPos": {
            "h": 6,
            "w": 12,
            "x": 12,
            "y": 46
          },
          "hiddenSeries": false,
          "id": 57,
          "legend": {
            "alignAsTable": true,
            "avg": false,
            "current": true,
            "hideEmpty": true,
            "hideZero": true,
            "max": true,
            "min": false,
            "rightSide": true,
            "show": true,
            "sort": "current",
            "sortDesc": true,
            "total": false,
            "values": true
          },
          "lines": true,
          "linewidth": 2,
          "links": [],
          "nullPointMode": "null",
          "options": {
            "alertThreshold": true
          },
          "paceLength": 10,
          "percentage": false,
          "pluginVersion": "7.5.11",
          "pointradius": 5,
          "points": false,
          "renderer": "flot",
          "seriesOverrides": [],
          "spaceLength": 10,
          "stack": false,
          "steppedLine": false,
          "targets": [
            {
              "expr": "pd_scheduler_store_status{k8s_cluster=\"$k8s_cluster\", tidb_cluster=\"$tidb_cluster\", store=~\"$store\", instance=\"$instance\",  type=\"region_size\"}",
              "format": "time_series",
              "intervalFactor": 2,
              "legendFormat": "{{address}}-store-{{store}}",
              "refId": "A",
              "step": 4
            }
          ],
          "thresholds": [],
          "timeFrom": null,
          "timeRegions": [],
          "timeShift": null,
          "title": "Store Region size",
          "tooltip": {
            "shared": true,
            "sort": 0,
            "value_type": "individual"
          },
          "type": "graph",
          "xaxis": {
            "buckets": null,
            "mode": "time",
            "name": null,
            "show": true,
            "values": []
          },
          "yaxes": [
            {
              "decimals": null,
              "format": "decmbytes",
              "label": null,
              "logBase": 1,
              "max": null,
              "min": null,
              "show": true
            },
            {
              "format": "short",
              "label": null,
              "logBase": 1,
              "max": null,
              "min": null,
              "show": false
            }
          ],
          "yaxis": {
            "align": false,
            "alignLevel": null
          }
        },
        {
          "aliasColors": {},
          "bars": false,
          "dashLength": 10,
          "dashes": false,
          "datasource": "${DS_TEST-CLUSTER}",
          "decimals": 3,
          "description": "The leader count of each TiKV instance",
          "fieldConfig": {
            "defaults": {},
            "overrides": []
          },
          "fill": 0,
          "fillGradient": 0,
          "gridPos": {
            "h": 6,
            "w": 12,
            "x": 0,
            "y": 52
          },
          "hiddenSeries": false,
          "id": 58,
          "legend": {
            "alignAsTable": true,
            "avg": false,
            "current": true,
            "hideEmpty": true,
            "hideZero": true,
            "max": true,
            "min": false,
            "rightSide": true,
            "show": true,
            "sortDesc": true,
            "total": false,
            "values": true
          },
          "lines": true,
          "linewidth": 2,
          "links": [],
          "nullPointMode": "null",
          "options": {
            "alertThreshold": true
          },
          "paceLength": 10,
          "percentage": false,
          "pluginVersion": "7.5.11",
          "pointradius": 5,
          "points": false,
          "renderer": "flot",
          "seriesOverrides": [],
          "spaceLength": 10,
          "stack": false,
          "steppedLine": false,
          "targets": [
            {
              "expr": "pd_scheduler_store_status{k8s_cluster=\"$k8s_cluster\", tidb_cluster=\"$tidb_cluster\", store=~\"$store\", instance=\"$instance\",  type=\"leader_count\"}",
              "format": "time_series",
              "intervalFactor": 2,
              "legendFormat": "{{address}}-store-{{store}}",
              "refId": "A",
              "step": 4
            }
          ],
          "thresholds": [],
          "timeFrom": null,
          "timeRegions": [],
          "timeShift": null,
          "title": "Store leader count",
          "tooltip": {
            "shared": true,
            "sort": 0,
            "value_type": "individual"
          },
          "type": "graph",
          "xaxis": {
            "buckets": null,
            "mode": "time",
            "name": null,
            "show": true,
            "values": []
          },
          "yaxes": [
            {
              "format": "short",
              "label": null,
              "logBase": 1,
              "max": null,
              "min": null,
              "show": true
            },
            {
              "format": "short",
              "label": null,
              "logBase": 1,
              "max": null,
              "min": null,
              "show": false
            }
          ],
          "yaxis": {
            "align": false,
            "alignLevel": null
          }
        },
        {
          "aliasColors": {},
          "bars": false,
          "dashLength": 10,
          "dashes": false,
          "datasource": "${DS_TEST-CLUSTER}",
          "decimals": 3,
          "description": "The Region count of each TiKV instance \t",
          "fieldConfig": {
            "defaults": {},
            "overrides": []
          },
          "fill": 0,
          "fillGradient": 0,
          "gridPos": {
            "h": 6,
            "w": 12,
            "x": 12,
            "y": 52
          },
          "hiddenSeries": false,
          "id": 59,
          "legend": {
            "alignAsTable": true,
            "avg": false,
            "current": true,
            "hideEmpty": true,
            "hideZero": true,
            "max": true,
            "min": false,
            "rightSide": true,
            "show": true,
            "sort": "current",
            "sortDesc": true,
            "total": false,
            "values": true
          },
          "lines": true,
          "linewidth": 2,
          "links": [],
          "nullPointMode": "null",
          "options": {
            "alertThreshold": true
          },
          "paceLength": 10,
          "percentage": false,
          "pluginVersion": "7.5.11",
          "pointradius": 5,
          "points": false,
          "renderer": "flot",
          "seriesOverrides": [],
          "spaceLength": 10,
          "stack": false,
          "steppedLine": false,
          "targets": [
            {
              "expr": "pd_scheduler_store_status{k8s_cluster=\"$k8s_cluster\", tidb_cluster=\"$tidb_cluster\", store=~\"$store\", instance=\"$instance\",  type=\"region_count\"}",
              "format": "time_series",
              "intervalFactor": 2,
              "legendFormat": "{{address}}-store-{{store}}",
              "refId": "A",
              "step": 4
            }
          ],
          "thresholds": [],
          "timeFrom": null,
          "timeRegions": [],
          "timeShift": null,
          "title": "Store Region count",
          "tooltip": {
            "shared": true,
            "sort": 0,
            "value_type": "individual"
          },
          "type": "graph",
          "xaxis": {
            "buckets": null,
            "mode": "time",
            "name": null,
            "show": true,
            "values": []
          },
          "yaxes": [
            {
              "format": "short",
              "label": null,
              "logBase": 1,
              "max": null,
              "min": null,
              "show": true
            },
            {
              "format": "short",
              "label": null,
              "logBase": 1,
              "max": null,
              "min": null,
              "show": false
            }
          ],
          "yaxis": {
            "align": false,
            "alignLevel": null
          }
        }
      ],
      "repeat": null,
      "title": "Statistics - balance",
      "type": "row"
    },
    {
      "collapsed": true,
      "datasource": null,
      "gridPos": {
        "h": 1,
        "w": 24,
        "x": 0,
        "y": 22
      },
      "id": 135,
      "panels": [
        {
          "aliasColors": {},
          "bars": false,
          "dashLength": 10,
          "dashes": false,
          "datasource": "${DS_TEST-CLUSTER}",
          "decimals": 0,
          "description": "The total number of leader Regions under hot write on each TiKV instance",
          "fill": 0,
          "gridPos": {
            "h": 7,
            "w": 12,
            "x": 0,
            "y": 17
          },
          "id": 50,
          "legend": {
            "alignAsTable": true,
            "avg": false,
            "current": true,
            "hideEmpty": true,
            "hideZero": true,
            "max": true,
            "min": false,
            "rightSide": true,
            "show": true,
            "sort": "current",
            "sortDesc": true,
            "total": false,
            "values": true
          },
          "lines": true,
          "linewidth": 2,
          "links": [],
          "nullPointMode": "null",
          "paceLength": 10,
          "percentage": false,
          "pointradius": 5,
          "points": false,
          "renderer": "flot",
          "seriesOverrides": [],
          "spaceLength": 10,
          "stack": false,
          "steppedLine": false,
          "targets": [
            {
              "expr": "pd_hotspot_status{k8s_cluster=\"$k8s_cluster\", tidb_cluster=\"$tidb_cluster\", store=~\"$store\", instance=\"$instance\", type=\"hot_write_region_as_leader\"}",
              "format": "time_series",
              "intervalFactor": 2,
              "legendFormat": "{{address}}-store-{{store}}",
              "refId": "A",
              "step": 4
            }
          ],
          "thresholds": [],
          "timeFrom": null,
          "timeRegions": [],
          "timeShift": null,
          "title": "Hot Region's leader distribution",
          "tooltip": {
            "shared": true,
            "sort": 0,
            "value_type": "cumulative"
          },
          "type": "graph",
          "xaxis": {
            "buckets": null,
            "mode": "time",
            "name": null,
            "show": true,
            "values": []
          },
          "yaxes": [
            {
              "decimals": 0,
              "format": "short",
              "label": null,
              "logBase": 1,
              "max": null,
              "min": null,
              "show": true
            },
            {
              "format": "short",
              "label": null,
              "logBase": 1,
              "max": null,
              "min": null,
              "show": true
            }
          ],
          "yaxis": {
            "align": false,
            "alignLevel": null
          }
        },
        {
          "aliasColors": {},
          "bars": false,
          "dashLength": 10,
          "dashes": false,
          "datasource": "${DS_TEST-CLUSTER}",
          "decimals": 0,
          "description": "The total number of Regions which are not leader under hot write on each TiKV instance",
          "fill": 0,
          "gridPos": {
            "h": 7,
            "w": 12,
            "x": 12,
            "y": 17
          },
          "id": 51,
          "legend": {
            "alignAsTable": true,
            "avg": false,
            "current": true,
            "hideEmpty": true,
            "hideZero": true,
            "max": true,
            "min": false,
            "rightSide": true,
            "show": true,
            "sort": "current",
            "sortDesc": true,
            "total": false,
            "values": true
          },
          "lines": true,
          "linewidth": 2,
          "links": [],
          "nullPointMode": "null",
          "paceLength": 10,
          "percentage": false,
          "pointradius": 1,
          "points": false,
          "renderer": "flot",
          "seriesOverrides": [],
          "spaceLength": 10,
          "stack": false,
          "steppedLine": false,
          "targets": [
            {
              "expr": "pd_hotspot_status{k8s_cluster=\"$k8s_cluster\", tidb_cluster=\"$tidb_cluster\", store=~\"$store\", instance=\"$instance\", type=\"hot_write_region_as_peer\"}",
              "format": "time_series",
              "intervalFactor": 2,
              "legendFormat": "{{address}}-store-{{store}}",
              "metric": "pd_hotspot_status",
              "refId": "A",
              "step": 4
            }
          ],
          "thresholds": [],
          "timeFrom": null,
          "timeRegions": [],
          "timeShift": null,
          "title": "Hot Region's peer distribution",
          "tooltip": {
            "shared": true,
            "sort": 0,
            "value_type": "individual"
          },
          "type": "graph",
          "xaxis": {
            "buckets": null,
            "mode": "time",
            "name": null,
            "show": true,
            "values": []
          },
          "yaxes": [
            {
              "decimals": 0,
              "format": "short",
              "label": null,
              "logBase": 1,
              "max": null,
              "min": null,
              "show": true
            },
            {
              "format": "short",
              "label": null,
              "logBase": 1,
              "max": null,
              "min": null,
              "show": true
            }
          ],
          "yaxis": {
            "align": false,
            "alignLevel": null
          }
        },
        {
          "aliasColors": {},
          "bars": false,
          "dashLength": 10,
          "dashes": false,
          "datasource": "${DS_TEST-CLUSTER}",
          "decimals": 0,
          "fill": 0,
          "gridPos": {
            "h": 7,
            "w": 12,
            "x": 0,
            "y": 24
          },
          "id": 61,
          "legend": {
            "alignAsTable": true,
            "avg": false,
            "current": true,
            "hideEmpty": true,
            "hideZero": true,
            "max": true,
            "min": false,
            "rightSide": true,
            "show": true,
            "sort": "current",
            "sortDesc": true,
            "total": false,
            "values": true
          },
          "lines": true,
          "linewidth": 1,
          "links": [],
          "nullPointMode": "null",
          "paceLength": 10,
          "percentage": false,
          "pointradius": 5,
          "points": false,
          "renderer": "flot",
          "seriesOverrides": [],
          "spaceLength": 10,
          "stack": false,
          "steppedLine": false,
          "targets": [
            {
              "expr": "pd_scheduler_store_status{k8s_cluster=\"$k8s_cluster\", tidb_cluster=\"$tidb_cluster\", store=~\"$store\", type=\"store_write_rate_bytes\"}",
              "format": "time_series",
              "intervalFactor": 2,
              "legendFormat": "{{address}}-store-{{store}}",
              "refId": "A",
              "step": 4
            },
            {
              "expr": "pd_scheduler_store_status{k8s_cluster=\"$k8s_cluster\", tidb_cluster=\"$tidb_cluster\", store=~\"$store\", type=\"store_regions_write_rate_bytes\"}",
              "format": "time_series",
              "hide": true,
              "intervalFactor": 2,
              "legendFormat": "{{address}}-store-{{store}}-regions",
              "refId": "B",
              "step": 4
            },
            {
              "exemplar": true,
              "expr": "pd_scheduler_hot_peers_summary{type=\"exp-byte-rate-write-region\"}",
              "hide": true,
              "interval": "",
              "legendFormat": "exp-byte-rate-write-leader-{{store}}",
              "refId": "C"
            }
          ],
          "thresholds": [],
          "timeFrom": null,
          "timeRegions": [],
          "timeShift": null,
          "title": "Store write rate bytes",
          "tooltip": {
            "shared": true,
            "sort": 0,
            "value_type": "individual"
          },
          "type": "graph",
          "xaxis": {
            "buckets": null,
            "mode": "time",
            "name": null,
            "show": true,
            "values": []
          },
          "yaxes": [
            {
              "decimals": null,
              "format": "Bps",
              "label": null,
              "logBase": 1,
              "max": null,
              "min": null,
              "show": true
            },
            {
              "format": "short",
              "label": null,
              "logBase": 1,
              "max": null,
              "min": null,
              "show": true
            }
          ],
          "yaxis": {
            "align": false,
            "alignLevel": null
          }
        },
        {
          "aliasColors": {},
          "bars": false,
          "dashLength": 10,
          "dashes": false,
          "datasource": "${DS_TEST-CLUSTER}",
          "decimals": 2,
          "description": "The total bytes of hot write on leader Regions for each TiKV instance",
          "fill": 0,
          "gridPos": {
            "h": 7,
            "w": 12,
            "x": 12,
            "y": 24
          },
          "id": 48,
          "legend": {
            "alignAsTable": true,
            "avg": false,
            "current": true,
            "hideEmpty": true,
            "hideZero": true,
            "max": true,
            "min": false,
            "rightSide": true,
            "show": true,
            "sort": "current",
            "sortDesc": true,
            "total": false,
            "values": true
          },
          "lines": true,
          "linewidth": 2,
          "links": [],
          "nullPointMode": "null",
          "paceLength": 10,
          "percentage": false,
          "pointradius": 5,
          "points": false,
          "renderer": "flot",
          "seriesOverrides": [],
          "spaceLength": 10,
          "stack": false,
          "steppedLine": false,
          "targets": [
            {
              "expr": "pd_hotspot_status{k8s_cluster=\"$k8s_cluster\", tidb_cluster=\"$tidb_cluster\", store=~\"$store\", instance=\"$instance\", type=\"total_write_keys_as_leader\"}",
              "format": "time_series",
              "intervalFactor": 2,
              "legendFormat": "{{address}}-store-{{store}}",
              "metric": "pd_hotspot_status",
              "refId": "A",
              "step": 4
            },
            {
              "exemplar": true,
              "expr": "pd_scheduler_hot_peers_summary{type=\"exp-key-rate-write-leader\"}",
              "hide": true,
              "interval": "",
              "legendFormat": "exp-key-rate-write-leader-{{store}}",
              "refId": "B"
            }
          ],
          "thresholds": [],
          "timeFrom": null,
          "timeRegions": [],
          "timeShift": null,
          "title": "Total written keys on hot leader Regions",
          "tooltip": {
            "shared": true,
            "sort": 0,
            "value_type": "individual"
          },
          "type": "graph",
          "xaxis": {
            "buckets": null,
            "mode": "time",
            "name": null,
            "show": true,
            "values": []
          },
          "yaxes": [
            {
              "decimals": null,
              "format": "ops",
              "label": null,
              "logBase": 1,
              "max": null,
              "min": null,
              "show": true
            },
            {
              "format": "short",
              "label": null,
              "logBase": 1,
              "max": null,
              "min": null,
              "show": true
            }
          ],
          "yaxis": {
            "align": false,
            "alignLevel": null
          }
        },
        {
          "aliasColors": {},
          "bars": false,
          "dashLength": 10,
          "dashes": false,
          "datasource": "${DS_TEST-CLUSTER}",
          "decimals": 0,
          "fill": 0,
          "gridPos": {
            "h": 7,
            "w": 12,
            "x": 0,
            "y": 31
          },
          "id": 143,
          "legend": {
            "alignAsTable": true,
            "avg": false,
            "current": true,
            "hideEmpty": true,
            "hideZero": true,
            "max": true,
            "min": false,
            "rightSide": true,
            "show": true,
            "sort": "current",
            "sortDesc": true,
            "total": false,
            "values": true
          },
          "lines": true,
          "linewidth": 1,
          "links": [],
          "nullPointMode": "null",
          "paceLength": 10,
          "percentage": false,
          "pointradius": 5,
          "points": false,
          "renderer": "flot",
          "seriesOverrides": [],
          "spaceLength": 10,
          "stack": false,
          "steppedLine": false,
          "targets": [
            {
              "expr": "pd_scheduler_store_status{k8s_cluster=\"$k8s_cluster\", tidb_cluster=\"$tidb_cluster\", store=~\"$store\", type=\"store_write_rate_keys\"}",
              "format": "time_series",
              "intervalFactor": 2,
              "legendFormat": "{{address}}-store-{{store}}",
              "refId": "A",
              "step": 4
            },
            {
              "expr": "pd_scheduler_store_status{k8s_cluster=\"$k8s_cluster\", tidb_cluster=\"$tidb_cluster\", store=~\"$store\", type=\"store_regions_write_rate_keys\"}",
              "format": "time_series",
              "hide": true,
              "intervalFactor": 2,
              "legendFormat": "{{address}}-store-{{store}}-regions",
              "refId": "B",
              "step": 4
            },
            {
              "exemplar": true,
              "expr": "pd_scheduler_hot_peers_summary{type=\"exp-key-rate-write-region\"}",
              "hide": true,
              "interval": "",
              "legendFormat": "exp-key-rate-write-region-{{store}}",
              "refId": "C"
            }
          ],
          "thresholds": [],
          "timeFrom": null,
          "timeRegions": [],
          "timeShift": null,
          "title": "Store write rate keys",
          "tooltip": {
            "shared": true,
            "sort": 0,
            "value_type": "individual"
          },
          "type": "graph",
          "xaxis": {
            "buckets": null,
            "mode": "time",
            "name": null,
            "show": true,
            "values": []
          },
          "yaxes": [
            {
              "decimals": null,
              "format": "ops",
              "label": null,
              "logBase": 1,
              "max": null,
              "min": null,
              "show": true
            },
            {
              "format": "short",
              "label": null,
              "logBase": 1,
              "max": null,
              "min": null,
              "show": true
            }
          ],
          "yaxis": {
            "align": false,
            "alignLevel": null
          }
        },
        {
          "aliasColors": {},
          "bars": false,
          "dashLength": 10,
          "dashes": false,
          "datasource": "${DS_TEST-CLUSTER}",
          "decimals": 0,
          "fill": 0,
          "gridPos": {
            "h": 7,
            "w": 12,
            "x": 12,
            "y": 31
          },
          "id": 1445,
          "legend": {
            "alignAsTable": true,
            "avg": false,
            "current": true,
            "hideEmpty": true,
            "hideZero": true,
            "max": true,
            "min": false,
            "rightSide": true,
            "show": true,
            "sort": "current",
            "sortDesc": true,
            "total": false,
            "values": true
          },
          "lines": true,
          "linewidth": 1,
          "links": [],
          "nullPointMode": "null",
          "paceLength": 10,
          "percentage": false,
          "pointradius": 5,
          "points": false,
          "renderer": "flot",
          "seriesOverrides": [],
          "spaceLength": 10,
          "stack": false,
          "steppedLine": false,
          "targets": [
            {
              "expr": "pd_scheduler_store_status{k8s_cluster=\"$k8s_cluster\", tidb_cluster=\"$tidb_cluster\", store=~\"$store\", type=\"store_write_query_rate\"}",
              "format": "time_series",
              "interval": "",
              "intervalFactor": 2,
              "legendFormat": "{{address}}-store-{{store}}",
              "refId": "A",
              "step": 4
            },
            {
              "exemplar": true,
              "expr": "pd_scheduler_hot_peers_summary{type=\"exp-query-rate-write-leader\"}",
              "hide": true,
              "interval": "",
              "legendFormat": "exp-key-rate-write-region-{{store}}",
              "refId": "B"
            }
          ],
          "thresholds": [],
          "timeFrom": null,
          "timeRegions": [],
          "timeShift": null,
          "title": "Store write query",
          "tooltip": {
            "shared": true,
            "sort": 0,
            "value_type": "individual"
          },
          "type": "graph",
          "xaxis": {
            "buckets": null,
            "mode": "time",
            "name": null,
            "show": true,
            "values": []
          },
          "yaxes": [
            {
              "decimals": null,
              "format": "ops",
              "label": null,
              "logBase": 1,
              "max": null,
              "min": null,
              "show": true
            },
            {
              "format": "short",
              "label": null,
              "logBase": 1,
              "max": null,
              "min": null,
              "show": true
            }
          ],
          "yaxis": {
            "align": false,
            "alignLevel": null
          }
        },
        {
          "aliasColors": {},
          "bars": false,
          "dashLength": 10,
          "dashes": false,
          "datasource": "${DS_TEST-CLUSTER}",
          "decimals": 0,
          "fill": 0,
          "gridPos": {
            "h": 7,
            "w": 12,
            "x": 0,
            "y": 38
          },
          "id": 146,
          "legend": {
            "alignAsTable": true,
            "avg": true,
            "current": true,
            "hideEmpty": true,
            "hideZero": true,
            "max": false,
            "min": false,
            "rightSide": true,
            "show": true,
            "sort": "current",
            "sortDesc": true,
            "total": false,
            "values": true
          },
          "lines": true,
          "linewidth": 1,
          "links": [],
          "nullPointMode": "null",
          "paceLength": 10,
          "percentage": false,
          "pointradius": 5,
          "points": false,
          "renderer": "flot",
          "seriesOverrides": [],
          "spaceLength": 10,
          "stack": false,
          "steppedLine": false,
          "targets": [
            {
              "expr": "pd_hotcache_status{k8s_cluster=\"$k8s_cluster\", tidb_cluster=\"$tidb_cluster\", name=\"total_length\", store=~\"store-$store\", type=\"write\"}",
              "format": "time_series",
              "intervalFactor": 2,
              "legendFormat": "{{store}}",
              "refId": "A",
              "step": 4
            }
          ],
          "thresholds": [],
          "timeFrom": null,
          "timeRegions": [],
          "timeShift": null,
          "title": "Hot cache write entry numbers",
          "tooltip": {
            "shared": true,
            "sort": 0,
            "value_type": "individual"
          },
          "type": "graph",
          "xaxis": {
            "buckets": null,
            "mode": "time",
            "name": null,
            "show": true,
            "values": []
          },
          "yaxes": [
            {
              "decimals": null,
              "format": "none",
              "label": null,
              "logBase": 1,
              "max": null,
              "min": null,
              "show": true
            },
            {
              "format": "short",
              "label": null,
              "logBase": 1,
              "max": null,
              "min": null,
              "show": true
            }
          ],
          "yaxis": {
            "align": false,
            "alignLevel": null
          }
        },
        {
          "aliasColors": {},
          "bars": false,
          "dashLength": 10,
          "dashes": false,
          "datasource": "${DS_TEST-CLUSTER}",
          "decimals": 0,
          "fill": 0,
          "gridPos": {
            "h": 7,
            "w": 12,
            "x": 12,
            "y": 38
          },
          "id": 106,
          "legend": {
            "alignAsTable": true,
            "avg": true,
            "current": true,
            "hideEmpty": true,
            "hideZero": true,
            "max": false,
            "min": false,
            "rightSide": true,
            "show": true,
            "sort": "current",
            "sortDesc": true,
            "total": false,
            "values": true
          },
          "lines": true,
          "linewidth": 1,
          "links": [],
          "nullPointMode": "null",
          "paceLength": 10,
          "percentage": false,
          "pointradius": 5,
          "points": false,
          "renderer": "flot",
          "seriesOverrides": [],
          "spaceLength": 10,
          "stack": false,
          "steppedLine": false,
          "targets": [
            {
              "expr": "rate(pd_scheduler_hot_region{k8s_cluster=\"$k8s_cluster\", tidb_cluster=\"$tidb_cluster\", store=~\"$store\", type=~\".*store.*\"}[1m])",
              "format": "time_series",
              "intervalFactor": 2,
              "legendFormat": "{{type}}-{{store}}",
              "refId": "A",
              "step": 4
            }
          ],
          "thresholds": [],
          "timeFrom": null,
          "timeRegions": [],
          "timeShift": null,
          "title": "Selector events",
          "tooltip": {
            "shared": true,
            "sort": 0,
            "value_type": "individual"
          },
          "type": "graph",
          "xaxis": {
            "buckets": null,
            "mode": "time",
            "name": null,
            "show": true,
            "values": []
          },
          "yaxes": [
            {
              "decimals": null,
              "format": "none",
              "label": null,
              "logBase": 1,
              "max": null,
              "min": null,
              "show": true
            },
            {
              "format": "short",
              "label": null,
              "logBase": 1,
              "max": null,
              "min": null,
              "show": true
            }
          ],
          "yaxis": {
            "align": false,
            "alignLevel": null
          }
        },
        {
          "aliasColors": {},
          "bars": false,
          "dashLength": 10,
          "dashes": false,
          "datasource": "${DS_TEST-CLUSTER}",
          "decimals": 0,
          "fill": 0,
          "gridPos": {
            "h": 7,
            "w": 12,
            "x": 0,
            "y": 45
          },
          "id": 150,
          "legend": {
            "alignAsTable": true,
            "avg": true,
            "current": true,
            "hideEmpty": true,
            "hideZero": true,
            "max": false,
            "min": false,
            "rightSide": true,
            "show": true,
            "sort": "current",
            "sortDesc": true,
            "total": false,
            "values": true
          },
          "lines": true,
          "linewidth": 1,
          "links": [],
          "nullPointMode": "null",
          "paceLength": 10,
          "percentage": false,
          "pointradius": 5,
          "points": false,
          "renderer": "flot",
          "seriesOverrides": [],
          "spaceLength": 10,
          "stack": false,
          "steppedLine": false,
          "targets": [
            {
              "expr": "- sum(delta(pd_scheduler_hot_region_direction{k8s_cluster=\"$k8s_cluster\", tidb_cluster=\"$tidb_cluster\", store=~\"$store\",type=\"transfer-leader\",direction=\"out\",rw=\"write\"}[1m]))by (store)",
              "format": "time_series",
              "intervalFactor": 1,
              "legendFormat": "store-{{store}}-out",
              "refId": "A",
              "step": 4
            },
            {
              "expr": "sum(delta(pd_scheduler_hot_region_direction{k8s_cluster=\"$k8s_cluster\", tidb_cluster=\"$tidb_cluster\", store=~\"$store\",type=\"transfer-leader\",direction=\"in\",rw=\"write\"}[1m]))by (store)",
              "format": "time_series",
              "intervalFactor": 1,
              "legendFormat": "store-{{store}}-in",
              "refId": "B"
            }
          ],
          "thresholds": [],
          "timeFrom": null,
          "timeRegions": [],
          "timeShift": null,
          "title": "Direction of hotspot transfer leader",
          "tooltip": {
            "shared": true,
            "sort": 0,
            "value_type": "individual"
          },
          "type": "graph",
          "xaxis": {
            "buckets": null,
            "mode": "time",
            "name": null,
            "show": true,
            "values": []
          },
          "yaxes": [
            {
              "decimals": null,
              "format": "none",
              "label": null,
              "logBase": 1,
              "max": null,
              "min": null,
              "show": true
            },
            {
              "format": "short",
              "label": null,
              "logBase": 1,
              "max": null,
              "min": null,
              "show": true
            }
          ],
          "yaxis": {
            "align": false,
            "alignLevel": null
          }
        },
        {
          "aliasColors": {},
          "bars": false,
          "dashLength": 10,
          "dashes": false,
          "datasource": "${DS_TEST-CLUSTER}",
          "decimals": 0,
          "fill": 0,
          "gridPos": {
            "h": 7,
            "w": 12,
            "x": 12,
            "y": 45
          },
          "id": 148,
          "legend": {
            "alignAsTable": true,
            "avg": true,
            "current": true,
            "hideEmpty": true,
            "hideZero": true,
            "max": false,
            "min": false,
            "rightSide": true,
            "show": true,
            "sort": "current",
            "sortDesc": true,
            "total": false,
            "values": true
          },
          "lines": true,
          "linewidth": 1,
          "links": [],
          "nullPointMode": "null",
          "paceLength": 10,
          "percentage": false,
          "pointradius": 5,
          "points": false,
          "renderer": "flot",
          "seriesOverrides": [],
          "spaceLength": 10,
          "stack": false,
          "steppedLine": false,
          "targets": [
            {
              "expr": "- sum(delta(pd_scheduler_hot_region_direction{k8s_cluster=\"$k8s_cluster\", tidb_cluster=\"$tidb_cluster\", store=~\"$store\",type=\"move-peer\",direction=\"out\",rw=\"write\"}[1m]))by (store)",
              "format": "time_series",
              "intervalFactor": 1,
              "legendFormat": "store-{{store}}-out",
              "refId": "A",
              "step": 4
            },
            {
              "expr": "sum(delta(pd_scheduler_hot_region_direction{k8s_cluster=\"$k8s_cluster\", tidb_cluster=\"$tidb_cluster\", store=~\"$store\",type=\"move-peer\",direction=\"in\",rw=\"write\"}[1m]))by (store)",
              "format": "time_series",
              "intervalFactor": 1,
              "legendFormat": "store-{{store}}-in",
              "refId": "B"
            }
          ],
          "thresholds": [],
          "timeFrom": null,
          "timeRegions": [],
          "timeShift": null,
          "title": "Direction of hotspot move peer",
          "tooltip": {
            "shared": true,
            "sort": 0,
            "value_type": "individual"
          },
          "type": "graph",
          "xaxis": {
            "buckets": null,
            "mode": "time",
            "name": null,
            "show": true,
            "values": []
          },
          "yaxes": [
            {
              "decimals": null,
              "format": "none",
              "label": null,
              "logBase": 1,
              "max": null,
              "min": null,
              "show": true
            },
            {
              "format": "short",
              "label": null,
              "logBase": 1,
              "max": null,
              "min": null,
              "show": true
            }
          ],
          "yaxis": {
            "align": false,
            "alignLevel": null
          }
        },
        {
          "aliasColors": {},
          "bars": false,
          "dashLength": 10,
          "dashes": false,
          "datasource": "${DS_TEST-CLUSTER}",
          "decimals": 0,
          "fieldConfig": {
            "defaults": {
              "custom": {}
            },
            "overrides": []
          },
          "fill": 0,
          "fillGradient": 0,
          "gridPos": {
            "h": 7,
            "w": 12,
            "x": 0,
            "y": 52
          },
          "hiddenSeries": false,
          "id": 1441,
          "legend": {
            "alignAsTable": true,
            "avg": true,
            "current": true,
            "hideEmpty": true,
            "hideZero": false,
            "max": false,
            "min": true,
            "rightSide": true,
            "show": true,
            "sideWidth": null,
            "sort": "current",
            "sortDesc": true,
            "total": false,
            "values": true
          },
          "lines": true,
          "linewidth": 1,
          "links": [],
          "nullPointMode": "null",
          "paceLength": 10,
          "percentage": false,
          "pluginVersion": "7.3.4",
          "pointradius": 5,
          "points": false,
          "renderer": "flot",
          "seriesOverrides": [],
          "spaceLength": 10,
          "stack": false,
          "steppedLine": false,
          "targets": [
            {
              "expr": "pd_hotcache_flow_queue_status{k8s_cluster=\"$k8s_cluster\", tidb_cluster=\"$tidb_cluster\", type=\"write\"}",
              "format": "time_series",
              "interval": "",
              "intervalFactor": 1,
              "legendFormat": "{{type}}",
              "refId": "A",
              "step": 4
            }
          ],
          "thresholds": [],
          "timeFrom": null,
          "timeRegions": [],
          "timeShift": null,
          "title": "Remaining items in Queue",
          "tooltip": {
            "shared": true,
            "sort": 0,
            "value_type": "individual"
          },
          "type": "graph",
          "xaxis": {
            "buckets": null,
            "mode": "time",
            "name": null,
            "show": true,
            "values": []
          },
          "yaxes": [
            {
              "decimals": null,
              "format": "none",
              "label": null,
              "logBase": 1,
              "max": null,
              "min": null,
              "show": true
            },
            {
              "format": "short",
              "label": null,
              "logBase": 1,
              "max": null,
              "min": null,
              "show": true
            }
          ],
          "yaxis": {
            "align": false,
            "alignLevel": null
          }
        }
      ],
      "title": "Statistics - hot write",
      "type": "row"
    },
    {
      "collapsed": true,
      "datasource": null,
      "gridPos": {
        "h": 1,
        "w": 24,
        "x": 0,
        "y": 23
      },
      "id": 121,
      "panels": [
        {
          "aliasColors": {},
          "bars": false,
          "dashLength": 10,
          "dashes": false,
          "datasource": "${DS_TEST-CLUSTER}",
          "decimals": 0,
          "description": "The total number of peer Regions under hot read on each TiKV instance",
          "fieldConfig": {
            "defaults": {
              "custom": {}
            },
            "overrides": []
          },
          "fill": 0,
          "fillGradient": 0,
          "gridPos": {
            "h": 7,
            "w": 12,
            "x": 0,
            "y": 53
          },
          "hiddenSeries": false,
          "id": 60,
          "legend": {
            "alignAsTable": true,
            "avg": false,
            "current": true,
            "hideEmpty": true,
            "hideZero": true,
            "max": true,
            "min": false,
            "rightSide": true,
            "show": true,
            "sort": "current",
            "sortDesc": true,
            "total": false,
            "values": true
          },
          "lines": true,
          "linewidth": 1,
          "links": [],
          "nullPointMode": "null",
          "paceLength": 10,
          "percentage": false,
          "pointradius": 5,
          "points": false,
          "renderer": "flot",
          "seriesOverrides": [],
          "spaceLength": 10,
          "stack": false,
          "steppedLine": false,
          "targets": [
            {
              "expr": "pd_hotspot_status{k8s_cluster=\"$k8s_cluster\", tidb_cluster=\"$tidb_cluster\", store=~\"$store\", instance=\"$instance\", type=\"hot_read_region_as_peer\"}",
              "format": "time_series",
              "interval": "",
              "intervalFactor": 2,
              "legendFormat": "{{address}}-store-{{store}}-peer",
              "refId": "A",
              "step": 4
            },
            {
              "expr": "pd_hotspot_status{k8s_cluster=\"$k8s_cluster\", tidb_cluster=\"$tidb_cluster\", store=~\"$store\", instance=\"$instance\", type=\"hot_read_region_as_leader\"}",
              "hide": true,
              "interval": "",
              "legendFormat": "{{address}}-store-{{store}}-leader",
              "refId": "B"
            }
          ],
          "thresholds": [],
          "timeFrom": null,
          "timeRegions": [],
          "timeShift": null,
          "title": "Hot Region's peer distribution",
          "tooltip": {
            "shared": true,
            "sort": 0,
            "value_type": "cumulative"
          },
          "type": "graph",
          "xaxis": {
            "buckets": null,
            "mode": "time",
            "name": null,
            "show": true,
            "values": []
          },
          "yaxes": [
            {
              "decimals": 0,
              "format": "short",
              "label": null,
              "logBase": 1,
              "max": null,
              "min": null,
              "show": true
            },
            {
              "format": "short",
              "label": null,
              "logBase": 1,
              "max": null,
              "min": null,
              "show": true
            }
          ],
          "yaxis": {
            "align": false,
            "alignLevel": null
          }
        },
        {
          "aliasColors": {},
          "bars": false,
          "dashLength": 10,
          "dashes": false,
          "datasource": "${DS_TEST-CLUSTER}",
          "decimals": 0,
          "fieldConfig": {
            "defaults": {
              "custom": {}
            },
            "overrides": []
          },
          "fill": 0,
          "fillGradient": 0,
          "gridPos": {
            "h": 7,
            "w": 12,
            "x": 12,
            "y": 53
          },
          "id": 105,
          "legend": {
            "alignAsTable": true,
            "avg": false,
            "current": true,
            "hideEmpty": true,
            "hideZero": true,
            "max": true,
            "min": false,
            "rightSide": true,
            "show": true,
            "sort": "current",
            "sortDesc": true,
            "total": false,
            "values": true
          },
          "lines": true,
          "linewidth": 1,
          "links": [],
          "nullPointMode": "null",
          "paceLength": 10,
          "percentage": false,
          "pluginVersion": "7.3.4",
          "pointradius": 5,
          "points": false,
          "renderer": "flot",
          "seriesOverrides": [],
          "spaceLength": 10,
          "stack": false,
          "steppedLine": false,
          "targets": [
            {
              "expr": "pd_scheduler_store_status{k8s_cluster=\"$k8s_cluster\", tidb_cluster=\"$tidb_cluster\", store=~\"$store\", type=\"store_read_rate_bytes\"}",
              "format": "time_series",
              "intervalFactor": 2,
              "legendFormat": "{{address}}-store-{{store}}",
              "refId": "A",
              "step": 4
            },
            {
              "exemplar": true,
              "expr": "pd_scheduler_hot_peers_summary{type=\"exp-byte-rate-read-leader\"}",
              "hide": true,
              "interval": "",
              "legendFormat": "exp-byte-rate-read-leader-{{store}}",
              "refId": "B"
            },
            {
              "exemplar": true,
              "expr": "pd_scheduler_hot_peers_summary{type=\"exp-byte-rate-read-region\"}",
              "hide": true,
              "interval": "",
              "legendFormat": "exp-byte-rate-read-region-{{store}}",
              "refId": "C"
            }
          ],
          "thresholds": [],
          "timeFrom": null,
          "timeRegions": [],
          "timeShift": null,
          "title": "Store read rate bytes",
          "tooltip": {
            "shared": true,
            "sort": 0,
            "value_type": "individual"
          },
          "type": "graph",
          "xaxis": {
            "buckets": null,
            "mode": "time",
            "name": null,
            "show": true,
            "values": []
          },
          "yaxes": [
            {
              "format": "Bps",
              "label": null,
              "logBase": 1,
              "max": null,
              "min": null,
              "show": true
            },
            {
              "format": "short",
              "label": null,
              "logBase": 1,
              "max": null,
              "min": null,
              "show": true
            }
          ],
          "yaxis": {
            "align": false,
            "alignLevel": null
          }
        },
        {
          "aliasColors": {},
          "bars": false,
          "dashLength": 10,
          "dashes": false,
          "datasource": "${DS_TEST-CLUSTER}",
          "decimals": 0,
          "fill": 0,
          "gridPos": {
            "h": 7,
            "w": 12,
            "x": 0,
            "y": 60
          },
          "id": 107,
          "legend": {
            "alignAsTable": true,
            "avg": false,
            "current": true,
            "hideEmpty": true,
            "hideZero": true,
            "max": true,
            "min": false,
            "rightSide": true,
            "show": true,
            "sort": "current",
            "sortDesc": true,
            "total": false,
            "values": true
          },
          "lines": true,
          "linewidth": 1,
          "links": [],
          "nullPointMode": "null",
          "paceLength": 10,
          "percentage": false,
          "pointradius": 5,
          "points": false,
          "renderer": "flot",
          "seriesOverrides": [],
          "spaceLength": 10,
          "stack": false,
          "steppedLine": false,
          "targets": [
            {
              "expr": "pd_scheduler_store_status{k8s_cluster=\"$k8s_cluster\", tidb_cluster=\"$tidb_cluster\", store=~\"$store\", type=\"store_read_rate_keys\"}",
              "format": "time_series",
              "intervalFactor": 2,
              "legendFormat": "{{address}}-store-{{store}}",
              "refId": "A",
              "step": 4
            },
            {
              "exemplar": true,
              "expr": "pd_scheduler_hot_peers_summary{type=\"exp-key-rate-read-leader\"}",
              "hide": true,
              "interval": "",
              "legendFormat": "exp-key-rate-read-leader-{{store}}",
              "refId": "B"
            },
            {
              "exemplar": true,
              "expr": "pd_scheduler_hot_peers_summary{type=\"exp-key-rate-read-region\"}",
              "hide": true,
              "interval": "",
              "legendFormat": "exp-key-rate-read-region-{{store}}",
              "refId": "C"
            }
          ],
          "thresholds": [],
          "timeFrom": null,
          "timeRegions": [],
          "timeShift": null,
          "title": "Store read rate keys",
          "tooltip": {
            "shared": true,
            "sort": 0,
            "value_type": "individual"
          },
          "type": "graph",
          "xaxis": {
            "buckets": null,
            "mode": "time",
            "name": null,
            "show": true,
            "values": []
          },
          "yaxes": [
            {
              "decimals": null,
              "format": "ops",
              "label": null,
              "logBase": 1,
              "max": null,
              "min": null,
              "show": true
            },
            {
              "format": "short",
              "label": null,
              "logBase": 1,
              "max": null,
              "min": null,
              "show": true
            }
          ],
          "yaxis": {
            "align": false,
            "alignLevel": null
          }
        },
        {
          "aliasColors": {},
          "bars": false,
          "dashLength": 10,
          "dashes": false,
          "datasource": "${DS_TEST-CLUSTER}",
          "decimals": 0,
          "fill": 0,
          "gridPos": {
            "h": 7,
            "w": 12,
            "x": 12,
            "y": 60
          },
          "id": 1446,
          "legend": {
            "alignAsTable": true,
            "avg": false,
            "current": true,
            "hideEmpty": true,
            "hideZero": true,
            "max": true,
            "min": false,
            "rightSide": true,
            "show": true,
            "sort": "current",
            "sortDesc": true,
            "total": false,
            "values": true
          },
          "lines": true,
          "linewidth": 1,
          "links": [],
          "nullPointMode": "null",
          "paceLength": 10,
          "percentage": false,
          "pointradius": 5,
          "points": false,
          "renderer": "flot",
          "seriesOverrides": [],
          "spaceLength": 10,
          "stack": false,
          "steppedLine": false,
          "targets": [
            {
              "expr": "pd_scheduler_store_status{k8s_cluster=\"$k8s_cluster\", tidb_cluster=\"$tidb_cluster\", store=~\"$store\", type=\"store_read_query_rate\"}",
              "format": "time_series",
              "interval": "",
              "intervalFactor": 2,
              "legendFormat": "{{address}}-store-{{store}}",
              "refId": "A",
              "step": 4
            },
            {
              "exemplar": true,
              "expr": "pd_scheduler_hot_peers_summary{type=\"exp-query-rate-read-leader\"}",
              "hide": true,
              "interval": "",
              "legendFormat": "exp-query-rate-read-leader-{{store}}",
              "refId": "B"
            },
            {
              "exemplar": true,
              "expr": "pd_scheduler_hot_peers_summary{type=\"exp-query-rate-read-region\"}",
              "hide": true,
              "interval": "",
              "legendFormat": "exp-query-rate-read-region-{{store}}",
              "refId": "C"
            }
          ],
          "thresholds": [],
          "timeFrom": null,
          "timeRegions": [],
          "timeShift": null,
          "title": "Store read query",
          "tooltip": {
            "shared": true,
            "sort": 0,
            "value_type": "individual"
          },
          "type": "graph",
          "xaxis": {
            "buckets": null,
            "mode": "time",
            "name": null,
            "show": true,
            "values": []
          },
          "yaxes": [
            {
              "decimals": null,
              "format": "ops",
              "label": null,
              "logBase": 1,
              "max": null,
              "min": null,
              "show": true
            },
            {
              "format": "short",
              "label": null,
              "logBase": 1,
              "max": null,
              "min": null,
              "show": true
            }
          ],
          "yaxis": {
            "align": false,
            "alignLevel": null
          }
        },
        {
          "aliasColors": {},
          "bars": false,
          "dashLength": 10,
          "dashes": false,
          "datasource": "${DS_TEST-CLUSTER}",
          "decimals": 0,
          "fill": 0,
          "gridPos": {
            "h": 7,
            "w": 12,
            "x": 0,
            "y": 67
          },
          "id": 149,
          "legend": {
            "alignAsTable": true,
            "avg": true,
            "current": true,
            "hideEmpty": true,
            "hideZero": true,
            "max": false,
            "min": false,
            "rightSide": true,
            "show": true,
            "sort": "current",
            "sortDesc": true,
            "total": false,
            "values": true
          },
          "lines": true,
          "linewidth": 1,
          "links": [],
          "nullPointMode": "null",
          "paceLength": 10,
          "percentage": false,
          "pointradius": 5,
          "points": false,
          "renderer": "flot",
          "seriesOverrides": [],
          "spaceLength": 10,
          "stack": false,
          "steppedLine": false,
          "targets": [
            {
              "expr": "- sum(delta(pd_scheduler_hot_region_direction{k8s_cluster=\"$k8s_cluster\", tidb_cluster=\"$tidb_cluster\", store=~\"$store\",type=\"transfer-leader\",direction=\"out\",rw=\"read\"}[1m]))by (store)",
              "format": "time_series",
              "intervalFactor": 1,
              "legendFormat": "store-{{store}}-out",
              "refId": "A",
              "step": 4
            },
            {
              "expr": "sum(delta(pd_scheduler_hot_region_direction{k8s_cluster=\"$k8s_cluster\", tidb_cluster=\"$tidb_cluster\", store=~\"$store\",type=\"transfer-leader\",direction=\"in\",rw=\"read\"}[1m]))by (store)",
              "format": "time_series",
              "intervalFactor": 1,
              "legendFormat": "store-{{store}}-in",
              "refId": "B"
            }
          ],
          "thresholds": [],
          "timeFrom": null,
          "timeRegions": [],
          "timeShift": null,
          "title": "Direction of hotspot transfer leader",
          "tooltip": {
            "shared": true,
            "sort": 0,
            "value_type": "individual"
          },
          "type": "graph",
          "xaxis": {
            "buckets": null,
            "mode": "time",
            "name": null,
            "show": true,
            "values": []
          },
          "yaxes": [
            {
              "decimals": null,
              "format": "none",
              "label": null,
              "logBase": 1,
              "max": null,
              "min": null,
              "show": true
            },
            {
              "format": "short",
              "label": null,
              "logBase": 1,
              "max": null,
              "min": null,
              "show": true
            }
          ],
          "yaxis": {
            "align": false,
            "alignLevel": null
          }
        },
        {
          "aliasColors": {},
          "bars": false,
          "dashLength": 10,
          "dashes": false,
          "datasource": "${DS_TEST-CLUSTER}",
          "decimals": 0,
          "fill": 0,
          "gridPos": {
            "h": 7,
            "w": 12,
            "x": 12,
            "y": 67
          },
          "id": 144,
          "legend": {
            "alignAsTable": true,
            "avg": true,
            "current": true,
            "hideEmpty": true,
            "hideZero": true,
            "max": false,
            "min": false,
            "rightSide": true,
            "show": true,
            "sort": "current",
            "sortDesc": true,
            "total": false,
            "values": true
          },
          "lines": true,
          "linewidth": 1,
          "links": [],
          "nullPointMode": "null",
          "paceLength": 10,
          "percentage": false,
          "pointradius": 5,
          "points": false,
          "renderer": "flot",
          "seriesOverrides": [],
          "spaceLength": 10,
          "stack": false,
          "steppedLine": false,
          "targets": [
            {
              "expr": "- sum(delta(pd_scheduler_hot_region_direction{k8s_cluster=\"$k8s_cluster\", tidb_cluster=\"$tidb_cluster\", store=~\"$store\",type=\"move-peer\",direction=\"out\",rw=\"read\"}[1m]))by (store)",
              "format": "time_series",
              "intervalFactor": 2,
              "legendFormat": "store-{{store}}-out",
              "refId": "A",
              "step": 4
            },
            {
              "expr": "sum(delta(pd_scheduler_hot_region_direction{k8s_cluster=\"$k8s_cluster\", tidb_cluster=\"$tidb_cluster\", store=~\"$store\",type=\"move-peer\",direction=\"in\",rw=\"read\"}[1m]))by (store)",
              "format": "time_series",
              "intervalFactor": 1,
              "legendFormat": "store-{{store}}-in",
              "refId": "B"
            },
            {
              "expr": "- sum(delta(pd_scheduler_hot_region_direction{k8s_cluster=\"$k8s_cluster\", tidb_cluster=\"$tidb_cluster\", store=~\"$store\",type=\"move-leader\",direction=\"out\",rw=\"read\"}[1m]))by (store)",
              "format": "time_series",
              "intervalFactor": 2,
              "legendFormat": "store-{{store}}-out",
              "refId": "C",
              "step": 4
            },
            {
              "expr": "sum(delta(pd_scheduler_hot_region_direction{k8s_cluster=\"$k8s_cluster\", tidb_cluster=\"$tidb_cluster\", store=~\"$store\",type=\"move-leader\",direction=\"in\",rw=\"read\"}[1m]))by (store)",
              "format": "time_series",
              "intervalFactor": 1,
              "legendFormat": "store-{{store}}-in",
              "refId": "D"
            }
          ],
          "thresholds": [],
          "timeFrom": null,
          "timeRegions": [],
          "timeShift": null,
          "title": "Direction of hotspot move peer",
          "tooltip": {
            "shared": true,
            "sort": 0,
            "value_type": "individual"
          },
          "type": "graph",
          "xaxis": {
            "buckets": null,
            "mode": "time",
            "name": null,
            "show": true,
            "values": []
          },
          "yaxes": [
            {
              "decimals": null,
              "format": "none",
              "label": null,
              "logBase": 1,
              "max": null,
              "min": null,
              "show": true
            },
            {
              "format": "short",
              "label": null,
              "logBase": 1,
              "max": null,
              "min": null,
              "show": true
            }
          ],
          "yaxis": {
            "align": false,
            "alignLevel": null
          }
        },
        {
          "aliasColors": {},
          "bars": false,
          "dashLength": 10,
          "dashes": false,
          "datasource": "${DS_TEST-CLUSTER}",
          "decimals": 0,
          "fill": 0,
          "gridPos": {
            "h": 7,
            "w": 12,
            "x": 0,
            "y": 74
          },
          "id": 147,
          "legend": {
            "alignAsTable": true,
            "avg": true,
            "current": true,
            "hideEmpty": true,
            "hideZero": true,
            "max": false,
            "min": false,
            "rightSide": true,
            "show": true,
            "sort": "current",
            "sortDesc": true,
            "total": false,
            "values": true
          },
          "lines": true,
          "linewidth": 1,
          "links": [],
          "nullPointMode": "null",
          "paceLength": 10,
          "percentage": false,
          "pointradius": 5,
          "points": false,
          "renderer": "flot",
          "seriesOverrides": [],
          "spaceLength": 10,
          "stack": false,
          "steppedLine": false,
          "targets": [
            {
              "expr": "pd_hotcache_status{k8s_cluster=\"$k8s_cluster\", tidb_cluster=\"$tidb_cluster\", name=\"total_length\", store=~\"store-$store\", type=\"read\"}",
              "format": "time_series",
              "intervalFactor": 2,
              "legendFormat": "{{store}}",
              "refId": "A",
              "step": 4
            }
          ],
          "thresholds": [],
          "timeFrom": null,
          "timeRegions": [],
          "timeShift": null,
          "title": "Hot cache read entry numbers",
          "tooltip": {
            "shared": true,
            "sort": 0,
            "value_type": "individual"
          },
          "type": "graph",
          "xaxis": {
            "buckets": null,
            "mode": "time",
            "name": null,
            "show": true,
            "values": []
          },
          "yaxes": [
            {
              "decimals": null,
              "format": "none",
              "label": null,
              "logBase": 1,
              "max": null,
              "min": null,
              "show": true
            },
            {
              "format": "short",
              "label": null,
              "logBase": 1,
              "max": null,
              "min": null,
              "show": true
            }
          ],
          "yaxis": {
            "align": false,
            "alignLevel": null
          }
        },
        {
          "aliasColors": {},
          "bars": false,
          "dashLength": 10,
          "dashes": false,
          "datasource": "${DS_TEST-CLUSTER}",
          "decimals": 0,
          "fieldConfig": {
            "defaults": {
              "custom": {}
            },
            "overrides": []
          },
          "fill": 0,
          "fillGradient": 0,
          "gridPos": {
            "h": 7,
            "w": 12,
            "x": 12,
            "y": 74
          },
          "id": 1440,
          "legend": {
            "alignAsTable": true,
            "avg": true,
            "current": true,
            "hideEmpty": true,
            "hideZero": false,
            "max": false,
            "min": true,
            "rightSide": true,
            "show": true,
            "sideWidth": null,
            "sort": "current",
            "sortDesc": true,
            "total": false,
            "values": true
          },
          "lines": true,
          "linewidth": 1,
          "links": [],
          "nullPointMode": "null",
          "paceLength": 10,
          "percentage": false,
          "pluginVersion": "7.3.4",
          "pointradius": 5,
          "points": false,
          "renderer": "flot",
          "seriesOverrides": [],
          "spaceLength": 10,
          "stack": false,
          "steppedLine": false,
          "targets": [
            {
              "expr": "pd_hotcache_flow_queue_status{k8s_cluster=\"$k8s_cluster\", tidb_cluster=\"$tidb_cluster\", type=\"read\"}",
              "format": "time_series",
              "interval": "",
              "intervalFactor": 1,
              "legendFormat": "{{type}}",
              "refId": "A",
              "step": 4
            }
          ],
          "thresholds": [],
          "timeFrom": null,
          "timeRegions": [],
          "timeShift": null,
          "title": "Remaining items in Queue",
          "tooltip": {
            "shared": true,
            "sort": 0,
            "value_type": "individual"
          },
          "type": "graph",
          "xaxis": {
            "buckets": null,
            "mode": "time",
            "name": null,
            "show": true,
            "values": []
          },
          "yaxes": [
            {
              "decimals": null,
              "format": "none",
              "label": null,
              "logBase": 1,
              "max": null,
              "min": null,
              "show": true
            },
            {
              "format": "short",
              "label": null,
              "logBase": 1,
              "max": null,
              "min": null,
              "show": true
            }
          ],
          "yaxis": {
            "align": false,
            "alignLevel": null
          }
        }
      ],
      "repeat": null,
      "title": "Statistics - hot read",
      "type": "row"
    },
    {
      "collapsed": true,
      "datasource": null,
      "gridPos": {
        "h": 1,
        "w": 24,
        "x": 0,
        "y": 24
      },
      "id": 122,
      "panels": [
        {
          "aliasColors": {},
          "bars": true,
          "dashLength": 10,
          "dashes": false,
          "datasource": "${DS_TEST-CLUSTER}",
          "description": "The current running schedulers",
          "fill": 0,
          "fillGradient": 0,
          "gridPos": {
            "h": 8,
            "w": 24,
            "x": 0,
            "y": 25
          },
          "hiddenSeries": false,
          "id": 46,
          "legend": {
            "alignAsTable": true,
            "avg": false,
            "current": true,
            "hideEmpty": true,
            "hideZero": true,
            "max": false,
            "min": false,
            "rightSide": true,
            "show": true,
            "total": false,
            "values": true
          },
          "lines": false,
          "linewidth": 1,
          "links": [],
          "nullPointMode": "null",
          "paceLength": 10,
          "percentage": false,
          "pointradius": 1,
          "points": false,
          "renderer": "flot",
          "seriesOverrides": [],
          "spaceLength": 10,
          "stack": true,
          "steppedLine": false,
          "targets": [
            {
              "expr": "pd_scheduler_status{k8s_cluster=\"$k8s_cluster\", tidb_cluster=\"$tidb_cluster\", type=\"allow\",instance=\"$instance\"}",
              "format": "time_series",
              "intervalFactor": 2,
              "legendFormat": "{{kind}}",
              "metric": "pd_scheduler_status",
              "refId": "A",
              "step": 2
            }
          ],
          "thresholds": [],
          "timeFrom": null,
          "timeRegions": [],
          "timeShift": null,
          "title": "Scheduler is running",
          "tooltip": {
            "shared": true,
            "sort": 1,
            "value_type": "individual"
          },
          "type": "graph",
          "xaxis": {
            "buckets": null,
            "mode": "time",
            "name": null,
            "show": true,
            "values": []
          },
          "yaxes": [
            {
              "format": "short",
              "label": null,
              "logBase": 1,
              "max": null,
              "min": "0",
              "show": true
            },
            {
              "format": "short",
              "label": null,
              "logBase": 1,
              "max": null,
              "min": null,
              "show": true
            }
          ],
          "yaxis": {
            "align": false,
            "alignLevel": null
          }
        },
        {
          "aliasColors": {},
          "bars": false,
          "dashLength": 10,
          "dashes": false,
          "datasource": "${DS_TEST-CLUSTER}",
          "decimals": null,
          "description": "The leader movement details among TiKV instances",
          "fill": 1,
          "fillGradient": 0,
          "gridPos": {
            "h": 8,
            "w": 12,
            "x": 0,
            "y": 33
          },
          "hiddenSeries": false,
          "id": 87,
          "legend": {
            "alignAsTable": true,
            "avg": false,
            "current": true,
            "hideEmpty": true,
            "hideZero": true,
            "max": false,
            "min": false,
            "rightSide": true,
            "show": true,
            "sort": "total",
            "sortDesc": true,
            "total": true,
            "values": true
          },
          "lines": true,
          "linewidth": 1,
          "links": [],
          "nullPointMode": "null",
          "paceLength": 10,
          "percentage": false,
          "pointradius": 5,
          "points": false,
          "renderer": "flot",
          "seriesOverrides": [],
          "spaceLength": 10,
          "stack": false,
          "steppedLine": false,
          "targets": [
            {
              "expr": "-sum(delta(pd_scheduler_balance_leader{k8s_cluster=\"$k8s_cluster\", tidb_cluster=\"$tidb_cluster\", store=~\"$store-out\", instance=\"$instance\", type=\"move-leader\"}[1m])) by (store)",
              "format": "time_series",
              "intervalFactor": 2,
              "legendFormat": "store-{{store}}",
              "refId": "A"
            },
            {
              "expr": "sum(delta(pd_scheduler_balance_leader{k8s_cluster=\"$k8s_cluster\", tidb_cluster=\"$tidb_cluster\", store=~\"$store-in\", instance=\"$instance\", type=\"move-leader\"}[1m])) by (store)",
              "format": "time_series",
              "intervalFactor": 2,
              "legendFormat": "store-{{store}}",
              "refId": "B"
            }
          ],
          "thresholds": [],
          "timeFrom": null,
          "timeRegions": [],
          "timeShift": null,
          "title": "Balance leader movement",
          "tooltip": {
            "shared": true,
            "sort": 0,
            "value_type": "individual"
          },
          "type": "graph",
          "xaxis": {
            "buckets": null,
            "mode": "time",
            "name": null,
            "show": true,
            "values": []
          },
          "yaxes": [
            {
              "format": "short",
              "label": null,
              "logBase": 1,
              "max": null,
              "min": null,
              "show": true
            },
            {
              "format": "short",
              "label": null,
              "logBase": 1,
              "max": null,
              "min": null,
              "show": true
            }
          ],
          "yaxis": {
            "align": false,
            "alignLevel": null
          }
        },
        {
          "aliasColors": {},
          "bars": false,
          "dashLength": 10,
          "dashes": false,
          "datasource": "${DS_TEST-CLUSTER}",
          "decimals": null,
          "description": "The Region movement details among TiKV instances",
          "fill": 1,
          "fillGradient": 0,
          "gridPos": {
            "h": 8,
            "w": 12,
            "x": 12,
            "y": 33
          },
          "hiddenSeries": false,
          "hideTimeOverride": false,
          "id": 86,
          "legend": {
            "alignAsTable": true,
            "avg": false,
            "current": true,
            "hideEmpty": true,
            "hideZero": true,
            "max": false,
            "min": false,
            "rightSide": true,
            "show": true,
            "sort": "total",
            "sortDesc": true,
            "total": true,
            "values": true
          },
          "lines": true,
          "linewidth": 1,
          "links": [],
          "nullPointMode": "null",
          "paceLength": 10,
          "percentage": false,
          "pointradius": 5,
          "points": false,
          "renderer": "flot",
          "seriesOverrides": [],
          "spaceLength": 10,
          "stack": false,
          "steppedLine": false,
          "targets": [
            {
              "expr": "-sum(delta(pd_scheduler_balance_region{k8s_cluster=\"$k8s_cluster\", tidb_cluster=\"$tidb_cluster\", store=~\"$store-out\", instance=\"$instance\", type=\"move-peer\"}[1m])) by (store)",
              "format": "time_series",
              "intervalFactor": 2,
              "legendFormat": "store-{{store}}",
              "refId": "A"
            },
            {
              "expr": "sum(delta(pd_scheduler_balance_region{k8s_cluster=\"$k8s_cluster\", tidb_cluster=\"$tidb_cluster\", store=~\"$store-in\", instance=\"$instance\", type=\"move-peer\"}[1m])) by (store)",
              "format": "time_series",
              "intervalFactor": 2,
              "legendFormat": "store-{{store}}",
              "refId": "B"
            }
          ],
          "thresholds": [],
          "timeFrom": null,
          "timeRegions": [],
          "timeShift": null,
          "title": "Balance Region movement",
          "tooltip": {
            "shared": true,
            "sort": 0,
            "value_type": "individual"
          },
          "type": "graph",
          "xaxis": {
            "buckets": null,
            "mode": "time",
            "name": null,
            "show": true,
            "values": []
          },
          "yaxes": [
            {
              "format": "short",
              "label": null,
              "logBase": 1,
              "max": null,
              "min": null,
              "show": true
            },
            {
              "format": "short",
              "label": null,
              "logBase": 1,
              "max": null,
              "min": null,
              "show": true
            }
          ],
          "yaxis": {
            "align": false,
            "alignLevel": null
          }
        },
        {
          "aliasColors": {},
          "bars": false,
          "dashLength": 10,
          "dashes": false,
          "datasource": "${DS_TEST-CLUSTER}",
          "description": "The inner status of balance leader scheduler",
          "fill": 0,
          "fillGradient": 0,
          "gridPos": {
            "h": 8,
            "w": 12,
            "x": 0,
            "y": 41
          },
          "hiddenSeries": false,
          "id": 52,
          "legend": {
            "alignAsTable": true,
            "avg": false,
            "current": true,
            "hideEmpty": true,
            "hideZero": true,
            "max": true,
            "min": false,
            "rightSide": true,
            "show": true,
            "sort": "current",
            "sortDesc": true,
            "total": false,
            "values": true
          },
          "lines": true,
          "linewidth": 2,
          "links": [],
          "nullPointMode": "null",
          "paceLength": 10,
          "percentage": false,
          "pointradius": 5,
          "points": false,
          "renderer": "flot",
          "seriesOverrides": [],
          "spaceLength": 10,
          "stack": false,
          "steppedLine": false,
          "targets": [
            {
              "expr": "sum(rate(pd_scheduler_event_count{k8s_cluster=\"$k8s_cluster\", tidb_cluster=\"$tidb_cluster\", instance=\"$instance\", type=\"balance-leader-scheduler\"}[5m])) by (name)",
              "format": "time_series",
              "intervalFactor": 2,
              "legendFormat": "{{name}}",
              "metric": "pd_scheduler_event_count",
              "refId": "A",
              "step": 4
            }
          ],
          "thresholds": [],
          "timeFrom": null,
          "timeRegions": [],
          "timeShift": null,
          "title": "Balance leader scheduler",
          "tooltip": {
            "shared": true,
            "sort": 0,
            "value_type": "individual"
          },
          "type": "graph",
          "xaxis": {
            "buckets": null,
            "mode": "time",
            "name": null,
            "show": true,
            "values": []
          },
          "yaxes": [
            {
              "format": "ops",
              "label": null,
              "logBase": 1,
              "max": null,
              "min": null,
              "show": true
            },
            {
              "format": "short",
              "label": null,
              "logBase": 1,
              "max": null,
              "min": null,
              "show": true
            }
          ],
          "yaxis": {
            "align": false,
            "alignLevel": null
          }
        },
        {
          "aliasColors": {},
          "bars": false,
          "dashLength": 10,
          "dashes": false,
          "datasource": "${DS_TEST-CLUSTER}",
          "description": "The inner status of balance Region scheduler",
          "fill": 0,
          "fillGradient": 0,
          "gridPos": {
            "h": 8,
            "w": 12,
            "x": 12,
            "y": 41
          },
          "hiddenSeries": false,
          "id": 53,
          "legend": {
            "alignAsTable": true,
            "avg": false,
            "current": true,
            "hideEmpty": true,
            "hideZero": true,
            "max": true,
            "min": false,
            "rightSide": true,
            "show": true,
            "sort": "current",
            "sortDesc": true,
            "total": false,
            "values": true
          },
          "lines": true,
          "linewidth": 2,
          "links": [],
          "nullPointMode": "null",
          "paceLength": 10,
          "percentage": false,
          "pointradius": 5,
          "points": false,
          "renderer": "flot",
          "seriesOverrides": [],
          "spaceLength": 10,
          "stack": false,
          "steppedLine": false,
          "targets": [
            {
              "expr": "sum(rate(pd_scheduler_event_count{k8s_cluster=\"$k8s_cluster\", tidb_cluster=\"$tidb_cluster\", instance=\"$instance\", type=\"balance-region-scheduler\"}[5m])) by (name)",
              "format": "time_series",
              "intervalFactor": 2,
              "legendFormat": "{{name}}",
              "metric": "pd_scheduler_event_count",
              "refId": "A",
              "step": 4
            }
          ],
          "thresholds": [],
          "timeFrom": null,
          "timeRegions": [],
          "timeShift": null,
          "title": "Balance Region scheduler",
          "tooltip": {
            "shared": true,
            "sort": 0,
            "value_type": "individual"
          },
          "type": "graph",
          "xaxis": {
            "buckets": null,
            "mode": "time",
            "name": null,
            "show": true,
            "values": []
          },
          "yaxes": [
            {
              "format": "ops",
              "label": null,
              "logBase": 1,
              "max": null,
              "min": null,
              "show": true
            },
            {
              "format": "short",
              "label": null,
              "logBase": 1,
              "max": null,
              "min": null,
              "show": true
            }
          ],
          "yaxis": {
            "align": false,
            "alignLevel": null
          }
        },
        {
          "aliasColors": {},
          "bars": false,
          "dashLength": 10,
          "dashes": false,
          "datasource": "${DS_TEST-CLUSTER}",
          "description": "The inner status of balance Hot Region scheduler",
          "fill": 0,
          "fillGradient": 0,
          "gridPos": {
            "h": 8,
            "w": 12,
            "x": 0,
            "y": 49
          },
          "hiddenSeries": false,
          "id": 1458,
          "legend": {
            "alignAsTable": true,
            "avg": false,
            "current": true,
            "hideEmpty": true,
            "hideZero": true,
            "max": true,
            "min": false,
            "rightSide": true,
            "show": true,
            "sort": "current",
            "sortDesc": true,
            "total": false,
            "values": true
          },
          "lines": true,
          "linewidth": 2,
          "links": [],
          "nullPointMode": "null",
          "paceLength": 10,
          "percentage": false,
          "pointradius": 5,
          "points": false,
          "renderer": "flot",
          "seriesOverrides": [],
          "spaceLength": 10,
          "stack": false,
          "steppedLine": false,
          "targets": [
            {
              "expr": "sum(rate(pd_scheduler_event_count{k8s_cluster=\"$k8s_cluster\", tidb_cluster=\"$tidb_cluster\", instance=\"$instance\", type=\"balance-hot-region-scheduler\"}[5m])) by (name)",
              "format": "time_series",
              "intervalFactor": 2,
              "legendFormat": "{{name}}",
              "metric": "pd_scheduler_event_count",
              "refId": "A",
              "step": 4
            }
          ],
          "thresholds": [],
          "timeFrom": null,
          "timeRegions": [],
          "timeShift": null,
          "title": "Balance Hot Region scheduler",
          "tooltip": {
            "shared": true,
            "sort": 0,
            "value_type": "individual"
          },
          "type": "graph",
          "xaxis": {
            "buckets": null,
            "mode": "time",
            "name": null,
            "show": true,
            "values": []
          },
          "yaxes": [
            {
              "format": "ops",
              "label": null,
              "logBase": 1,
              "max": null,
              "min": null,
              "show": true
            },
            {
              "format": "short",
              "label": null,
              "logBase": 1,
              "max": null,
              "min": null,
              "show": true
            }
          ],
          "yaxis": {
            "align": false,
            "alignLevel": null
          }
        },
        {
          "aliasColors": {},
          "bars": false,
          "dashLength": 10,
          "dashes": false,
          "datasource": "${DS_TEST-CLUSTER}",
          "description": "The inner status of split bucket scheduler",
          "fill": 0,
          "fillGradient": 0,
          "gridPos": {
            "h": 8,
            "w": 12,
            "x": 12,
            "y": 49
          },
          "hiddenSeries": false,
          "id": 1459,
          "legend": {
            "alignAsTable": true,
            "avg": false,
            "current": true,
            "hideEmpty": true,
            "hideZero": true,
            "max": true,
            "min": false,
            "rightSide": true,
            "show": true,
            "sort": "current",
            "sortDesc": true,
            "total": false,
            "values": true
          },
          "lines": true,
          "linewidth": 2,
          "links": [],
          "nullPointMode": "null",
          "paceLength": 10,
          "percentage": false,
          "pointradius": 5,
          "points": false,
          "renderer": "flot",
          "seriesOverrides": [],
          "spaceLength": 10,
          "stack": false,
          "steppedLine": false,
          "targets": [
            {
              "expr": "sum(rate(pd_scheduler_event_count{k8s_cluster=\"$k8s_cluster\", tidb_cluster=\"$tidb_cluster\", instance=\"$instance\", type=\"split-bucket-scheduler\"}[5m])) by (name)",
              "format": "time_series",
              "intervalFactor": 2,
              "legendFormat": "{{name}}",
              "metric": "pd_scheduler_event_count",
              "refId": "A",
              "step": 4
            }
          ],
          "thresholds": [],
          "timeFrom": null,
          "timeRegions": [],
          "timeShift": null,
          "title": "Split Bucket scheduler",
          "tooltip": {
            "shared": true,
            "sort": 0,
            "value_type": "individual"
          },
          "type": "graph",
          "xaxis": {
            "buckets": null,
            "mode": "time",
            "name": null,
            "show": true,
            "values": []
          },
          "yaxes": [
            {
              "format": "ops",
              "label": null,
              "logBase": 1,
              "max": null,
              "min": null,
              "show": true
            },
            {
              "format": "short",
              "label": null,
              "logBase": 1,
              "max": null,
              "min": null,
              "show": true
            }
          ],
          "yaxis": {
            "align": false,
            "alignLevel": null
          }
        },
        {
          "aliasColors": {},
          "bars": false,
          "dashLength": 10,
          "dashes": false,
          "datasource": "${DS_TEST-CLUSTER}",
          "fill": 0,
          "fillGradient": 0,
          "gridPos": {
            "h": 8,
            "w": 24,
            "x": 0,
            "y": 57
          },
          "hiddenSeries": false,
          "id": 108,
          "legend": {
            "alignAsTable": true,
            "avg": false,
            "current": true,
            "hideEmpty": true,
            "hideZero": true,
            "max": true,
            "min": false,
            "rightSide": true,
            "show": true,
            "sort": "current",
            "sortDesc": true,
            "total": false,
            "values": true
          },
          "lines": true,
          "linewidth": 2,
          "links": [],
          "nullPointMode": "null",
          "paceLength": 10,
          "percentage": false,
          "pointradius": 5,
          "points": false,
          "renderer": "flot",
          "seriesOverrides": [],
          "spaceLength": 10,
          "stack": false,
          "steppedLine": false,
          "targets": [
            {
              "expr": "sum(delta(pd_scheduler_balance_direction{k8s_cluster=\"$k8s_cluster\", tidb_cluster=\"$tidb_cluster\", instance=\"$instance\"}[1m])) by (type, source, target)",
              "format": "time_series",
              "intervalFactor": 2,
              "legendFormat": "{{source}}-{{target}}-{{type}}",
              "metric": "pd_scheduler_event_count",
              "refId": "A",
              "step": 4
            }
          ],
          "thresholds": [],
          "timeFrom": null,
          "timeRegions": [],
          "timeShift": null,
          "title": "Balance Direction",
          "tooltip": {
            "shared": true,
            "sort": 0,
            "value_type": "individual"
          },
          "type": "graph",
          "xaxis": {
            "buckets": null,
            "mode": "time",
            "name": null,
            "show": true,
            "values": []
          },
          "yaxes": [
            {
              "format": "ops",
              "label": null,
              "logBase": 1,
              "max": null,
              "min": null,
              "show": true
            },
            {
              "format": "short",
              "label": null,
              "logBase": 1,
              "max": null,
              "min": null,
              "show": true
            }
          ],
          "yaxis": {
            "align": false,
            "alignLevel": null
          }
        },
        {
          "cacheTimeout": null,
          "colorBackground": false,
          "colorValue": false,
          "colors": [
            "#299c46",
            "rgba(237, 129, 40, 0.89)",
            "#d44a3a"
          ],
          "datasource": "${DS_TEST-CLUSTER}",
          "format": "s",
          "gauge": {
            "maxValue": 100,
            "minValue": 0,
            "show": false,
            "thresholdLabels": false,
            "thresholdMarkers": true
          },
          "gridPos": {
            "h": 8,
            "w": 12,
            "x": 0,
            "y": 65
          },
          "id": 1424,
          "interval": null,
          "links": [],
          "mappingType": 1,
          "mappingTypes": [
            {
              "name": "value to text",
              "value": 1
            },
            {
              "name": "range to text",
              "value": 2
            }
          ],
          "maxDataPoints": 100,
          "nullPointMode": "connected",
          "nullText": null,
          "pluginVersion": "6.1.6",
          "postfix": "",
          "postfixFontSize": "50%",
          "prefix": "",
          "prefixFontSize": "50%",
          "rangeMaps": [
            {
              "from": "null",
              "text": "N/A",
              "to": "null"
            }
          ],
          "sparkline": {
            "fillColor": "rgba(31, 118, 189, 0.18)",
            "full": false,
            "lineColor": "rgb(31, 120, 193)",
            "show": false
          },
          "tableColumn": "",
          "targets": [
            {
              "expr": "pd_checker_patrol_regions_time{k8s_cluster=\"$k8s_cluster\", tidb_cluster=\"$tidb_cluster\", instance=\"$instance\"}",
              "format": "time_series",
              "intervalFactor": 1,
              "refId": "A"
            }
          ],
          "thresholds": "",
          "timeFrom": null,
          "timeShift": null,
          "title": "Patrol Region time",
          "type": "singlestat",
          "valueFontSize": "80%",
          "valueMaps": [
            {
              "op": "=",
              "text": "N/A",
              "value": "null"
            }
          ],
          "valueName": "current"
        },
        {
          "aliasColors": {},
          "bars": false,
          "dashLength": 10,
          "dashes": false,
          "datasource": "${DS_TEST-CLUSTER}",
          "description": "The replica checker's status",
          "fill": 0,
          "fillGradient": 0,
          "gridPos": {
            "h": 8,
            "w": 12,
            "x": 12,
            "y": 65
          },
          "hiddenSeries": false,
          "id": 141,
          "legend": {
            "alignAsTable": true,
            "avg": false,
            "current": true,
            "hideEmpty": true,
            "hideZero": true,
            "max": true,
            "min": false,
            "rightSide": true,
            "show": true,
            "total": false,
            "values": true
          },
          "lines": true,
          "linewidth": 2,
          "links": [],
          "nullPointMode": "null",
          "paceLength": 10,
          "percentage": false,
          "pointradius": 5,
          "points": false,
          "renderer": "flot",
          "seriesOverrides": [],
          "spaceLength": 10,
          "stack": false,
          "steppedLine": false,
          "targets": [
            {
              "expr": "sum(rate(pd_checker_event_count{k8s_cluster=\"$k8s_cluster\", tidb_cluster=\"$tidb_cluster\", instance=\"$instance\", type=\"rule_checker\"}[1m])) by (name)",
              "format": "time_series",
              "intervalFactor": 2,
              "legendFormat": "{{name}}",
              "refId": "A",
              "step": 10
            }
          ],
          "thresholds": [],
          "timeFrom": null,
          "timeRegions": [],
          "timeShift": null,
          "title": "Rule checker",
          "tooltip": {
            "shared": true,
            "sort": 0,
            "value_type": "individual"
          },
          "type": "graph",
          "xaxis": {
            "buckets": null,
            "mode": "time",
            "name": null,
            "show": true,
            "values": []
          },
          "yaxes": [
            {
              "format": "short",
              "label": null,
              "logBase": 1,
              "max": null,
              "min": null,
              "show": true
            },
            {
              "format": "short",
              "label": null,
              "logBase": 1,
              "max": null,
              "min": null,
              "show": true
            }
          ],
          "yaxis": {
            "align": false,
            "alignLevel": null
          }
        },
        {
          "aliasColors": {},
          "bars": false,
          "dashLength": 10,
          "dashes": false,
          "datasource": "${DS_TEST-CLUSTER}",
          "description": "The replica checker's status",
          "fill": 0,
          "gridPos": {
            "h": 8,
            "w": 12,
            "x": 0,
            "y": 73
          },
          "id": 70,
          "legend": {
            "alignAsTable": true,
            "avg": false,
            "current": true,
            "hideEmpty": true,
            "hideZero": true,
            "max": true,
            "min": false,
            "rightSide": true,
            "show": true,
            "total": false,
            "values": true
          },
          "lines": true,
          "linewidth": 2,
          "links": [],
          "nullPointMode": "null",
          "paceLength": 10,
          "percentage": false,
          "pointradius": 5,
          "points": false,
          "renderer": "flot",
          "seriesOverrides": [],
          "spaceLength": 10,
          "stack": false,
          "steppedLine": false,
          "targets": [
            {
              "expr": "sum(rate(pd_checker_event_count{k8s_cluster=\"$k8s_cluster\", tidb_cluster=\"$tidb_cluster\", instance=\"$instance\", type=\"replica_checker\"}[1m])) by (name)",
              "format": "time_series",
              "intervalFactor": 2,
              "legendFormat": "{{name}}",
              "refId": "A",
              "step": 10
            }
          ],
          "thresholds": [],
          "timeFrom": null,
          "timeRegions": [],
          "timeShift": null,
          "title": "Replica checker",
          "tooltip": {
            "shared": true,
            "sort": 0,
            "value_type": "individual"
          },
          "type": "graph",
          "xaxis": {
            "buckets": null,
            "mode": "time",
            "name": null,
            "show": true,
            "values": []
          },
          "yaxes": [
            {
              "format": "short",
              "label": null,
              "logBase": 1,
              "max": null,
              "min": null,
              "show": true
            },
            {
              "format": "short",
              "label": null,
              "logBase": 1,
              "max": null,
              "min": null,
              "show": true
            }
          ],
          "yaxis": {
            "align": false,
            "alignLevel": null
          }
        },
        {
          "aliasColors": {},
          "bars": false,
          "dashLength": 10,
          "dashes": false,
          "datasource": "${DS_TEST-CLUSTER}",
          "description": "The merge checker's status",
          "fill": 0,
          "gridPos": {
            "h": 8,
            "w": 12,
            "x": 12,
            "y": 73
          },
          "hiddenSeries": false,
          "id": 71,
          "legend": {
            "alignAsTable": true,
            "avg": false,
            "current": true,
            "hideEmpty": true,
            "hideZero": true,
            "max": true,
            "min": false,
            "rightSide": true,
            "show": true,
            "total": false,
            "values": true
          },
          "lines": true,
          "linewidth": 2,
          "links": [],
          "nullPointMode": "null",
          "paceLength": 10,
          "percentage": false,
          "pointradius": 5,
          "points": false,
          "renderer": "flot",
          "seriesOverrides": [],
          "spaceLength": 10,
          "stack": false,
          "steppedLine": false,
          "targets": [
            {
              "expr": "sum(rate(pd_checker_event_count{k8s_cluster=\"$k8s_cluster\", tidb_cluster=\"$tidb_cluster\", instance=\"$instance\", type=\"merge_checker\"}[1m])) by (name)",
              "format": "time_series",
              "intervalFactor": 2,
              "legendFormat": "{{name}}",
              "refId": "A",
              "step": 10
            }
          ],
          "thresholds": [],
          "timeFrom": null,
          "timeRegions": [],
          "timeShift": null,
          "title": "Region merge checker",
          "tooltip": {
            "shared": true,
            "sort": 0,
            "value_type": "individual"
          },
          "type": "graph",
          "xaxis": {
            "buckets": null,
            "mode": "time",
            "name": null,
            "show": true,
            "values": []
          },
          "yaxes": [
            {
              "format": "short",
              "label": null,
              "logBase": 1,
              "max": null,
              "min": null,
              "show": true
            },
            {
              "format": "short",
              "label": null,
              "logBase": 1,
              "max": null,
              "min": null,
              "show": true
            }
          ],
          "yaxis": {
            "align": false,
            "alignLevel": null
          }
        },
        {
          "aliasColors": {},
          "bars": false,
          "dashLength": 10,
          "dashes": false,
          "datasource": "${DS_TEST-CLUSTER}",
          "fill": 0,
          "fillGradient": 0,
          "gridPos": {
            "h": 8,
            "w": 12,
            "x": 0,
            "y": 81
          },
          "hiddenSeries": false,
          "id": 109,
          "legend": {
            "alignAsTable": true,
            "avg": false,
            "current": true,
            "hideEmpty": true,
            "hideZero": true,
            "max": true,
            "min": false,
            "rightSide": true,
            "show": true,
            "sort": "current",
            "sortDesc": true,
            "total": false,
            "values": true
          },
          "lines": true,
          "linewidth": 2,
          "links": [],
          "nullPointMode": "null",
          "paceLength": 10,
          "percentage": false,
          "pointradius": 5,
          "points": false,
          "renderer": "flot",
          "seriesOverrides": [],
          "spaceLength": 10,
          "stack": false,
          "steppedLine": false,
          "targets": [
            {
              "expr": "sum(delta(pd_schedule_filter{k8s_cluster=\"$k8s_cluster\", tidb_cluster=\"$tidb_cluster\", store=~\"$store\", action=\"filter-source\"}[1m])) by (store, type, scope)",
              "format": "time_series",
              "intervalFactor": 2,
              "legendFormat": "{{scope}}-store-{{store}}-{{type}}",
              "metric": "pd_scheduler_event_count",
              "refId": "A",
              "step": 4
            }
          ],
          "thresholds": [],
          "timeFrom": null,
          "timeRegions": [],
          "timeShift": null,
          "title": "Filter source",
          "tooltip": {
            "shared": true,
            "sort": 0,
            "value_type": "individual"
          },
          "type": "graph",
          "xaxis": {
            "buckets": null,
            "mode": "time",
            "name": null,
            "show": true,
            "values": []
          },
          "yaxes": [
            {
              "format": "ops",
              "label": null,
              "logBase": 1,
              "max": null,
              "min": null,
              "show": true
            },
            {
              "format": "short",
              "label": null,
              "logBase": 1,
              "max": null,
              "min": null,
              "show": true
            }
          ],
          "yaxis": {
            "align": false,
            "alignLevel": null
          }
        },
        {
          "aliasColors": {},
          "bars": false,
          "dashLength": 10,
          "dashes": false,
          "datasource": "${DS_TEST-CLUSTER}",
          "fill": 0,
          "fillGradient": 0,
          "gridPos": {
            "h": 8,
            "w": 12,
            "x": 12,
            "y": 81
          },
          "hiddenSeries": false,
          "id": 110,
          "legend": {
            "alignAsTable": true,
            "avg": false,
            "current": true,
            "hideEmpty": true,
            "hideZero": true,
            "max": true,
            "min": false,
            "rightSide": true,
            "show": true,
            "sort": "current",
            "sortDesc": true,
            "total": false,
            "values": true
          },
          "lines": true,
          "linewidth": 2,
          "links": [],
          "nullPointMode": "null",
          "paceLength": 10,
          "percentage": false,
          "pointradius": 5,
          "points": false,
          "renderer": "flot",
          "seriesOverrides": [],
          "spaceLength": 10,
          "stack": false,
          "steppedLine": false,
          "targets": [
            {
              "expr": "sum(delta(pd_schedule_filter{k8s_cluster=\"$k8s_cluster\", tidb_cluster=\"$tidb_cluster\", store=~\"$store\", action=\"filter-target\"}[1m])) by (store, type, scope)",
              "format": "time_series",
              "intervalFactor": 2,
              "legendFormat": "{{scope}}-store-{{store}}-{{type}}",
              "metric": "pd_scheduler_event_count",
              "refId": "A",
              "step": 4
            },
            {
              "expr": "sum(delta(pd_schedule_filter{k8s_cluster=\"$k8s_cluster\", tidb_cluster=\"$tidb_cluster\", action=\"filter-target\",type=\"distinct-filter\"}[1m])) by (source, target, type, scope)",
              "format": "time_series",
              "hide": true,
              "intervalFactor": 2,
              "legendFormat": "{{scope}}-{{type}}-{{source}}-{{target}}",
              "refId": "B"
            },
            {
              "expr": "sum(delta(pd_schedule_filter{k8s_cluster=\"$k8s_cluster\", tidb_cluster=\"$tidb_cluster\", action=\"filter-target\",type=\"rule-fit-filter\"}[1m])) by (source, target, type, scope)",
              "format": "time_series",
              "hide": true,
              "intervalFactor": 2,
              "legendFormat": "{{scope}}-{{type}}-{{source}}-{{target}}",
              "refId": "C"
            },
            {
              "expr": "sum(delta(pd_schedule_filter{k8s_cluster=\"$k8s_cluster\", tidb_cluster=\"$tidb_cluster\", action=\"filter-target\",type=\"rule-fit-leader-filter\"}[1m])) by (source, target, type, scope)",
              "format": "time_series",
              "hide": true,
              "intervalFactor": 2,
              "legendFormat": "{{scope}}-{{type}}-{{source}}-{{target}}",
              "refId": "D"
            }
          ],
          "thresholds": [],
          "timeFrom": null,
          "timeRegions": [],
          "timeShift": null,
          "title": "Filter target",
          "tooltip": {
            "shared": true,
            "sort": 0,
            "value_type": "individual"
          },
          "type": "graph",
          "xaxis": {
            "buckets": null,
            "mode": "time",
            "name": null,
            "show": true,
            "values": []
          },
          "yaxes": [
            {
              "format": "ops",
              "label": null,
              "logBase": 1,
              "max": null,
              "min": null,
              "show": true
            },
            {
              "format": "short",
              "label": null,
              "logBase": 1,
              "max": null,
              "min": null,
              "show": true
            }
          ],
          "yaxis": {
            "align": false,
            "alignLevel": null
          }
        }
      ],
      "repeat": null,
      "title": "Scheduler",
      "type": "row"
    },
    {
      "collapsed": true,
      "datasource": null,
      "gridPos": {
        "h": 1,
        "w": 24,
        "x": 0,
        "y": 25
      },
      "id": 1437,
      "panels": [
        {
          "aliasColors": {},
          "bars": false,
          "dashLength": 10,
          "dashes": false,
          "datasource": "${DS_TEST-CLUSTER}",
          "description": "",
          "fill": 0,
          "gridPos": {
            "h": 8,
            "w": 12,
            "x": 0,
            "y": 20
          },
          "id": 1439,
          "legend": {
            "alignAsTable": true,
            "avg": true,
            "current": true,
            "hideEmpty": true,
            "hideZero": true,
            "max": true,
            "min": false,
            "rightSide": true,
            "show": true,
            "total": false,
            "values": true
          },
          "lines": true,
          "linewidth": 2,
          "links": [],
          "nullPointMode": "null",
          "percentage": false,
          "pointradius": 2,
          "points": false,
          "renderer": "flot",
          "seriesOverrides": [],
          "spaceLength": 10,
          "stack": false,
          "steppedLine": false,
          "targets": [
            {
              "expr": "sum(delta(pd_schedule_scatter_operators_count{k8s_cluster=\"$k8s_cluster\", tidb_cluster=\"$tidb_cluster\", instance=\"$instance\", type=\"skip\"}[1m])) by (event)",
              "format": "time_series",
              "intervalFactor": 2,
              "legendFormat": "skip-{{event}}",
              "refId": "A"
            },
            {
              "expr": "delta(pd_schedule_scatter_operators_count{k8s_cluster=\"$k8s_cluster\", tidb_cluster=\"$tidb_cluster\", instance=\"$instance\", type=\"fail\"}[1m])",
              "format": "time_series",
              "intervalFactor": 2,
              "legendFormat": "fail",
              "refId": "B"
            },
            {
              "expr": "delta(pd_schedule_scatter_operators_count{k8s_cluster=\"$k8s_cluster\", tidb_cluster=\"$tidb_cluster\", instance=\"$instance\", type=\"success\"}[1m])",
              "format": "time_series",
              "intervalFactor": 2,
              "legendFormat": "success",
              "refId": "C"
            }
          ],
          "thresholds": [],
          "timeFrom": null,
          "timeRegions": [],
          "timeShift": null,
          "title": "scatter operator event",
          "tooltip": {
            "shared": true,
            "sort": 0,
            "value_type": "individual"
          },
          "type": "graph",
          "xaxis": {
            "buckets": null,
            "mode": "time",
            "name": null,
            "show": true,
            "values": []
          },
          "yaxes": [
            {
              "format": "opm",
              "label": null,
              "logBase": 1,
              "max": null,
              "min": null,
              "show": true
            },
            {
              "format": "short",
              "label": null,
              "logBase": 1,
              "max": null,
              "min": null,
              "show": true
            }
          ],
          "yaxis": {
            "align": false,
            "alignLevel": null
          }
        },
        {
          "aliasColors": {},
          "bars": false,
          "dashLength": 10,
          "dashes": false,
          "datasource": "${DS_TEST-CLUSTER}",
          "fill": 0,
          "gridPos": {
            "h": 8,
            "w": 12,
            "x": 12,
            "y": 20
          },
          "id": 1435,
          "legend": {
            "alignAsTable": true,
            "avg": false,
            "current": true,
            "hideEmpty": true,
            "hideZero": true,
            "max": true,
            "min": false,
            "rightSide": true,
            "show": true,
            "total": false,
            "values": true
          },
          "lines": true,
          "linewidth": 2,
          "links": [],
          "nullPointMode": "null",
          "percentage": false,
          "pointradius": 2,
          "points": false,
          "renderer": "flot",
          "seriesOverrides": [],
          "spaceLength": 10,
          "stack": false,
          "steppedLine": false,
          "targets": [
            {
              "expr": "sum(delta(pd_schedule_scatter_distribution{k8s_cluster=\"$k8s_cluster\", tidb_cluster=\"$tidb_cluster\", instance=\"$instance\",engine=\"tikv\",is_leader=\"false\"}[1m])) by (store)",
              "format": "time_series",
              "intervalFactor": 1,
              "legendFormat": "peer-{{store}}",
              "refId": "A"
            },
            {
              "expr": "sum(delta(pd_schedule_scatter_distribution{k8s_cluster=\"$k8s_cluster\", tidb_cluster=\"$tidb_cluster\", instance=\"$instance\",engine=\"tikv\",is_leader=\"true\"}[1m])) by (store)",
              "format": "time_series",
              "intervalFactor": 1,
              "legendFormat": "leader-{{store}}",
              "refId": "B"
            }
          ],
          "thresholds": [],
          "timeFrom": null,
          "timeRegions": [],
          "timeShift": null,
          "title": "scatter store selection",
          "tooltip": {
            "shared": true,
            "sort": 0,
            "value_type": "individual"
          },
          "type": "graph",
          "xaxis": {
            "buckets": null,
            "mode": "time",
            "name": null,
            "show": true,
            "values": []
          },
          "yaxes": [
            {
              "format": "opm",
              "label": null,
              "logBase": 1,
              "max": null,
              "min": null,
              "show": true
            },
            {
              "format": "short",
              "label": null,
              "logBase": 1,
              "max": null,
              "min": null,
              "show": true
            }
          ],
          "yaxis": {
            "align": false,
            "alignLevel": null
          }
        }
      ],
      "title": "Scatter and Splitter",
      "type": "row"
    },
    {
      "collapsed": true,
      "datasource": null,
      "gridPos": {
        "h": 1,
        "w": 24,
        "x": 0,
        "y": 26
      },
      "id": 123,
      "panels": [
        {
          "aliasColors": {},
          "bars": false,
          "dashLength": 10,
          "dashes": false,
          "datasource": "${DS_TEST-CLUSTER}",
          "decimals": null,
          "description": "The rate of completing each kind of gRPC commands",
          "editable": true,
          "error": false,
          "fill": 1,
          "grid": {},
          "gridPos": {
            "h": 8,
            "w": 12,
            "x": 0,
            "y": 119
          },
          "id": 1,
          "legend": {
            "alignAsTable": true,
            "avg": false,
            "current": true,
            "hideEmpty": true,
            "hideZero": true,
            "max": true,
            "min": false,
            "rightSide": true,
            "show": true,
            "sideWidth": 300,
            "total": false,
            "values": true
          },
          "lines": true,
          "linewidth": 1,
          "links": [],
          "nullPointMode": "null as zero",
          "paceLength": 10,
          "percentage": false,
          "pointradius": 5,
          "points": false,
          "renderer": "flot",
          "seriesOverrides": [],
          "spaceLength": 10,
          "stack": false,
          "steppedLine": false,
          "targets": [
            {
              "expr": "sum(rate(grpc_server_handling_seconds_count{k8s_cluster=\"$k8s_cluster\", tidb_cluster=\"$tidb_cluster\", instance=\"$instance\"}[1m])) by (grpc_method)",
              "intervalFactor": 2,
              "legendFormat": "{{grpc_method}}",
              "refId": "A",
              "step": 4
            }
          ],
          "thresholds": [],
          "timeFrom": null,
          "timeRegions": [],
          "timeShift": null,
          "title": "Completed commands rate",
          "tooltip": {
            "msResolution": false,
            "shared": true,
            "sort": 0,
            "value_type": "cumulative"
          },
          "type": "graph",
          "xaxis": {
            "buckets": null,
            "mode": "time",
            "name": null,
            "show": true,
            "values": []
          },
          "yaxes": [
            {
              "format": "ops",
              "label": null,
              "logBase": 10,
              "max": null,
              "min": null,
              "show": true
            },
            {
              "format": "short",
              "label": null,
              "logBase": 1,
              "max": null,
              "min": null,
              "show": true
            }
          ],
          "yaxis": {
            "align": false,
            "alignLevel": null
          }
        },
        {
          "aliasColors": {},
          "bars": false,
          "dashLength": 10,
          "dashes": false,
          "datasource": "${DS_TEST-CLUSTER}",
          "description": "The time consumed of completing each kind of gRPC commands in .99",
          "editable": true,
          "error": false,
          "fill": 0,
          "grid": {},
          "gridPos": {
            "h": 8,
            "w": 12,
            "x": 12,
            "y": 119
          },
          "id": 2,
          "legend": {
            "alignAsTable": true,
            "avg": false,
            "current": true,
            "hideEmpty": true,
            "hideZero": true,
            "max": true,
            "min": false,
            "rightSide": true,
            "show": true,
            "sideWidth": 300,
            "sortDesc": true,
            "total": false,
            "values": true
          },
          "lines": true,
          "linewidth": 1,
          "links": [],
          "nullPointMode": "null as zero",
          "paceLength": 10,
          "percentage": false,
          "pointradius": 5,
          "points": false,
          "renderer": "flot",
          "seriesOverrides": [],
          "spaceLength": 10,
          "stack": false,
          "steppedLine": false,
          "targets": [
            {
              "expr": "histogram_quantile(0.99, sum(rate(grpc_server_handling_seconds_bucket{k8s_cluster=\"$k8s_cluster\", tidb_cluster=\"$tidb_cluster\", instance=\"$instance\"}[5m])) by (grpc_method, le))",
              "format": "time_series",
              "intervalFactor": 2,
              "legendFormat": "{{grpc_method}}",
              "refId": "A",
              "step": 4
            }
          ],
          "thresholds": [],
          "timeFrom": null,
          "timeRegions": [],
          "timeShift": null,
          "title": "99% Completed commands duration",
          "tooltip": {
            "msResolution": false,
            "shared": true,
            "sort": 0,
            "value_type": "cumulative"
          },
          "type": "graph",
          "xaxis": {
            "buckets": null,
            "mode": "time",
            "name": null,
            "show": true,
            "values": []
          },
          "yaxes": [
            {
              "format": "s",
              "label": null,
              "logBase": 1,
              "max": null,
              "min": null,
              "show": true
            },
            {
              "format": "short",
              "label": null,
              "logBase": 1,
              "max": null,
              "min": null,
              "show": true
            }
          ],
          "yaxis": {
            "align": false,
            "alignLevel": null
          }
        }
      ],
      "repeat": null,
      "title": "gRPC",
      "type": "row"
    },
    {
      "collapsed": true,
      "datasource": null,
      "gridPos": {
        "h": 1,
        "w": 24,
        "x": 0,
        "y": 27
      },
      "id": 124,
      "panels": [
        {
          "aliasColors": {},
          "bars": false,
          "dashLength": 10,
          "dashes": false,
          "datasource": "${DS_TEST-CLUSTER}",
          "fill": 1,
          "gridPos": {
            "h": 8,
            "w": 12,
            "x": 0,
            "y": 21
          },
          "id": 1422,
          "legend": {
            "alignAsTable": true,
            "avg": false,
            "current": true,
            "hideEmpty": true,
            "hideZero": true,
            "max": true,
            "min": false,
            "rightSide": true,
            "show": true,
            "total": false,
            "values": true
          },
          "lines": true,
          "linewidth": 1,
          "links": [],
          "nullPointMode": "null",
          "percentage": false,
          "pointradius": 2,
          "points": false,
          "renderer": "flot",
          "seriesOverrides": [],
          "spaceLength": 10,
          "stack": false,
          "steppedLine": false,
          "targets": [
            {
              "expr": "etcd_debugging_mvcc_db_total_size_in_bytes{k8s_cluster=\"$k8s_cluster\", tidb_cluster=\"$tidb_cluster\", job=\"pd\"}",
              "format": "time_series",
              "hide": false,
              "intervalFactor": 1,
              "legendFormat": "{{instance}}",
              "refId": "A"
            }
          ],
          "thresholds": [],
          "timeFrom": null,
          "timeRegions": [],
          "timeShift": null,
          "title": "MVCC DB total size",
          "tooltip": {
            "shared": true,
            "sort": 0,
            "value_type": "individual"
          },
          "type": "graph",
          "xaxis": {
            "buckets": null,
            "mode": "time",
            "name": null,
            "show": true,
            "values": []
          },
          "yaxes": [
            {
              "format": "decbytes",
              "label": null,
              "logBase": 1,
              "max": null,
              "min": null,
              "show": true
            },
            {
              "format": "short",
              "label": null,
              "logBase": 1,
              "max": null,
              "min": null,
              "show": false
            }
          ],
          "yaxis": {
            "align": false,
            "alignLevel": null
          }
        },
        {
          "aliasColors": {},
          "bars": false,
          "dashLength": 10,
          "dashes": false,
          "datasource": "${DS_TEST-CLUSTER}",
          "description": "The rate of handling etcd transactions",
          "editable": true,
          "error": false,
          "fill": 1,
          "grid": {},
          "gridPos": {
            "h": 8,
            "w": 12,
            "x": 12,
            "y": 21
          },
          "id": 5,
          "legend": {
            "alignAsTable": true,
            "avg": false,
            "current": true,
            "max": true,
            "min": false,
            "rightSide": true,
            "show": true,
            "sideWidth": 300,
            "total": false,
            "values": true
          },
          "lines": true,
          "linewidth": 1,
          "links": [],
          "nullPointMode": "null",
          "paceLength": 10,
          "percentage": false,
          "pointradius": 5,
          "points": false,
          "renderer": "flot",
          "seriesOverrides": [],
          "spaceLength": 10,
          "stack": false,
          "steppedLine": false,
          "targets": [
            {
              "expr": "sum(rate(pd_txn_handle_txns_duration_seconds_count{k8s_cluster=\"$k8s_cluster\", tidb_cluster=\"$tidb_cluster\"}[5m])) by (instance, result)",
              "format": "time_series",
              "intervalFactor": 2,
              "legendFormat": "{{instance}} : {{result}}",
              "refId": "A",
              "step": 2
            }
          ],
          "thresholds": [],
          "timeFrom": null,
          "timeRegions": [],
          "timeShift": null,
          "title": "Handle transactions rate",
          "tooltip": {
            "msResolution": false,
            "shared": true,
            "sort": 0,
            "value_type": "cumulative"
          },
          "type": "graph",
          "xaxis": {
            "buckets": null,
            "mode": "time",
            "name": null,
            "show": true,
            "values": []
          },
          "yaxes": [
            {
              "format": "short",
              "label": null,
              "logBase": 1,
              "max": null,
              "min": null,
              "show": true
            },
            {
              "format": "short",
              "label": null,
              "logBase": 1,
              "max": null,
              "min": null,
              "show": true
            }
          ],
          "yaxis": {
            "align": false,
            "alignLevel": null
          }
        },
        {
          "aliasColors": {},
          "bars": false,
          "dashLength": 10,
          "dashes": false,
          "datasource": "${DS_TEST-CLUSTER}",
          "description": "The time consumed of handling etcd transactions in .99",
          "editable": true,
          "error": false,
          "fill": 1,
          "grid": {},
          "gridPos": {
            "h": 8,
            "w": 12,
            "x": 0,
            "y": 29
          },
          "id": 6,
          "legend": {
            "alignAsTable": true,
            "avg": false,
            "current": true,
            "max": true,
            "min": false,
            "rightSide": true,
            "show": true,
            "sideWidth": 300,
            "total": false,
            "values": true
          },
          "lines": true,
          "linewidth": 1,
          "links": [],
          "nullPointMode": "null",
          "paceLength": 10,
          "percentage": false,
          "pointradius": 5,
          "points": false,
          "renderer": "flot",
          "seriesOverrides": [],
          "spaceLength": 10,
          "stack": false,
          "steppedLine": false,
          "targets": [
            {
              "expr": "histogram_quantile(0.99, sum(rate(pd_txn_handle_txns_duration_seconds_bucket{k8s_cluster=\"$k8s_cluster\", tidb_cluster=\"$tidb_cluster\"}[5m])) by (instance, result, le))",
              "intervalFactor": 2,
              "legendFormat": "{{instance}} {{result}}",
              "refId": "A",
              "step": 4
            }
          ],
          "thresholds": [],
          "timeFrom": null,
          "timeRegions": [],
          "timeShift": null,
          "title": "99% Handle transactions duration",
          "tooltip": {
            "msResolution": false,
            "shared": true,
            "sort": 0,
            "value_type": "cumulative"
          },
          "type": "graph",
          "xaxis": {
            "buckets": null,
            "mode": "time",
            "name": null,
            "show": true,
            "values": []
          },
          "yaxes": [
            {
              "format": "s",
              "label": null,
              "logBase": 1,
              "max": null,
              "min": null,
              "show": true
            },
            {
              "format": "short",
              "label": null,
              "logBase": 1,
              "max": null,
              "min": null,
              "show": true
            }
          ],
          "yaxis": {
            "align": false,
            "alignLevel": null
          }
        },
        {
          "aliasColors": {},
          "bars": false,
          "dashLength": 10,
          "dashes": false,
          "datasource": "${DS_TEST-CLUSTER}",
          "description": "The latency of the network in .99",
          "editable": true,
          "error": false,
          "fill": 1,
          "grid": {},
          "gridPos": {
            "h": 8,
            "w": 12,
            "x": 12,
            "y": 29
          },
          "id": 34,
          "legend": {
            "alignAsTable": true,
            "avg": false,
            "current": true,
            "max": true,
            "min": false,
            "rightSide": true,
            "show": true,
            "sideWidth": 300,
            "total": false,
            "values": true
          },
          "lines": true,
          "linewidth": 2,
          "links": [],
          "nullPointMode": "null",
          "paceLength": 10,
          "percentage": false,
          "pointradius": 5,
          "points": false,
          "renderer": "flot",
          "seriesOverrides": [],
          "spaceLength": 10,
          "stack": false,
          "steppedLine": false,
          "targets": [
            {
              "expr": "histogram_quantile(0.99, sum(rate(etcd_network_peer_round_trip_time_seconds_bucket{k8s_cluster=\"$k8s_cluster\", tidb_cluster=\"$tidb_cluster\"}[5m])) by (instance, To, le))",
              "intervalFactor": 2,
              "legendFormat": "{{instance}} - {{To}}",
              "metric": "",
              "refId": "A",
              "step": 4
            }
          ],
          "thresholds": [],
          "timeFrom": null,
          "timeRegions": [],
          "timeShift": null,
          "title": "99% Peer round trip time seconds",
          "tooltip": {
            "msResolution": false,
            "shared": true,
            "sort": 0,
            "value_type": "cumulative"
          },
          "type": "graph",
          "xaxis": {
            "buckets": null,
            "mode": "time",
            "name": null,
            "show": true,
            "values": []
          },
          "yaxes": [
            {
              "alignLevel": null,
              "format": "short",
              "label": null,
              "logBase": 1,
              "max": null,
              "min": null
            },
            {
              "format": "short",
              "label": null,
              "logBase": 1,
              "max": null,
              "min": null,
              "show": true
            }
          ],
          "yaxis": {
            "align": false,
            "alignLevel": null
          }
        },
        {
          "aliasColors": {},
          "bars": false,
          "dashLength": 10,
          "dashes": false,
          "datasource": "${DS_TEST-CLUSTER}",
          "description": "The time consumed of writing WAL into the persistent storage in .99",
          "editable": true,
          "error": false,
          "fill": 1,
          "grid": {},
          "gridPos": {
            "h": 8,
            "w": 12,
            "x": 0,
            "y": 37
          },
          "id": 7,
          "legend": {
            "alignAsTable": true,
            "avg": false,
            "current": true,
            "hideEmpty": true,
            "hideZero": true,
            "max": true,
            "min": false,
            "rightSide": true,
            "show": true,
            "sideWidth": 300,
            "total": false,
            "values": true
          },
          "lines": true,
          "linewidth": 1,
          "links": [],
          "nullPointMode": "null",
          "paceLength": 10,
          "percentage": false,
          "pointradius": 5,
          "points": false,
          "renderer": "flot",
          "seriesOverrides": [],
          "spaceLength": 10,
          "stack": false,
          "steppedLine": false,
          "targets": [
            {
              "expr": "histogram_quantile(0.99, sum(rate(etcd_disk_wal_fsync_duration_seconds_bucket{k8s_cluster=\"$k8s_cluster\", tidb_cluster=\"$tidb_cluster\"}[5m])) by (instance, le))",
              "intervalFactor": 2,
              "legendFormat": "{{instance}}",
              "metric": "",
              "refId": "A",
              "step": 4
            }
          ],
          "thresholds": [],
          "timeFrom": null,
          "timeRegions": [],
          "timeShift": null,
          "title": "99% WAL fsync duration",
          "tooltip": {
            "msResolution": false,
            "shared": true,
            "sort": 0,
            "value_type": "cumulative"
          },
          "type": "graph",
          "xaxis": {
            "buckets": null,
            "mode": "time",
            "name": null,
            "show": true,
            "values": []
          },
          "yaxes": [
            {
              "format": "s",
              "label": null,
              "logBase": 1,
              "max": null,
              "min": null,
              "show": true
            },
            {
              "format": "short",
              "label": null,
              "logBase": 1,
              "max": null,
              "min": null,
              "show": true
            }
          ],
          "yaxis": {
            "align": false,
            "alignLevel": null
          }
        },
        {
          "alert": {
            "conditions": [
              {
                "evaluator": {
                  "params": [
                    0.1
                  ],
                  "type": "lt"
                },
                "operator": {
                  "type": "and"
                },
                "query": {
                  "datasourceId": 1,
                  "model": {
                    "expr": "delta(etcd_disk_wal_fsync_duration_seconds_count{k8s_cluster=\"$k8s_cluster\", tidb_cluster=\"$tidb_cluster\", job=\"pd\"}[1m])",
                    "intervalFactor": 2,
                    "legendFormat": "{{instance}} etch disk wal fsync rate",
                    "refId": "A",
                    "step": 4
                  },
                  "params": [
                    "A",
                    "1m",
                    "now"
                  ]
                },
                "reducer": {
                  "params": [],
                  "type": "avg"
                },
                "type": "query"
              }
            ],
            "executionErrorState": "alerting",
            "for": "0m",
            "frequency": "60s",
            "handler": 1,
            "message": "PD etcd disk fsync maybe is down.",
            "name": "etcd disk fsync",
            "noDataState": "ok",
            "notifications": []
          },
          "aliasColors": {},
          "bars": false,
          "dashLength": 10,
          "dashes": false,
          "datasource": "${DS_TEST-CLUSTER}",
          "decimals": 1,
          "description": "The rate of writing WAL into the persistent storage",
          "fill": 1,
          "gridPos": {
            "h": 8,
            "w": 12,
            "x": 12,
            "y": 37
          },
          "id": 44,
          "legend": {
            "alignAsTable": true,
            "avg": false,
            "current": true,
            "max": true,
            "min": false,
            "rightSide": true,
            "show": true,
            "total": false,
            "values": true
          },
          "lines": true,
          "linewidth": 1,
          "links": [],
          "nullPointMode": "null",
          "paceLength": 10,
          "percentage": false,
          "pointradius": 5,
          "points": false,
          "renderer": "flot",
          "seriesOverrides": [],
          "spaceLength": 10,
          "stack": false,
          "steppedLine": false,
          "targets": [
            {
              "expr": "delta(etcd_disk_wal_fsync_duration_seconds_count{k8s_cluster=\"$k8s_cluster\", tidb_cluster=\"$tidb_cluster\", job=\"pd\"}[1m])",
              "format": "time_series",
              "intervalFactor": 2,
              "legendFormat": "{{instance}}",
              "refId": "A",
              "step": 4
            }
          ],
          "thresholds": [
            {
              "colorMode": "critical",
              "fill": true,
              "line": true,
              "op": "lt",
              "value": 0.1
            }
          ],
          "timeFrom": null,
          "timeRegions": [],
          "timeShift": null,
          "title": "etcd disk wal fsync rate",
          "tooltip": {
            "shared": true,
            "sort": 0,
            "value_type": "individual"
          },
          "type": "graph",
          "xaxis": {
            "buckets": null,
            "mode": "time",
            "name": null,
            "show": true,
            "values": []
          },
          "yaxes": [
            {
              "format": "opm",
              "label": null,
              "logBase": 1,
              "max": null,
              "min": null,
              "show": true
            },
            {
              "format": "short",
              "label": null,
              "logBase": 1,
              "max": null,
              "min": null,
              "show": true
            }
          ],
          "yaxis": {
            "align": false,
            "alignLevel": null
          }
        },
        {
          "aliasColors": {},
          "bars": false,
          "dashLength": 10,
          "dashes": false,
          "datasource": "${DS_TEST-CLUSTER}",
          "description": "The time consumed of committing an incremental snapshot of its most recent changes to the persistent storage in .99",
          "editable": true,
          "error": false,
          "fill": 1,
          "grid": {},
          "gridPos": {
            "h": 8,
            "w": 12,
            "x": 0,
            "y": 45
          },
          "id": 151,
          "legend": {
            "alignAsTable": true,
            "avg": false,
            "current": true,
            "hideEmpty": true,
            "hideZero": true,
            "max": true,
            "min": false,
            "rightSide": true,
            "show": true,
            "sideWidth": 300,
            "total": false,
            "values": true
          },
          "lines": true,
          "linewidth": 1,
          "links": [],
          "nullPointMode": "null",
          "paceLength": 10,
          "percentage": false,
          "pointradius": 5,
          "points": false,
          "renderer": "flot",
          "seriesOverrides": [],
          "spaceLength": 10,
          "stack": false,
          "steppedLine": false,
          "targets": [
            {
              "expr": "histogram_quantile(0.99, sum(rate(etcd_disk_backend_commit_duration_seconds_bucket{k8s_cluster=\"$k8s_cluster\", tidb_cluster=\"$tidb_cluster\"}[5m])) by (instance, le))",
              "format": "time_series",
              "intervalFactor": 2,
              "legendFormat": "{{instance}}",
              "metric": "",
              "refId": "A",
              "step": 4
            }
          ],
          "thresholds": [],
          "timeFrom": null,
          "timeRegions": [],
          "timeShift": null,
          "title": "99% backend commit duration",
          "tooltip": {
            "msResolution": false,
            "shared": true,
            "sort": 0,
            "value_type": "cumulative"
          },
          "type": "graph",
          "xaxis": {
            "buckets": null,
            "mode": "time",
            "name": null,
            "show": true,
            "values": []
          },
          "yaxes": [
            {
              "format": "s",
              "label": null,
              "logBase": 1,
              "max": null,
              "min": null,
              "show": true
            },
            {
              "format": "short",
              "label": null,
              "logBase": 1,
              "max": null,
              "min": null,
              "show": true
            }
          ],
          "yaxis": {
            "align": false,
            "alignLevel": null
          }
        },
        {
          "aliasColors": {},
          "bars": false,
          "dashLength": 10,
          "dashes": false,
          "datasource": "${DS_TEST-CLUSTER}",
          "decimals": 1,
          "description": "The rate of committing an incremental snapshot of its most recent changes to the persistent storage",
          "fill": 1,
          "gridPos": {
            "h": 8,
            "w": 12,
            "x": 12,
            "y": 45
          },
          "id": 152,
          "legend": {
            "alignAsTable": true,
            "avg": false,
            "current": true,
            "max": true,
            "min": false,
            "rightSide": true,
            "show": true,
            "total": false,
            "values": true
          },
          "lines": true,
          "linewidth": 1,
          "links": [],
          "nullPointMode": "null",
          "paceLength": 10,
          "percentage": false,
          "pointradius": 5,
          "points": false,
          "renderer": "flot",
          "seriesOverrides": [],
          "spaceLength": 10,
          "stack": false,
          "steppedLine": false,
          "targets": [
            {
              "expr": "delta(etcd_disk_backend_commit_duration_seconds_count{k8s_cluster=\"$k8s_cluster\", tidb_cluster=\"$tidb_cluster\"}[1m])",
              "format": "time_series",
              "intervalFactor": 2,
              "legendFormat": "{{instance}}",
              "refId": "A",
              "step": 4
            }
          ],
          "thresholds": [],
          "timeFrom": null,
          "timeRegions": [],
          "timeShift": null,
          "title": "etcd disk backend commit rate",
          "tooltip": {
            "shared": true,
            "sort": 0,
            "value_type": "individual"
          },
          "type": "graph",
          "xaxis": {
            "buckets": null,
            "mode": "time",
            "name": null,
            "show": true,
            "values": []
          },
          "yaxes": [
            {
              "format": "opm",
              "label": null,
              "logBase": 1,
              "max": null,
              "min": null,
              "show": true
            },
            {
              "format": "short",
              "label": null,
              "logBase": 1,
              "max": null,
              "min": null,
              "show": true
            }
          ],
          "yaxis": {
            "align": false,
            "alignLevel": null
          }
        },
        {
          "aliasColors": {},
          "bars": false,
          "dashLength": 10,
          "dashes": false,
          "datasource": "${DS_TEST-CLUSTER}",
          "description": "The current term of Raft",
          "fill": 1,
          "gridPos": {
            "h": 8,
            "w": 8,
            "x": 0,
            "y": 53
          },
          "id": 92,
          "legend": {
            "alignAsTable": true,
            "avg": false,
            "current": true,
            "hideEmpty": true,
            "hideZero": true,
            "max": false,
            "min": false,
            "rightSide": true,
            "show": true,
            "total": false,
            "values": true
          },
          "lines": true,
          "linewidth": 1,
          "links": [],
          "nullPointMode": "null",
          "paceLength": 10,
          "percentage": false,
          "pointradius": 5,
          "points": false,
          "renderer": "flot",
          "seriesOverrides": [],
          "spaceLength": 10,
          "stack": false,
          "steppedLine": false,
          "targets": [
            {
              "expr": "pd_server_etcd_state{k8s_cluster=\"$k8s_cluster\", tidb_cluster=\"$tidb_cluster\", type=\"term\"}",
              "format": "time_series",
              "intervalFactor": 2,
              "legendFormat": "{{instance}} - {{job}}",
              "refId": "A"
            }
          ],
          "thresholds": [],
          "timeFrom": null,
          "timeRegions": [],
          "timeShift": null,
          "title": "Raft term",
          "tooltip": {
            "shared": true,
            "sort": 0,
            "value_type": "individual"
          },
          "type": "graph",
          "xaxis": {
            "buckets": null,
            "mode": "time",
            "name": null,
            "show": true,
            "values": []
          },
          "yaxes": [
            {
              "format": "none",
              "label": null,
              "logBase": 1,
              "max": null,
              "min": null,
              "show": true
            },
            {
              "format": "short",
              "label": null,
              "logBase": 1,
              "max": null,
              "min": null,
              "show": true
            }
          ],
          "yaxis": {
            "align": false,
            "alignLevel": null
          }
        },
        {
          "aliasColors": {},
          "bars": false,
          "dashLength": 10,
          "dashes": false,
          "datasource": "${DS_TEST-CLUSTER}",
          "description": "The last committed index of Raft",
          "fill": 1,
          "gridPos": {
            "h": 8,
            "w": 8,
            "x": 8,
            "y": 53
          },
          "id": 93,
          "legend": {
            "alignAsTable": true,
            "alignLevel": null,
            "avg": false,
            "current": true,
            "hideEmpty": true,
            "hideZero": true,
            "max": false,
            "min": false,
            "rightSide": true,
            "show": true,
            "total": false,
            "values": true
          },
          "lines": true,
          "linewidth": 1,
          "links": [],
          "nullPointMode": "null",
          "paceLength": 10,
          "percentage": false,
          "pointradius": 5,
          "points": false,
          "renderer": "flot",
          "seriesOverrides": [],
          "spaceLength": 10,
          "stack": false,
          "steppedLine": false,
          "targets": [
            {
              "expr": "pd_server_etcd_state{k8s_cluster=\"$k8s_cluster\", tidb_cluster=\"$tidb_cluster\", type=\"committedIndex\"}",
              "format": "time_series",
              "intervalFactor": 2,
              "legendFormat": "{{instance}} - {{job}}",
              "refId": "A"
            }
          ],
          "thresholds": [],
          "timeFrom": null,
          "timeRegions": [],
          "timeShift": null,
          "title": "Raft committed index",
          "tooltip": {
            "shared": true,
            "sort": 0,
            "value_type": "individual"
          },
          "type": "graph",
          "xaxis": {
            "buckets": null,
            "mode": "time",
            "name": null,
            "show": true,
            "values": []
          },
          "yaxes": [
            {
              "format": "none",
              "label": null,
              "logBase": 1,
              "max": null,
              "min": null,
              "show": true
            },
            {
              "format": "short",
              "label": null,
              "logBase": 1,
              "max": null,
              "min": null,
              "show": true
            }
          ],
          "yaxis": {
            "align": false,
            "alignLevel": null
          }
        },
        {
          "aliasColors": {},
          "bars": false,
          "dashLength": 10,
          "dashes": false,
          "datasource": "${DS_TEST-CLUSTER}",
          "description": " \tThe last applied index of Raft",
          "fill": 1,
          "gridPos": {
            "h": 8,
            "w": 8,
            "x": 16,
            "y": 53
          },
          "id": 94,
          "legend": {
            "alignAsTable": true,
            "avg": false,
            "current": true,
            "hideEmpty": true,
            "hideZero": true,
            "max": false,
            "min": false,
            "rightSide": true,
            "show": true,
            "total": false,
            "values": true
          },
          "lines": true,
          "linewidth": 1,
          "links": [],
          "nullPointMode": "null",
          "paceLength": 10,
          "percentage": false,
          "pointradius": 5,
          "points": false,
          "renderer": "flot",
          "seriesOverrides": [],
          "spaceLength": 10,
          "stack": false,
          "steppedLine": false,
          "targets": [
            {
              "expr": "pd_server_etcd_state{k8s_cluster=\"$k8s_cluster\", tidb_cluster=\"$tidb_cluster\", type=\"appliedIndex\"}",
              "format": "time_series",
              "intervalFactor": 2,
              "legendFormat": "{{instance}} - {{job}}",
              "refId": "A"
            }
          ],
          "thresholds": [],
          "timeFrom": null,
          "timeRegions": [],
          "timeShift": null,
          "title": "Raft applied index",
          "tooltip": {
            "shared": true,
            "sort": 0,
            "value_type": "individual"
          },
          "type": "graph",
          "xaxis": {
            "buckets": null,
            "mode": "time",
            "name": null,
            "show": true,
            "values": []
          },
          "yaxes": [
            {
              "format": "none",
              "label": null,
              "logBase": 1,
              "max": null,
              "min": null,
              "show": true
            },
            {
              "format": "short",
              "label": null,
              "logBase": 1,
              "max": null,
              "min": null,
              "show": true
            }
          ],
          "yaxis": {
            "align": false,
            "alignLevel": null
          }
        }
      ],
      "repeat": null,
      "title": "etcd",
      "type": "row"
    },
    {
      "collapsed": true,
      "datasource": null,
      "gridPos": {
        "h": 1,
        "w": 24,
        "x": 0,
        "y": 28
      },
      "id": 125,
      "panels": [
        {
          "aliasColors": {},
          "bars": false,
          "dashLength": 10,
          "dashes": false,
          "datasource": "${DS_TEST-CLUSTER}",
          "description": "The time consumed of handling TiDB requests",
          "editable": true,
          "error": false,
          "fill": 1,
          "grid": {},
          "gridPos": {
            "h": 9,
            "w": 12,
            "x": 0,
            "y": 114
          },
          "id": 29,
          "legend": {
            "alignAsTable": true,
            "avg": false,
            "current": true,
            "hideEmpty": true,
            "hideZero": true,
            "max": true,
            "min": false,
            "rightSide": true,
            "show": true,
            "sideWidth": 300,
            "sort": "current",
            "sortDesc": false,
            "total": false,
            "values": true
          },
          "lines": true,
          "linewidth": 1,
          "links": [],
          "nullPointMode": "null as zero",
          "paceLength": 10,
          "percentage": false,
          "pointradius": 5,
          "points": false,
          "renderer": "flot",
          "seriesOverrides": [],
          "spaceLength": 10,
          "stack": false,
          "steppedLine": false,
          "targets": [
            {
              "expr": "histogram_quantile(0.90, sum(rate(pd_server_handle_tso_duration_seconds_bucket{k8s_cluster=\"$k8s_cluster\", tidb_cluster=\"$tidb_cluster\"}[30s])) by (type, le))",
              "format": "time_series",
              "hide": false,
              "intervalFactor": 2,
              "legendFormat": "90% tso",
              "refId": "A",
              "step": 2
            },
            {
              "expr": "histogram_quantile(0.99, sum(rate(pd_server_handle_tso_duration_seconds_bucket{k8s_cluster=\"$k8s_cluster\", tidb_cluster=\"$tidb_cluster\"}[30s])) by (type, le))",
              "format": "time_series",
              "hide": false,
              "intervalFactor": 2,
              "legendFormat": "99% tso",
              "refId": "B",
              "step": 2
            },
            {
              "expr": "histogram_quantile(0.999, sum(rate(pd_server_handle_tso_duration_seconds_bucket{k8s_cluster=\"$k8s_cluster\", tidb_cluster=\"$tidb_cluster\"}[30s])) by (type, le))",
              "format": "time_series",
              "hide": false,
              "intervalFactor": 2,
              "legendFormat": "99.9% tso",
              "refId": "C",
              "step": 2
            },
            {
              "expr": "histogram_quantile(0.99999, sum(rate(pd_server_handle_tso_duration_seconds_bucket{k8s_cluster=\"$k8s_cluster\", tidb_cluster=\"$tidb_cluster\"}[30s])) by (type, le))",
              "format": "time_series",
              "intervalFactor": 1,
              "legendFormat": "99.999% tso",
              "refId": "D"
            }
          ],
          "thresholds": [],
          "timeFrom": null,
          "timeRegions": [],
          "timeShift": null,
          "title": "PD server TSO handle time",
          "tooltip": {
            "msResolution": false,
            "shared": true,
            "sort": 0,
            "value_type": "individual"
          },
          "type": "graph",
          "xaxis": {
            "buckets": null,
            "mode": "time",
            "name": null,
            "show": true,
            "values": []
          },
          "yaxes": [
            {
              "format": "s",
              "label": null,
              "logBase": 1,
              "max": null,
              "min": "0",
              "show": true
            },
            {
              "format": "short",
              "label": null,
              "logBase": 1,
              "max": null,
              "min": null,
              "show": true
            }
          ],
          "yaxis": {
            "align": false,
            "alignLevel": null
          }
        },
        {
          "aliasColors": {},
          "bars": false,
          "dashLength": 10,
          "dashes": false,
          "datasource": "${DS_TEST-CLUSTER}",
          "description": "The time consumed of handling TiDB requests",
          "editable": true,
          "error": false,
          "fill": 1,
          "grid": {},
          "gridPos": {
            "h": 9,
            "w": 12,
            "x": 12,
            "y": 114
          },
          "id": 142,
          "legend": {
            "alignAsTable": true,
            "avg": false,
            "current": true,
            "hideEmpty": true,
            "hideZero": true,
            "max": true,
            "min": false,
            "rightSide": true,
            "show": true,
            "sideWidth": 300,
            "sort": "current",
            "sortDesc": false,
            "total": false,
            "values": true
          },
          "lines": true,
          "linewidth": 1,
          "links": [],
          "nullPointMode": "null as zero",
          "paceLength": 10,
          "percentage": false,
          "pointradius": 5,
          "points": false,
          "renderer": "flot",
          "seriesOverrides": [],
          "spaceLength": 10,
          "stack": false,
          "steppedLine": false,
          "targets": [
            {
              "expr": "histogram_quantile(0.98, sum(rate(pd_client_request_handle_requests_duration_seconds_bucket{k8s_cluster=\"$k8s_cluster\", tidb_cluster=\"$tidb_cluster\"}[30s])) by (type, le))",
              "hide": false,
              "intervalFactor": 2,
              "legendFormat": "{{type}} 98th percentile",
              "refId": "A",
              "step": 2
            },
            {
              "expr": "avg(rate(pd_client_request_handle_requests_duration_seconds_sum{k8s_cluster=\"$k8s_cluster\", tidb_cluster=\"$tidb_cluster\"}[30s])) by (type) /  avg(rate(pd_client_request_handle_requests_duration_seconds_count{k8s_cluster=\"$k8s_cluster\", tidb_cluster=\"$tidb_cluster\"}[30s])) by (type)",
              "intervalFactor": 2,
              "legendFormat": "{{type}} average",
              "refId": "B",
              "step": 2
            }
          ],
          "thresholds": [],
          "timeFrom": null,
          "timeRegions": [],
          "timeShift": null,
          "title": "Handle requests duration",
          "tooltip": {
            "msResolution": false,
            "shared": true,
            "sort": 0,
            "value_type": "individual"
          },
          "type": "graph",
          "xaxis": {
            "buckets": null,
            "mode": "time",
            "name": null,
            "show": true,
            "values": []
          },
          "yaxes": [
            {
              "format": "s",
              "label": null,
              "logBase": 1,
              "max": null,
              "min": "0",
              "show": true
            },
            {
              "format": "short",
              "label": null,
              "logBase": 1,
              "max": null,
              "min": null,
              "show": true
            }
          ],
          "yaxis": {
            "align": false,
            "alignLevel": null
          }
        },
        {
          "aliasColors": {},
          "bars": false,
          "dashLength": 10,
          "dashes": false,
          "datasource": "${DS_TEST-CLUSTER}",
          "description": "The count of TSO grpc requests",
          "editable": true,
          "error": false,
          "fill": 1,
          "grid": {},
          "gridPos": {
            "h": 9,
            "w": 12,
            "x": 0,
            "y": 123
          },
          "id": 28,
          "legend": {
            "alignAsTable": true,
            "avg": false,
            "current": true,
            "max": true,
            "min": false,
            "rightSide": true,
            "show": true,
            "sideWidth": 300,
            "total": false,
            "values": true
          },
          "lines": true,
          "linewidth": 1,
          "links": [],
          "nullPointMode": "null",
          "paceLength": 10,
          "percentage": false,
          "pointradius": 5,
          "points": false,
          "renderer": "flot",
          "seriesOverrides": [],
          "spaceLength": 10,
          "stack": false,
          "steppedLine": false,
          "targets": [
            {
              "expr": "sum(rate(pd_server_handle_tso_duration_seconds_count{k8s_cluster=\"$k8s_cluster\", tidb_cluster=\"$tidb_cluster\"}[1m])) by (type)",
              "format": "time_series",
              "interval": "",
              "intervalFactor": 2,
              "legendFormat": "tso request/secs",
              "refId": "A",
              "step": 2
            }
          ],
          "thresholds": [],
          "timeFrom": null,
          "timeRegions": [],
          "timeShift": null,
          "title": "Handle requests count",
          "tooltip": {
            "msResolution": false,
            "shared": true,
            "sort": 0,
            "value_type": "individual"
          },
          "type": "graph",
          "xaxis": {
            "buckets": null,
            "mode": "time",
            "name": null,
            "show": true,
            "values": []
          },
          "yaxes": [
            {
              "format": "short",
              "label": null,
              "logBase": 1,
              "max": null,
              "min": null,
              "show": true
            },
            {
              "format": "short",
              "label": null,
              "logBase": 1,
              "max": null,
              "min": null,
              "show": true
            }
          ],
          "yaxis": {
            "align": false,
            "alignLevel": null
          }
        },
        {
          "aliasColors": {},
          "bars": false,
          "dashLength": 10,
          "dashes": false,
          "datasource": "${DS_TEST-CLUSTER}",
          "description": "The batch size of TiDB tso requests",
          "editable": true,
          "error": false,
          "fill": 1,
          "grid": {},
          "gridPos": {
            "h": 9,
            "w": 12,
            "x": 12,
            "y": 123
          },
          "id": 1447,
          "legend": {
            "alignAsTable": true,
            "avg": false,
            "current": true,
            "max": true,
            "min": false,
            "rightSide": true,
            "show": true,
            "sideWidth": 300,
            "total": false,
            "values": true
          },
          "lines": true,
          "linewidth": 1,
          "links": [],
          "nullPointMode": "null",
          "paceLength": 10,
          "percentage": false,
          "pointradius": 5,
          "points": false,
          "renderer": "flot",
          "seriesOverrides": [],
          "spaceLength": 10,
          "stack": false,
          "steppedLine": false,
          "targets": [
            {
              "exemplar": true,
              "expr": "histogram_quantile(0.99, sum(rate(pd_client_request_handle_tso_batch_size_bucket{k8s_cluster=\"$k8s_cluster\", tidb_cluster=\"$tidb_cluster\"}[1m])) by (le))",
              "hide": false,
              "interval": "",
              "intervalFactor": 1,
              "legendFormat": "0.99 batch size",
              "refId": "A"
            },
            {
              "exemplar": true,
              "expr": "histogram_quantile(0.90, sum(rate(pd_client_request_handle_tso_batch_size_bucket{k8s_cluster=\"$k8s_cluster\", tidb_cluster=\"$tidb_cluster\"}[1m])) by (le))",
              "hide": false,
              "interval": "",
              "intervalFactor": 1,
              "legendFormat": "0.90 batch size",
              "refId": "C"
            },
            {
              "exemplar": true,
              "expr": "sum(delta(pd_client_request_handle_tso_batch_size_sum{k8s_cluster=\"$k8s_cluster\", tidb_cluster=\"$tidb_cluster\"}[1m])) / sum(delta(pd_client_request_handle_tso_batch_size_count{k8s_cluster=\"$k8s_cluster\", tidb_cluster=\"$tidb_cluster\"}[1m]))",
              "hide": false,
              "interval": "",
              "intervalFactor": 1,
              "legendFormat": "avg batch size",
              "refId": "D"
            }
          ],
          "thresholds": [],
          "timeFrom": null,
          "timeRegions": [],
          "timeShift": null,
          "title": "Tso Request batch size",
          "tooltip": {
            "msResolution": false,
            "shared": true,
            "sort": 0,
            "value_type": "individual"
          },
          "type": "graph",
          "xaxis": {
            "buckets": null,
            "mode": "time",
            "name": null,
            "show": true,
            "values": []
          },
          "yaxes": [
            {
              "format": "short",
              "label": null,
              "logBase": 1,
              "max": null,
              "min": null,
              "show": true
            },
            {
              "format": "short",
              "label": null,
              "logBase": 1,
              "max": null,
              "min": null,
              "show": true
            }
          ],
          "yaxis": {
            "align": false,
            "alignLevel": null
          }
        }
      ],
      "repeat": null,
      "title": "TiDB",
      "type": "row"
    },
    {
      "collapsed": true,
      "datasource": null,
      "gridPos": {
        "h": 1,
        "w": 24,
        "x": 0,
        "y": 29
      },
      "id": 126,
      "panels": [
        {
          "aliasColors": {},
          "bars": false,
          "dashLength": 10,
          "dashes": false,
          "datasource": "${DS_TEST-CLUSTER}",
          "description": "The heartbeat update cache or kv OPS",
          "editable": true,
          "error": false,
          "fill": 0,
          "grid": {},
          "gridPos": {
            "h": 8,
            "w": 12,
            "x": 0,
            "y": 23
          },
          "id": 74,
          "legend": {
            "alignAsTable": true,
            "avg": false,
            "current": true,
            "hideEmpty": true,
            "hideZero": false,
            "max": true,
            "min": false,
            "rightSide": true,
            "show": true,
            "total": false,
            "values": true
          },
          "lines": true,
          "linewidth": 1,
          "links": [],
          "nullPointMode": "null as zero",
          "paceLength": 10,
          "percentage": false,
          "pointradius": 5,
          "points": false,
          "renderer": "flot",
          "seriesOverrides": [],
          "spaceLength": 10,
          "stack": false,
          "steppedLine": false,
          "targets": [
            {
              "expr": "sum(rate(pd_cluster_region_event{k8s_cluster=\"$k8s_cluster\", tidb_cluster=\"$tidb_cluster\", store=~\"$store\", instance=\"$instance\"}[1m])) by (address, store, event)",
              "format": "time_series",
              "hide": false,
              "intervalFactor": 2,
              "legendFormat": "{{event}}",
              "refId": "A",
              "step": 4
            }
          ],
          "thresholds": [],
          "timeFrom": null,
          "timeRegions": [],
          "timeShift": null,
          "title": "Heartbeat region event QPS",
          "tooltip": {
            "msResolution": false,
            "shared": true,
            "sort": 0,
            "value_type": "individual"
          },
          "type": "graph",
          "xaxis": {
            "buckets": null,
            "mode": "time",
            "name": null,
            "show": true,
            "values": []
          },
          "yaxes": [
            {
              "format": "ops",
              "label": null,
              "logBase": 1,
              "max": null,
              "min": "0",
              "show": true
            },
            {
              "format": "ms",
              "label": null,
              "logBase": 1,
              "max": null,
              "min": null,
              "show": true
            }
          ],
          "yaxis": {
            "align": false,
            "alignLevel": null
          }
        },
        {
          "aliasColors": {},
          "bars": false,
          "dashLength": 10,
          "dashes": false,
          "datasource": "${DS_TEST-CLUSTER}",
          "description": "The region heartbeat handle duration in .99",
          "editable": true,
          "error": false,
          "fill": 0,
          "grid": {},
          "gridPos": {
            "h": 8,
            "w": 12,
            "x": 12,
            "y": 23
          },
          "id": 140,
          "legend": {
            "alignAsTable": true,
            "avg": false,
            "current": true,
            "hideEmpty": true,
            "hideZero": false,
            "max": true,
            "min": false,
            "rightSide": true,
            "show": true,
            "total": false,
            "values": true
          },
          "lines": true,
          "linewidth": 1,
          "links": [],
          "nullPointMode": "null as zero",
          "paceLength": 10,
          "percentage": false,
          "pointradius": 5,
          "points": false,
          "renderer": "flot",
          "seriesOverrides": [],
          "spaceLength": 10,
          "stack": false,
          "steppedLine": false,
          "targets": [
            {
              "expr": "histogram_quantile(0.99, sum(rate(pd_scheduler_handle_region_heartbeat_duration_seconds_bucket{k8s_cluster=\"$k8s_cluster\", tidb_cluster=\"$tidb_cluster\", store=~\"$store\"}[1m])) by (address, store, le))",
              "format": "time_series",
              "hide": false,
              "intervalFactor": 2,
              "legendFormat": "{{address}}-store-{{store}}",
              "refId": "A",
              "step": 4
            }
          ],
          "thresholds": [],
          "timeFrom": null,
          "timeRegions": [],
          "timeShift": null,
          "title": "99% Region heartbeat handle latency",
          "tooltip": {
            "msResolution": false,
            "shared": true,
            "sort": 0,
            "value_type": "individual"
          },
          "type": "graph",
          "xaxis": {
            "buckets": null,
            "mode": "time",
            "name": null,
            "show": true,
            "values": []
          },
          "yaxes": [
            {
              "format": "s",
              "label": null,
              "logBase": 1,
              "max": null,
              "min": "0",
              "show": true
            },
            {
              "format": "s",
              "label": null,
              "logBase": 1,
              "max": null,
              "min": null,
              "show": true
            }
          ],
          "yaxis": {
            "align": false,
            "alignLevel": null
          }
        },
        {
          "aliasColors": {},
          "bars": false,
          "dashLength": 10,
          "dashes": false,
          "datasource": "${DS_TEST-CLUSTER}",
          "description": "The total number of PD heartbeat messages and pending status",
          "editable": true,
          "error": false,
          "fieldConfig": {
            "defaults": {
              "custom": {}
            },
            "overrides": []
          },
          "fill": 1,
          "fillGradient": 0,
          "grid": {},
          "gridPos": {
            "h": 8,
            "w": 12,
            "x": 0,
            "y": 31
          },
          "hiddenSeries": false,
          "id": 1460,
          "legend": {
            "alignAsTable": true,
            "avg": false,
            "current": true,
            "hideEmpty": true,
            "hideZero": false,
            "max": true,
            "min": false,
            "rightSide": true,
            "show": true,
            "total": false,
            "values": true
          },
          "lines": true,
          "linewidth": 1,
          "links": [],
          "nullPointMode": "null as zero",
          "paceLength": 10,
          "percentage": false,
          "pluginVersion": "7.1.5",
          "pointradius": 5,
          "points": false,
          "renderer": "flot",
          "seriesOverrides": [
            {
              "$$hashKey": "object:363",
              "alias": "/pending.*/",
              "yaxis": 2
            }
          ],
          "spaceLength": 10,
          "stack": false,
          "steppedLine": false,
          "targets": [
            {
              "expr": "sum(rate(tikv_pd_heartbeat_message_total{k8s_cluster=\"$k8s_cluster\", tidb_cluster=~\"$tidb_cluster.*\"}[1m])) by (type)",
              "format": "time_series",
              "hide": false,
              "interval": "",
              "intervalFactor": 2,
              "legendFormat": "{{type}}",
              "refId": "A",
              "step": 4
            },
            {
              "expr": "tikv_pd_pending_heartbeat_total{k8s_cluster=\"$k8s_cluster\", tidb_cluster=~\"$tidb_cluster.*\"}",
              "interval": "",
              "legendFormat": "pending-{{instance}}",
              "refId": "B"
            }
          ],
          "thresholds": [],
          "timeFrom": null,
          "timeRegions": [],
          "timeShift": null,
          "title": "TiKV side heartbeat statistics",
          "tooltip": {
            "msResolution": false,
            "shared": true,
            "sort": 0,
            "value_type": "individual"
          },
          "type": "graph",
          "xaxis": {
            "buckets": null,
            "mode": "time",
            "name": null,
            "show": true,
            "values": []
          },
          "yaxes": [
            {
              "$$hashKey": "object:307",
              "format": "ops",
              "label": null,
              "logBase": 1,
              "max": null,
              "min": "0",
              "show": true
            },
            {
              "$$hashKey": "object:308",
              "format": "short",
              "label": null,
              "logBase": 1,
              "max": null,
              "min": "0",
              "show": true
            }
          ],
          "yaxis": {
            "align": false,
            "alignLevel": null
          }
        },
        {
          "aliasColors": {},
          "bars": false,
          "dashLength": 10,
          "dashes": false,
          "datasource": "${DS_TEST-CLUSTER}",
          "description": "The count of the heartbeats which each TiKV instance reports to PD",
          "editable": true,
          "error": false,
          "fill": 0,
          "grid": {},
          "gridPos": {
            "h": 8,
            "w": 12,
            "x": 12,
            "y": 31
          },
          "id": 54,
          "legend": {
            "alignAsTable": true,
            "avg": true,
            "current": true,
            "hideEmpty": true,
            "hideZero": true,
            "max": true,
            "min": false,
            "rightSide": true,
            "show": true,
            "total": false,
            "values": true
          },
          "lines": true,
          "linewidth": 1,
          "links": [],
          "nullPointMode": "null as zero",
          "paceLength": 10,
          "percentage": false,
          "pointradius": 5,
          "points": false,
          "renderer": "flot",
          "seriesOverrides": [],
          "spaceLength": 10,
          "stack": false,
          "steppedLine": false,
          "targets": [
            {
              "expr": "sum(delta(pd_scheduler_region_heartbeat{k8s_cluster=\"$k8s_cluster\", tidb_cluster=\"$tidb_cluster\", store=~\"$store\", instance=\"$instance\", type=\"report\", status=\"ok\"}[1m])) by (address, store)",
              "format": "time_series",
              "hide": false,
              "intervalFactor": 2,
              "legendFormat": "{{address}}-store-{{store}}",
              "refId": "A",
              "step": 4
            }
          ],
          "thresholds": [],
          "timeFrom": null,
          "timeRegions": [],
          "timeShift": null,
          "title": "Region heartbeat report",
          "tooltip": {
            "msResolution": false,
            "shared": true,
            "sort": 0,
            "value_type": "individual"
          },
          "type": "graph",
          "xaxis": {
            "buckets": null,
            "mode": "time",
            "name": null,
            "show": true,
            "values": []
          },
          "yaxes": [
            {
              "format": "opm",
              "label": null,
              "logBase": 1,
              "max": null,
              "min": "0",
              "show": true
            },
            {
              "format": "s",
              "label": null,
              "logBase": 1,
              "max": null,
              "min": null,
              "show": true
            }
          ],
          "yaxis": {
            "align": false,
            "alignLevel": null
          }
        },
        {
          "aliasColors": {},
          "bars": false,
          "dashLength": 10,
          "dashes": false,
          "datasource": "${DS_TEST-CLUSTER}",
          "description": "The count of the corresponding schedule commands which PD sends to each TiKV instance",
          "editable": true,
          "error": false,
          "fill": 0,
          "grid": {},
          "gridPos": {
            "h": 8,
            "w": 12,
            "x": 0,
            "y": 39
          },
          "id": 64,
          "legend": {
            "alignAsTable": true,
            "avg": true,
            "current": true,
            "hideEmpty": true,
            "hideZero": true,
            "max": true,
            "min": false,
            "rightSide": true,
            "show": true,
            "total": false,
            "values": true
          },
          "lines": true,
          "linewidth": 1,
          "links": [],
          "nullPointMode": "null as zero",
          "paceLength": 10,
          "percentage": false,
          "pointradius": 5,
          "points": false,
          "renderer": "flot",
          "seriesOverrides": [],
          "spaceLength": 10,
          "stack": false,
          "steppedLine": false,
          "targets": [
            {
              "expr": "sum(rate(pd_scheduler_region_heartbeat{k8s_cluster=\"$k8s_cluster\", tidb_cluster=\"$tidb_cluster\", store=~\"$store\", type=\"push\",instance=\"$instance\"}[5m])*60) by (address, store, status)",
              "format": "time_series",
              "hide": false,
              "intervalFactor": 2,
              "legendFormat": "{{address}}-{{status}}-store-{{store}}",
              "refId": "A",
              "step": 4
            }
          ],
          "thresholds": [],
          "timeFrom": null,
          "timeRegions": [],
          "timeShift": null,
          "title": "Region schedule push",
          "tooltip": {
            "msResolution": false,
            "shared": true,
            "sort": 0,
            "value_type": "individual"
          },
          "type": "graph",
          "xaxis": {
            "buckets": null,
            "mode": "time",
            "name": null,
            "show": true,
            "values": []
          },
          "yaxes": [
            {
              "format": "opm",
              "label": null,
              "logBase": 1,
              "max": null,
              "min": "0",
              "show": true
            },
            {
              "format": "s",
              "label": null,
              "logBase": 1,
              "max": null,
              "min": null,
              "show": true
            }
          ],
          "yaxis": {
            "align": false,
            "alignLevel": null
          }
        },
        {
          "aliasColors": {},
          "bars": false,
          "dashLength": 10,
          "dashes": false,
          "datasource": "${DS_TEST-CLUSTER}",
          "description": "The count of the heartbeats with the error status",
          "fill": 1,
          "gridPos": {
            "h": 8,
            "w": 12,
            "x": 12,
            "y": 39
          },
          "id": 133,
          "legend": {
            "alignAsTable": true,
            "avg": true,
            "current": false,
            "hideEmpty": true,
            "hideZero": true,
            "max": true,
            "min": false,
            "rightSide": true,
            "show": true,
            "total": false,
            "values": true
          },
          "lines": true,
          "linewidth": 1,
          "links": [],
          "nullPointMode": "null",
          "paceLength": 10,
          "percentage": false,
          "pointradius": 2,
          "points": false,
          "renderer": "flot",
          "seriesOverrides": [],
          "stack": false,
          "steppedLine": false,
          "targets": [
            {
              "expr": "sum(delta(pd_scheduler_region_heartbeat{k8s_cluster=\"$k8s_cluster\", tidb_cluster=\"$tidb_cluster\", store=~\"$store\", instance=\"$instance\", type=\"report\", status=\"err\"}[1m])) by (address, store)",
              "format": "time_series",
              "intervalFactor": 2,
              "legendFormat": "{{address}}-store-{{store}}",
              "refId": "A"
            }
          ],
          "thresholds": [],
          "timeFrom": null,
          "timeRegions": [],
          "timeShift": null,
          "title": "Region heartbeat report error",
          "tooltip": {
            "shared": true,
            "sort": 0,
            "value_type": "individual"
          },
          "type": "graph",
          "xaxis": {
            "buckets": null,
            "mode": "time",
            "name": null,
            "show": true,
            "values": []
          },
          "yaxes": [
            {
              "format": "opm",
              "label": null,
              "logBase": 1,
              "max": null,
              "min": null,
              "show": true
            },
            {
              "format": "s",
              "label": null,
              "logBase": 1,
              "max": null,
              "min": null,
              "show": true
            }
          ],
          "yaxis": {
            "align": false,
            "alignLevel": null
          }
        },
        {
          "aliasColors": {},
          "bars": false,
          "dashLength": 10,
          "dashes": false,
          "datasource": "${DS_TEST-CLUSTER}",
          "description": "The count of the heartbeats with the ok status",
          "fill": 0,
          "gridPos": {
            "h": 8,
            "w": 12,
            "x": 0,
            "y": 47
          },
          "id": 131,
          "legend": {
            "alignAsTable": true,
            "avg": true,
            "current": true,
            "hideEmpty": true,
            "hideZero": true,
            "max": true,
            "min": false,
            "rightSide": true,
            "show": true,
            "total": false,
            "values": true
          },
          "lines": true,
          "linewidth": 1,
          "links": [],
          "nullPointMode": "null as zero",
          "paceLength": 10,
          "percentage": false,
          "pointradius": 2,
          "points": false,
          "renderer": "flot",
          "seriesOverrides": [],
          "stack": false,
          "steppedLine": false,
          "targets": [
            {
              "expr": "sum(delta(pd_scheduler_region_heartbeat{k8s_cluster=\"$k8s_cluster\", tidb_cluster=\"$tidb_cluster\", store=~\"$store\", instance=\"$instance\", type=\"report\", status=\"bind\"}[1m])) by (address, store)",
              "format": "time_series",
              "intervalFactor": 2,
              "legendFormat": "{{address}}-store-{{store}}",
              "refId": "A"
            }
          ],
          "thresholds": [],
          "timeFrom": null,
          "timeRegions": [],
          "timeShift": null,
          "title": "Region heartbeat report active",
          "tooltip": {
            "shared": true,
            "sort": 0,
            "value_type": "individual"
          },
          "type": "graph",
          "xaxis": {
            "buckets": null,
            "mode": "time",
            "name": null,
            "show": true,
            "values": []
          },
          "yaxes": [
            {
              "format": "opm",
              "label": null,
              "logBase": 1,
              "max": null,
              "min": "0",
              "show": true
            },
            {
              "format": "s",
              "label": null,
              "logBase": 1,
              "max": null,
              "min": null,
              "show": true
            }
          ],
          "yaxis": {
            "align": false,
            "alignLevel": null
          }
        },
        {
          "aliasColors": {},
          "bars": false,
          "dashLength": 10,
          "dashes": false,
          "datasource": "${DS_TEST-CLUSTER}",
          "description": "The store heartbeat handle duration in .99",
          "editable": true,
          "error": false,
          "fill": 0,
          "grid": {},
          "gridPos": {
            "h": 8,
            "w": 12,
            "x": 12,
            "y": 47
          },
          "id": 1400,
          "legend": {
            "alignAsTable": true,
            "avg": false,
            "current": true,
            "hideEmpty": true,
            "hideZero": false,
            "max": true,
            "min": false,
            "rightSide": true,
            "show": true,
            "total": false,
            "values": true
          },
          "lines": true,
          "linewidth": 1,
          "links": [],
          "nullPointMode": "null as zero",
          "paceLength": 10,
          "percentage": false,
          "pointradius": 5,
          "points": false,
          "renderer": "flot",
          "seriesOverrides": [],
          "spaceLength": 10,
          "stack": false,
          "steppedLine": false,
          "targets": [
            {
              "expr": "histogram_quantile(0.99, sum(rate(pd_scheduler_handle_store_heartbeat_duration_seconds_bucket{k8s_cluster=\"$k8s_cluster\", tidb_cluster=\"$tidb_cluster\", store=~\"$store\"}[1m])) by (address, store, le))",
              "format": "time_series",
              "hide": false,
              "intervalFactor": 2,
              "legendFormat": "{{address}}-store-{{store}}",
              "refId": "A",
              "step": 4
            }
          ],
          "thresholds": [],
          "timeFrom": null,
          "timeRegions": [],
          "timeShift": null,
          "title": "99% store heartbeat handle duration",
          "tooltip": {
            "msResolution": false,
            "shared": true,
            "sort": 0,
            "value_type": "individual"
          },
          "type": "graph",
          "xaxis": {
            "buckets": null,
            "mode": "time",
            "name": null,
            "show": true,
            "values": []
          },
          "yaxes": [
            {
              "format": "s",
              "label": null,
              "logBase": 1,
              "max": null,
              "min": "0",
              "show": true
            },
            {
              "format": "s",
              "label": null,
              "logBase": 1,
              "max": null,
              "min": null,
              "show": true
            }
          ],
          "yaxis": {
            "align": false,
            "alignLevel": null
          }
        },
        {
          "aliasColors": {},
          "bars": false,
          "dashLength": 10,
          "dashes": false,
          "datasource": "${DS_TEST-CLUSTER}",
          "description": "The count of the message which PD send to each TiKV instance",
          "editable": true,
          "error": false,
          "fill": 0,
          "grid": {},
          "gridPos": {
            "h": 8,
            "w": 12,
            "x": 0,
            "y": 55
          },
          "id": 1402,
          "legend": {
            "alignAsTable": true,
            "avg": true,
            "current": true,
            "hideEmpty": true,
            "hideZero": true,
            "max": true,
            "min": false,
            "rightSide": true,
            "show": true,
            "total": false,
            "values": true
          },
          "lines": true,
          "linewidth": 1,
          "links": [],
          "nullPointMode": "null as zero",
          "paceLength": 10,
          "percentage": false,
          "pointradius": 5,
          "points": false,
          "renderer": "flot",
          "seriesOverrides": [],
          "spaceLength": 10,
          "stack": false,
          "steppedLine": false,
          "targets": [
            {
              "expr": "sum(delta(pd_hbstream_region_message{k8s_cluster=\"$k8s_cluster\", tidb_cluster=\"$tidb_cluster\", store=~\"$store\", instance=\"$instance\", type=\"push\", status=\"ok\"}[1m])) by (address, store)",
              "format": "time_series",
              "hide": false,
              "intervalFactor": 2,
              "legendFormat": "{{address}}-store-{{store}}",
              "refId": "A",
              "step": 4
            }
          ],
          "thresholds": [],
          "timeFrom": null,
          "timeRegions": [],
          "timeShift": null,
          "title": "Heartbeat stream report",
          "tooltip": {
            "msResolution": false,
            "shared": true,
            "sort": 0,
            "value_type": "individual"
          },
          "type": "graph",
          "xaxis": {
            "buckets": null,
            "mode": "time",
            "name": null,
            "show": true,
            "values": []
          },
          "yaxes": [
            {
              "format": "opm",
              "label": null,
              "logBase": 1,
              "max": null,
              "min": "0",
              "show": true
            },
            {
              "format": "s",
              "label": null,
              "logBase": 1,
              "max": null,
              "min": null,
              "show": true
            }
          ],
          "yaxis": {
            "align": false,
            "alignLevel": null
          }
        },
        {
          "aliasColors": {},
          "bars": false,
          "dashLength": 10,
          "dashes": false,
          "datasource": "${DS_TEST-CLUSTER}",
          "description": "The count of the message which PD send to each TiKV instance with error status",
          "editable": true,
          "error": false,
          "fill": 0,
          "grid": {},
          "gridPos": {
            "h": 8,
            "w": 12,
            "x": 12,
            "y": 55
          },
          "id": 1403,
          "legend": {
            "alignAsTable": true,
            "avg": true,
            "current": true,
            "hideEmpty": true,
            "hideZero": true,
            "max": true,
            "min": false,
            "rightSide": true,
            "show": true,
            "total": false,
            "values": true
          },
          "lines": true,
          "linewidth": 1,
          "links": [],
          "nullPointMode": "null as zero",
          "paceLength": 10,
          "percentage": false,
          "pointradius": 5,
          "points": false,
          "renderer": "flot",
          "seriesOverrides": [],
          "spaceLength": 10,
          "stack": false,
          "steppedLine": false,
          "targets": [
            {
              "expr": "sum(delta(pd_hbstream_region_message{k8s_cluster=\"$k8s_cluster\", tidb_cluster=\"$tidb_cluster\", store=~\"$store\", instance=\"$instance\", type=\"push\", status=\"err\"}[1m])) by (address, store)",
              "format": "time_series",
              "hide": false,
              "intervalFactor": 2,
              "legendFormat": "{{address}}-store-{{store}}",
              "refId": "A",
              "step": 4
            }
          ],
          "thresholds": [],
          "timeFrom": null,
          "timeRegions": [],
          "timeShift": null,
          "title": "Heartbeat stream report error",
          "tooltip": {
            "msResolution": false,
            "shared": true,
            "sort": 0,
            "value_type": "individual"
          },
          "type": "graph",
          "xaxis": {
            "buckets": null,
            "mode": "time",
            "name": null,
            "show": true,
            "values": []
          },
          "yaxes": [
            {
              "format": "opm",
              "label": null,
              "logBase": 1,
              "max": null,
              "min": "0",
              "show": true
            },
            {
              "format": "s",
              "label": null,
              "logBase": 1,
              "max": null,
              "min": null,
              "show": true
            }
          ],
          "yaxis": {
            "align": false,
            "alignLevel": null
          }
        },
        {
          "aliasColors": {},
          "bars": false,
          "dashLength": 10,
          "dashes": false,
          "datasource": "${DS_TEST-CLUSTER}",
          "description": "The Interval of TIkv bucket report interval",
          "editable": true,
          "error": false,
          "fill": 0,
          "grid": {},
          "gridPos": {
            "h": 8,
            "w": 12,
            "x": 0,
            "y": 63
          },
          "id": 1451,
          "legend": {
            "alignAsTable": true,
            "avg": true,
            "current": true,
            "hideEmpty": true,
            "hideZero": true,
            "max": true,
            "min": false,
            "rightSide": true,
            "show": true,
            "total": false,
            "values": true
          },
          "lines": true,
          "linewidth": 1,
          "links": [],
          "nullPointMode": "null as zero",
          "paceLength": 10,
          "percentage": false,
          "pointradius": 5,
          "points": false,
          "renderer": "flot",
          "seriesOverrides": [],
          "spaceLength": 10,
          "stack": false,
          "steppedLine": false,
          "targets": [
            {
              "expr": "histogram_quantile(0.99, sum(rate(pd_server_bucket_report_interval_seconds_bucket{k8s_cluster=\"$k8s_cluster\", tidb_cluster=~\"$tidb_cluster.*\", store=~\"$store\"}[1m])) by (address, store, le))",
              "format": "time_series",
              "hide": false,
              "intervalFactor": 2,
              "legendFormat": "{{address}}-store-{{store}}",
              "refId": "A",
              "step": 4
            }
          ],
          "thresholds": [],
          "timeFrom": null,
          "timeRegions": [],
          "timeShift": null,
          "title": "99% Bucket Report Interval",
          "tooltip": {
            "msResolution": false,
            "shared": true,
            "sort": 0,
            "value_type": "individual"
          },
          "type": "graph",
          "xaxis": {
            "buckets": null,
            "mode": "time",
            "name": null,
            "show": true,
            "values": []
          },
          "yaxes": [
            {
              "format": "s",
              "label": null,
              "logBase": 1,
              "max": null,
              "min": "0",
              "show": true
            },
            {
              "format": "s",
              "label": null,
              "logBase": 1,
              "max": null,
              "min": null,
              "show": true
            }
          ],
          "yaxis": {
            "align": false,
            "alignLevel": null
          }
        },
        {
          "aliasColors": {},
          "bars": false,
          "dashLength": 10,
          "dashes": false,
          "datasource": "${DS_TEST-CLUSTER}",
          "description": "The State of Bucket Report",
          "editable": true,
          "error": false,
          "fill": 0,
          "grid": {},
          "gridPos": {
            "h": 8,
            "w": 12,
            "x": 12,
            "y": 63
          },
          "id": 1452,
          "legend": {
            "alignAsTable": true,
            "avg": true,
            "current": true,
            "hideEmpty": true,
            "hideZero": true,
            "max": true,
            "min": false,
            "rightSide": true,
            "show": true,
            "total": false,
            "values": true
          },
          "lines": true,
          "linewidth": 1,
          "links": [],
          "nullPointMode": "null as zero",
          "paceLength": 10,
          "percentage": false,
          "pointradius": 5,
          "points": false,
          "renderer": "flot",
          "seriesOverrides": [],
          "spaceLength": 10,
          "stack": false,
          "steppedLine": false,
          "targets": [
            {
              "expr": "sum(rate(pd_server_bucket_report{k8s_cluster=\"$k8s_cluster\", tidb_cluster=~\"$tidb_cluster.*\", store=~\"$store\", instance=\"$instance\"}[1m])) by (address, store, type,status)",
              "format": "time_series",
              "hide": false,
              "intervalFactor": 2,
              "legendFormat": "{{address}}-store-{{store}}",
              "refId": "A",
              "step": 4
            }
          ],
          "thresholds": [],
          "timeFrom": null,
          "timeRegions": [],
          "timeShift": null,
          "title": "Bucket Report State",
          "tooltip": {
            "msResolution": false,
            "shared": true,
            "sort": 0,
            "value_type": "individual"
          },
          "type": "graph",
          "xaxis": {
            "buckets": null,
            "mode": "time",
            "name": null,
            "show": true,
            "values": []
          },
          "yaxes": [
            {
              "format": "opm",
              "label": null,
              "logBase": 1,
              "max": null,
              "min": "0",
              "show": true
            },
            {
              "format": "s",
              "label": null,
              "logBase": 1,
              "max": null,
              "min": null,
              "show": true
            }
          ],
          "yaxis": {
            "align": false,
            "alignLevel": null
          }
        }
      ],
      "repeat": null,
      "title": "Heartbeat",
      "type": "row"
    },
    {
      "collapsed": true,
      "datasource": null,
      "gridPos": {
        "h": 1,
        "w": 24,
        "x": 0,
        "y": 30
      },
      "id": 1420,
      "panels": [
        {
          "datasource": "${DS_TEST-CLUSTER}",
          "fieldConfig": {
            "defaults": {
              "custom": {},
              "mappings": [],
              "thresholds": {
                "mode": "absolute",
                "steps": [
                  {
                    "color": "green",
                    "value": null
                  },
                  {
                    "color": "red",
                    "value": 80
                  }
                ]
              }
            },
            "overrides": []
          },
          "gridPos": {
            "h": 8,
            "w": 12,
            "x": 0,
            "y": 24
          },
          "id": 1407,
          "options": {
            "displayMode": "lcd",
            "orientation": "horizontal",
            "reduceOptions": {
              "calcs": [
                "mean"
              ],
              "fields": "",
              "values": false
            },
            "showUnfilled": true
          },
          "pluginVersion": "7.1.5",
          "targets": [
            {
              "expr": "sum(delta(pd_scheduler_read_byte_hist_bucket{k8s_cluster=\"$k8s_cluster\", tidb_cluster=\"$tidb_cluster\", instance=~\"$instance\"}[1m])) by (le)",
              "format": "heatmap",
              "hide": false,
              "interval": "",
              "legendFormat": "{{le}}",
              "refId": "B"
            }
          ],
          "timeFrom": null,
          "timeShift": null,
          "title": "Read Region Byte",
          "transparent": true,
          "type": "bargauge"
        },
        {
          "datasource": "${DS_TEST-CLUSTER}",
          "fieldConfig": {
            "defaults": {
              "custom": {},
              "mappings": [],
              "thresholds": {
                "mode": "absolute",
                "steps": [
                  {
                    "color": "green",
                    "value": null
                  },
                  {
                    "color": "red",
                    "value": 80
                  }
                ]
              }
            },
            "overrides": []
          },
          "gridPos": {
            "h": 8,
            "w": 12,
            "x": 12,
            "y": 24
          },
          "id": 1411,
          "options": {
            "displayMode": "lcd",
            "orientation": "horizontal",
            "reduceOptions": {
              "calcs": [
                "mean"
              ],
              "fields": "",
              "values": false
            },
            "showUnfilled": true
          },
          "pluginVersion": "7.1.5",
          "targets": [
            {
              "expr": "sum(delta(pd_scheduler_write_byte_hist_bucket{k8s_cluster=\"$k8s_cluster\", tidb_cluster=\"$tidb_cluster\", instance=~\"$instance\"}[1m])) by (le)",
              "format": "heatmap",
              "hide": false,
              "interval": "",
              "legendFormat": "{{le}}",
              "refId": "B"
            }
          ],
          "timeFrom": null,
          "timeShift": null,
          "title": "Write Region Byte",
          "transparent": true,
          "type": "bargauge"
        },
        {
          "datasource": "${DS_TEST-CLUSTER}",
          "fieldConfig": {
            "defaults": {
              "custom": {
                "align": null
              },
              "mappings": [],
              "thresholds": {
                "mode": "absolute",
                "steps": [
                  {
                    "color": "green",
                    "value": null
                  },
                  {
                    "color": "red",
                    "value": 80
                  }
                ]
              }
            },
            "overrides": []
          },
          "gridPos": {
            "h": 8,
            "w": 12,
            "x": 0,
            "y": 32
          },
          "id": 1406,
          "options": {
            "displayMode": "lcd",
            "orientation": "horizontal",
            "reduceOptions": {
              "calcs": [
                "mean"
              ],
              "fields": "",
              "values": false
            },
            "showUnfilled": true
          },
          "pluginVersion": "7.1.5",
          "targets": [
            {
              "expr": "sum(delta(pd_scheduler_read_key_hist_bucket{k8s_cluster=\"$k8s_cluster\", tidb_cluster=\"$tidb_cluster\", instance=~\"$instance\"}[1m])) by (le)",
              "format": "heatmap",
              "hide": false,
              "interval": "",
              "legendFormat": "{{le}}",
              "refId": "C"
            }
          ],
          "timeFrom": null,
          "timeShift": null,
          "title": "Read Region Key",
          "transparent": true,
          "type": "bargauge"
        },
        {
          "datasource": "${DS_TEST-CLUSTER}",
          "fieldConfig": {
            "defaults": {
              "custom": {
                "align": null
              },
              "mappings": [],
              "thresholds": {
                "mode": "absolute",
                "steps": [
                  {
                    "color": "green",
                    "value": null
                  },
                  {
                    "color": "red",
                    "value": 80
                  }
                ]
              }
            },
            "overrides": []
          },
          "gridPos": {
            "h": 8,
            "w": 12,
            "x": 12,
            "y": 32
          },
          "id": 1412,
          "options": {
            "displayMode": "lcd",
            "orientation": "horizontal",
            "reduceOptions": {
              "calcs": [
                "mean"
              ],
              "fields": "",
              "values": false
            },
            "showUnfilled": true
          },
          "pluginVersion": "7.1.5",
          "targets": [
            {
              "expr": "sum(delta(pd_scheduler_write_key_hist_bucket{k8s_cluster=\"$k8s_cluster\", tidb_cluster=\"$tidb_cluster\", instance=~\"$instance\"}[1m])) by (le)",
              "format": "heatmap",
              "hide": false,
              "interval": "",
              "legendFormat": "{{le}}",
              "refId": "C"
            }
          ],
          "timeFrom": null,
          "timeShift": null,
          "title": "Write Region Key",
          "transparent": true,
          "type": "bargauge"
        },
        {
          "datasource": "${DS_TEST-CLUSTER}",
          "fieldConfig": {
            "defaults": {
              "custom": {
                "align": null
              },
              "mappings": [],
              "thresholds": {
                "mode": "absolute",
                "steps": [
                  {
                    "color": "green",
                    "value": null
                  },
                  {
                    "color": "red",
                    "value": 80
                  }
                ]
              }
            },
            "overrides": []
          },
          "gridPos": {
            "h": 8,
            "w": 12,
            "x": 0,
            "y": 40
          },
          "id": 1408,
          "interval": "",
          "options": {
            "displayMode": "lcd",
            "orientation": "horizontal",
            "reduceOptions": {
              "calcs": [
                "mean"
              ],
              "fields": "",
              "values": false
            },
            "showUnfilled": true
          },
          "pluginVersion": "7.1.5",
          "repeatDirection": "h",
          "targets": [
            {
              "expr": "sum(delta(pd_scheduler_store_heartbeat_interval_hist_bucket{k8s_cluster=\"$k8s_cluster\", tidb_cluster=\"$tidb_cluster\", instance=~\"$instance\"}[1m])) by (le)",
              "format": "heatmap",
              "hide": false,
              "interval": "",
              "legendFormat": "{{le}}",
              "refId": "A"
            }
          ],
          "timeFrom": null,
          "timeShift": null,
          "title": "Store Heartbeat Interval",
          "transparent": true,
          "type": "bargauge"
        },
        {
          "datasource": "${DS_TEST-CLUSTER}",
          "fieldConfig": {
            "defaults": {
              "custom": {
                "align": null
              },
              "mappings": [],
              "thresholds": {
                "mode": "absolute",
                "steps": [
                  {
                    "color": "green",
                    "value": null
                  },
                  {
                    "color": "red",
                    "value": 80
                  }
                ]
              }
            },
            "overrides": []
          },
          "gridPos": {
            "h": 8,
            "w": 12,
            "x": 12,
            "y": 40
          },
          "id": 1409,
          "interval": "",
          "options": {
            "displayMode": "lcd",
            "orientation": "horizontal",
            "reduceOptions": {
              "calcs": [
                "mean"
              ],
              "fields": "",
              "values": false
            },
            "showUnfilled": true
          },
          "pluginVersion": "7.1.5",
          "repeatDirection": "h",
          "targets": [
            {
              "expr": "sum(delta(pd_scheduler_region_heartbeat_interval_hist_bucket{k8s_cluster=\"$k8s_cluster\", tidb_cluster=\"$tidb_cluster\", instance=~\"$instance\"}[1m])) by (le)",
              "format": "heatmap",
              "hide": false,
              "interval": "",
              "legendFormat": "{{le}}",
              "refId": "A"
            }
          ],
          "timeFrom": null,
          "timeShift": null,
          "title": "Region Heartbeat Interval",
          "transparent": true,
          "type": "bargauge"
        },
        {
          "datasource": "${DS_TEST-CLUSTER}",
          "fieldConfig": {
            "defaults": {
              "custom": {
                "align": null
              },
              "mappings": []
            },
            "overrides": []
          },
          "gridPos": {
            "h": 8,
            "w": 12,
            "x": 0,
            "y": 48
          },
          "id": 1454,
          "interval": "",
          "options": {
            "displayMode": "lcd",
            "orientation": "horizontal",
            "reduceOptions": {
              "calcs": [
                "mean"
              ],
              "fields": "",
              "values": false
            },
            "showUnfilled": true
          },
          "pluginVersion": "7.1.5",
          "repeatDirection": "h",
          "targets": [
            {
              "expr": "sum(delta(pd_server_bucket_report_interval_seconds_bucket{k8s_cluster=\"$k8s_cluster\", tidb_cluster=~\"$tidb_cluster.*\", instance=~\"$instance\"}[1m])) by (le)",
              "format": "heatmap",
              "hide": false,
              "interval": "",
              "legendFormat": "{{le}}",
              "refId": "A"
            }
          ],
          "timeFrom": null,
          "timeShift": null,
          "title": "Bucket Report Interval",
          "transparent": true,
          "type": "bargauge"
        },
        {
          "datasource": "${DS_TEST-CLUSTER}",
          "fieldConfig": {
            "defaults": {
              "custom": {
                "align": null
              },
              "mappings": []
            },
            "overrides": []
          },
          "gridPos": {
            "h": 8,
            "w": 12,
            "x": 12,
            "y": 48
          },
          "id": 1455,
          "interval": "",
          "options": {
            "displayMode": "lcd",
            "orientation": "horizontal",
            "reduceOptions": {
              "calcs": [
                "mean"
              ],
              "fields": "",
              "values": false
            },
            "showUnfilled": true
          },
          "pluginVersion": "7.1.5",
          "repeatDirection": "h",
          "targets": [
            {
              "expr": "sum(delta(pd_scheduler_buckets_hot_degree_hist_bucket{k8s_cluster=\"$k8s_cluster\", tidb_cluster=~\"$tidb_cluster.*\", instance=~\"$instance\"}[1m])) by (le)",
              "format": "heatmap",
              "hide": false,
              "interval": "",
              "legendFormat": "{{le}}",
              "refId": "A"
            }
          ],
          "timeFrom": null,
          "timeShift": null,
          "title": "Hot Degree of Bucket",
          "transparent": true,
          "type": "bargauge"
        }
      ],
      "title": "Heartbeat distribution ",
      "type": "row"
    },
    {
      "collapsed": true,
      "datasource": null,
      "gridPos": {
        "h": 1,
        "w": 24,
        "x": 0,
        "y": 31
      },
      "id": 127,
      "panels": [
        {
          "aliasColors": {},
          "bars": false,
          "dashLength": 10,
          "dashes": false,
          "datasource": "${DS_TEST-CLUSTER}",
          "fill": 1,
          "gridPos": {
            "h": 7,
            "w": 12,
            "x": 0,
            "y": 213
          },
          "id": 112,
          "legend": {
            "alignAsTable": true,
            "avg": false,
            "current": false,
            "max": false,
            "min": false,
            "rightSide": true,
            "show": true,
            "total": false,
            "values": false
          },
          "lines": true,
          "linewidth": 1,
          "links": [],
          "nullPointMode": "null",
          "percentage": false,
          "pointradius": 5,
          "points": false,
          "renderer": "flot",
          "seriesOverrides": [],
          "spaceLength": 10,
          "stack": false,
          "steppedLine": false,
          "targets": [
            {
              "expr": "pd_region_syncer_status{k8s_cluster=\"$k8s_cluster\", tidb_cluster=\"$tidb_cluster\", type=\"sync_index\"}",
              "format": "time_series",
              "intervalFactor": 2,
              "legendFormat": "{{instance}}",
              "refId": "A"
            }
          ],
          "thresholds": [],
          "timeFrom": null,
          "timeRegions": [],
          "timeShift": null,
          "title": "Syncer index",
          "tooltip": {
            "shared": true,
            "sort": 0,
            "value_type": "individual"
          },
          "type": "graph",
          "xaxis": {
            "buckets": null,
            "mode": "time",
            "name": null,
            "show": true,
            "values": []
          },
          "yaxes": [
            {
              "format": "none",
              "label": null,
              "logBase": 1,
              "max": null,
              "min": null,
              "show": true
            },
            {
              "format": "short",
              "label": null,
              "logBase": 1,
              "max": null,
              "min": null,
              "show": true
            }
          ]
        },
        {
          "aliasColors": {},
          "bars": false,
          "dashLength": 10,
          "dashes": false,
          "datasource": "${DS_TEST-CLUSTER}",
          "fill": 1,
          "gridPos": {
            "h": 7,
            "w": 12,
            "x": 12,
            "y": 213
          },
          "id": 113,
          "legend": {
            "alignAsTable": true,
            "avg": false,
            "current": false,
            "max": false,
            "min": false,
            "rightSide": true,
            "show": true,
            "total": false,
            "values": false
          },
          "lines": true,
          "linewidth": 1,
          "links": [],
          "nullPointMode": "null",
          "percentage": false,
          "pointradius": 5,
          "points": false,
          "renderer": "flot",
          "seriesOverrides": [],
          "spaceLength": 10,
          "stack": false,
          "steppedLine": false,
          "targets": [
            {
              "expr": "pd_region_syncer_status{k8s_cluster=\"$k8s_cluster\", tidb_cluster=\"$tidb_cluster\", type=\"last_index\"}",
              "format": "time_series",
              "intervalFactor": 2,
              "legendFormat": "{{instance}}",
              "refId": "A"
            }
          ],
          "thresholds": [],
          "timeFrom": null,
          "timeRegions": [],
          "timeShift": null,
          "title": "History last index",
          "tooltip": {
            "shared": true,
            "sort": 0,
            "value_type": "individual"
          },
          "type": "graph",
          "xaxis": {
            "buckets": null,
            "mode": "time",
            "name": null,
            "show": true,
            "values": []
          },
          "yaxes": [
            {
              "format": "none",
              "label": null,
              "logBase": 1,
              "max": null,
              "min": null,
              "show": true
            },
            {
              "format": "short",
              "label": null,
              "logBase": 1,
              "max": null,
              "min": null,
              "show": true
            }
          ]
        }
      ],
      "repeat": null,
      "title": "Region storage",
      "type": "row"
    }
  ],
  "refresh": "30s",
  "schemaVersion": 27,
  "style": "dark",
  "tags": [],
  "templating": {
    "list": [
      {
        "allValue": null,
        "current": {},
        "datasource": "${DS_TEST-CLUSTER}",
        "definition": "",
        "description": null,
        "error": null,
        "hide": 2,
        "includeAll": false,
        "label": "K8s-cluster",
        "multi": false,
        "name": "k8s_cluster",
        "options": [],
<<<<<<< HEAD
        "query": {
          "query": "label_values(pd_cluster_status, k8s_cluster)",
          "refId": "test-cluster-k8s_cluster-Variable-Query"
        },
=======
        "query": "label_values(pd_cluster_status, k8s_cluster)",
>>>>>>> 26c31db9
        "refresh": 2,
        "regex": "",
        "skipUrlSync": false,
        "sort": 1,
        "tagValuesQuery": "",
        "tags": [],
        "tagsQuery": "",
        "type": "query",
        "useTags": false
      },
      {
        "allValue": null,
        "current": {},
        "datasource": "${DS_TEST-CLUSTER}",
        "definition": "",
        "description": null,
        "error": null,
        "hide": 2,
        "includeAll": false,
        "label": "tidb_cluster",
        "multi": false,
        "name": "tidb_cluster",
        "options": [],
        "query": {
          "query": "label_values(pd_cluster_status{k8s_cluster=\"$k8s_cluster\"}, tidb_cluster)",
          "refId": "test-cluster-tidb_cluster-Variable-Query"
        },
        "refresh": 2,
        "regex": "",
        "skipUrlSync": false,
        "sort": 1,
        "tagValuesQuery": "",
        "tags": [],
        "tagsQuery": "",
        "type": "query",
        "useTags": false
      },
      {
        "allValue": null,
        "current": {},
        "datasource": "${DS_TEST-CLUSTER}",
        "definition": "",
        "description": null,
        "error": null,
        "hide": 0,
        "includeAll": false,
        "label": null,
        "multi": false,
        "name": "instance",
        "options": [],
        "query": {
          "query": "label_values(pd_cluster_status{k8s_cluster=\"$k8s_cluster\", tidb_cluster=\"$tidb_cluster\"}, instance)",
          "refId": "test-cluster-instance-Variable-Query"
        },
        "refresh": 1,
        "regex": "",
        "skipUrlSync": false,
        "sort": 0,
        "tagValuesQuery": null,
        "tags": [],
        "tagsQuery": null,
        "type": "query",
        "useTags": false
      },
      {
        "allValue": ".*",
        "current": {},
        "datasource": "${DS_TEST-CLUSTER}",
        "definition": "label_values(pd_scheduler_store_status{k8s_cluster=\"$k8s_cluster\", tidb_cluster=\"$tidb_cluster\"}, store)",
        "description": null,
        "error": null,
        "hide": 0,
        "includeAll": true,
        "label": "store",
        "multi": true,
        "name": "store",
        "options": [],
        "query": {
          "query": "label_values(pd_scheduler_store_status{k8s_cluster=\"$k8s_cluster\", tidb_cluster=\"$tidb_cluster\"}, store)",
          "refId": "test-cluster-store-Variable-Query"
        },
        "refresh": 1,
        "regex": "",
        "skipUrlSync": false,
        "sort": 1,
        "tagValuesQuery": "",
        "tags": [],
        "tagsQuery": "",
        "type": "query",
        "useTags": false
      }
    ]
  },
  "time": {
    "from": "now-1h",
    "to": "now"
  },
  "timepicker": {
    "refresh_intervals": [
      "5s",
      "10s",
      "30s",
      "1m",
      "5m",
      "15m",
      "30m",
      "1h",
      "2h",
      "1d"
    ],
    "time_options": [
      "5m",
      "15m",
      "1h",
      "6h",
      "12h",
      "24h",
      "2d",
      "7d",
      "30d"
    ]
  },
  "timezone": "browser",
  "title": "Test-Cluster-PD",
  "uid": "Q6RuHYIWk",
  "version": 1
}<|MERGE_RESOLUTION|>--- conflicted
+++ resolved
@@ -1195,8 +1195,6 @@
     },
     {
       "datasource": "${DS_TEST-CLUSTER}",
-<<<<<<< HEAD
-=======
       "gridPos": {
         "h": 6,
         "w": 4,
@@ -1218,7 +1216,6 @@
       "options": {
         "showHeader": false
       },
->>>>>>> 26c31db9
       "fieldConfig": {
         "defaults": {
           "custom": {
@@ -12062,14 +12059,7 @@
         "multi": false,
         "name": "k8s_cluster",
         "options": [],
-<<<<<<< HEAD
-        "query": {
-          "query": "label_values(pd_cluster_status, k8s_cluster)",
-          "refId": "test-cluster-k8s_cluster-Variable-Query"
-        },
-=======
         "query": "label_values(pd_cluster_status, k8s_cluster)",
->>>>>>> 26c31db9
         "refresh": 2,
         "regex": "",
         "skipUrlSync": false,

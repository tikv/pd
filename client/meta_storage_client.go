--- conflicted
+++ resolved
@@ -51,13 +51,8 @@
 }
 
 // Put implements the MetaStorageClient interface.
-<<<<<<< HEAD
-func (c *innerClient) Put(ctx context.Context, key, value []byte, opts ...OpOption) (*meta_storagepb.PutResponse, error) {
-	options := &Op{}
-=======
-func (c *client) Put(ctx context.Context, key, value []byte, opts ...opt.MetaStorageOption) (*meta_storagepb.PutResponse, error) {
+func (c *innerClient) Put(ctx context.Context, key, value []byte, opts ...opt.MetaStorageOption) (*meta_storagepb.PutResponse, error) {
 	options := &opt.MetaStorageOp{}
->>>>>>> 76e3b43f
 	for _, opt := range opts {
 		opt(options)
 	}
@@ -92,13 +87,8 @@
 }
 
 // Get implements the MetaStorageClient interface.
-<<<<<<< HEAD
-func (c *innerClient) Get(ctx context.Context, key []byte, opts ...OpOption) (*meta_storagepb.GetResponse, error) {
-	options := &Op{}
-=======
-func (c *client) Get(ctx context.Context, key []byte, opts ...opt.MetaStorageOption) (*meta_storagepb.GetResponse, error) {
+func (c *innerClient) Get(ctx context.Context, key []byte, opts ...opt.MetaStorageOption) (*meta_storagepb.GetResponse, error) {
 	options := &opt.MetaStorageOp{}
->>>>>>> 76e3b43f
 	for _, opt := range opts {
 		opt(options)
 	}
@@ -136,11 +126,7 @@
 }
 
 // Watch implements the MetaStorageClient interface.
-<<<<<<< HEAD
-func (c *innerClient) Watch(ctx context.Context, key []byte, opts ...OpOption) (chan []*meta_storagepb.Event, error) {
-=======
-func (c *client) Watch(ctx context.Context, key []byte, opts ...opt.MetaStorageOption) (chan []*meta_storagepb.Event, error) {
->>>>>>> 76e3b43f
+func (c *innerClient) Watch(ctx context.Context, key []byte, opts ...opt.MetaStorageOption) (chan []*meta_storagepb.Event, error) {
 	eventCh := make(chan []*meta_storagepb.Event, 100)
 	options := &opt.MetaStorageOp{}
 	for _, opt := range opts {
@@ -199,16 +185,16 @@
 }
 
 // Put implements the MetaStorageClient interface.
-func (c *client) Put(ctx context.Context, key, value []byte, opts ...OpOption) (*meta_storagepb.PutResponse, error) {
+func (c *client) Put(ctx context.Context, key, value []byte, opts ...opt.MetaStorageOption) (*meta_storagepb.PutResponse, error) {
 	return c.inner.Put(ctx, key, value, opts...)
 }
 
 // Get implements the MetaStorageClient interface.
-func (c *client) Get(ctx context.Context, key []byte, opts ...OpOption) (*meta_storagepb.GetResponse, error) {
+func (c *client) Get(ctx context.Context, key []byte, opts ...opt.MetaStorageOption) (*meta_storagepb.GetResponse, error) {
 	return c.inner.Get(ctx, key, opts...)
 }
 
 // Watch implements the MetaStorageClient interface.
-func (c *client) Watch(ctx context.Context, key []byte, opts ...OpOption) (chan []*meta_storagepb.Event, error) {
+func (c *client) Watch(ctx context.Context, key []byte, opts ...opt.MetaStorageOption) (chan []*meta_storagepb.Event, error) {
 	return c.inner.Watch(ctx, key, opts...)
 }
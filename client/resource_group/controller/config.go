--- conflicted
+++ resolved
@@ -128,13 +128,9 @@
 	WriteBytesCost RequestUnit
 	CPUMsCost      RequestUnit
 	// The CPU statistics need to distinguish between different environments.
-<<<<<<< HEAD
 	isSingleGroupByKeyspace  bool
+	maxWaitDuration          time.Duration
 	DegradedModeWaitDuration time.Duration
-=======
-	isSingleGroupByKeyspace bool
-	maxWaitDuration         time.Duration
->>>>>>> dcdf34fc
 }
 
 // DefaultConfig returns the default configuration.
@@ -147,26 +143,18 @@
 // GenerateConfig generates the configuration by the given request unit configuration.
 func GenerateConfig(config *ControllerConfig) *Config {
 	cfg := &Config{
-<<<<<<< HEAD
-		ReadBaseCost:   RequestUnit(config.RequestUnit.ReadBaseCost),
-		ReadBytesCost:  RequestUnit(config.RequestUnit.ReadCostPerByte),
-		WriteBaseCost:  RequestUnit(config.RequestUnit.WriteBaseCost),
-		WriteBytesCost: RequestUnit(config.RequestUnit.WriteCostPerByte),
-		CPUMsCost:      RequestUnit(config.RequestUnit.CPUMsCost),
+		ReadBaseCost:    RequestUnit(config.RequestUnit.ReadBaseCost),
+		ReadBytesCost:   RequestUnit(config.RequestUnit.ReadCostPerByte),
+		WriteBaseCost:   RequestUnit(config.RequestUnit.WriteBaseCost),
+		WriteBytesCost:  RequestUnit(config.RequestUnit.WriteCostPerByte),
+		CPUMsCost:       RequestUnit(config.RequestUnit.CPUMsCost),
+		maxWaitDuration: defaultMaxWaitDuration,
 	}
 	duration, err := time.ParseDuration(config.DegradedModeWaitDuration)
 	if err != nil {
 		cfg.DegradedModeWaitDuration, _ = time.ParseDuration(defaultDegradedModeWaitDuration)
 	} else {
 		cfg.DegradedModeWaitDuration = duration
-=======
-		ReadBaseCost:    RequestUnit(ruConfig.ReadBaseCost),
-		ReadBytesCost:   RequestUnit(ruConfig.ReadCostPerByte),
-		WriteBaseCost:   RequestUnit(ruConfig.WriteBaseCost),
-		WriteBytesCost:  RequestUnit(ruConfig.WriteCostPerByte),
-		CPUMsCost:       RequestUnit(ruConfig.CPUMsCost),
-		maxWaitDuration: defaultMaxWaitDuration,
->>>>>>> dcdf34fc
 	}
 	return cfg
 }
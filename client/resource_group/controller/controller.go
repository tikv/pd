// Copyright 2023 TiKV Project Authors.
//
// Licensed under the Apache License, Version 2.0 (the "License");
// you may not use this file except in compliance with the License.
// You may obtain a copy of the License at
//
//     http://www.apache.org/licenses/LICENSE-2.0
//
// Unless required by applicable law or agreed to in writing, software
// distributed under the License is distributed on an "AS IS" BASIS,g
// WITHOUT WARRANTIES OR CONDITIONS OF ANY KIND, either express or implied.
// See the License for the specific language governing permissions and
// limitations under the License.

package controller

import (
	"context"
	"encoding/json"
	"math"
	"sync"
	"sync/atomic"
	"time"

	"github.com/gogo/protobuf/proto"
	"github.com/pingcap/errors"
	"github.com/pingcap/failpoint"
	"github.com/pingcap/kvproto/pkg/meta_storagepb"
	rmpb "github.com/pingcap/kvproto/pkg/resource_manager"
	"github.com/pingcap/log"
	"github.com/prometheus/client_golang/prometheus"
	pd "github.com/tikv/pd/client"
	"github.com/tikv/pd/client/errs"
	atomicutil "go.uber.org/atomic"
	"go.uber.org/zap"
)

const (
<<<<<<< HEAD
	controllerConfigPath    = "resource_group/controller"
	maxNotificationChanLen  = 200
	needTokensAmplification = 1.1
	trickleReserveDuration  = 1250 * time.Millisecond
=======
	controllerConfigPath     = "resource_group/controller"
	maxRetry                 = 10
	retryInterval            = 50 * time.Millisecond
	maxNotificationChanLen   = 200
	needTokensAmplification  = 1.1
	trickleReserveDuration   = 1250 * time.Millisecond
	slowNotifyFilterDuration = 10 * time.Millisecond
>>>>>>> d8883142

	watchRetryInterval = 30 * time.Second
)

type selectType int

const (
	periodicReport selectType = 0
	lowToken       selectType = 1
)

var enableControllerTraceLog = atomicutil.NewBool(false)

func logControllerTrace(msg string, fields ...zap.Field) {
	if enableControllerTraceLog.Load() {
		log.Info(msg, fields...)
	}
}

// ResourceGroupKVInterceptor is used as quota limit controller for resource group using kv store.
type ResourceGroupKVInterceptor interface {
	// OnRequestWait is used to check whether resource group has enough tokens. It maybe needs to wait some time.
	OnRequestWait(ctx context.Context, resourceGroupName string, info RequestInfo) (*rmpb.Consumption, *rmpb.Consumption, error)
	// OnResponse is used to consume tokens after receiving response
	OnResponse(resourceGroupName string, req RequestInfo, resp ResponseInfo) (*rmpb.Consumption, error)
}

// ResourceGroupProvider provides some api to interact with resource manager server。
type ResourceGroupProvider interface {
	GetResourceGroup(ctx context.Context, resourceGroupName string) (*rmpb.ResourceGroup, error)
	AddResourceGroup(ctx context.Context, metaGroup *rmpb.ResourceGroup) (string, error)
	ModifyResourceGroup(ctx context.Context, metaGroup *rmpb.ResourceGroup) (string, error)
	DeleteResourceGroup(ctx context.Context, resourceGroupName string) (string, error)
	AcquireTokenBuckets(ctx context.Context, request *rmpb.TokenBucketsRequest) ([]*rmpb.TokenBucketResponse, error)
	LoadResourceGroups(ctx context.Context) ([]*rmpb.ResourceGroup, int64, error)

	// meta storage client
	Watch(ctx context.Context, key []byte, opts ...pd.OpOption) (chan []*meta_storagepb.Event, error)
	Get(ctx context.Context, key []byte, opts ...pd.OpOption) (*meta_storagepb.GetResponse, error)
}

// ResourceControlCreateOption create a ResourceGroupsController with the optional settings.
type ResourceControlCreateOption func(controller *ResourceGroupsController)

// EnableSingleGroupByKeyspace is the option to enable single group by keyspace feature.
func EnableSingleGroupByKeyspace() ResourceControlCreateOption {
	return func(controller *ResourceGroupsController) {
		controller.ruConfig.isSingleGroupByKeyspace = true
	}
}

// WithMaxWaitDuration is the option to set the max wait duration for acquiring token buckets.
func WithMaxWaitDuration(d time.Duration) ResourceControlCreateOption {
	return func(controller *ResourceGroupsController) {
		controller.ruConfig.LTBMaxWaitDuration = d
	}
}

// WithWaitRetryInterval is the option to set the retry interval when waiting for the token.
func WithWaitRetryInterval(d time.Duration) ResourceControlCreateOption {
	return func(controller *ResourceGroupsController) {
		controller.ruConfig.WaitRetryInterval = d
	}
}

// WithWaitRetryTimes is the option to set the times to retry when waiting for the token.
func WithWaitRetryTimes(times int) ResourceControlCreateOption {
	return func(controller *ResourceGroupsController) {
		controller.ruConfig.WaitRetryTimes = times
	}
}

var _ ResourceGroupKVInterceptor = (*ResourceGroupsController)(nil)

// ResourceGroupsController implements ResourceGroupKVInterceptor.
type ResourceGroupsController struct {
	clientUniqueID   uint64
	provider         ResourceGroupProvider
	groupsController sync.Map
	ruConfig         *RUConfig

	loopCtx    context.Context
	loopCancel func()

	calculators []ResourceCalculator

	// When a signal is received, it means the number of available token is low.
	lowTokenNotifyChan chan notifyMsg
	// When a token bucket response received from server, it will be sent to the channel.
	tokenResponseChan chan []*rmpb.TokenBucketResponse
	// When the token bucket of a resource group is updated, it will be sent to the channel.
	tokenBucketUpdateChan chan *groupCostController
	responseDeadlineCh    <-chan time.Time

	run struct {
		responseDeadline *time.Timer
		inDegradedMode   bool
		// currentRequests is used to record the request and resource group.
		// Currently, we don't do multiple `AcquireTokenBuckets`` at the same time, so there are no concurrency problems with `currentRequests`.
		currentRequests []*rmpb.TokenBucketRequest
	}

	opts []ResourceControlCreateOption

	// a cache for ru config and make concurrency safe.
	safeRuConfig atomic.Pointer[RUConfig]
}

// NewResourceGroupController returns a new ResourceGroupsController which impls ResourceGroupKVInterceptor
func NewResourceGroupController(
	ctx context.Context,
	clientUniqueID uint64,
	provider ResourceGroupProvider,
	requestUnitConfig *RequestUnitConfig,
	opts ...ResourceControlCreateOption,
) (*ResourceGroupsController, error) {
	config, err := loadServerConfig(ctx, provider)
	if err != nil {
		return nil, err
	}
	if requestUnitConfig != nil {
		config.RequestUnit = *requestUnitConfig
	}

	ruConfig := GenerateRUConfig(config)
	controller := &ResourceGroupsController{
		clientUniqueID:        clientUniqueID,
		provider:              provider,
		ruConfig:              ruConfig,
		lowTokenNotifyChan:    make(chan notifyMsg, 1),
		tokenResponseChan:     make(chan []*rmpb.TokenBucketResponse, 1),
		tokenBucketUpdateChan: make(chan *groupCostController, maxNotificationChanLen),
		opts:                  opts,
	}
	for _, opt := range opts {
		opt(controller)
	}
	log.Info("load resource controller config", zap.Reflect("config", config), zap.Reflect("ru-config", controller.ruConfig))
	controller.calculators = []ResourceCalculator{newKVCalculator(controller.ruConfig), newSQLCalculator(controller.ruConfig)}
	controller.safeRuConfig.Store(controller.ruConfig)
	enableControllerTraceLog.Store(config.EnableControllerTraceLog)
	return controller, nil
}

func loadServerConfig(ctx context.Context, provider ResourceGroupProvider) (*Config, error) {
	resp, err := provider.Get(ctx, []byte(controllerConfigPath))
	if err != nil {
		return nil, err
	}
	config := DefaultConfig()
	defer config.Adjust()
	kvs := resp.GetKvs()
	if len(kvs) == 0 {
		log.Warn("[resource group controller] server does not save config, load config failed")
		return config, nil
	}
	err = json.Unmarshal(kvs[0].GetValue(), config)
	if err != nil {
		return nil, err
	}
	return config, nil
}

// GetConfig returns the config of controller.
func (c *ResourceGroupsController) GetConfig() *RUConfig {
	return c.safeRuConfig.Load()
}

// Source List
const (
	FromPeriodReport = "period_report"
	FromLowRU        = "low_ru"
)

// Start starts ResourceGroupController service.
func (c *ResourceGroupsController) Start(ctx context.Context) {
	c.loopCtx, c.loopCancel = context.WithCancel(ctx)
	go func() {
		if c.ruConfig.DegradedModeWaitDuration > 0 {
			c.run.responseDeadline = time.NewTimer(c.ruConfig.DegradedModeWaitDuration)
			c.run.responseDeadline.Stop()
			defer c.run.responseDeadline.Stop()
		}
		cleanupTicker := time.NewTicker(defaultGroupCleanupInterval)
		defer cleanupTicker.Stop()
		stateUpdateTicker := time.NewTicker(defaultGroupStateUpdateInterval)
		defer stateUpdateTicker.Stop()
		emergencyTokenAcquisitionTicker := time.NewTicker(defaultTargetPeriod)
		defer emergencyTokenAcquisitionTicker.Stop()

		failpoint.Inject("fastCleanup", func() {
			cleanupTicker.Stop()
			cleanupTicker = time.NewTicker(100 * time.Millisecond)
			// because of checking `gc.run.consumption` in cleanupTicker,
			// so should also change the stateUpdateTicker.
			stateUpdateTicker.Stop()
			stateUpdateTicker = time.NewTicker(200 * time.Millisecond)
		})
		failpoint.Inject("acceleratedReportingPeriod", func() {
			stateUpdateTicker.Stop()
			stateUpdateTicker = time.NewTicker(time.Millisecond * 100)
		})

		_, metaRevision, err := c.provider.LoadResourceGroups(ctx)
		if err != nil {
			log.Warn("load resource group revision failed", zap.Error(err))
		}
		resp, err := c.provider.Get(ctx, []byte(controllerConfigPath))
		if err != nil {
			log.Warn("load resource group revision failed", zap.Error(err))
		}
		cfgRevision := resp.GetHeader().GetRevision()
		var watchMetaChannel, watchConfigChannel chan []*meta_storagepb.Event
		if !c.ruConfig.isSingleGroupByKeyspace {
			// Use WithPrevKV() to get the previous key-value pair when get Delete Event.
			watchMetaChannel, err = c.provider.Watch(ctx, pd.GroupSettingsPathPrefixBytes, pd.WithRev(metaRevision), pd.WithPrefix(), pd.WithPrevKV())
			if err != nil {
				log.Warn("watch resource group meta failed", zap.Error(err))
			}
		}

		watchConfigChannel, err = c.provider.Watch(ctx, pd.ControllerConfigPathPrefixBytes, pd.WithRev(cfgRevision), pd.WithPrefix())
		if err != nil {
			log.Warn("watch resource group config failed", zap.Error(err))
		}
		watchRetryTimer := time.NewTimer(watchRetryInterval)
		defer watchRetryTimer.Stop()

		for {
			select {
			/* tickers */
			case <-cleanupTicker.C:
				c.cleanUpResourceGroup()
			case <-stateUpdateTicker.C:
				c.executeOnAllGroups((*groupCostController).updateRunState)
				c.executeOnAllGroups((*groupCostController).updateAvgRequestResourcePerSec)
				if len(c.run.currentRequests) == 0 {
					c.collectTokenBucketRequests(c.loopCtx, FromPeriodReport, periodicReport /* select resource groups which should be reported periodically */, notifyMsg{})
				}
			case <-watchRetryTimer.C:
				if !c.ruConfig.isSingleGroupByKeyspace && watchMetaChannel == nil {
					// Use WithPrevKV() to get the previous key-value pair when get Delete Event.
					watchMetaChannel, err = c.provider.Watch(ctx, pd.GroupSettingsPathPrefixBytes, pd.WithRev(metaRevision), pd.WithPrefix(), pd.WithPrevKV())
					if err != nil {
						log.Warn("watch resource group meta failed", zap.Error(err))
						watchRetryTimer.Reset(watchRetryInterval)
						failpoint.Inject("watchStreamError", func() {
							watchRetryTimer.Reset(20 * time.Millisecond)
						})
					}
				}
				if watchConfigChannel == nil {
					watchConfigChannel, err = c.provider.Watch(ctx, pd.ControllerConfigPathPrefixBytes, pd.WithRev(cfgRevision), pd.WithPrefix())
					if err != nil {
						log.Warn("watch resource group config failed", zap.Error(err))
						watchRetryTimer.Reset(watchRetryInterval)
					}
				}
			case <-emergencyTokenAcquisitionTicker.C:
				c.executeOnAllGroups((*groupCostController).resetEmergencyTokenAcquisition)
			/* channels */
			case <-c.loopCtx.Done():
				resourceGroupStatusGauge.Reset()
				return
			case <-c.responseDeadlineCh:
				c.run.inDegradedMode = true
				c.executeOnAllGroups((*groupCostController).applyDegradedMode)
				log.Warn("[resource group controller] enter degraded mode")
			case resp := <-c.tokenResponseChan:
				if resp != nil {
					c.executeOnAllGroups((*groupCostController).updateRunState)
					c.handleTokenBucketResponse(resp)
				}
				c.run.currentRequests = nil
			case notifyMsg := <-c.lowTokenNotifyChan:
				c.executeOnAllGroups((*groupCostController).updateRunState)
				c.executeOnAllGroups((*groupCostController).updateAvgRequestResourcePerSec)
				if len(c.run.currentRequests) == 0 {
					c.collectTokenBucketRequests(c.loopCtx, FromLowRU, lowToken /* select low tokens resource group */, notifyMsg)
				}
				if c.run.inDegradedMode {
					c.executeOnAllGroups((*groupCostController).applyDegradedMode)
				}
			case resp, ok := <-watchMetaChannel:
				failpoint.Inject("disableWatch", func() {
					if c.ruConfig.isSingleGroupByKeyspace {
						panic("disableWatch")
					}
				})
				if !ok {
					watchMetaChannel = nil
					watchRetryTimer.Reset(watchRetryInterval)
					failpoint.Inject("watchStreamError", func() {
						watchRetryTimer.Reset(20 * time.Millisecond)
					})
					continue
				}
				for _, item := range resp {
					metaRevision = item.Kv.ModRevision
					group := &rmpb.ResourceGroup{}
					switch item.Type {
					case meta_storagepb.Event_PUT:
						if err = proto.Unmarshal(item.Kv.Value, group); err != nil {
							continue
						}
						if item, ok := c.groupsController.Load(group.Name); ok {
							gc := item.(*groupCostController)
							gc.modifyMeta(group)
						}
					case meta_storagepb.Event_DELETE:
						if item.PrevKv != nil {
							if err = proto.Unmarshal(item.PrevKv.Value, group); err != nil {
								continue
							}
							if _, ok := c.groupsController.LoadAndDelete(group.Name); ok {
								resourceGroupStatusGauge.DeleteLabelValues(group.Name)
							}
						} else {
							// Prev-kv is compacted means there must have been a delete event before this event,
							// which means that this is just a duplicated event, so we can just ignore it.
							log.Info("previous key-value pair has been compacted", zap.String("required-key", string(item.Kv.Key)), zap.String("value", string(item.Kv.Value)))
						}
					}
				}
			case resp, ok := <-watchConfigChannel:
				if !ok {
					watchConfigChannel = nil
					watchRetryTimer.Reset(watchRetryInterval)
					failpoint.Inject("watchStreamError", func() {
						watchRetryTimer.Reset(20 * time.Millisecond)
					})
					continue
				}
				for _, item := range resp {
					cfgRevision = item.Kv.ModRevision
					config := DefaultConfig()
					if err := json.Unmarshal(item.Kv.Value, config); err != nil {
						continue
					}
					config.Adjust()
					c.ruConfig = GenerateRUConfig(config)

					// Stay compatible with serverless
					for _, opt := range c.opts {
						opt(c)
					}
					copyCfg := *c.ruConfig
					c.safeRuConfig.Store(&copyCfg)
					if enableControllerTraceLog.Load() != config.EnableControllerTraceLog {
						enableControllerTraceLog.Store(config.EnableControllerTraceLog)
					}
					log.Info("load resource controller config after config changed", zap.Reflect("config", config), zap.Reflect("ruConfig", c.ruConfig))
				}
			case gc := <-c.tokenBucketUpdateChan:
				now := gc.run.now
				go gc.handleTokenBucketUpdateEvent(c.loopCtx, now)
			}
		}
	}()
}

// Stop stops ResourceGroupController service.
func (c *ResourceGroupsController) Stop() error {
	if c.loopCancel == nil {
		return errors.Errorf("resource groups controller does not start")
	}
	c.loopCancel()
	return nil
}

// tryGetResourceGroup will try to get the resource group controller from local cache first,
// if the local cache misses, it will then call gRPC to fetch the resource group info from server.
func (c *ResourceGroupsController) tryGetResourceGroup(ctx context.Context, name string) (*groupCostController, error) {
	// Get from the local cache first.
	if tmp, ok := c.groupsController.Load(name); ok {
		return tmp.(*groupCostController), nil
	}
	// Call gRPC to fetch the resource group info.
	group, err := c.provider.GetResourceGroup(ctx, name)
	if err != nil {
		return nil, err
	}
	if group == nil {
		return nil, errors.Errorf("%s does not exists", name)
	}
	// Check again to prevent initializing the same resource group concurrently.
	if tmp, ok := c.groupsController.Load(name); ok {
		gc := tmp.(*groupCostController)
		return gc, nil
	}
	// Initialize the resource group controller.
	gc, err := newGroupCostController(group, c.ruConfig, c.lowTokenNotifyChan, c.tokenBucketUpdateChan)
	if err != nil {
		return nil, err
	}
	// TODO: re-init the state if user change mode from RU to RAW mode.
	gc.initRunState()
	// Check again to prevent initializing the same resource group concurrently.
	tmp, loaded := c.groupsController.LoadOrStore(group.GetName(), gc)
	if !loaded {
		resourceGroupStatusGauge.WithLabelValues(name).Set(1)
		log.Info("[resource group controller] create resource group cost controller", zap.String("name", group.GetName()))
	}
	return tmp.(*groupCostController), nil
}

func (c *ResourceGroupsController) cleanUpResourceGroup() {
	c.groupsController.Range(func(key, value any) bool {
		resourceGroupName := key.(string)
		gc := value.(*groupCostController)
		// Check for stale resource groups, which will be deleted when consumption is continuously unchanged.
		gc.mu.Lock()
		latestConsumption := *gc.mu.consumption
		gc.mu.Unlock()
		if equalRU(latestConsumption, *gc.run.consumption) {
			if gc.tombstone {
				c.groupsController.Delete(resourceGroupName)
				resourceGroupStatusGauge.DeleteLabelValues(resourceGroupName)
				return true
			}
			gc.tombstone = true
		} else {
			gc.tombstone = false
		}
		return true
	})
}

func (c *ResourceGroupsController) executeOnAllGroups(f func(controller *groupCostController)) {
	c.groupsController.Range(func(name, value any) bool {
		f(value.(*groupCostController))
		return true
	})
}

func (c *ResourceGroupsController) handleTokenBucketResponse(resp []*rmpb.TokenBucketResponse) {
	if c.responseDeadlineCh != nil {
		if c.run.responseDeadline.Stop() {
			select {
			case <-c.run.responseDeadline.C:
			default:
			}
		}
		c.responseDeadlineCh = nil
	}
	c.run.inDegradedMode = false
	for _, res := range resp {
		name := res.GetResourceGroupName()
		v, ok := c.groupsController.Load(name)
		if !ok {
			log.Warn("[resource group controller] a non-existent resource group was found when handle token response", zap.String("name", name))
			continue
		}
		gc := v.(*groupCostController)
		gc.handleTokenBucketResponse(res)
	}
}

func (c *ResourceGroupsController) collectTokenBucketRequests(ctx context.Context, source string, typ selectType, notifyMsg notifyMsg) {
	c.run.currentRequests = make([]*rmpb.TokenBucketRequest, 0)
	c.groupsController.Range(func(name, value any) bool {
		gc := value.(*groupCostController)
		request := gc.collectRequestAndConsumption(typ)
		if request != nil {
			c.run.currentRequests = append(c.run.currentRequests, request)
			gc.metrics.tokenRequestCounter.Inc()
		}
		return true
	})
	if len(c.run.currentRequests) > 0 {
		c.sendTokenBucketRequests(ctx, c.run.currentRequests, source, notifyMsg)
	}
}

func (c *ResourceGroupsController) sendTokenBucketRequests(ctx context.Context, requests []*rmpb.TokenBucketRequest, source string, notifyMsg notifyMsg) {
	now := time.Now()
	req := &rmpb.TokenBucketsRequest{
		Requests:              requests,
		TargetRequestPeriodMs: uint64(defaultTargetPeriod / time.Millisecond),
		ClientUniqueId:        c.clientUniqueID,
	}
	if c.ruConfig.DegradedModeWaitDuration > 0 && c.responseDeadlineCh == nil {
		c.run.responseDeadline.Reset(c.ruConfig.DegradedModeWaitDuration)
		c.responseDeadlineCh = c.run.responseDeadline.C
	}
	go func() {
		logControllerTrace("[resource group controller] send token bucket request", zap.Time("now", now), zap.Any("req", req.Requests), zap.String("source", source))
		resp, err := c.provider.AcquireTokenBuckets(ctx, req)
		latency := time.Since(now)
		if err != nil {
			// Don't log any errors caused by the stopper canceling the context.
			if !errors.ErrorEqual(err, context.Canceled) {
				log.Error("[resource group controller] token bucket rpc error", zap.Error(err))
			}
			resp = nil
			failedTokenRequestDuration.Observe(latency.Seconds())
		} else {
			successfulTokenRequestDuration.Observe(latency.Seconds())
		}
		if !notifyMsg.startTime.IsZero() && time.Since(notifyMsg.startTime) > slowNotifyFilterDuration {
			log.Warn("[resource group controller] slow token bucket request", zap.String("source", source), zap.Duration("cost", time.Since(notifyMsg.startTime)))
		}
		logControllerTrace("[resource group controller] token bucket response", zap.Time("now", time.Now()), zap.Any("resp", resp), zap.String("source", source), zap.Duration("latency", latency))
		c.tokenResponseChan <- resp
	}()
}

// OnRequestWait is used to check whether resource group has enough tokens. It maybe needs to wait some time.
func (c *ResourceGroupsController) OnRequestWait(
	ctx context.Context, resourceGroupName string, info RequestInfo,
) (*rmpb.Consumption, *rmpb.Consumption, error) {
	gc, err := c.tryGetResourceGroup(ctx, resourceGroupName)
	if err != nil {
		failedRequestCounter.WithLabelValues(resourceGroupName).Inc()
		return nil, nil, err
	}
	return gc.onRequestWait(ctx, info)
}

// OnResponse is used to consume tokens after receiving response
func (c *ResourceGroupsController) OnResponse(
	resourceGroupName string, req RequestInfo, resp ResponseInfo,
) (*rmpb.Consumption, error) {
	tmp, ok := c.groupsController.Load(resourceGroupName)
	if !ok {
		log.Warn("[resource group controller] resource group name does not exist", zap.String("name", resourceGroupName))
		return &rmpb.Consumption{}, nil
	}
	return tmp.(*groupCostController).onResponse(req, resp)
}

// GetResourceGroup returns the meta setting of the given resource group name.
func (c *ResourceGroupsController) GetResourceGroup(resourceGroupName string) (*rmpb.ResourceGroup, error) {
	gc, err := c.tryGetResourceGroup(c.loopCtx, resourceGroupName)
	if err != nil {
		return nil, err
	}
	return gc.getMeta(), nil
}

type groupCostController struct {
	// invariant attributes
	name    string
	mode    rmpb.GroupMode
	mainCfg *RUConfig
	// meta info
	meta     *rmpb.ResourceGroup
	metaLock sync.RWMutex

	// following fields are used for token limiter.
	calculators    []ResourceCalculator
	handleRespFunc func(*rmpb.TokenBucketResponse)

	// metrics
	metrics *groupMetricsCollection
	mu      struct {
		sync.Mutex
		consumption   *rmpb.Consumption
		storeCounter  map[uint64]*rmpb.Consumption
		globalCounter *rmpb.Consumption
	}

	// fast path to make once token limit with un-limit burst.
	burstable *atomic.Bool

	lowRUNotifyChan       chan<- notifyMsg
	tokenBucketUpdateChan chan<- *groupCostController

	// run contains the state that is updated by the main loop.
	run struct {
		now             time.Time
		lastRequestTime time.Time

		// requestInProgress is set true when sending token bucket request.
		// And it is set false when reciving token bucket response.
		// This triggers a retry attempt on the next tick.
		requestInProgress bool

		// targetPeriod stores the value of the TargetPeriodSetting setting at the
		// last update.
		targetPeriod time.Duration

		// consumptions stores the last value of mu.consumption.
		// requestUnitConsumptions []*rmpb.RequestUnitItem
		// resourceConsumptions    []*rmpb.ResourceItem
		consumption *rmpb.Consumption

		// lastRequestUnitConsumptions []*rmpb.RequestUnitItem
		// lastResourceConsumptions    []*rmpb.ResourceItem
		lastRequestConsumption *rmpb.Consumption

		// initialRequestCompleted is set to true when the first token bucket
		// request completes successfully.
		initialRequestCompleted bool

		resourceTokens    map[rmpb.RawResourceType]*tokenCounter
		requestUnitTokens map[rmpb.RequestUnitType]*tokenCounter
	}

	tombstone bool
}

type groupMetricsCollection struct {
	successfulRequestDuration         prometheus.Observer
	failedLimitReserveDuration        prometheus.Observer
	requestRetryCounter               prometheus.Counter
	failedRequestCounterWithOthers    prometheus.Counter
	failedRequestCounterWithThrottled prometheus.Counter
	tokenRequestCounter               prometheus.Counter
}

func initMetrics(name string) *groupMetricsCollection {
	const (
		otherType     = "others"
		throttledType = "throttled"
	)
	return &groupMetricsCollection{
		successfulRequestDuration:         successfulRequestDuration.WithLabelValues(name),
		failedLimitReserveDuration:        failedLimitReserveDuration.WithLabelValues(name),
		failedRequestCounterWithOthers:    failedRequestCounter.WithLabelValues(name, otherType),
		failedRequestCounterWithThrottled: failedRequestCounter.WithLabelValues(name, throttledType),
		requestRetryCounter:               requestRetryCounter.WithLabelValues(name),
		tokenRequestCounter:               resourceGroupTokenRequestCounter.WithLabelValues(name),
	}
}

type tokenCounter struct {
	getTokenBucketFunc func() *rmpb.TokenBucket

	// avgRUPerSec is an exponentially-weighted moving average of the RU
	// consumption per second; used to estimate the RU requirements for the next
	// request.
	avgRUPerSec float64
	// lastSecRU is the consumption.RU value when avgRUPerSec was last updated.
	avgRUPerSecLastRU float64
	avgLastTime       time.Time

	notify struct {
		mu                         sync.Mutex
		setupNotificationCh        <-chan time.Time
		setupNotificationThreshold float64
		setupNotificationTimer     *time.Timer
	}

	lastDeadline time.Time
	lastRate     float64

	limiter *Limiter

	inDegradedMode bool
}

func newGroupCostController(
	group *rmpb.ResourceGroup,
	mainCfg *RUConfig,
	lowRUNotifyChan chan notifyMsg,
	tokenBucketUpdateChan chan *groupCostController,
) (*groupCostController, error) {
	switch group.Mode {
	case rmpb.GroupMode_RUMode:
		if group.RUSettings.RU == nil || group.RUSettings.RU.Settings == nil {
			return nil, errs.ErrClientResourceGroupConfigUnavailable.FastGenByArgs("not configured")
		}
	default:
		return nil, errs.ErrClientResourceGroupConfigUnavailable.FastGenByArgs("not supports the resource type")
	}
	ms := initMetrics(group.Name)
	gc := &groupCostController{
		meta:    group,
		name:    group.Name,
		mainCfg: mainCfg,
		mode:    group.GetMode(),
		metrics: ms,
		calculators: []ResourceCalculator{
			newKVCalculator(mainCfg),
			newSQLCalculator(mainCfg),
		},
		tokenBucketUpdateChan: tokenBucketUpdateChan,
		lowRUNotifyChan:       lowRUNotifyChan,
		burstable:             &atomic.Bool{},
	}

	switch gc.mode {
	case rmpb.GroupMode_RUMode:
		gc.handleRespFunc = gc.handleRUTokenResponse
	case rmpb.GroupMode_RawMode:
		gc.handleRespFunc = gc.handleRawResourceTokenResponse
	}

	gc.mu.consumption = &rmpb.Consumption{}
	gc.mu.storeCounter = make(map[uint64]*rmpb.Consumption)
	gc.mu.globalCounter = &rmpb.Consumption{}
	return gc, nil
}

func (gc *groupCostController) initRunState() {
	now := time.Now()
	gc.run.now = now
	gc.run.lastRequestTime = now.Add(-defaultTargetPeriod)
	gc.run.targetPeriod = defaultTargetPeriod
	gc.run.consumption = &rmpb.Consumption{}
	gc.run.lastRequestConsumption = &rmpb.Consumption{SqlLayerCpuTimeMs: getSQLProcessCPUTime(gc.mainCfg.isSingleGroupByKeyspace)}

	isBurstable := true
	cfgFunc := func(tb *rmpb.TokenBucket) tokenBucketReconfigureArgs {
		initialToken := float64(tb.Settings.FillRate)
		cfg := tokenBucketReconfigureArgs{
			NewTokens: initialToken,
			NewBurst:  tb.Settings.BurstLimit,
			// This is to trigger token requests as soon as resource group start consuming tokens.
			NotifyThreshold: math.Max(initialToken*tokenReserveFraction, 1),
		}
		if cfg.NewBurst >= 0 {
			cfg.NewBurst = 0
		}
		if tb.Settings.BurstLimit >= 0 {
			isBurstable = false
		}
		return cfg
	}

	gc.metaLock.RLock()
	defer gc.metaLock.RUnlock()
	switch gc.mode {
	case rmpb.GroupMode_RUMode:
		gc.run.requestUnitTokens = make(map[rmpb.RequestUnitType]*tokenCounter)
		for typ := range requestUnitLimitTypeList {
			limiter := NewLimiterWithCfg(gc.name, now, cfgFunc(getRUTokenBucketSetting(gc.meta, typ)), gc.lowRUNotifyChan)
			counter := &tokenCounter{
				limiter:     limiter,
				avgRUPerSec: 0,
				avgLastTime: now,
				getTokenBucketFunc: func() *rmpb.TokenBucket {
					return getRUTokenBucketSetting(gc.meta, typ)
				},
			}
			gc.run.requestUnitTokens[typ] = counter
		}
	case rmpb.GroupMode_RawMode:
		gc.run.resourceTokens = make(map[rmpb.RawResourceType]*tokenCounter)
		for typ := range requestResourceLimitTypeList {
			limiter := NewLimiterWithCfg(gc.name, now, cfgFunc(getRawResourceTokenBucketSetting(gc.meta, typ)), gc.lowRUNotifyChan)
			counter := &tokenCounter{
				limiter:     limiter,
				avgRUPerSec: 0,
				avgLastTime: now,
				getTokenBucketFunc: func() *rmpb.TokenBucket {
					return getRawResourceTokenBucketSetting(gc.meta, typ)
				},
			}
			gc.run.resourceTokens[typ] = counter
		}
	}
	gc.burstable.Store(isBurstable)
}

// applyDegradedMode is used to apply degraded mode for resource group which is in low-process.
func (gc *groupCostController) applyDegradedMode() {
	switch gc.mode {
	case rmpb.GroupMode_RawMode:
		gc.applyBasicConfigForRawResourceTokenCounter()
	case rmpb.GroupMode_RUMode:
		gc.applyBasicConfigForRUTokenCounters()
	}
}

func (gc *groupCostController) updateRunState() {
	newTime := time.Now()
	gc.mu.Lock()
	for _, calc := range gc.calculators {
		calc.Trickle(gc.mu.consumption)
	}
	*gc.run.consumption = *gc.mu.consumption
	gc.mu.Unlock()
	logControllerTrace("[resource group controller] update run state", zap.String("name", gc.name), zap.Any("request-unit-consumption", gc.run.consumption))
	gc.run.now = newTime
}

func (gc *groupCostController) updateAvgRequestResourcePerSec() {
	switch gc.mode {
	case rmpb.GroupMode_RawMode:
		gc.updateAvgRaWResourcePerSec()
	case rmpb.GroupMode_RUMode:
		gc.updateAvgRUPerSec()
	}
}

func (gc *groupCostController) resetEmergencyTokenAcquisition() {
	switch gc.mode {
	case rmpb.GroupMode_RawMode:
		for _, counter := range gc.run.resourceTokens {
			counter.limiter.ResetRemainingNotifyTimes()
		}
	case rmpb.GroupMode_RUMode:
		for _, counter := range gc.run.requestUnitTokens {
			counter.limiter.ResetRemainingNotifyTimes()
		}
	}
}

func (gc *groupCostController) handleTokenBucketUpdateEvent(ctx context.Context, now time.Time) {
	switch gc.mode {
	case rmpb.GroupMode_RawMode:
		for _, counter := range gc.run.resourceTokens {
			counter.notify.mu.Lock()
			ch := counter.notify.setupNotificationCh
			counter.notify.mu.Unlock()
			if ch == nil {
				continue
			}
			select {
			case <-ch:
				counter.notify.mu.Lock()
				counter.notify.setupNotificationTimer = nil
				counter.notify.setupNotificationCh = nil
				threshold := counter.notify.setupNotificationThreshold
				counter.notify.mu.Unlock()
				counter.limiter.SetupNotificationThreshold(now, threshold)
			case <-ctx.Done():
				return
			}
		}

	case rmpb.GroupMode_RUMode:
		for _, counter := range gc.run.requestUnitTokens {
			counter.notify.mu.Lock()
			ch := counter.notify.setupNotificationCh
			counter.notify.mu.Unlock()
			if ch == nil {
				continue
			}
			select {
			case <-ch:
				counter.notify.mu.Lock()
				counter.notify.setupNotificationTimer = nil
				counter.notify.setupNotificationCh = nil
				threshold := counter.notify.setupNotificationThreshold
				counter.notify.mu.Unlock()
				counter.limiter.SetupNotificationThreshold(now, threshold)
			case <-ctx.Done():
				return
			}
		}
	}
}

func (gc *groupCostController) updateAvgRaWResourcePerSec() {
	isBurstable := true
	for typ, counter := range gc.run.resourceTokens {
		if counter.limiter.GetBurst() >= 0 {
			isBurstable = false
		}
		if !gc.calcAvg(counter, getRawResourceValueFromConsumption(gc.run.consumption, typ)) {
			continue
		}
		logControllerTrace("[resource group controller] update avg raw resource per sec", zap.String("name", gc.name), zap.String("type", rmpb.RawResourceType_name[int32(typ)]), zap.Float64("avg-ru-per-sec", counter.avgRUPerSec))
	}
	gc.burstable.Store(isBurstable)
}

func (gc *groupCostController) updateAvgRUPerSec() {
	isBurstable := true
	for typ, counter := range gc.run.requestUnitTokens {
		if counter.limiter.GetBurst() >= 0 {
			isBurstable = false
		}
		if !gc.calcAvg(counter, getRUValueFromConsumption(gc.run.consumption, typ)) {
			continue
		}
		logControllerTrace("[resource group controller] update avg ru per sec", zap.String("name", gc.name), zap.String("type", rmpb.RequestUnitType_name[int32(typ)]), zap.Float64("avg-ru-per-sec", counter.avgRUPerSec))
	}
	gc.burstable.Store(isBurstable)
}

func (gc *groupCostController) calcAvg(counter *tokenCounter, new float64) bool {
	deltaDuration := gc.run.now.Sub(counter.avgLastTime)
	failpoint.Inject("acceleratedReportingPeriod", func() {
		deltaDuration = 100 * time.Millisecond
	})
	delta := (new - counter.avgRUPerSecLastRU) / deltaDuration.Seconds()
	counter.avgRUPerSec = movingAvgFactor*counter.avgRUPerSec + (1-movingAvgFactor)*delta
	failpoint.Inject("acceleratedSpeedTrend", func() {
		if delta > 0 {
			counter.avgRUPerSec = 1000
		} else {
			counter.avgRUPerSec = 0
		}
	})
	counter.avgLastTime = gc.run.now
	counter.avgRUPerSecLastRU = new
	return true
}

func (gc *groupCostController) shouldReportConsumption() bool {
	if !gc.run.initialRequestCompleted {
		return true
	}
	timeSinceLastRequest := gc.run.now.Sub(gc.run.lastRequestTime)
	failpoint.Inject("acceleratedReportingPeriod", func() {
		timeSinceLastRequest = extendedReportingPeriodFactor * defaultTargetPeriod
	})
	// Due to `gc.run.lastRequestTime` update operations late in this logic,
	// so `timeSinceLastRequest` is less than defaultGroupStateUpdateInterval a little bit, lead to actual report period is greater than defaultTargetPeriod.
	// Add defaultGroupStateUpdateInterval/2 as duration buffer to avoid it.
	if timeSinceLastRequest+defaultGroupStateUpdateInterval/2 >= defaultTargetPeriod {
		if timeSinceLastRequest >= extendedReportingPeriodFactor*defaultTargetPeriod {
			return true
		}
		switch gc.mode {
		case rmpb.GroupMode_RUMode:
			for typ := range requestUnitLimitTypeList {
				if getRUValueFromConsumption(gc.run.consumption, typ)-getRUValueFromConsumption(gc.run.lastRequestConsumption, typ) >= consumptionsReportingThreshold {
					return true
				}
			}
		case rmpb.GroupMode_RawMode:
			for typ := range requestResourceLimitTypeList {
				if getRawResourceValueFromConsumption(gc.run.consumption, typ)-getRawResourceValueFromConsumption(gc.run.lastRequestConsumption, typ) >= consumptionsReportingThreshold {
					return true
				}
			}
		}
	}
	return false
}

func (gc *groupCostController) handleTokenBucketResponse(resp *rmpb.TokenBucketResponse) {
	gc.run.requestInProgress = false
	gc.handleRespFunc(resp)
	gc.run.initialRequestCompleted = true
}

func (gc *groupCostController) handleRawResourceTokenResponse(resp *rmpb.TokenBucketResponse) {
	for _, grantedTB := range resp.GetGrantedResourceTokens() {
		typ := grantedTB.GetType()
		counter, ok := gc.run.resourceTokens[typ]
		if !ok {
			log.Warn("[resource group controller] not support this resource type", zap.String("type", rmpb.RawResourceType_name[int32(typ)]))
			continue
		}
		gc.modifyTokenCounter(counter, grantedTB.GetGrantedTokens(), grantedTB.GetTrickleTimeMs())
	}
}

func (gc *groupCostController) handleRUTokenResponse(resp *rmpb.TokenBucketResponse) {
	for _, grantedTB := range resp.GetGrantedRUTokens() {
		typ := grantedTB.GetType()
		counter, ok := gc.run.requestUnitTokens[typ]
		if !ok {
			log.Warn("[resource group controller] not support this resource type", zap.String("type", rmpb.RawResourceType_name[int32(typ)]))
			continue
		}
		gc.modifyTokenCounter(counter, grantedTB.GetGrantedTokens(), grantedTB.GetTrickleTimeMs())
	}
}

func (gc *groupCostController) applyBasicConfigForRUTokenCounters() {
	for typ, counter := range gc.run.requestUnitTokens {
		if !counter.limiter.IsLowTokens() {
			continue
		}
		if counter.inDegradedMode {
			continue
		}
		counter.inDegradedMode = true
		initCounterNotify(counter)
		var cfg tokenBucketReconfigureArgs
		fillRate := counter.getTokenBucketFunc().Settings.FillRate
		cfg.NewBurst = int64(fillRate)
		cfg.NewRate = float64(fillRate)
		failpoint.Inject("degradedModeRU", func() {
			cfg.NewRate = 99999999
		})
		counter.limiter.Reconfigure(gc.run.now, cfg, resetLowProcess())
		log.Info("[resource group controller] resource token bucket enter degraded mode", zap.String("name", gc.name), zap.String("type", rmpb.RequestUnitType_name[int32(typ)]))
	}
}

func (gc *groupCostController) applyBasicConfigForRawResourceTokenCounter() {
	for _, counter := range gc.run.resourceTokens {
		if !counter.limiter.IsLowTokens() {
			continue
		}
		initCounterNotify(counter)
		var cfg tokenBucketReconfigureArgs
		fillRate := counter.getTokenBucketFunc().Settings.FillRate
		cfg.NewBurst = int64(fillRate)
		cfg.NewRate = float64(fillRate)
		counter.limiter.Reconfigure(gc.run.now, cfg, resetLowProcess())
	}
}

func (gc *groupCostController) modifyTokenCounter(counter *tokenCounter, bucket *rmpb.TokenBucket, trickleTimeMs int64) {
	granted := bucket.GetTokens()
	if !counter.lastDeadline.IsZero() {
		// If last request came with a trickle duration, we may have RUs that were
		// not made available to the bucket yet; throw them together with the newly
		// granted RUs.
		if since := counter.lastDeadline.Sub(gc.run.now); since > 0 {
			granted += counter.lastRate * since.Seconds()
		}
	}
	initCounterNotify(counter)
	counter.inDegradedMode = false
	var cfg tokenBucketReconfigureArgs
	cfg.NewBurst = bucket.GetSettings().GetBurstLimit()
	// When trickleTimeMs equals zero, server has enough tokens and does not need to
	// limit client consume token. So all token is granted to client right now.
	if trickleTimeMs == 0 {
		cfg.NewTokens = granted
		cfg.NewRate = float64(bucket.GetSettings().FillRate)
		counter.lastDeadline = time.Time{}
		cfg.NotifyThreshold = math.Min(granted+counter.limiter.AvailableTokens(gc.run.now), counter.avgRUPerSec*defaultTargetPeriod.Seconds()) * notifyFraction
		if cfg.NewBurst < 0 {
			cfg.NewTokens = float64(counter.getTokenBucketFunc().Settings.FillRate)
		}
	} else {
		// Otherwise the granted token is delivered to the client by fill rate.
		cfg.NewTokens = 0
		trickleDuration := time.Duration(trickleTimeMs) * time.Millisecond
		deadline := gc.run.now.Add(trickleDuration)
		cfg.NewRate = float64(bucket.GetSettings().FillRate) + granted/trickleDuration.Seconds()

		timerDuration := trickleDuration - trickleReserveDuration
		if timerDuration <= 0 {
			timerDuration = (trickleDuration + trickleReserveDuration) / 2
		}
		counter.notify.mu.Lock()
		if counter.notify.setupNotificationTimer != nil {
			counter.notify.setupNotificationTimer.Stop()
		}
		counter.notify.setupNotificationTimer = time.NewTimer(timerDuration)
		counter.notify.setupNotificationCh = counter.notify.setupNotificationTimer.C
		counter.notify.setupNotificationThreshold = 1
		counter.notify.mu.Unlock()
		counter.lastDeadline = deadline
		select {
		case gc.tokenBucketUpdateChan <- gc:
		default:
		}
	}

	counter.lastRate = cfg.NewRate
	counter.limiter.Reconfigure(gc.run.now, cfg, resetLowProcess())
}

func initCounterNotify(counter *tokenCounter) {
	counter.notify.mu.Lock()
	if counter.notify.setupNotificationTimer != nil {
		counter.notify.setupNotificationTimer.Stop()
		counter.notify.setupNotificationTimer = nil
		counter.notify.setupNotificationCh = nil
	}
	counter.notify.mu.Unlock()
}

func (gc *groupCostController) collectRequestAndConsumption(selectTyp selectType) *rmpb.TokenBucketRequest {
	req := &rmpb.TokenBucketRequest{
		ResourceGroupName: gc.name,
	}
	// collect request resource
	selected := gc.run.requestInProgress
	failpoint.Inject("triggerUpdate", func() {
		selected = true
	})
	switch gc.mode {
	case rmpb.GroupMode_RawMode:
		requests := make([]*rmpb.RawResourceItem, 0, len(requestResourceLimitTypeList))
		for typ, counter := range gc.run.resourceTokens {
			switch selectTyp {
			case periodicReport:
				selected = selected || gc.shouldReportConsumption()
				fallthrough
			case lowToken:
				if counter.limiter.IsLowTokens() {
					selected = true
				}
			}
			request := &rmpb.RawResourceItem{
				Type:  typ,
				Value: gc.calcRequest(counter),
			}
			requests = append(requests, request)
		}
		req.Request = &rmpb.TokenBucketRequest_RawResourceItems{
			RawResourceItems: &rmpb.TokenBucketRequest_RequestRawResource{
				RequestRawResource: requests,
			},
		}
	case rmpb.GroupMode_RUMode:
		requests := make([]*rmpb.RequestUnitItem, 0, len(requestUnitLimitTypeList))
		for typ, counter := range gc.run.requestUnitTokens {
			switch selectTyp {
			case periodicReport:
				selected = selected || gc.shouldReportConsumption()
				fallthrough
			case lowToken:
				if counter.limiter.IsLowTokens() {
					selected = true
				}
			}
			request := &rmpb.RequestUnitItem{
				Type:  typ,
				Value: gc.calcRequest(counter),
			}
			requests = append(requests, request)
		}
		req.Request = &rmpb.TokenBucketRequest_RuItems{
			RuItems: &rmpb.TokenBucketRequest_RequestRU{
				RequestRU: requests,
			},
		}
	}
	if !selected {
		return nil
	}
	req.ConsumptionSinceLastRequest = updateDeltaConsumption(gc.run.lastRequestConsumption, gc.run.consumption)
	gc.run.lastRequestTime = time.Now()
	gc.run.requestInProgress = true
	return req
}

func (gc *groupCostController) getMeta() *rmpb.ResourceGroup {
	gc.metaLock.Lock()
	defer gc.metaLock.Unlock()
	return gc.meta
}

func (gc *groupCostController) modifyMeta(newMeta *rmpb.ResourceGroup) {
	gc.metaLock.Lock()
	defer gc.metaLock.Unlock()
	gc.meta = newMeta
}

func (gc *groupCostController) calcRequest(counter *tokenCounter) float64 {
	// `needTokensAmplification` is used to properly amplify a need. The reason is that in the current implementation,
	// the token returned from the server determines the average consumption speed.
	// Therefore, when the fillrate of resource group increases, `needTokensAmplification` can enable the client to obtain more tokens.
	value := counter.avgRUPerSec * gc.run.targetPeriod.Seconds() * needTokensAmplification
	value -= counter.limiter.AvailableTokens(gc.run.now)
	if value < 0 {
		value = 0
	}
	return value
}

func (gc *groupCostController) onRequestWait(
	ctx context.Context, info RequestInfo,
) (*rmpb.Consumption, *rmpb.Consumption, error) {
	delta := &rmpb.Consumption{}
	for _, calc := range gc.calculators {
		calc.BeforeKVRequest(delta, info)
	}

	gc.mu.Lock()
	add(gc.mu.consumption, delta)
	gc.mu.Unlock()

	if !gc.burstable.Load() {
		var err error
		now := time.Now()
		var i int
		var d time.Duration
	retryLoop:
		for i = 0; i < gc.mainCfg.WaitRetryTimes; i++ {
			switch gc.mode {
			case rmpb.GroupMode_RawMode:
				res := make([]*Reservation, 0, len(requestResourceLimitTypeList))
				for typ, counter := range gc.run.resourceTokens {
					if v := getRawResourceValueFromConsumption(delta, typ); v > 0 {
						res = append(res, counter.limiter.Reserve(ctx, gc.mainCfg.LTBMaxWaitDuration, now, v))
					}
				}
				if d, err = WaitReservations(ctx, now, res); err == nil || errs.ErrClientResourceGroupThrottled.NotEqual(err) {
					break retryLoop
				}
			case rmpb.GroupMode_RUMode:
				res := make([]*Reservation, 0, len(requestUnitLimitTypeList))
				for typ, counter := range gc.run.requestUnitTokens {
					if v := getRUValueFromConsumption(delta, typ); v > 0 {
						res = append(res, counter.limiter.Reserve(ctx, gc.mainCfg.LTBMaxWaitDuration, now, v))
					}
				}
				if d, err = WaitReservations(ctx, now, res); err == nil || errs.ErrClientResourceGroupThrottled.NotEqual(err) {
					break retryLoop
				}
			}
			gc.metrics.requestRetryCounter.Inc()
			time.Sleep(gc.mainCfg.WaitRetryInterval)
		}
		if err != nil {
			if errs.ErrClientResourceGroupThrottled.Equal(err) {
				gc.metrics.failedRequestCounterWithThrottled.Inc()
				gc.metrics.failedLimitReserveDuration.Observe(d.Seconds())
			} else {
				gc.metrics.failedRequestCounterWithOthers.Inc()
			}
			gc.mu.Lock()
			sub(gc.mu.consumption, delta)
			gc.mu.Unlock()
			failpoint.Inject("triggerUpdate", func() {
				gc.lowRUNotifyChan <- notifyMsg{}
			})
			return nil, nil, err
		}
		gc.metrics.successfulRequestDuration.Observe(d.Seconds())
	}

	gc.mu.Lock()
	// Calculate the penalty of the store
	penalty := &rmpb.Consumption{}
	if storeCounter, exist := gc.mu.storeCounter[info.StoreID()]; exist {
		*penalty = *gc.mu.globalCounter
		sub(penalty, storeCounter)
	} else {
		gc.mu.storeCounter[info.StoreID()] = &rmpb.Consumption{}
	}
	// More accurately, it should be reset when the request succeed. But it would cause all concurrent requests piggyback large delta which inflates penalty.
	// So here resets it directly as failure is rare.
	*gc.mu.storeCounter[info.StoreID()] = *gc.mu.globalCounter
	gc.mu.Unlock()

	return delta, penalty, nil
}

func (gc *groupCostController) onResponse(
	req RequestInfo, resp ResponseInfo,
) (*rmpb.Consumption, error) {
	delta := &rmpb.Consumption{}
	for _, calc := range gc.calculators {
		calc.AfterKVRequest(delta, req, resp)
	}
	if !gc.burstable.Load() {
		switch gc.mode {
		case rmpb.GroupMode_RawMode:
			for typ, counter := range gc.run.resourceTokens {
				if v := getRawResourceValueFromConsumption(delta, typ); v > 0 {
					counter.limiter.RemoveTokens(time.Now(), v)
				}
			}
		case rmpb.GroupMode_RUMode:
			for typ, counter := range gc.run.requestUnitTokens {
				if v := getRUValueFromConsumption(delta, typ); v > 0 {
					counter.limiter.RemoveTokens(time.Now(), v)
				}
			}
		}
	}

	gc.mu.Lock()
	// Record the consumption of the request
	add(gc.mu.consumption, delta)
	// Record the consumption of the request by store
	count := &rmpb.Consumption{}
	*count = *delta
	// As the penalty is only counted when the request is completed, so here needs to calculate the write cost which is added in `BeforeKVRequest`
	for _, calc := range gc.calculators {
		calc.BeforeKVRequest(count, req)
	}
	add(gc.mu.storeCounter[req.StoreID()], count)
	add(gc.mu.globalCounter, count)
	gc.mu.Unlock()

	return delta, nil
}

// GetActiveResourceGroup is used to get action resource group.
// This is used for test only.
func (c *ResourceGroupsController) GetActiveResourceGroup(resourceGroupName string) *rmpb.ResourceGroup {
	tmp, ok := c.groupsController.Load(resourceGroupName)
	if !ok {
		return nil
	}
	return tmp.(*groupCostController).getMeta()
}

// This is used for test only.
func (gc *groupCostController) getKVCalculator() *KVCalculator {
	for _, calc := range gc.calculators {
		if kvCalc, ok := calc.(*KVCalculator); ok {
			return kvCalc
		}
	}
	return nil
}<|MERGE_RESOLUTION|>--- conflicted
+++ resolved
@@ -36,20 +36,11 @@
 )
 
 const (
-<<<<<<< HEAD
-	controllerConfigPath    = "resource_group/controller"
-	maxNotificationChanLen  = 200
-	needTokensAmplification = 1.1
-	trickleReserveDuration  = 1250 * time.Millisecond
-=======
 	controllerConfigPath     = "resource_group/controller"
-	maxRetry                 = 10
-	retryInterval            = 50 * time.Millisecond
 	maxNotificationChanLen   = 200
 	needTokensAmplification  = 1.1
 	trickleReserveDuration   = 1250 * time.Millisecond
 	slowNotifyFilterDuration = 10 * time.Millisecond
->>>>>>> d8883142
 
 	watchRetryInterval = 30 * time.Second
 )

--- conflicted
+++ resolved
@@ -32,17 +32,10 @@
 )
 
 const (
-<<<<<<< HEAD
-	requestUnitConfigPath   = "resource_group/ru_config"
-	defaultMaxWaitDuration  = time.Second
-	maxRetry                = 3
-	maxNotificationChanLen  = 200
-	needTokensAmplification = 1.1
-=======
 	requestUnitConfigPath  = "resource_group/ru_config"
 	maxRetry               = 3
 	maxNotificationChanLen = 200
->>>>>>> 266c021f
+	needTokensAmplification = 1.1
 )
 
 type selectType int
@@ -881,7 +874,7 @@
 				res := make([]*Reservation, 0, len(requestResourceLimitTypeList))
 				for typ, counter := range gc.run.resourceTokens {
 					if v := getRawResourceValueFromConsumption(delta, typ); v > 0 {
-						res = append(res, counter.limiter.Reserve(ctx, gc.mainCfg.maxWaitDuration, now, v))
+						res = append(res, counter.limiter.Reserve(ctx, defaultMaxWaitDuration, now, v))
 					}
 				}
 				if err = WaitReservations(ctx, now, res); err == nil {
@@ -891,7 +884,7 @@
 				res := make([]*Reservation, 0, len(requestUnitLimitTypeList))
 				for typ, counter := range gc.run.requestUnitTokens {
 					if v := getRUValueFromConsumption(delta, typ); v > 0 {
-						res = append(res, counter.limiter.Reserve(ctx, gc.mainCfg.maxWaitDuration, now, v))
+						res = append(res, counter.limiter.Reserve(ctx, defaultMaxWaitDuration, now, v))
 					}
 				}
 				if err = WaitReservations(ctx, now, res); err == nil {

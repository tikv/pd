// Copyright 2023 TiKV Project Authors.
//
// Licensed under the Apache License, Version 2.0 (the "License");
// you may not use this file except in compliance with the License.
// You may obtain a copy of the License at
//
//     http://www.apache.org/licenses/LICENSE-2.0
//
// Unless required by applicable law or agreed to in writing, software
// distributed under the License is distributed on an "AS IS" BASIS,g
// WITHOUT WARRANTIES OR CONDITIONS OF ANY KIND, either express or implied.
// See the License for the specific language governing permissions and
// limitations under the License.

package controller

import (
	"context"
	"encoding/json"
	"math"
	"sync"
	"sync/atomic"
	"time"

	"github.com/pingcap/errors"
	"github.com/pingcap/failpoint"
	rmpb "github.com/pingcap/kvproto/pkg/resource_manager"
	"github.com/pingcap/log"
	"github.com/prometheus/client_golang/prometheus"
	pd "github.com/tikv/pd/client"
	"github.com/tikv/pd/client/errs"
	"go.uber.org/zap"
)

const (
	controllerConfigPath    = "resource_group/controller"
	maxRetry                = 3
	maxNotificationChanLen  = 200
	needTokensAmplification = 1.1
)

type selectType int

const (
	periodicReport selectType = 0
	lowToken       selectType = 1
)

// ResourceGroupKVInterceptor is used as quota limit controller for resource group using kv store.
type ResourceGroupKVInterceptor interface {
	// OnRequestWait is used to check whether resource group has enough tokens. It maybe needs to wait some time.
	OnRequestWait(ctx context.Context, resourceGroupName string, info RequestInfo) (*rmpb.Consumption, error)
	// OnResponse is used to consume tokens after receiving response
	OnResponse(resourceGroupName string, req RequestInfo, resp ResponseInfo) (*rmpb.Consumption, error)
}

// ResourceGroupProvider provides some api to interact with resource manager server。
type ResourceGroupProvider interface {
	ListResourceGroups(ctx context.Context) ([]*rmpb.ResourceGroup, error)
	GetResourceGroup(ctx context.Context, resourceGroupName string) (*rmpb.ResourceGroup, error)
	AddResourceGroup(ctx context.Context, metaGroup *rmpb.ResourceGroup) (string, error)
	ModifyResourceGroup(ctx context.Context, metaGroup *rmpb.ResourceGroup) (string, error)
	DeleteResourceGroup(ctx context.Context, resourceGroupName string) (string, error)
	AcquireTokenBuckets(ctx context.Context, request *rmpb.TokenBucketsRequest) ([]*rmpb.TokenBucketResponse, error)
	LoadGlobalConfig(ctx context.Context, names []string, configPath string) ([]pd.GlobalConfigItem, int64, error)
}

// ResourceControlCreateOption create a ResourceGroupsController with the optional settings.
type ResourceControlCreateOption func(controller *ResourceGroupsController)

// EnableSingleGroupByKeyspace is the option to enable single group by keyspace feature.
func EnableSingleGroupByKeyspace() ResourceControlCreateOption {
	return func(controller *ResourceGroupsController) {
		controller.config.isSingleGroupByKeyspace = true
	}
}

// WithMaxWaitDuration is the option to set the max wait duration for acquiring token buckets.
func WithMaxWaitDuration(d time.Duration) ResourceControlCreateOption {
	return func(controller *ResourceGroupsController) {
		controller.config.maxWaitDuration = d
	}
}

var _ ResourceGroupKVInterceptor = (*ResourceGroupsController)(nil)

// ResourceGroupsController impls ResourceGroupKVInterceptor.
type ResourceGroupsController struct {
	clientUniqueID   uint64
	provider         ResourceGroupProvider
	groupsController sync.Map
	config           *Config

	loopCtx    context.Context
	loopCancel func()

	calculators []ResourceCalculator

	// When a signal is received, it means the number of available token is low.
	lowTokenNotifyChan chan struct{}
	// When a token bucket response received from server, it will be sent to the channel.
	tokenResponseChan chan []*rmpb.TokenBucketResponse
	// When the token bucket of a resource group is updated, it will be sent to the channel.
	tokenBucketUpdateChan chan *groupCostController
	responseDeadlineCh    <-chan time.Time

	run struct {
		responseDeadline *time.Timer
		inDegradedMode   bool
		// currentRequests is used to record the request and resource group.
		// Currently, we don't do multiple `AcquireTokenBuckets`` at the same time, so there are no concurrency problems with `currentRequests`.
		currentRequests []*rmpb.TokenBucketRequest
	}
}

// NewResourceGroupController returns a new ResourceGroupsController which impls ResourceGroupKVInterceptor
func NewResourceGroupController(
	ctx context.Context,
	clientUniqueID uint64,
	provider ResourceGroupProvider,
	requestUnitConfig *RequestUnitConfig,
	opts ...ResourceControlCreateOption,
) (*ResourceGroupsController, error) {
	controllerConfig, err := loadServerConfig(ctx, provider)
	if err != nil {
		return nil, err
	}
	if requestUnitConfig != nil {
		controllerConfig.RequestUnit = *requestUnitConfig
	}
	config := GenerateConfig(controllerConfig)
	controller := &ResourceGroupsController{
		clientUniqueID:        clientUniqueID,
		provider:              provider,
		config:                config,
		lowTokenNotifyChan:    make(chan struct{}, 1),
		tokenResponseChan:     make(chan []*rmpb.TokenBucketResponse, 1),
		tokenBucketUpdateChan: make(chan *groupCostController, maxNotificationChanLen),
	}
	for _, opt := range opts {
		opt(controller)
	}
	controller.calculators = []ResourceCalculator{newKVCalculator(controller.config), newSQLCalculator(controller.config)}
	return controller, nil
}

func loadServerConfig(ctx context.Context, provider ResourceGroupProvider) (*ControllerConfig, error) {
	items, _, err := provider.LoadGlobalConfig(ctx, nil, controllerConfigPath)
	if err != nil {
		return nil, err
	}
	if len(items) == 0 {
		log.Warn("[resource group controller] server does not save config, load config failed")
		return DefaultControllerConfig(), nil
	}
	controllerConfig := &ControllerConfig{}
	err = json.Unmarshal(items[0].PayLoad, controllerConfig)
	if err != nil {
		return nil, err
	}
	return controllerConfig, nil
}

// GetConfig returns the config of controller. It's only used for test.
func (c *ResourceGroupsController) GetConfig() *Config {
	return c.config
}

// Source List
const (
	FromPeriodReport = "period_report"
	FromLowRU        = "low_ru"
)

// Start starts ResourceGroupController service.
func (c *ResourceGroupsController) Start(ctx context.Context) {
	c.loopCtx, c.loopCancel = context.WithCancel(ctx)
	go func() {
		if c.config.DegradedModeWaitDuration > 0 {
			c.run.responseDeadline = time.NewTimer(c.config.DegradedModeWaitDuration)
			c.run.responseDeadline.Stop()
			defer c.run.responseDeadline.Stop()
		}
		cleanupTicker := time.NewTicker(defaultGroupCleanupInterval)
		defer cleanupTicker.Stop()
		stateUpdateTicker := time.NewTicker(defaultGroupStateUpdateInterval)
		defer stateUpdateTicker.Stop()

		failpoint.Inject("fastCleanup", func() {
			cleanupTicker.Stop()
			cleanupTicker = time.NewTicker(100 * time.Millisecond)
			// because of checking `gc.run.consumption` in cleanupTicker,
			// so should also change the stateUpdateTicker.
			stateUpdateTicker.Stop()
			stateUpdateTicker = time.NewTicker(200 * time.Millisecond)
		})
		failpoint.Inject("acceleratedReportingPeriod", func() {
			stateUpdateTicker.Stop()
			stateUpdateTicker = time.NewTicker(time.Millisecond * 100)
		})

		for {
			select {
			case <-c.loopCtx.Done():
				resourceGroupStatusGauge.Reset()
				return
			case <-c.responseDeadlineCh:
				c.run.inDegradedMode = true
				c.applyDegradedMode()
				log.Warn("[resource group controller] enter degraded mode")
			case resp := <-c.tokenResponseChan:
				if resp != nil {
					c.updateRunState()
					c.handleTokenBucketResponse(resp)
				}
				c.run.currentRequests = nil
			case <-cleanupTicker.C:
				if err := c.cleanUpResourceGroup(c.loopCtx); err != nil {
					log.Error("[resource group controller] clean up resource groups failed", zap.Error(err))
				}
			case <-stateUpdateTicker.C:
				c.updateRunState()
				c.updateAvgRequestResourcePerSec()
				if len(c.run.currentRequests) == 0 {
					c.collectTokenBucketRequests(c.loopCtx, FromPeriodReport, periodicReport /* select resource groups which should be reported periodically */)
				}
			case <-c.lowTokenNotifyChan:
				c.updateRunState()
				c.updateAvgRequestResourcePerSec()
				if len(c.run.currentRequests) == 0 {
					c.collectTokenBucketRequests(c.loopCtx, FromLowRU, lowToken /* select low tokens resource group */)
				}
				if c.run.inDegradedMode {
					c.applyDegradedMode()
				}
			case gc := <-c.tokenBucketUpdateChan:
				now := gc.run.now
				go gc.handleTokenBucketUpdateEvent(c.loopCtx, now)
			}
		}
	}()
}

// Stop stops ResourceGroupController service.
func (c *ResourceGroupsController) Stop() error {
	if c.loopCancel == nil {
		return errors.Errorf("resource groups controller does not start")
	}
	c.loopCancel()
	return nil
}

// tryGetResourceGroup will try to get the resource group controller from local cache first,
// if the local cache misses, it will then call gRPC to fetch the resource group info from server.
func (c *ResourceGroupsController) tryGetResourceGroup(ctx context.Context, name string) (*groupCostController, error) {
	// Get from the local cache first.
	if tmp, ok := c.groupsController.Load(name); ok {
		return tmp.(*groupCostController), nil
	}
	// Call gRPC to fetch the resource group info.
	group, err := c.provider.GetResourceGroup(ctx, name)
	if err != nil {
		return nil, err
	}
	// Check again to prevent initializing the same resource group concurrently.
	if tmp, ok := c.groupsController.Load(name); ok {
		gc := tmp.(*groupCostController)
		return gc, nil
	}
	// Initialize the resource group controller.
	gc, err := newGroupCostController(group, c.config, c.lowTokenNotifyChan, c.tokenBucketUpdateChan,
		successfulRequestDuration.WithLabelValues(group.Name), failedRequestCounter.WithLabelValues(group.Name), resourceGroupTokenRequestCounter.WithLabelValues(group.Name))
	if err != nil {
		return nil, err
	}
	// TODO: re-init the state if user change mode from RU to RAW mode.
	gc.initRunState()
	// Check again to prevent initializing the same resource group concurrently.
	tmp, loaded := c.groupsController.LoadOrStore(group.GetName(), gc)
	if !loaded {
		resourceGroupStatusGauge.WithLabelValues(name).Set(1)
		log.Info("[resource group controller] create resource group cost controller", zap.String("name", group.GetName()))
	}
	return tmp.(*groupCostController), nil
}

func (c *ResourceGroupsController) cleanUpResourceGroup(ctx context.Context) error {
	groups, err := c.provider.ListResourceGroups(ctx)
	if err != nil {
		return errs.ErrClientListResourceGroup.FastGenByArgs(err.Error())
	}
	latestGroups := make(map[string]struct{})
	for _, group := range groups {
		latestGroups[group.GetName()] = struct{}{}
	}
	c.groupsController.Range(func(key, value any) bool {
		resourceGroupName := key.(string)
		if _, ok := latestGroups[resourceGroupName]; !ok {
			c.groupsController.Delete(key)
			resourceGroupStatusGauge.DeleteLabelValues(resourceGroupName)
			return true
		}

		gc := value.(*groupCostController)
		// Check for stale resource groups, which will be deleted when consumption is continuously unchanged.
		gc.mu.Lock()
		latestConsumption := *gc.mu.consumption
		gc.mu.Unlock()
		if equalRU(latestConsumption, *gc.run.consumption) {
			if gc.tombstone {
				c.groupsController.Delete(resourceGroupName)
				resourceGroupStatusGauge.DeleteLabelValues(resourceGroupName)
				return true
			}
			gc.tombstone = true
		} else {
			gc.tombstone = false
		}
		return true
	})
	return nil
}

func (c *ResourceGroupsController) updateRunState() {
	c.groupsController.Range(func(name, value any) bool {
		gc := value.(*groupCostController)
		gc.updateRunState()
		return true
	})
}

func (c *ResourceGroupsController) applyDegradedMode() {
	c.groupsController.Range(func(name, value any) bool {
		gc := value.(*groupCostController)
		gc.applyDegradedMode()
		return true
	})
}

func (c *ResourceGroupsController) updateAvgRequestResourcePerSec() {
	c.groupsController.Range(func(name, value any) bool {
		gc := value.(*groupCostController)
		gc.updateAvgRequestResourcePerSec()
		return true
	})
}

func (c *ResourceGroupsController) handleTokenBucketResponse(resp []*rmpb.TokenBucketResponse) {
	if c.responseDeadlineCh != nil {
		if c.run.responseDeadline.Stop() {
			select {
			case <-c.run.responseDeadline.C:
			default:
			}
		}
		c.responseDeadlineCh = nil
	}
	c.run.inDegradedMode = false
	for _, res := range resp {
		name := res.GetResourceGroupName()
		v, ok := c.groupsController.Load(name)
		if !ok {
			log.Warn("[resource group controller] a non-existent resource group was found when handle token response", zap.String("name", name))
			continue
		}
		gc := v.(*groupCostController)
		gc.handleTokenBucketResponse(res)
	}
}

func (c *ResourceGroupsController) collectTokenBucketRequests(ctx context.Context, source string, typ selectType) {
	c.run.currentRequests = make([]*rmpb.TokenBucketRequest, 0)
	c.groupsController.Range(func(name, value any) bool {
		gc := value.(*groupCostController)
		request := gc.collectRequestAndConsumption(typ)
		if request != nil {
			c.run.currentRequests = append(c.run.currentRequests, request)
			gc.tokenRequestCounter.Inc()
		}
		return true
	})
	if len(c.run.currentRequests) > 0 {
		c.sendTokenBucketRequests(ctx, c.run.currentRequests, source)
	}
}

func (c *ResourceGroupsController) sendTokenBucketRequests(ctx context.Context, requests []*rmpb.TokenBucketRequest, source string) {
	now := time.Now()
	req := &rmpb.TokenBucketsRequest{
		Requests:              requests,
		TargetRequestPeriodMs: uint64(defaultTargetPeriod / time.Millisecond),
		ClientUniqueId:        c.clientUniqueID,
	}
	if c.config.DegradedModeWaitDuration > 0 && c.responseDeadlineCh == nil {
		c.run.responseDeadline.Reset(c.config.DegradedModeWaitDuration)
		c.responseDeadlineCh = c.run.responseDeadline.C
	}
	go func() {
		log.Debug("[resource group controller] send token bucket request", zap.Time("now", now), zap.Any("req", req.Requests), zap.String("source", source))
		resp, err := c.provider.AcquireTokenBuckets(ctx, req)
		latency := time.Since(now)
		if err != nil {
			// Don't log any errors caused by the stopper canceling the context.
			if !errors.ErrorEqual(err, context.Canceled) {
				log.L().Sugar().Infof("[resource group controller] token bucket rpc error: %v", err)
			}
			resp = nil
			failedTokenRequestDuration.Observe(latency.Seconds())
		} else {
			successfulTokenRequestDuration.Observe(latency.Seconds())
		}
		log.Debug("[resource group controller] token bucket response", zap.Time("now", time.Now()), zap.Any("resp", resp), zap.String("source", source), zap.Duration("latency", latency))
		c.tokenResponseChan <- resp
	}()
}

// OnRequestWait is used to check whether resource group has enough tokens. It maybe needs to wait some time.
func (c *ResourceGroupsController) OnRequestWait(
	ctx context.Context, resourceGroupName string, info RequestInfo,
) (*rmpb.Consumption, error) {
	gc, err := c.tryGetResourceGroup(ctx, resourceGroupName)
	if err != nil {
		failedRequestCounter.WithLabelValues(resourceGroupName).Inc()
		return nil, err
	}
	return gc.onRequestWait(ctx, info)
}

// OnResponse is used to consume tokens after receiving response
func (c *ResourceGroupsController) OnResponse(
	resourceGroupName string, req RequestInfo, resp ResponseInfo,
) (*rmpb.Consumption, error) {
	tmp, ok := c.groupsController.Load(resourceGroupName)
	if !ok {
		log.Warn("[resource group controller] resource group name does not exist", zap.String("resourceGroupName", resourceGroupName))
		return &rmpb.Consumption{}, nil
	}
	return tmp.(*groupCostController).onResponse(req, resp)
}

type groupCostController struct {
	*rmpb.ResourceGroup
	mainCfg     *Config
	calculators []ResourceCalculator
	mode        rmpb.GroupMode

	handleRespFunc func(*rmpb.TokenBucketResponse)

	successfulRequestDuration prometheus.Observer
	failedRequestCounter      prometheus.Counter
	tokenRequestCounter       prometheus.Counter

	mu struct {
		sync.Mutex
		consumption *rmpb.Consumption
	}

	// fast path to make once token limit with un-limit burst.
	burstable *atomic.Bool

	lowRUNotifyChan       chan<- struct{}
	tokenBucketUpdateChan chan<- *groupCostController

	// run contains the state that is updated by the main loop.
	run struct {
		now             time.Time
		lastRequestTime time.Time

		// requestInProgress is set true when sending token bucket request.
		// And it is set false when reciving token bucket response.
		// This triggers a retry attempt on the next tick.
		requestInProgress bool

		// targetPeriod stores the value of the TargetPeriodSetting setting at the
		// last update.
		targetPeriod time.Duration

		// consumptions stores the last value of mu.consumption.
		// requestUnitConsumptions []*rmpb.RequestUnitItem
		// resourceConsumptions    []*rmpb.ResourceItem
		consumption *rmpb.Consumption

		// lastRequestUnitConsumptions []*rmpb.RequestUnitItem
		// lastResourceConsumptions    []*rmpb.ResourceItem
		lastRequestConsumption *rmpb.Consumption

		// initialRequestCompleted is set to true when the first token bucket
		// request completes successfully.
		initialRequestCompleted bool

		resourceTokens    map[rmpb.RawResourceType]*tokenCounter
		requestUnitTokens map[rmpb.RequestUnitType]*tokenCounter
	}

	tombstone bool
}

type tokenCounter struct {
	getTokenBucketFunc func() *rmpb.TokenBucket

	// avgRUPerSec is an exponentially-weighted moving average of the RU
	// consumption per second; used to estimate the RU requirements for the next
	// request.
	avgRUPerSec float64
	// lastSecRU is the consumption.RU value when avgRUPerSec was last updated.
	avgRUPerSecLastRU float64
	avgLastTime       time.Time

	notify struct {
		mu                         sync.Mutex
		setupNotificationCh        <-chan time.Time
		setupNotificationThreshold float64
		setupNotificationTimer     *time.Timer
	}

	lastDeadline time.Time
	lastRate     float64

	limiter *Limiter

	inDegradedMode bool
}

func newGroupCostController(
	group *rmpb.ResourceGroup,
	mainCfg *Config,
	lowRUNotifyChan chan struct{},
	tokenBucketUpdateChan chan *groupCostController,
	successfulRequestDuration prometheus.Observer,
	failedRequestCounter, tokenRequestCounter prometheus.Counter,
) (*groupCostController, error) {
	switch group.Mode {
	case rmpb.GroupMode_RUMode:
		if group.RUSettings.RU == nil || group.RUSettings.RU.Settings == nil {
			return nil, errs.ErrClientResourceGroupConfigUnavailable.FastGenByArgs("not configured")
		}
	default:
		return nil, errs.ErrClientResourceGroupConfigUnavailable.FastGenByArgs("not supports the resource type")
	}

	gc := &groupCostController{
		ResourceGroup:             group,
		mainCfg:                   mainCfg,
		successfulRequestDuration: successfulRequestDuration,
		failedRequestCounter:      failedRequestCounter,
		tokenRequestCounter:       tokenRequestCounter,
		calculators: []ResourceCalculator{
			newKVCalculator(mainCfg),
			newSQLCalculator(mainCfg),
		},
		mode:                  group.GetMode(),
		tokenBucketUpdateChan: tokenBucketUpdateChan,
		lowRUNotifyChan:       lowRUNotifyChan,
		burstable:             &atomic.Bool{},
	}

	switch gc.mode {
	case rmpb.GroupMode_RUMode:
		gc.handleRespFunc = gc.handleRUTokenResponse
	case rmpb.GroupMode_RawMode:
		gc.handleRespFunc = gc.handleRawResourceTokenResponse
	}

	gc.mu.consumption = &rmpb.Consumption{}
	return gc, nil
}

func (gc *groupCostController) initRunState() {
	now := time.Now()
	gc.run.now = now
	gc.run.lastRequestTime = now.Add(-defaultTargetPeriod)
	gc.run.targetPeriod = defaultTargetPeriod
	gc.run.consumption = &rmpb.Consumption{}
	gc.run.lastRequestConsumption = &rmpb.Consumption{SqlLayerCpuTimeMs: getSQLProcessCPUTime(gc.mainCfg.isSingleGroupByKeyspace)}

	isBurstable := true
	cfgFunc := func(tb *rmpb.TokenBucket) tokenBucketReconfigureArgs {
		initialToken := float64(tb.Settings.FillRate)
		cfg := tokenBucketReconfigureArgs{
			NewTokens: initialToken,
			NewBurst:  tb.Settings.BurstLimit,
			// This is to trigger token requests as soon as resource group start consuming tokens.
			NotifyThreshold: math.Max(initialToken*tokenReserveFraction, 1),
		}
		if cfg.NewBurst >= 0 {
			cfg.NewBurst = 0
		}
		if tb.Settings.BurstLimit >= 0 {
			isBurstable = false
		}
		return cfg
	}

	switch gc.mode {
	case rmpb.GroupMode_RUMode:
		gc.run.requestUnitTokens = make(map[rmpb.RequestUnitType]*tokenCounter)
		for typ := range requestUnitLimitTypeList {
			tb := getRUTokenBucketSetting(gc.ResourceGroup, typ)
			cfg := cfgFunc(tb)
			limiter := NewLimiterWithCfg(now, cfg, gc.lowRUNotifyChan)
			counter := &tokenCounter{
				limiter:     limiter,
				avgRUPerSec: 0,
				avgLastTime: now,
				getTokenBucketFunc: func() *rmpb.TokenBucket {
					return getRUTokenBucketSetting(gc.ResourceGroup, typ)
				},
			}
			gc.run.requestUnitTokens[typ] = counter
		}
	case rmpb.GroupMode_RawMode:
		gc.run.resourceTokens = make(map[rmpb.RawResourceType]*tokenCounter)
		for typ := range requestResourceLimitTypeList {
			tb := getRawResourceTokenBucketSetting(gc.ResourceGroup, typ)
			cfg := cfgFunc(tb)
			limiter := NewLimiterWithCfg(now, cfg, gc.lowRUNotifyChan)
			counter := &tokenCounter{
				limiter:     limiter,
				avgRUPerSec: 0,
				avgLastTime: now,
				getTokenBucketFunc: func() *rmpb.TokenBucket {
					return getRawResourceTokenBucketSetting(gc.ResourceGroup, typ)
				},
			}
			gc.run.resourceTokens[typ] = counter
		}
	}
	gc.burstable.Store(isBurstable)
}

// applyDegradedMode is used to apply degraded mode for resource group which is in low-process.
func (gc *groupCostController) applyDegradedMode() {
	switch gc.mode {
	case rmpb.GroupMode_RawMode:
		gc.applyBasicConfigForRawResourceTokenCounter()
	case rmpb.GroupMode_RUMode:
		gc.applyBasicConfigForRUTokenCounters()
	}
}

func (gc *groupCostController) updateRunState() {
	newTime := time.Now()
	gc.mu.Lock()
	for _, calc := range gc.calculators {
		calc.Trickle(gc.mu.consumption)
	}
	*gc.run.consumption = *gc.mu.consumption
	gc.mu.Unlock()
	log.Debug("[resource group controller] update run state", zap.Any("request unit consumption", gc.run.consumption))
	gc.run.now = newTime
}

func (gc *groupCostController) updateAvgRequestResourcePerSec() {
	switch gc.mode {
	case rmpb.GroupMode_RawMode:
		gc.updateAvgRaWResourcePerSec()
	case rmpb.GroupMode_RUMode:
		gc.updateAvgRUPerSec()
	}
}

func (gc *groupCostController) handleTokenBucketUpdateEvent(ctx context.Context, now time.Time) {
	switch gc.mode {
	case rmpb.GroupMode_RawMode:
		for _, counter := range gc.run.resourceTokens {
			counter.notify.mu.Lock()
			ch := counter.notify.setupNotificationCh
			counter.notify.mu.Unlock()
			if ch == nil {
				continue
			}
			select {
			case <-ch:
				counter.notify.mu.Lock()
				counter.notify.setupNotificationTimer = nil
				counter.notify.setupNotificationCh = nil
				threshold := counter.notify.setupNotificationThreshold
				counter.notify.mu.Unlock()
				counter.limiter.SetupNotificationThreshold(now, threshold)
			case <-ctx.Done():
				return
			}
		}

	case rmpb.GroupMode_RUMode:
		for _, counter := range gc.run.requestUnitTokens {
			counter.notify.mu.Lock()
			ch := counter.notify.setupNotificationCh
			counter.notify.mu.Unlock()
			if ch == nil {
				continue
			}
			select {
			case <-ch:
				counter.notify.mu.Lock()
				counter.notify.setupNotificationTimer = nil
				counter.notify.setupNotificationCh = nil
				threshold := counter.notify.setupNotificationThreshold
				counter.notify.mu.Unlock()
				counter.limiter.SetupNotificationThreshold(now, threshold)
			case <-ctx.Done():
				return
			}
		}
	}
}

func (gc *groupCostController) updateAvgRaWResourcePerSec() {
	isBurstable := true
	for typ, counter := range gc.run.resourceTokens {
		if counter.limiter.GetBurst() >= 0 {
			isBurstable = false
		}
		if !gc.calcAvg(counter, getRawResourceValueFromConsumption(gc.run.consumption, typ)) {
			continue
		}
		log.Debug("[resource group controller] update avg raw resource per sec", zap.String("name", gc.Name), zap.String("type", rmpb.RawResourceType_name[int32(typ)]), zap.Float64("avgRUPerSec", counter.avgRUPerSec))
	}
	gc.burstable.Store(isBurstable)
}

func (gc *groupCostController) updateAvgRUPerSec() {
	isBurstable := true
	for typ, counter := range gc.run.requestUnitTokens {
		if counter.limiter.GetBurst() >= 0 {
			isBurstable = false
		}
		if !gc.calcAvg(counter, getRUValueFromConsumption(gc.run.consumption, typ)) {
			continue
		}
		log.Debug("[resource group controller] update avg ru per sec", zap.String("name", gc.Name), zap.String("type", rmpb.RequestUnitType_name[int32(typ)]), zap.Float64("avgRUPerSec", counter.avgRUPerSec))
	}
	gc.burstable.Store(isBurstable)
}

func (gc *groupCostController) calcAvg(counter *tokenCounter, new float64) bool {
	deltaDuration := gc.run.now.Sub(counter.avgLastTime)
	failpoint.Inject("acceleratedReportingPeriod", func() {
		deltaDuration = 100 * time.Millisecond
	})
	delta := (new - counter.avgRUPerSecLastRU) / deltaDuration.Seconds()
	counter.avgRUPerSec = movingAvgFactor*counter.avgRUPerSec + (1-movingAvgFactor)*delta
	counter.avgLastTime = gc.run.now
	counter.avgRUPerSecLastRU = new
	return true
}

func (gc *groupCostController) shouldReportConsumption() bool {
	if !gc.run.initialRequestCompleted {
		return true
	}
	timeSinceLastRequest := gc.run.now.Sub(gc.run.lastRequestTime)
	failpoint.Inject("acceleratedReportingPeriod", func() {
		timeSinceLastRequest = extendedReportingPeriodFactor * defaultTargetPeriod
	})
	if timeSinceLastRequest >= defaultTargetPeriod {
		if timeSinceLastRequest >= extendedReportingPeriodFactor*defaultTargetPeriod {
			return true
		}
		switch gc.Mode {
		case rmpb.GroupMode_RUMode:
			for typ := range requestUnitLimitTypeList {
				if getRUValueFromConsumption(gc.run.consumption, typ)-getRUValueFromConsumption(gc.run.lastRequestConsumption, typ) >= consumptionsReportingThreshold {
					return true
				}
			}
		case rmpb.GroupMode_RawMode:
			for typ := range requestResourceLimitTypeList {
				if getRawResourceValueFromConsumption(gc.run.consumption, typ)-getRawResourceValueFromConsumption(gc.run.lastRequestConsumption, typ) >= consumptionsReportingThreshold {
					return true
				}
			}
		}
	}
	return false
}

func (gc *groupCostController) handleTokenBucketResponse(resp *rmpb.TokenBucketResponse) {
	gc.run.requestInProgress = false
	gc.handleRespFunc(resp)
	gc.run.initialRequestCompleted = true
}

func (gc *groupCostController) handleRawResourceTokenResponse(resp *rmpb.TokenBucketResponse) {
	for _, grantedTB := range resp.GetGrantedResourceTokens() {
		typ := grantedTB.GetType()
		counter, ok := gc.run.resourceTokens[typ]
		if !ok {
			log.Warn("[resource group controller] not support this resource type", zap.String("type", rmpb.RawResourceType_name[int32(typ)]))
			continue
		}
		gc.modifyTokenCounter(counter, grantedTB.GetGrantedTokens(), grantedTB.GetTrickleTimeMs())
	}
}

func (gc *groupCostController) handleRUTokenResponse(resp *rmpb.TokenBucketResponse) {
	for _, grantedTB := range resp.GetGrantedRUTokens() {
		typ := grantedTB.GetType()
		counter, ok := gc.run.requestUnitTokens[typ]
		if !ok {
			log.Warn("[resource group controller] not support this resource type", zap.String("type", rmpb.RawResourceType_name[int32(typ)]))
			continue
		}
		gc.modifyTokenCounter(counter, grantedTB.GetGrantedTokens(), grantedTB.GetTrickleTimeMs())
	}
}

func (gc *groupCostController) applyBasicConfigForRUTokenCounters() {
	for typ, counter := range gc.run.requestUnitTokens {
		if !counter.limiter.IsLowTokens() {
			continue
		}
		if counter.inDegradedMode {
			continue
		}
		counter.inDegradedMode = true
		initCounterNotify(counter)
		var cfg tokenBucketReconfigureArgs
		fillRate := counter.getTokenBucketFunc().Settings.FillRate
		cfg.NewBurst = int64(fillRate)
		cfg.NewRate = float64(fillRate)
		failpoint.Inject("degradedModeRU", func() {
			cfg.NewRate = 99999999
		})
		counter.limiter.Reconfigure(gc.run.now, cfg, resetLowProcess())
		log.Info("[resource group controller] resource token bucket enter degraded mode", zap.String("resource group", gc.Name), zap.String("type", rmpb.RequestUnitType_name[int32(typ)]))
	}
}

func (gc *groupCostController) applyBasicConfigForRawResourceTokenCounter() {
	for _, counter := range gc.run.resourceTokens {
		if !counter.limiter.IsLowTokens() {
			continue
		}
		initCounterNotify(counter)
		var cfg tokenBucketReconfigureArgs
		fillRate := counter.getTokenBucketFunc().Settings.FillRate
		cfg.NewBurst = int64(fillRate)
		cfg.NewRate = float64(fillRate)
		counter.limiter.Reconfigure(gc.run.now, cfg, resetLowProcess())
	}
}

func (gc *groupCostController) modifyTokenCounter(counter *tokenCounter, bucket *rmpb.TokenBucket, trickleTimeMs int64) {
	granted := bucket.GetTokens()
	if !counter.lastDeadline.IsZero() {
		// If last request came with a trickle duration, we may have RUs that were
		// not made available to the bucket yet; throw them together with the newly
		// granted RUs.
		if since := counter.lastDeadline.Sub(gc.run.now); since > 0 {
			granted += counter.lastRate * since.Seconds()
		}
	}
	initCounterNotify(counter)
	counter.inDegradedMode = false
	var cfg tokenBucketReconfigureArgs
	cfg.NewBurst = bucket.GetSettings().GetBurstLimit()
	// When trickleTimeMs equals zero, server has enough tokens and does not need to
	// limit client consume token. So all token is granted to client right now.
	if trickleTimeMs == 0 {
		cfg.NewTokens = granted
		cfg.NewRate = float64(bucket.GetSettings().FillRate)
		counter.lastDeadline = time.Time{}
<<<<<<< HEAD
		cfg.NotifyThreshold = math.Min((granted+counter.limiter.AvailableTokens(gc.run.now)), counter.avgRUPerSec*defaultTargetPeriod.Seconds()) * notifyFraction
		if cfg.NewBurst < 0 {
			cfg.NewTokens = float64(counter.getTokenBucketFunc().Settings.FillRate)
=======
		cfg.NotifyThreshold = math.Min(granted+counter.limiter.AvailableTokens(gc.run.now), counter.avgRUPerSec*float64(defaultTargetPeriod)) * notifyFraction
		// In the non-trickle case, clients can be allowed to accumulate more tokens.
		if cfg.NewBurst >= 0 {
			cfg.NewBurst = 0
>>>>>>> 19f7dd98
		}
	} else {
		// Otherwise the granted token is delivered to the client by fill rate.
		cfg.NewTokens = 0
		trickleDuration := time.Duration(trickleTimeMs) * time.Millisecond
		deadline := gc.run.now.Add(trickleDuration)
		cfg.NewRate = float64(bucket.GetSettings().FillRate) + granted/trickleDuration.Seconds()

		timerDuration := trickleDuration - time.Second
		if timerDuration <= 0 {
			timerDuration = (trickleDuration + time.Second) / 2
		}
		counter.notify.mu.Lock()
		counter.notify.setupNotificationTimer = time.NewTimer(timerDuration)
		counter.notify.setupNotificationCh = counter.notify.setupNotificationTimer.C
		counter.notify.setupNotificationThreshold = 1
		counter.notify.mu.Unlock()
		counter.lastDeadline = deadline
		select {
		case gc.tokenBucketUpdateChan <- gc:
		default:
		}
	}

	counter.lastRate = cfg.NewRate
	counter.limiter.Reconfigure(gc.run.now, cfg, resetLowProcess())
}

func initCounterNotify(counter *tokenCounter) {
	counter.notify.mu.Lock()
	if counter.notify.setupNotificationTimer != nil {
		counter.notify.setupNotificationTimer.Stop()
		counter.notify.setupNotificationTimer = nil
		counter.notify.setupNotificationCh = nil
	}
	counter.notify.mu.Unlock()
}

func (gc *groupCostController) collectRequestAndConsumption(selectTyp selectType) *rmpb.TokenBucketRequest {
	req := &rmpb.TokenBucketRequest{
		ResourceGroupName: gc.ResourceGroup.GetName(),
	}
	// collect request resource
	selected := gc.run.requestInProgress
	switch gc.mode {
	case rmpb.GroupMode_RawMode:
		requests := make([]*rmpb.RawResourceItem, 0, len(requestResourceLimitTypeList))
		for typ, counter := range gc.run.resourceTokens {
			switch selectTyp {
			case periodicReport:
				selected = selected || gc.shouldReportConsumption()
				fallthrough
			case lowToken:
				if counter.limiter.IsLowTokens() {
					selected = true
				}
			}
			request := &rmpb.RawResourceItem{
				Type:  typ,
				Value: gc.calcRequest(counter),
			}
			requests = append(requests, request)
		}
		req.Request = &rmpb.TokenBucketRequest_RawResourceItems{
			RawResourceItems: &rmpb.TokenBucketRequest_RequestRawResource{
				RequestRawResource: requests,
			},
		}
	case rmpb.GroupMode_RUMode:
		requests := make([]*rmpb.RequestUnitItem, 0, len(requestUnitLimitTypeList))
		for typ, counter := range gc.run.requestUnitTokens {
			switch selectTyp {
			case periodicReport:
				selected = selected || gc.shouldReportConsumption()
				fallthrough
			case lowToken:
				if counter.limiter.IsLowTokens() {
					selected = true
				}
			}
			request := &rmpb.RequestUnitItem{
				Type:  typ,
				Value: gc.calcRequest(counter),
			}
			requests = append(requests, request)
		}
		req.Request = &rmpb.TokenBucketRequest_RuItems{
			RuItems: &rmpb.TokenBucketRequest_RequestRU{
				RequestRU: requests,
			},
		}
	}
	if !selected {
		return nil
	}

	deltaConsumption := &rmpb.Consumption{}
	*deltaConsumption = *gc.run.consumption
	sub(deltaConsumption, gc.run.lastRequestConsumption)
	req.ConsumptionSinceLastRequest = deltaConsumption

	*gc.run.lastRequestConsumption = *gc.run.consumption
	gc.run.lastRequestTime = time.Now()
	gc.run.requestInProgress = true
	return req
}

func (gc *groupCostController) calcRequest(counter *tokenCounter) float64 {
	// `needTokensAmplification` is used to properly amplify a need. The reason is that in the current implementation,
	// the token returned from the server determines the average consumption speed.
	// Therefore, when the fillrate of resource group increases, `needTokensAmplification` can enable the client to obtain more tokens.
	value := counter.avgRUPerSec * gc.run.targetPeriod.Seconds() * needTokensAmplification
	value -= counter.limiter.AvailableTokens(gc.run.now)
	if value < 0 {
		value = 0
	}
	return value
}

func (gc *groupCostController) onRequestWait(
	ctx context.Context, info RequestInfo,
) (*rmpb.Consumption, error) {
	delta := &rmpb.Consumption{}
	for _, calc := range gc.calculators {
		calc.BeforeKVRequest(delta, info)
	}
	if !gc.burstable.Load() {
		var err error
		now := time.Now()
		var i int
		var d time.Duration
	retryLoop:
		for i = 0; i < maxRetry; i++ {
			switch gc.mode {
			case rmpb.GroupMode_RawMode:
				res := make([]*Reservation, 0, len(requestResourceLimitTypeList))
				for typ, counter := range gc.run.resourceTokens {
					if v := getRawResourceValueFromConsumption(delta, typ); v > 0 {
						res = append(res, counter.limiter.Reserve(ctx, gc.mainCfg.maxWaitDuration, now, v))
					}
				}
				if d, err = WaitReservations(ctx, now, res); err == nil {
					break retryLoop
				}
			case rmpb.GroupMode_RUMode:
				res := make([]*Reservation, 0, len(requestUnitLimitTypeList))
				for typ, counter := range gc.run.requestUnitTokens {
					if v := getRUValueFromConsumption(delta, typ); v > 0 {
						res = append(res, counter.limiter.Reserve(ctx, gc.mainCfg.maxWaitDuration, now, v))
					}
				}
				if d, err = WaitReservations(ctx, now, res); err == nil {
					break retryLoop
				}
			}
			time.Sleep(100 * time.Millisecond)
		}
		if err != nil {
			gc.failedRequestCounter.Inc()
			return nil, err
		} else {
			gc.successfulRequestDuration.Observe(d.Seconds())
		}
	}
	gc.mu.Lock()
	add(gc.mu.consumption, delta)
	gc.mu.Unlock()
	return delta, nil
}

func (gc *groupCostController) onResponse(
	req RequestInfo, resp ResponseInfo,
) (*rmpb.Consumption, error) {
	delta := &rmpb.Consumption{}
	for _, calc := range gc.calculators {
		calc.AfterKVRequest(delta, req, resp)
	}
	if !gc.burstable.Load() {
		switch gc.mode {
		case rmpb.GroupMode_RawMode:
			for typ, counter := range gc.run.resourceTokens {
				if v := getRawResourceValueFromConsumption(delta, typ); v > 0 {
					counter.limiter.RemoveTokens(time.Now(), v)
				}
			}
		case rmpb.GroupMode_RUMode:
			for typ, counter := range gc.run.requestUnitTokens {
				if v := getRUValueFromConsumption(delta, typ); v > 0 {
					counter.limiter.RemoveTokens(time.Now(), v)
				}
			}
		}
	}
	gc.mu.Lock()
	add(gc.mu.consumption, delta)
	gc.mu.Unlock()
	return delta, nil
}

// CheckResourceGroupExist checks if groupsController map {rg.name -> resource group controller}
// contains name. Used for test only.
func (c *ResourceGroupsController) CheckResourceGroupExist(name string) bool {
	_, ok := c.groupsController.Load(name)
	return ok
}

// This is used for test only.
func (gc *groupCostController) getKVCalculator() *KVCalculator {
	for _, calc := range gc.calculators {
		if kvCalc, ok := calc.(*KVCalculator); ok {
			return kvCalc
		}
	}
	return nil
}<|MERGE_RESOLUTION|>--- conflicted
+++ resolved
@@ -861,16 +861,9 @@
 		cfg.NewTokens = granted
 		cfg.NewRate = float64(bucket.GetSettings().FillRate)
 		counter.lastDeadline = time.Time{}
-<<<<<<< HEAD
 		cfg.NotifyThreshold = math.Min((granted+counter.limiter.AvailableTokens(gc.run.now)), counter.avgRUPerSec*defaultTargetPeriod.Seconds()) * notifyFraction
 		if cfg.NewBurst < 0 {
 			cfg.NewTokens = float64(counter.getTokenBucketFunc().Settings.FillRate)
-=======
-		cfg.NotifyThreshold = math.Min(granted+counter.limiter.AvailableTokens(gc.run.now), counter.avgRUPerSec*float64(defaultTargetPeriod)) * notifyFraction
-		// In the non-trickle case, clients can be allowed to accumulate more tokens.
-		if cfg.NewBurst >= 0 {
-			cfg.NewBurst = 0
->>>>>>> 19f7dd98
 		}
 	} else {
 		// Otherwise the granted token is delivered to the client by fill rate.

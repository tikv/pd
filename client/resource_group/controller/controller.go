// Copyright 2023 TiKV Project Authors.
//
// Licensed under the Apache License, Version 2.0 (the "License");
// you may not use this file except in compliance with the License.
// You may obtain a copy of the License at
//
//     http://www.apache.org/licenses/LICENSE-2.0
//
// Unless required by applicable law or agreed to in writing, software
// distributed under the License is distributed on an "AS IS" BASIS,g
// WITHOUT WARRANTIES OR CONDITIONS OF ANY KIND, either express or implied.
// See the License for the specific language governing permissions and
// limitations under the License.

package controller

import (
	"context"
	"encoding/json"
	"math"
	"sync"
	"sync/atomic"
	"time"

	"github.com/pingcap/errors"
	"github.com/pingcap/failpoint"
	rmpb "github.com/pingcap/kvproto/pkg/resource_manager"
	"github.com/pingcap/log"
	"github.com/prometheus/client_golang/prometheus"
	pd "github.com/tikv/pd/client"
	"github.com/tikv/pd/client/errs"
	"go.uber.org/zap"
)

const (
<<<<<<< HEAD
	requestUnitConfigPath        = "resource_group/ru_config"
	defaultMaxWaitDuration       = time.Second
	maxRetry                     = 3
	maxNotificationChanLen       = 200
	maxConsumptionMetricsChanLen = 200
=======
	requestUnitConfigPath  = "resource_group/ru_config"
	maxRetry               = 3
	maxNotificationChanLen = 200
>>>>>>> dcdf34fc
)

type selectType int

const (
	periodicReport selectType = 0
	lowToken       selectType = 1
)

// ResourceGroupKVInterceptor is used as quota limit controller for resource group using kv store.
type ResourceGroupKVInterceptor interface {
	// OnRequestWait is used to check whether resource group has enough tokens. It maybe needs to wait some time.
	OnRequestWait(ctx context.Context, resourceGroupName string, info RequestInfo) (*rmpb.Consumption, error)
	// OnResponse is used to consume tokens after receiving response
	OnResponse(resourceGroupName string, req RequestInfo, resp ResponseInfo) (*rmpb.Consumption, error)
}

// ResourceGroupProvider provides some api to interact with resource manager server。
type ResourceGroupProvider interface {
	ListResourceGroups(ctx context.Context) ([]*rmpb.ResourceGroup, error)
	GetResourceGroup(ctx context.Context, resourceGroupName string) (*rmpb.ResourceGroup, error)
	AddResourceGroup(ctx context.Context, metaGroup *rmpb.ResourceGroup) (string, error)
	ModifyResourceGroup(ctx context.Context, metaGroup *rmpb.ResourceGroup) (string, error)
	DeleteResourceGroup(ctx context.Context, resourceGroupName string) (string, error)
	AcquireTokenBuckets(ctx context.Context, request *rmpb.TokenBucketsRequest) ([]*rmpb.TokenBucketResponse, error)
	LoadGlobalConfig(ctx context.Context, names []string, configPath string) ([]pd.GlobalConfigItem, int64, error)
}

// ResourceControlCreateOption create a ResourceGroupsController with the optional settings.
type ResourceControlCreateOption func(controller *ResourceGroupsController)

// EnableSingleGroupByKeyspace is the option to enable single group by keyspace feature.
func EnableSingleGroupByKeyspace() ResourceControlCreateOption {
	return func(controller *ResourceGroupsController) {
		controller.config.isSingleGroupByKeyspace = true
	}
}

// WithMaxWaitDuration is the option to set the max wait duration for acquiring token buckets.
func WithMaxWaitDuration(d time.Duration) ResourceControlCreateOption {
	return func(controller *ResourceGroupsController) {
		controller.config.maxWaitDuration = d
	}
}

var _ ResourceGroupKVInterceptor = (*ResourceGroupsController)(nil)

// ResourceGroupsController impls ResourceGroupKVInterceptor.
type ResourceGroupsController struct {
	clientUniqueID   uint64
	provider         ResourceGroupProvider
	groupsController sync.Map
	config           *Config

	loopCtx    context.Context
	loopCancel func()

	calculators []ResourceCalculator

	// When a signal is received, it means the number of available token is low.
	lowTokenNotifyChan chan struct{}
	// When a token bucket response received from server, it will be sent to the channel.
	tokenResponseChan chan []*rmpb.TokenBucketResponse
	// When the token bucket of a resource group is updated, it will be sent to the channel.
	tokenBucketUpdateChan chan *groupCostController

	// currentRequests is used to record the request and resource group.
	// Currently, we don't do multiple `AcquireTokenBuckets`` at the same time, so there are no concurrency problems with `currentRequests`.
	currentRequests []*rmpb.TokenBucketRequest

	consumptionDispatcher chan *rmpb.TokenBucketRequest
}

// NewResourceGroupController returns a new ResourceGroupsController which impls ResourceGroupKVInterceptor
func NewResourceGroupController(
	ctx context.Context,
	clientUniqueID uint64,
	provider ResourceGroupProvider,
	requestUnitConfig *RequestUnitConfig,
	opts ...ResourceControlCreateOption,
) (*ResourceGroupsController, error) {
	if requestUnitConfig == nil {
		var err error
		requestUnitConfig, err = loadRequestUnitConfig(ctx, provider)
		if err != nil {
			return nil, err
		}
	}
	config := GenerateConfig(requestUnitConfig)
	controller := &ResourceGroupsController{
		clientUniqueID:        clientUniqueID,
		provider:              provider,
		config:                config,
		lowTokenNotifyChan:    make(chan struct{}, 1),
		tokenResponseChan:     make(chan []*rmpb.TokenBucketResponse, 1),
		tokenBucketUpdateChan: make(chan *groupCostController, maxNotificationChanLen),
		consumptionDispatcher: make(chan *rmpb.TokenBucketRequest, maxConsumptionMetricsChanLen),
	}
	for _, opt := range opts {
		opt(controller)
	}
	controller.calculators = []ResourceCalculator{newKVCalculator(controller.config), newSQLCalculator(controller.config)}
	return controller, nil
}

func loadRequestUnitConfig(ctx context.Context, provider ResourceGroupProvider) (*RequestUnitConfig, error) {
	items, _, err := provider.LoadGlobalConfig(ctx, nil, requestUnitConfigPath)
	if err != nil {
		return nil, err
	}
	if len(items) == 0 {
		return nil, errors.Errorf("failed to load the ru config from remote server")
	}
	ruConfig := &RequestUnitConfig{}
	err = json.Unmarshal(items[0].PayLoad, ruConfig)
	if err != nil {
		return nil, err
	}
	return ruConfig, nil
}

// GetConfig returns the config of controller. It's only used for test.
func (c *ResourceGroupsController) GetConfig() *Config {
	return c.config
}

// Source List
const (
	FromPeriodReport = "period_report"
	FromLowRU        = "low_ru"
)

// Start starts ResourceGroupController service.
func (c *ResourceGroupsController) Start(ctx context.Context) {
	c.loopCtx, c.loopCancel = context.WithCancel(ctx)
	go func() {
		cleanupTicker := time.NewTicker(defaultGroupCleanupInterval)
		defer cleanupTicker.Stop()
		stateUpdateTicker := time.NewTicker(defaultGroupStateUpdateInterval)
		defer stateUpdateTicker.Stop()

		failpoint.Inject("fastCleanup", func() {
			cleanupTicker.Stop()
			cleanupTicker = time.NewTicker(100 * time.Millisecond)
		})

		for {
			select {
			case <-c.loopCtx.Done():
				c.resetMetrics()
				return
			case resp := <-c.tokenResponseChan:
				if resp != nil {
					c.updateRunState()
					c.handleTokenBucketResponse(resp)
				}
				c.currentRequests = nil
			case <-cleanupTicker.C:
				if err := c.cleanUpResourceGroup(c.loopCtx); err != nil {
					log.Error("[resource group controller] clean up resource groups failed", zap.Error(err))
				}
			case <-stateUpdateTicker.C:
				c.updateRunState()
				c.updateAvgRequestResourcePerSec()
				if len(c.currentRequests) == 0 {
					c.collectTokenBucketRequests(c.loopCtx, FromPeriodReport, periodicReport /* select resource groups which should be reported periodically */)
				}
			case <-c.lowTokenNotifyChan:
				c.updateRunState()
				c.updateAvgRequestResourcePerSec()
				if len(c.currentRequests) == 0 {
					c.collectTokenBucketRequests(c.loopCtx, FromLowRU, lowToken /* select low tokens resource group */)
				}
			case gc := <-c.tokenBucketUpdateChan:
				now := gc.run.now
				go gc.handleTokenBucketUpdateEvent(c.loopCtx, now)
			}
		}
	}()
	go c.backgroundMetricsFlush(ctx)
}

// Stop stops ResourceGroupController service.
func (c *ResourceGroupsController) Stop() error {
	if c.loopCancel == nil {
		return errors.Errorf("resource groups controller does not start")
	}
	c.loopCancel()
	return nil
}

// Receive the consumption and flush it to the metrics.
func (c *ResourceGroupsController) backgroundMetricsFlush(ctx context.Context) {
	for {
		select {
		case <-ctx.Done():
			return
		case req := <-c.consumptionDispatcher:
			consumption := req.GetConsumptionSinceLastRequest()
			if consumption == nil {
				continue
			}
			var (
				name       = req.GetResourceGroupName()
				rruMetrics = readRequestUnitCost.WithLabelValues(name)
				wruMetrics = writeRequestUnitCost.WithLabelValues(name)
			)
			resourceGroupTokenRequestCounter.WithLabelValues(name).Inc()
			// RU info.
			if consumption.RRU != 0 {
				rruMetrics.Observe(consumption.RRU)
			}
			if consumption.WRU != 0 {
				wruMetrics.Observe(consumption.WRU)
			}
		}
	}
}

func (c *ResourceGroupsController) resetMetrics() {
	resourceGroupStatusGauge.Reset()
}

// tryGetResourceGroup will try to get the resource group controller from local cache first,
// if the local cache misses, it will then call gRPC to fetch the resource group info from server.
func (c *ResourceGroupsController) tryGetResourceGroup(ctx context.Context, name string) (*groupCostController, error) {
	// Get from the local cache first.
	if tmp, ok := c.groupsController.Load(name); ok {
		return tmp.(*groupCostController), nil
	}
	// Call gRPC to fetch the resource group info.
	group, err := c.provider.GetResourceGroup(ctx, name)
	if err != nil {
		return nil, err
	}
	// Check again to prevent initializing the same resource group concurrently.
	if tmp, ok := c.groupsController.Load(name); ok {
		gc := tmp.(*groupCostController)
		return gc, nil
	}
	// Initialize the resource group controller.
	gc, err := newGroupCostController(group, c.config, c.lowTokenNotifyChan, c.tokenBucketUpdateChan, successfulRequestDuration.WithLabelValues(group.Name), failedRequestCounter.WithLabelValues(group.Name))
	if err != nil {
		return nil, err
	}
	// TODO: re-init the state if user change mode from RU to RAW mode.
	gc.initRunState()
	// Check again to prevent initializing the same resource group concurrently.
	tmp, loaded := c.groupsController.LoadOrStore(group.GetName(), gc)
	if !loaded {
		resourceGroupStatusGauge.WithLabelValues(name).Set(1)
		log.Info("[resource group controller] create resource group cost controller", zap.String("name", group.GetName()))
	}
	return tmp.(*groupCostController), nil
}

func (c *ResourceGroupsController) cleanUpResourceGroup(ctx context.Context) error {
	groups, err := c.provider.ListResourceGroups(ctx)
	if err != nil {
		return errs.ErrClientListResourceGroup.FastGenByArgs(err.Error())
	}
	latestGroups := make(map[string]struct{})
	for _, group := range groups {
		latestGroups[group.GetName()] = struct{}{}
	}
	c.groupsController.Range(func(key, value any) bool {
		resourceGroupName := key.(string)
		if _, ok := latestGroups[resourceGroupName]; !ok {
			c.groupsController.Delete(key)
			resourceGroupStatusGauge.DeleteLabelValues(resourceGroupName)
			return true
		}

		gc := value.(*groupCostController)
		// Check for stale resource groups, which will be deleted when consumption is continuously unchanged.
		gc.mu.Lock()
		latestConsumption := *gc.mu.consumption
		gc.mu.Unlock()
		if equalRU(latestConsumption, *gc.run.consumption) {
			if gc.tombstone {
				c.groupsController.Delete(resourceGroupName)
				resourceGroupStatusGauge.DeleteLabelValues(resourceGroupName)
				return true
			}
			gc.tombstone = true
		} else {
			gc.tombstone = false
		}
		return true
	})
	return nil
}

func (c *ResourceGroupsController) updateRunState() {
	c.groupsController.Range(func(name, value any) bool {
		gc := value.(*groupCostController)
		gc.updateRunState()
		return true
	})
}

func (c *ResourceGroupsController) updateAvgRequestResourcePerSec() {
	c.groupsController.Range(func(name, value any) bool {
		gc := value.(*groupCostController)
		gc.updateAvgRequestResourcePerSec()
		return true
	})
}

func (c *ResourceGroupsController) handleTokenBucketResponse(resp []*rmpb.TokenBucketResponse) {
	for _, res := range resp {
		name := res.GetResourceGroupName()
		v, ok := c.groupsController.Load(name)
		if !ok {
			log.Warn("[resource group controller] a non-existent resource group was found when handle token response", zap.String("name", name))
			continue
		}
		gc := v.(*groupCostController)
		gc.handleTokenBucketResponse(res)
	}
}

func (c *ResourceGroupsController) collectTokenBucketRequests(ctx context.Context, source string, typ selectType) {
	c.currentRequests = make([]*rmpb.TokenBucketRequest, 0)
	c.groupsController.Range(func(name, value any) bool {
		gc := value.(*groupCostController)
		request := gc.collectRequestAndConsumption(typ)
		if request != nil {
			c.currentRequests = append(c.currentRequests, request)
		}
		c.consumptionDispatcher <- request
		return true
	})
	if len(c.currentRequests) > 0 {
		c.sendTokenBucketRequests(ctx, c.currentRequests, source)
	}
}

func (c *ResourceGroupsController) sendTokenBucketRequests(ctx context.Context, requests []*rmpb.TokenBucketRequest, source string) {
	now := time.Now()
	req := &rmpb.TokenBucketsRequest{
		Requests:              requests,
		TargetRequestPeriodMs: uint64(defaultTargetPeriod / time.Millisecond),
	}
	go func() {
		log.Debug("[resource group controller] send token bucket request", zap.Time("now", now), zap.Any("req", req.Requests), zap.String("source", source))
		resp, err := c.provider.AcquireTokenBuckets(ctx, req)
		latency := time.Since(now)
		if err != nil {
			// Don't log any errors caused by the stopper canceling the context.
			if !errors.ErrorEqual(err, context.Canceled) {
				log.L().Sugar().Infof("[resource group controller] token bucket rpc error: %v", err)
			}
			resp = nil
			failedTokenRequestCounter.Inc()
		} else {
			successfulTokenRequestDuration.Observe(latency.Seconds())
		}
		log.Debug("[resource group controller] token bucket response", zap.Time("now", time.Now()), zap.Any("resp", resp), zap.String("source", source), zap.Duration("latency", latency))
		c.tokenResponseChan <- resp
	}()
}

// OnRequestWait is used to check whether resource group has enough tokens. It maybe needs wait some time.
func (c *ResourceGroupsController) OnRequestWait(
	ctx context.Context, resourceGroupName string, info RequestInfo,
) (*rmpb.Consumption, error) {
	gc, err := c.tryGetResourceGroup(ctx, resourceGroupName)
	if err != nil {
		failedRequestCounter.WithLabelValues(resourceGroupName).Inc()
		return nil, err
	}
	return gc.onRequestWait(ctx, info)
}

// OnResponse is used to consume tokens after receiving response
func (c *ResourceGroupsController) OnResponse(
	resourceGroupName string, req RequestInfo, resp ResponseInfo,
) (*rmpb.Consumption, error) {
	tmp, ok := c.groupsController.Load(resourceGroupName)
	if !ok {
		log.Warn("[resource group controller] resource group name does not exist", zap.String("resourceGroupName", resourceGroupName))
		return &rmpb.Consumption{}, nil
	}
	return tmp.(*groupCostController).onResponse(req, resp)
}

type groupCostController struct {
	*rmpb.ResourceGroup
	mainCfg     *Config
	calculators []ResourceCalculator
	mode        rmpb.GroupMode

	handleRespFunc func(*rmpb.TokenBucketResponse)

	successfulRequestDuration prometheus.Observer
	failedRequestCounter      prometheus.Counter

	mu struct {
		sync.Mutex
		consumption *rmpb.Consumption
	}

	// fast path to make once token limit with un-limit burst.
	burstable *atomic.Bool

	lowRUNotifyChan       chan<- struct{}
	tokenBucketUpdateChan chan<- *groupCostController

	// run contains the state that is updated by the main loop.
	run struct {
		now             time.Time
		lastRequestTime time.Time

		// requestInProgress is set true when sending token bucket request.
		// And it is set false when reciving token bucket response.
		// This triggers a retry attempt on the next tick.
		requestInProgress bool

		// targetPeriod stores the value of the TargetPeriodSetting setting at the
		// last update.
		targetPeriod time.Duration

		// consumptions stores the last value of mu.consumption.
		// requestUnitConsumptions []*rmpb.RequestUnitItem
		// resourceConsumptions    []*rmpb.ResourceItem
		consumption *rmpb.Consumption

		// lastRequestUnitConsumptions []*rmpb.RequestUnitItem
		// lastResourceConsumptions    []*rmpb.ResourceItem
		lastRequestConsumption *rmpb.Consumption

		// initialRequestCompleted is set to true when the first token bucket
		// request completes successfully.
		initialRequestCompleted bool

		resourceTokens    map[rmpb.RawResourceType]*tokenCounter
		requestUnitTokens map[rmpb.RequestUnitType]*tokenCounter
	}

	tombstone bool
}

type tokenCounter struct {
	// avgRUPerSec is an exponentially-weighted moving average of the RU
	// consumption per second; used to estimate the RU requirements for the next
	// request.
	avgRUPerSec float64
	// lastSecRU is the consumption.RU value when avgRUPerSec was last updated.
	avgRUPerSecLastRU float64
	avgLastTime       time.Time

	notify struct {
		mu                         sync.Mutex
		setupNotificationCh        <-chan time.Time
		setupNotificationThreshold float64
		setupNotificationTimer     *time.Timer
	}

	lastDeadline time.Time
	lastRate     float64

	limiter *Limiter
}

func newGroupCostController(
	group *rmpb.ResourceGroup,
	mainCfg *Config,
	lowRUNotifyChan chan struct{},
	tokenBucketUpdateChan chan *groupCostController,
	successfulRequestDuration prometheus.Observer,
	failedRequestCounter prometheus.Counter,
) (*groupCostController, error) {
	switch group.Mode {
	case rmpb.GroupMode_RUMode:
		if group.RUSettings.RU == nil || group.RUSettings.RU.Settings == nil {
			return nil, errs.ErrClientResourceGroupConfigUnavailable.FastGenByArgs("not configured")
		}
	default:
		return nil, errs.ErrClientResourceGroupConfigUnavailable.FastGenByArgs("not supports the resource type")
	}

	gc := &groupCostController{
		ResourceGroup:             group,
		mainCfg:                   mainCfg,
		successfulRequestDuration: successfulRequestDuration,
		failedRequestCounter:      failedRequestCounter,
		calculators: []ResourceCalculator{
			newKVCalculator(mainCfg),
			newSQLCalculator(mainCfg),
		},
		mode:                  group.GetMode(),
		tokenBucketUpdateChan: tokenBucketUpdateChan,
		lowRUNotifyChan:       lowRUNotifyChan,
		burstable:             &atomic.Bool{},
	}

	switch gc.mode {
	case rmpb.GroupMode_RUMode:
		gc.handleRespFunc = gc.handleRUTokenResponse
	case rmpb.GroupMode_RawMode:
		gc.handleRespFunc = gc.handleRawResourceTokenResponse
	}

	gc.mu.consumption = &rmpb.Consumption{}
	return gc, nil
}

func (gc *groupCostController) initRunState() {
	now := time.Now()
	gc.run.now = now
	gc.run.lastRequestTime = now
	gc.run.targetPeriod = defaultTargetPeriod
	gc.run.consumption = &rmpb.Consumption{}
	gc.run.lastRequestConsumption = &rmpb.Consumption{SqlLayerCpuTimeMs: getSQLProcessCPUTime(gc.mainCfg.isSingleGroupByKeyspace)}

	cfgFunc := func(tb *rmpb.TokenBucket) tokenBucketReconfigureArgs {
		cfg := tokenBucketReconfigureArgs{
			NewTokens: initialRequestUnits,
			NewBurst:  tb.Settings.BurstLimit,
			// This is to trigger token requests as soon as resource group start consuming tokens.
			NotifyThreshold: math.Max(initialRequestUnits-float64(tb.Settings.FillRate)*0.2, 1),
		}
		if cfg.NewBurst >= 0 {
			cfg.NewBurst = 0
		}
		return cfg
	}

	switch gc.mode {
	case rmpb.GroupMode_RUMode:
		gc.run.requestUnitTokens = make(map[rmpb.RequestUnitType]*tokenCounter)
		for typ := range requestUnitLimitTypeList {
			tb := getRUTokenBucketSetting(gc.ResourceGroup, typ)
			cfg := cfgFunc(tb)
			limiter := NewLimiterWithCfg(now, cfg, gc.lowRUNotifyChan)
			counter := &tokenCounter{
				limiter:     limiter,
				avgRUPerSec: 0,
				avgLastTime: now,
			}
			gc.run.requestUnitTokens[typ] = counter
		}
	case rmpb.GroupMode_RawMode:
		gc.run.resourceTokens = make(map[rmpb.RawResourceType]*tokenCounter)
		for typ := range requestResourceLimitTypeList {
			tb := getRawResourceTokenBucketSetting(gc.ResourceGroup, typ)
			cfg := cfgFunc(tb)
			limiter := NewLimiterWithCfg(now, cfg, gc.lowRUNotifyChan)
			counter := &tokenCounter{
				limiter:     limiter,
				avgRUPerSec: 0,
				avgLastTime: now,
			}
			gc.run.resourceTokens[typ] = counter
		}
	}
}

func (gc *groupCostController) updateRunState() {
	newTime := time.Now()
	gc.mu.Lock()
	for _, calc := range gc.calculators {
		calc.Trickle(gc.mu.consumption)
	}
	*gc.run.consumption = *gc.mu.consumption
	gc.mu.Unlock()
	log.Debug("[resource group controller] update run state", zap.Any("request unit consumption", gc.run.consumption))
	gc.run.now = newTime
}

func (gc *groupCostController) updateAvgRequestResourcePerSec() {
	switch gc.mode {
	case rmpb.GroupMode_RawMode:
		gc.updateAvgRaWResourcePerSec()
	case rmpb.GroupMode_RUMode:
		gc.updateAvgRUPerSec()
	}
}

func (gc *groupCostController) handleTokenBucketUpdateEvent(ctx context.Context, now time.Time) {
	switch gc.mode {
	case rmpb.GroupMode_RawMode:
		for _, counter := range gc.run.resourceTokens {
			counter.notify.mu.Lock()
			ch := counter.notify.setupNotificationCh
			counter.notify.mu.Unlock()
			if ch == nil {
				continue
			}
			select {
			case <-ch:
				counter.notify.mu.Lock()
				counter.notify.setupNotificationTimer = nil
				counter.notify.setupNotificationCh = nil
				threshold := counter.notify.setupNotificationThreshold
				counter.notify.mu.Unlock()
				counter.limiter.SetupNotificationThreshold(now, threshold)
			case <-ctx.Done():
				return
			}
		}

	case rmpb.GroupMode_RUMode:
		for _, counter := range gc.run.requestUnitTokens {
			counter.notify.mu.Lock()
			ch := counter.notify.setupNotificationCh
			counter.notify.mu.Unlock()
			if ch == nil {
				continue
			}
			select {
			case <-ch:
				counter.notify.mu.Lock()
				counter.notify.setupNotificationTimer = nil
				counter.notify.setupNotificationCh = nil
				threshold := counter.notify.setupNotificationThreshold
				counter.notify.mu.Unlock()
				counter.limiter.SetupNotificationThreshold(now, threshold)
			case <-ctx.Done():
				return
			}
		}
	}
}

func (gc *groupCostController) updateAvgRaWResourcePerSec() {
	isBurstable := true
	for typ, counter := range gc.run.resourceTokens {
		if counter.limiter.GetBurst() >= 0 {
			isBurstable = false
		}
		if !gc.calcAvg(counter, getRawResourceValueFromConsumption(gc.run.consumption, typ)) {
			continue
		}
		log.Debug("[resource group controller] update avg raw resource per sec", zap.String("name", gc.Name), zap.String("type", rmpb.RawResourceType_name[int32(typ)]), zap.Float64("avgRUPerSec", counter.avgRUPerSec))
	}
	gc.burstable.Store(isBurstable)
}

func (gc *groupCostController) updateAvgRUPerSec() {
	isBurstable := true
	for typ, counter := range gc.run.requestUnitTokens {
		if counter.limiter.GetBurst() >= 0 {
			isBurstable = false
		}
		if !gc.calcAvg(counter, getRUValueFromConsumption(gc.run.consumption, typ)) {
			continue
		}
		log.Debug("[resource group controller] update avg ru per sec", zap.String("name", gc.Name), zap.String("type", rmpb.RequestUnitType_name[int32(typ)]), zap.Float64("avgRUPerSec", counter.avgRUPerSec))
	}
	gc.burstable.Store(isBurstable)
}

func (gc *groupCostController) calcAvg(counter *tokenCounter, new float64) bool {
	deltaDuration := gc.run.now.Sub(counter.avgLastTime)
	if deltaDuration <= 500*time.Millisecond {
		return false
	}
	delta := (new - counter.avgRUPerSecLastRU) / deltaDuration.Seconds()
	counter.avgRUPerSec = movingAvgFactor*counter.avgRUPerSec + (1-movingAvgFactor)*delta
	counter.avgLastTime = gc.run.now
	counter.avgRUPerSecLastRU = new
	return true
}

func (gc *groupCostController) shouldReportConsumption() bool {
	timeSinceLastRequest := gc.run.now.Sub(gc.run.lastRequestTime)
	if timeSinceLastRequest >= defaultTargetPeriod {
		if timeSinceLastRequest >= extendedReportingPeriodFactor*defaultTargetPeriod {
			return true
		}
		switch gc.Mode {
		case rmpb.GroupMode_RUMode:
			for typ := range requestUnitLimitTypeList {
				if getRUValueFromConsumption(gc.run.consumption, typ)-getRUValueFromConsumption(gc.run.lastRequestConsumption, typ) >= consumptionsReportingThreshold {
					return true
				}
			}
		case rmpb.GroupMode_RawMode:
			for typ := range requestResourceLimitTypeList {
				if getRawResourceValueFromConsumption(gc.run.consumption, typ)-getRawResourceValueFromConsumption(gc.run.lastRequestConsumption, typ) >= consumptionsReportingThreshold {
					return true
				}
			}
		}
	}
	return false
}

func (gc *groupCostController) handleTokenBucketResponse(resp *rmpb.TokenBucketResponse) {
	gc.run.requestInProgress = false
	gc.handleRespFunc(resp)
	if !gc.run.initialRequestCompleted {
		gc.run.initialRequestCompleted = true
		// This is the first successful request. Take back the initial RUs that we
		// used to pre-fill the bucket.
		for _, counter := range gc.run.resourceTokens {
			counter.limiter.RemoveTokens(gc.run.now, initialRequestUnits)
		}
		for _, counter := range gc.run.requestUnitTokens {
			counter.limiter.RemoveTokens(gc.run.now, initialRequestUnits)
		}
	}
}

func (gc *groupCostController) handleRawResourceTokenResponse(resp *rmpb.TokenBucketResponse) {
	for _, grantedTB := range resp.GetGrantedResourceTokens() {
		typ := grantedTB.GetType()
		counter, ok := gc.run.resourceTokens[typ]
		if !ok {
			log.Warn("[resource group controller] not support this resource type", zap.String("type", rmpb.RawResourceType_name[int32(typ)]))
			continue
		}
		gc.modifyTokenCounter(counter, grantedTB.GetGrantedTokens(), grantedTB.GetTrickleTimeMs())
	}
}

func (gc *groupCostController) handleRUTokenResponse(resp *rmpb.TokenBucketResponse) {
	for _, grantedTB := range resp.GetGrantedRUTokens() {
		typ := grantedTB.GetType()
		counter, ok := gc.run.requestUnitTokens[typ]
		if !ok {
			log.Warn("[resource group controller] not support this resource type", zap.String("type", rmpb.RawResourceType_name[int32(typ)]))
			continue
		}
		gc.modifyTokenCounter(counter, grantedTB.GetGrantedTokens(), grantedTB.GetTrickleTimeMs())
	}
}

func (gc *groupCostController) modifyTokenCounter(counter *tokenCounter, bucket *rmpb.TokenBucket, trickleTimeMs int64) {
	granted := bucket.GetTokens()
	if !counter.lastDeadline.IsZero() {
		// If last request came with a trickle duration, we may have RUs that were
		// not made available to the bucket yet; throw them together with the newly
		// granted RUs.
		if since := counter.lastDeadline.Sub(gc.run.now); since > 0 {
			granted += counter.lastRate * since.Seconds()
		}
	}
	counter.notify.mu.Lock()
	if counter.notify.setupNotificationTimer != nil {
		counter.notify.setupNotificationTimer.Stop()
		counter.notify.setupNotificationTimer = nil
		counter.notify.setupNotificationCh = nil
	}
	counter.notify.mu.Unlock()
	notifyThreshold := granted * notifyFraction
	if notifyThreshold < bufferRUs {
		notifyThreshold = bufferRUs
	}

	var cfg tokenBucketReconfigureArgs
	cfg.NewBurst = bucket.GetSettings().GetBurstLimit()
	// when trickleTimeMs equals zero, server has enough tokens and does not need to
	// limit client consume token. So all token is granted to client right now.
	if trickleTimeMs == 0 {
		cfg.NewTokens = granted
		cfg.NewRate = float64(bucket.GetSettings().FillRate)
		cfg.NotifyThreshold = notifyThreshold
		counter.lastDeadline = time.Time{}
		// In the non-trickle case, clients can be allowed to accumulate more tokens.
		if cfg.NewBurst >= 0 {
			cfg.NewBurst = 0
		}
	} else {
		// Otherwise the granted token is delivered to the client by fill rate.
		cfg.NewTokens = 0
		trickleDuration := time.Duration(trickleTimeMs) * time.Millisecond
		deadline := gc.run.now.Add(trickleDuration)
		cfg.NewRate = float64(bucket.GetSettings().FillRate) + granted/trickleDuration.Seconds()

		timerDuration := trickleDuration - time.Second
		if timerDuration <= 0 {
			timerDuration = (trickleDuration + time.Second) / 2
		}
		counter.notify.mu.Lock()
		counter.notify.setupNotificationTimer = time.NewTimer(timerDuration)
		counter.notify.setupNotificationCh = counter.notify.setupNotificationTimer.C
		counter.notify.setupNotificationThreshold = notifyThreshold
		counter.notify.mu.Unlock()
		counter.lastDeadline = deadline
		select {
		case gc.tokenBucketUpdateChan <- gc:
		default:
		}
	}

	counter.lastRate = cfg.NewRate
	counter.limiter.Reconfigure(gc.run.now, cfg)
}

func (gc *groupCostController) collectRequestAndConsumption(selectTyp selectType) *rmpb.TokenBucketRequest {
	req := &rmpb.TokenBucketRequest{
		ResourceGroupName: gc.ResourceGroup.GetName(),
	}
	// collect request resource
	selected := gc.run.requestInProgress
	switch gc.mode {
	case rmpb.GroupMode_RawMode:
		requests := make([]*rmpb.RawResourceItem, 0, len(requestResourceLimitTypeList))
		for typ, counter := range gc.run.resourceTokens {
			switch selectTyp {
			case periodicReport:
				selected = selected || gc.shouldReportConsumption()
				fallthrough
			case lowToken:
				if counter.limiter.IsLowTokens() {
					selected = true
				}
			}
			request := &rmpb.RawResourceItem{
				Type:  typ,
				Value: gc.calcRequest(counter),
			}
			requests = append(requests, request)
		}
		req.Request = &rmpb.TokenBucketRequest_RawResourceItems{
			RawResourceItems: &rmpb.TokenBucketRequest_RequestRawResource{
				RequestRawResource: requests,
			},
		}
	case rmpb.GroupMode_RUMode:
		requests := make([]*rmpb.RequestUnitItem, 0, len(requestUnitLimitTypeList))
		for typ, counter := range gc.run.requestUnitTokens {
			switch selectTyp {
			case periodicReport:
				selected = selected || gc.shouldReportConsumption()
				fallthrough
			case lowToken:
				if counter.limiter.IsLowTokens() {
					selected = true
				}
			}
			request := &rmpb.RequestUnitItem{
				Type:  typ,
				Value: gc.calcRequest(counter),
			}
			requests = append(requests, request)
		}
		req.Request = &rmpb.TokenBucketRequest_RuItems{
			RuItems: &rmpb.TokenBucketRequest_RequestRU{
				RequestRU: requests,
			},
		}
	}
	if !selected {
		return nil
	}

	deltaConsumption := &rmpb.Consumption{}
	*deltaConsumption = *gc.run.consumption
	sub(deltaConsumption, gc.run.lastRequestConsumption)
	req.ConsumptionSinceLastRequest = deltaConsumption

	*gc.run.lastRequestConsumption = *gc.run.consumption
	gc.run.lastRequestTime = time.Now()
	gc.run.requestInProgress = true
	return req
}

func (gc *groupCostController) calcRequest(counter *tokenCounter) float64 {
	value := counter.avgRUPerSec*gc.run.targetPeriod.Seconds() + bufferRUs
	value -= counter.limiter.AvailableTokens(gc.run.now)
	if value < 0 {
		value = 0
	}
	return value
}

func (gc *groupCostController) onRequestWait(
	ctx context.Context, info RequestInfo,
) (*rmpb.Consumption, error) {
	delta := &rmpb.Consumption{}
	for _, calc := range gc.calculators {
		calc.BeforeKVRequest(delta, info)
	}
	if !gc.burstable.Load() {
		var err error
		now := time.Now()
		var i int
		var d time.Duration
	retryLoop:
		for i = 0; i < maxRetry; i++ {
			switch gc.mode {
			case rmpb.GroupMode_RawMode:
				res := make([]*Reservation, 0, len(requestResourceLimitTypeList))
				for typ, counter := range gc.run.resourceTokens {
					if v := getRawResourceValueFromConsumption(delta, typ); v > 0 {
						res = append(res, counter.limiter.Reserve(ctx, gc.mainCfg.maxWaitDuration, now, v))
					}
				}
				if d, err = WaitReservations(ctx, now, res); err == nil {
					break retryLoop
				}
			case rmpb.GroupMode_RUMode:
				res := make([]*Reservation, 0, len(requestUnitLimitTypeList))
				for typ, counter := range gc.run.requestUnitTokens {
					if v := getRUValueFromConsumption(delta, typ); v > 0 {
						res = append(res, counter.limiter.Reserve(ctx, gc.mainCfg.maxWaitDuration, now, v))
					}
				}
				if d, err = WaitReservations(ctx, now, res); err == nil {
					break retryLoop
				}
			}
			time.Sleep(100 * time.Millisecond)
		}
		if err != nil {
			gc.failedRequestCounter.Inc()
			return nil, err
		} else {
			gc.successfulRequestDuration.Observe(d.Seconds())
		}
	}
	gc.mu.Lock()
	add(gc.mu.consumption, delta)
	gc.mu.Unlock()
	return delta, nil
}

func (gc *groupCostController) onResponse(
	req RequestInfo, resp ResponseInfo,
) (*rmpb.Consumption, error) {
	delta := &rmpb.Consumption{}
	for _, calc := range gc.calculators {
		calc.AfterKVRequest(delta, req, resp)
	}
	if !gc.burstable.Load() {
		switch gc.mode {
		case rmpb.GroupMode_RawMode:
			for typ, counter := range gc.run.resourceTokens {
				if v := getRawResourceValueFromConsumption(delta, typ); v > 0 {
					counter.limiter.RemoveTokens(time.Now(), v)
				}
			}
		case rmpb.GroupMode_RUMode:
			for typ, counter := range gc.run.requestUnitTokens {
				if v := getRUValueFromConsumption(delta, typ); v > 0 {
					counter.limiter.RemoveTokens(time.Now(), v)
				}
			}
		}
	}
	gc.mu.Lock()
	add(gc.mu.consumption, delta)
	gc.mu.Unlock()
	return delta, nil
}

// CheckResourceGroupExist checks if groupsController map {rg.name -> resource group controller}
// contains name. Used for test only.
func (c *ResourceGroupsController) CheckResourceGroupExist(name string) bool {
	_, ok := c.groupsController.Load(name)
	return ok
}

// This is used for test only.
func (gc *groupCostController) getKVCalculator() *KVCalculator {
	for _, calc := range gc.calculators {
		if kvCalc, ok := calc.(*KVCalculator); ok {
			return kvCalc
		}
	}
	return nil
}<|MERGE_RESOLUTION|>--- conflicted
+++ resolved
@@ -33,17 +33,10 @@
 )
 
 const (
-<<<<<<< HEAD
 	requestUnitConfigPath        = "resource_group/ru_config"
-	defaultMaxWaitDuration       = time.Second
 	maxRetry                     = 3
 	maxNotificationChanLen       = 200
 	maxConsumptionMetricsChanLen = 200
-=======
-	requestUnitConfigPath  = "resource_group/ru_config"
-	maxRetry               = 3
-	maxNotificationChanLen = 200
->>>>>>> dcdf34fc
 )
 
 type selectType int

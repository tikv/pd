// Copyright 2023 TiKV Project Authors.
//
// Licensed under the Apache License, Version 2.0 (the "License");
// you may not use this file except in compliance with the License.
// You may obtain a copy of the License at
//
//     http://www.apache.org/licenses/LICENSE-2.0
//
// Unless required by applicable law or agreed to in writing, software
// distributed under the License is distributed on an "AS IS" BASIS,g
// WITHOUT WARRANTIES OR CONDITIONS OF ANY KIND, either express or implied.
// See the License for the specific language governing permissions and
// limitations under the License.

package controller

import (
	"context"
	"encoding/json"
	"math"
	"sync"
	"sync/atomic"
	"time"

	"github.com/pingcap/errors"
	"github.com/pingcap/failpoint"
	rmpb "github.com/pingcap/kvproto/pkg/resource_manager"
	"github.com/pingcap/log"
	pd "github.com/tikv/pd/client"
	"github.com/tikv/pd/client/errs"
	"go.uber.org/zap"
)

const (
<<<<<<< HEAD
	controllerConfigPath   = "resource_group/controller"
	defaultMaxWaitDuration = time.Second
=======
	requestUnitConfigPath  = "resource_group/ru_config"
>>>>>>> dcdf34fc
	maxRetry               = 3
	maxNotificationChanLen = 200
)

type selectType int

const (
	periodicReport selectType = 0
	lowToken       selectType = 1
)

// ResourceGroupKVInterceptor is used as quota limit controller for resource group using kv store.
type ResourceGroupKVInterceptor interface {
	// OnRequestWait is used to check whether resource group has enough tokens. It maybe needs to wait some time.
	OnRequestWait(ctx context.Context, resourceGroupName string, info RequestInfo) (*rmpb.Consumption, error)
	// OnResponse is used to consume tokens after receiving response
	OnResponse(resourceGroupName string, req RequestInfo, resp ResponseInfo) (*rmpb.Consumption, error)
}

// ResourceGroupProvider provides some api to interact with resource manager server。
type ResourceGroupProvider interface {
	ListResourceGroups(ctx context.Context) ([]*rmpb.ResourceGroup, error)
	GetResourceGroup(ctx context.Context, resourceGroupName string) (*rmpb.ResourceGroup, error)
	AddResourceGroup(ctx context.Context, metaGroup *rmpb.ResourceGroup) (string, error)
	ModifyResourceGroup(ctx context.Context, metaGroup *rmpb.ResourceGroup) (string, error)
	DeleteResourceGroup(ctx context.Context, resourceGroupName string) (string, error)
	AcquireTokenBuckets(ctx context.Context, request *rmpb.TokenBucketsRequest) ([]*rmpb.TokenBucketResponse, error)
	LoadGlobalConfig(ctx context.Context, names []string, configPath string) ([]pd.GlobalConfigItem, int64, error)
}

// ResourceControlCreateOption create a ResourceGroupsController with the optional settings.
type ResourceControlCreateOption func(controller *ResourceGroupsController)

// EnableSingleGroupByKeyspace is the option to enable single group by keyspace feature.
func EnableSingleGroupByKeyspace() ResourceControlCreateOption {
	return func(controller *ResourceGroupsController) {
		controller.config.isSingleGroupByKeyspace = true
	}
}

// WithMaxWaitDuration is the option to set the max wait duration for acquiring token buckets.
func WithMaxWaitDuration(d time.Duration) ResourceControlCreateOption {
	return func(controller *ResourceGroupsController) {
		controller.config.maxWaitDuration = d
	}
}

var _ ResourceGroupKVInterceptor = (*ResourceGroupsController)(nil)

// ResourceGroupsController impls ResourceGroupKVInterceptor.
type ResourceGroupsController struct {
	clientUniqueID   uint64
	provider         ResourceGroupProvider
	groupsController sync.Map
	config           *Config

	loopCtx    context.Context
	loopCancel func()

	calculators []ResourceCalculator

	// When a signal is received, it means the number of available token is low.
	lowTokenNotifyChan chan struct{}
	// When a token bucket response received from server, it will be sent to the channel.
	tokenResponseChan chan []*rmpb.TokenBucketResponse
	// When the token bucket of a resource group is updated, it will be sent to the channel.
	tokenBucketUpdateChan chan *groupCostController
	responseDeadlineCh    <-chan time.Time

	run struct {
		responseDeadline *time.Timer
		inDegradedMode   bool
		// currentRequests is used to record the request and resource group.
		// Currently, we don't do multiple `AcquireTokenBuckets`` at the same time, so there are no concurrency problems with `currentRequests`.
		currentRequests []*rmpb.TokenBucketRequest
	}
}

// NewResourceGroupController returns a new ResourceGroupsController which impls ResourceGroupKVInterceptor
func NewResourceGroupController(
	ctx context.Context,
	clientUniqueID uint64,
	provider ResourceGroupProvider,
	requestUnitConfig *RequestUnitConfig,
	opts ...ResourceControlCreateOption,
) (*ResourceGroupsController, error) {
	controllerConfig, err := loadServerConfig(ctx, provider)
	if err != nil {
		return nil, err
	}
	if requestUnitConfig != nil {
		controllerConfig.RequestUnit = *requestUnitConfig
	}
	config := GenerateConfig(controllerConfig)
	controller := &ResourceGroupsController{
		clientUniqueID:        clientUniqueID,
		provider:              provider,
		config:                config,
		lowTokenNotifyChan:    make(chan struct{}, 1),
		tokenResponseChan:     make(chan []*rmpb.TokenBucketResponse, 1),
		tokenBucketUpdateChan: make(chan *groupCostController, maxNotificationChanLen),
	}
	for _, opt := range opts {
		opt(controller)
	}
	controller.calculators = []ResourceCalculator{newKVCalculator(controller.config), newSQLCalculator(controller.config)}
	return controller, nil
}

func loadServerConfig(ctx context.Context, provider ResourceGroupProvider) (*ControllerConfig, error) {
	items, _, err := provider.LoadGlobalConfig(ctx, nil, controllerConfigPath)
	if err != nil {
		return nil, err
	}
	if len(items) == 0 {
		return nil, errors.Errorf("failed to load the server config from remote server")
	}
	controllerConfig := &ControllerConfig{}
	err = json.Unmarshal(items[0].PayLoad, controllerConfig)
	if err != nil {
		return nil, err
	}
	return controllerConfig, nil
}

// GetConfig returns the config of controller. It's only used for test.
func (c *ResourceGroupsController) GetConfig() *Config {
	return c.config
}

// Source List
const (
	FromPeriodReport = "period_report"
	FromLowRU        = "low_ru"
)

// Start starts ResourceGroupController service.
func (c *ResourceGroupsController) Start(ctx context.Context) {
	c.loopCtx, c.loopCancel = context.WithCancel(ctx)
	go func() {
		if c.config.DegradedModeWaitDuration > 0 {
			c.run.responseDeadline = time.NewTimer(c.config.DegradedModeWaitDuration)
			c.run.responseDeadline.Stop()
			defer c.run.responseDeadline.Stop()
		}
		cleanupTicker := time.NewTicker(defaultGroupCleanupInterval)
		defer cleanupTicker.Stop()
		stateUpdateTicker := time.NewTicker(defaultGroupStateUpdateInterval)
		defer stateUpdateTicker.Stop()

		failpoint.Inject("fastCleanup", func() {
			cleanupTicker.Stop()
			cleanupTicker = time.NewTicker(100 * time.Millisecond)
		})

		for {
			select {
			case <-c.loopCtx.Done():
				return
			case <-c.responseDeadlineCh:
				c.run.inDegradedMode = true
				c.applyDegradedMode()
				log.Warn("[resource group controller] enter degraded mode")
			case resp := <-c.tokenResponseChan:
				if resp != nil {
					c.updateRunState()
					c.handleTokenBucketResponse(resp)
				}
				c.run.currentRequests = nil
			case <-cleanupTicker.C:
				if err := c.cleanUpResourceGroup(c.loopCtx); err != nil {
					log.Error("[resource group controller] clean up resource groups failed", zap.Error(err))
				}
			case <-stateUpdateTicker.C:
				c.updateRunState()
				c.updateAvgRequestResourcePerSec()
				if len(c.run.currentRequests) == 0 {
					c.collectTokenBucketRequests(c.loopCtx, FromPeriodReport, periodicReport /* select resource groups which should be reported periodically */)
				}
			case <-c.lowTokenNotifyChan:
				c.updateRunState()
				c.updateAvgRequestResourcePerSec()
				if len(c.run.currentRequests) == 0 {
					c.collectTokenBucketRequests(c.loopCtx, FromLowRU, lowToken /* select low tokens resource group */)
				}
				if c.run.inDegradedMode {
					c.applyDegradedMode()
				}
			case gc := <-c.tokenBucketUpdateChan:
				now := gc.run.now
				go gc.handleTokenBucketUpdateEvent(c.loopCtx, now)
			}
		}
	}()
}

// Stop stops ResourceGroupController service.
func (c *ResourceGroupsController) Stop() error {
	if c.loopCancel == nil {
		return errors.Errorf("resource groups controller does not start")
	}
	c.loopCancel()
	return nil
}

// tryGetResourceGroup will try to get the resource group controller from local cache first,
// if the local cache misses, it will then call gRPC to fetch the resource group info from server.
func (c *ResourceGroupsController) tryGetResourceGroup(ctx context.Context, name string) (*groupCostController, error) {
	// Get from the local cache first.
	if tmp, ok := c.groupsController.Load(name); ok {
		return tmp.(*groupCostController), nil
	}
	// Call gRPC to fetch the resource group info.
	group, err := c.provider.GetResourceGroup(ctx, name)
	if err != nil {
		return nil, err
	}
	// Check again to prevent initializing the same resource group concurrently.
	if tmp, ok := c.groupsController.Load(name); ok {
		gc := tmp.(*groupCostController)
		return gc, nil
	}
	// Initialize the resource group controller.
	gc, err := newGroupCostController(group, c.config, c.lowTokenNotifyChan, c.tokenBucketUpdateChan)
	if err != nil {
		return nil, err
	}
	// TODO: re-init the state if user change mode from RU to RAW mode.
	gc.initRunState()
	// Check again to prevent initializing the same resource group concurrently.
	tmp, loaded := c.groupsController.LoadOrStore(group.GetName(), gc)
	if !loaded {
		log.Info("[resource group controller] create resource group cost controller", zap.String("name", group.GetName()))
	}
	return tmp.(*groupCostController), nil
}

func (c *ResourceGroupsController) cleanUpResourceGroup(ctx context.Context) error {
	groups, err := c.provider.ListResourceGroups(ctx)
	if err != nil {
		return errs.ErrClientListResourceGroup.FastGenByArgs(err.Error())
	}
	latestGroups := make(map[string]struct{})
	for _, group := range groups {
		latestGroups[group.GetName()] = struct{}{}
	}
	c.groupsController.Range(func(key, value any) bool {
		resourceGroupName := key.(string)
		if _, ok := latestGroups[resourceGroupName]; !ok {
			c.groupsController.Delete(key)
			return true
		}

		gc := value.(*groupCostController)
		// Check for stale resource groups, which will be deleted when consumption is continuously unchanged.
		gc.mu.Lock()
		latestConsumption := *gc.mu.consumption
		gc.mu.Unlock()
		if equalRU(latestConsumption, *gc.run.consumption) {
			if gc.tombstone {
				c.groupsController.Delete(resourceGroupName)
				return true
			}
			gc.tombstone = true
		} else {
			gc.tombstone = false
		}
		return true
	})
	return nil
}

func (c *ResourceGroupsController) updateRunState() {
	c.groupsController.Range(func(name, value any) bool {
		gc := value.(*groupCostController)
		gc.updateRunState()
		return true
	})
}

func (c *ResourceGroupsController) applyDegradedMode() {
	c.groupsController.Range(func(name, value any) bool {
		gc := value.(*groupCostController)
		gc.applyDegradedMode()
		return true
	})
}

func (c *ResourceGroupsController) updateAvgRequestResourcePerSec() {
	c.groupsController.Range(func(name, value any) bool {
		gc := value.(*groupCostController)
		gc.updateAvgRequestResourcePerSec()
		return true
	})
}

func (c *ResourceGroupsController) handleTokenBucketResponse(resp []*rmpb.TokenBucketResponse) {
	if c.responseDeadlineCh != nil {
		if c.run.responseDeadline.Stop() {
			select {
			case <-c.run.responseDeadline.C:
			default:
			}
		}
		c.responseDeadlineCh = nil
	}
	c.run.inDegradedMode = false
	for _, res := range resp {
		name := res.GetResourceGroupName()
		v, ok := c.groupsController.Load(name)
		if !ok {
			log.Warn("[resource group controller] a non-existent resource group was found when handle token response", zap.String("name", name))
			continue
		}
		gc := v.(*groupCostController)
		gc.handleTokenBucketResponse(res)
	}
}

func (c *ResourceGroupsController) collectTokenBucketRequests(ctx context.Context, source string, typ selectType) {
	c.run.currentRequests = make([]*rmpb.TokenBucketRequest, 0)
	c.groupsController.Range(func(name, value any) bool {
		gc := value.(*groupCostController)
		request := gc.collectRequestAndConsumption(typ)
		if request != nil {
			c.run.currentRequests = append(c.run.currentRequests, request)
		}
		return true
	})
	if len(c.run.currentRequests) > 0 {
		c.sendTokenBucketRequests(ctx, c.run.currentRequests, source)
	}
}

func (c *ResourceGroupsController) sendTokenBucketRequests(ctx context.Context, requests []*rmpb.TokenBucketRequest, source string) {
	now := time.Now()
	req := &rmpb.TokenBucketsRequest{
		Requests:              requests,
		TargetRequestPeriodMs: uint64(defaultTargetPeriod / time.Millisecond),
	}
	if c.config.DegradedModeWaitDuration > 0 && c.responseDeadlineCh == nil {
		c.run.responseDeadline.Reset(c.config.DegradedModeWaitDuration)
		c.responseDeadlineCh = c.run.responseDeadline.C
	}
	go func() {
		log.Debug("[resource group controller] send token bucket request", zap.Time("now", now), zap.Any("req", req.Requests), zap.String("source", source))
		resp, err := c.provider.AcquireTokenBuckets(ctx, req)
		if err != nil {
			// Don't log any errors caused by the stopper canceling the context.
			if !errors.ErrorEqual(err, context.Canceled) {
				log.L().Sugar().Infof("[resource group controller] token bucket rpc error: %v", err)
			}
			resp = nil
		}
		log.Debug("[resource group controller] token bucket response", zap.Time("now", time.Now()), zap.Any("resp", resp), zap.String("source", source), zap.Duration("latency", time.Since(now)))
		c.tokenResponseChan <- resp
	}()
}

// OnRequestWait is used to check whether resource group has enough tokens. It maybe needs wait some time.
func (c *ResourceGroupsController) OnRequestWait(
	ctx context.Context, resourceGroupName string, info RequestInfo,
) (*rmpb.Consumption, error) {
	gc, err := c.tryGetResourceGroup(ctx, resourceGroupName)
	if err != nil {
		return nil, err
	}
	return gc.onRequestWait(ctx, info)
}

// OnResponse is used to consume tokens after receiving response
func (c *ResourceGroupsController) OnResponse(
	resourceGroupName string, req RequestInfo, resp ResponseInfo,
) (*rmpb.Consumption, error) {
	tmp, ok := c.groupsController.Load(resourceGroupName)
	if !ok {
		log.Warn("[resource group controller] resource group name does not exist", zap.String("resourceGroupName", resourceGroupName))
		return &rmpb.Consumption{}, nil
	}
	return tmp.(*groupCostController).onResponse(req, resp)
}

type groupCostController struct {
	*rmpb.ResourceGroup
	mainCfg     *Config
	calculators []ResourceCalculator
	mode        rmpb.GroupMode

	handleRespFunc func(*rmpb.TokenBucketResponse)

	mu struct {
		sync.Mutex
		consumption *rmpb.Consumption
	}

	// fast path to make once token limit with un-limit burst.
	burstable *atomic.Bool

	lowRUNotifyChan       chan<- struct{}
	tokenBucketUpdateChan chan<- *groupCostController

	// run contains the state that is updated by the main loop.
	run struct {
		now             time.Time
		lastRequestTime time.Time

		// requestInProgress is set true when sending token bucket request.
		// And it is set false when reciving token bucket response.
		// This triggers a retry attempt on the next tick.
		requestInProgress bool

		// targetPeriod stores the value of the TargetPeriodSetting setting at the
		// last update.
		targetPeriod time.Duration

		// consumptions stores the last value of mu.consumption.
		// requestUnitConsumptions []*rmpb.RequestUnitItem
		// resourceConsumptions    []*rmpb.ResourceItem
		consumption *rmpb.Consumption

		// lastRequestUnitConsumptions []*rmpb.RequestUnitItem
		// lastResourceConsumptions    []*rmpb.ResourceItem
		lastRequestConsumption *rmpb.Consumption

		// initialRequestCompleted is set to true when the first token bucket
		// request completes successfully.
		initialRequestCompleted bool

		resourceTokens    map[rmpb.RawResourceType]*tokenCounter
		requestUnitTokens map[rmpb.RequestUnitType]*tokenCounter
	}

	tombstone bool
}

type tokenCounter struct {
	// avgRUPerSec is an exponentially-weighted moving average of the RU
	// consumption per second; used to estimate the RU requirements for the next
	// request.
	avgRUPerSec float64
	// lastSecRU is the consumption.RU value when avgRUPerSec was last updated.
	avgRUPerSecLastRU float64
	avgLastTime       time.Time

	notify struct {
		mu                         sync.Mutex
		setupNotificationCh        <-chan time.Time
		setupNotificationThreshold float64
		setupNotificationTimer     *time.Timer
	}

	lastDeadline time.Time
	lastRate     float64

	limiter *Limiter

	inDegradedMode bool
}

func newGroupCostController(
	group *rmpb.ResourceGroup,
	mainCfg *Config,
	lowRUNotifyChan chan struct{},
	tokenBucketUpdateChan chan *groupCostController,
) (*groupCostController, error) {
	switch group.Mode {
	case rmpb.GroupMode_RUMode:
		if group.RUSettings.RU == nil || group.RUSettings.RU.Settings == nil {
			return nil, errs.ErrClientResourceGroupConfigUnavailable.FastGenByArgs("not configured")
		}
	default:
		return nil, errs.ErrClientResourceGroupConfigUnavailable.FastGenByArgs("not supports the resource type")
	}

	gc := &groupCostController{
		ResourceGroup: group,
		mainCfg:       mainCfg,
		calculators: []ResourceCalculator{
			newKVCalculator(mainCfg),
			newSQLCalculator(mainCfg),
		},
		mode:                  group.GetMode(),
		tokenBucketUpdateChan: tokenBucketUpdateChan,
		lowRUNotifyChan:       lowRUNotifyChan,
		burstable:             &atomic.Bool{},
	}

	switch gc.mode {
	case rmpb.GroupMode_RUMode:
		gc.handleRespFunc = gc.handleRUTokenResponse
	case rmpb.GroupMode_RawMode:
		gc.handleRespFunc = gc.handleRawResourceTokenResponse
	}

	gc.mu.consumption = &rmpb.Consumption{}
	return gc, nil
}

func (gc *groupCostController) initRunState() {
	now := time.Now()
	gc.run.now = now
	gc.run.lastRequestTime = now
	gc.run.targetPeriod = defaultTargetPeriod
	gc.run.consumption = &rmpb.Consumption{}
	gc.run.lastRequestConsumption = &rmpb.Consumption{SqlLayerCpuTimeMs: getSQLProcessCPUTime(gc.mainCfg.isSingleGroupByKeyspace)}

	cfgFunc := func(tb *rmpb.TokenBucket) tokenBucketReconfigureArgs {
		cfg := tokenBucketReconfigureArgs{
			NewTokens: initialRequestUnits,
			NewBurst:  tb.Settings.BurstLimit,
			// This is to trigger token requests as soon as resource group start consuming tokens.
			NotifyThreshold: math.Max(initialRequestUnits-float64(tb.Settings.FillRate)*0.2, 1),
		}
		if cfg.NewBurst >= 0 {
			cfg.NewBurst = 0
		}
		return cfg
	}

	switch gc.mode {
	case rmpb.GroupMode_RUMode:
		gc.run.requestUnitTokens = make(map[rmpb.RequestUnitType]*tokenCounter)
		for typ := range requestUnitLimitTypeList {
			tb := getRUTokenBucketSetting(gc.ResourceGroup, typ)
			cfg := cfgFunc(tb)
			limiter := NewLimiterWithCfg(now, cfg, gc.lowRUNotifyChan)
			counter := &tokenCounter{
				limiter:     limiter,
				avgRUPerSec: 0,
				avgLastTime: now,
			}
			gc.run.requestUnitTokens[typ] = counter
		}
	case rmpb.GroupMode_RawMode:
		gc.run.resourceTokens = make(map[rmpb.RawResourceType]*tokenCounter)
		for typ := range requestResourceLimitTypeList {
			tb := getRawResourceTokenBucketSetting(gc.ResourceGroup, typ)
			cfg := cfgFunc(tb)
			limiter := NewLimiterWithCfg(now, cfg, gc.lowRUNotifyChan)
			counter := &tokenCounter{
				limiter:     limiter,
				avgRUPerSec: 0,
				avgLastTime: now,
			}
			gc.run.resourceTokens[typ] = counter
		}
	}
}

// applyDegradedMode is used to apply degraded mode for resource group which is in low-process.
func (gc *groupCostController) applyDegradedMode() {
	switch gc.mode {
	case rmpb.GroupMode_RawMode:
		gc.applyBasicConfigForRawResourceTokenCounter()
	case rmpb.GroupMode_RUMode:
		gc.applyBasicConfigForRUTokenCounters()
	}
}

func (gc *groupCostController) updateRunState() {
	newTime := time.Now()
	gc.mu.Lock()
	for _, calc := range gc.calculators {
		calc.Trickle(gc.mu.consumption)
	}
	*gc.run.consumption = *gc.mu.consumption
	gc.mu.Unlock()
	log.Debug("[resource group controller] update run state", zap.Any("request unit consumption", gc.run.consumption))
	gc.run.now = newTime
}

func (gc *groupCostController) updateAvgRequestResourcePerSec() {
	switch gc.mode {
	case rmpb.GroupMode_RawMode:
		gc.updateAvgRaWResourcePerSec()
	case rmpb.GroupMode_RUMode:
		gc.updateAvgRUPerSec()
	}
}

func (gc *groupCostController) handleTokenBucketUpdateEvent(ctx context.Context, now time.Time) {
	switch gc.mode {
	case rmpb.GroupMode_RawMode:
		for _, counter := range gc.run.resourceTokens {
			counter.notify.mu.Lock()
			ch := counter.notify.setupNotificationCh
			counter.notify.mu.Unlock()
			if ch == nil {
				continue
			}
			select {
			case <-ch:
				counter.notify.mu.Lock()
				counter.notify.setupNotificationTimer = nil
				counter.notify.setupNotificationCh = nil
				threshold := counter.notify.setupNotificationThreshold
				counter.notify.mu.Unlock()
				counter.limiter.SetupNotificationThreshold(now, threshold)
			case <-ctx.Done():
				return
			}
		}

	case rmpb.GroupMode_RUMode:
		for _, counter := range gc.run.requestUnitTokens {
			counter.notify.mu.Lock()
			ch := counter.notify.setupNotificationCh
			counter.notify.mu.Unlock()
			if ch == nil {
				continue
			}
			select {
			case <-ch:
				counter.notify.mu.Lock()
				counter.notify.setupNotificationTimer = nil
				counter.notify.setupNotificationCh = nil
				threshold := counter.notify.setupNotificationThreshold
				counter.notify.mu.Unlock()
				counter.limiter.SetupNotificationThreshold(now, threshold)
			case <-ctx.Done():
				return
			}
		}
	}
}

func (gc *groupCostController) updateAvgRaWResourcePerSec() {
	isBurstable := true
	for typ, counter := range gc.run.resourceTokens {
		if counter.limiter.GetBurst() >= 0 {
			isBurstable = false
		}
		if !gc.calcAvg(counter, getRawResourceValueFromConsumption(gc.run.consumption, typ)) {
			continue
		}
		log.Debug("[resource group controller] update avg raw resource per sec", zap.String("name", gc.Name), zap.String("type", rmpb.RawResourceType_name[int32(typ)]), zap.Float64("avgRUPerSec", counter.avgRUPerSec))
	}
	gc.burstable.Store(isBurstable)
}

func (gc *groupCostController) updateAvgRUPerSec() {
	isBurstable := true
	for typ, counter := range gc.run.requestUnitTokens {
		if counter.limiter.GetBurst() >= 0 {
			isBurstable = false
		}
		if !gc.calcAvg(counter, getRUValueFromConsumption(gc.run.consumption, typ)) {
			continue
		}
		log.Debug("[resource group controller] update avg ru per sec", zap.String("name", gc.Name), zap.String("type", rmpb.RequestUnitType_name[int32(typ)]), zap.Float64("avgRUPerSec", counter.avgRUPerSec))
	}
	gc.burstable.Store(isBurstable)
}

func (gc *groupCostController) calcAvg(counter *tokenCounter, new float64) bool {
	deltaDuration := gc.run.now.Sub(counter.avgLastTime)
	if deltaDuration <= 500*time.Millisecond {
		return false
	}
	delta := (new - counter.avgRUPerSecLastRU) / deltaDuration.Seconds()
	counter.avgRUPerSec = movingAvgFactor*counter.avgRUPerSec + (1-movingAvgFactor)*delta
	counter.avgLastTime = gc.run.now
	counter.avgRUPerSecLastRU = new
	return true
}

func (gc *groupCostController) shouldReportConsumption() bool {
	timeSinceLastRequest := gc.run.now.Sub(gc.run.lastRequestTime)
	if timeSinceLastRequest >= defaultTargetPeriod {
		if timeSinceLastRequest >= extendedReportingPeriodFactor*defaultTargetPeriod {
			return true
		}
		switch gc.Mode {
		case rmpb.GroupMode_RUMode:
			for typ := range requestUnitLimitTypeList {
				if getRUValueFromConsumption(gc.run.consumption, typ)-getRUValueFromConsumption(gc.run.lastRequestConsumption, typ) >= consumptionsReportingThreshold {
					return true
				}
			}
		case rmpb.GroupMode_RawMode:
			for typ := range requestResourceLimitTypeList {
				if getRawResourceValueFromConsumption(gc.run.consumption, typ)-getRawResourceValueFromConsumption(gc.run.lastRequestConsumption, typ) >= consumptionsReportingThreshold {
					return true
				}
			}
		}
	}
	return false
}

func (gc *groupCostController) handleTokenBucketResponse(resp *rmpb.TokenBucketResponse) {
	gc.run.requestInProgress = false
	gc.handleRespFunc(resp)
	if !gc.run.initialRequestCompleted {
		gc.run.initialRequestCompleted = true
		// This is the first successful request. Take back the initial RUs that we
		// used to pre-fill the bucket.
		for _, counter := range gc.run.resourceTokens {
			counter.limiter.RemoveTokens(gc.run.now, initialRequestUnits)
		}
		for _, counter := range gc.run.requestUnitTokens {
			counter.limiter.RemoveTokens(gc.run.now, initialRequestUnits)
		}
	}
}

func (gc *groupCostController) handleRawResourceTokenResponse(resp *rmpb.TokenBucketResponse) {
	for _, grantedTB := range resp.GetGrantedResourceTokens() {
		typ := grantedTB.GetType()
		counter, ok := gc.run.resourceTokens[typ]
		if !ok {
			log.Warn("[resource group controller] not support this resource type", zap.String("type", rmpb.RawResourceType_name[int32(typ)]))
			continue
		}
		gc.modifyTokenCounter(counter, grantedTB.GetGrantedTokens(), grantedTB.GetTrickleTimeMs())
	}
}

func (gc *groupCostController) handleRUTokenResponse(resp *rmpb.TokenBucketResponse) {
	for _, grantedTB := range resp.GetGrantedRUTokens() {
		typ := grantedTB.GetType()
		counter, ok := gc.run.requestUnitTokens[typ]
		if !ok {
			log.Warn("[resource group controller] not support this resource type", zap.String("type", rmpb.RawResourceType_name[int32(typ)]))
			continue
		}
		gc.modifyTokenCounter(counter, grantedTB.GetGrantedTokens(), grantedTB.GetTrickleTimeMs())
	}
}

func (gc *groupCostController) applyBasicConfigForRUTokenCounters() {
	for typ, counter := range gc.run.requestUnitTokens {
		if !counter.limiter.IsLowTokens() {
			continue
		}
		if counter.inDegradedMode {
			continue
		}
		counter.inDegradedMode = true
		initCounterNotify(counter)
		var cfg tokenBucketReconfigureArgs
		fillRate := getRUTokenBucketSetting(gc.ResourceGroup, typ)
		cfg.NewBurst = int64(fillRate.Settings.FillRate)
		cfg.NewRate = float64(fillRate.Settings.FillRate)
		failpoint.Inject("degradedModeRU", func() {
			cfg.NewRate = 99999999
		})
		counter.limiter.Reconfigure(gc.run.now, cfg, resetLowProcess())
		log.Info("[resource group controller] resource token bucket enter degraded mode", zap.String("resource group", gc.Name), zap.String("type", rmpb.RequestUnitType_name[int32(typ)]))
	}
}

func (gc *groupCostController) applyBasicConfigForRawResourceTokenCounter() {
	for typ, counter := range gc.run.resourceTokens {
		if !counter.limiter.IsLowTokens() {
			continue
		}
		initCounterNotify(counter)
		var cfg tokenBucketReconfigureArgs
		fillRate := getRawResourceTokenBucketSetting(gc.ResourceGroup, typ)
		cfg.NewBurst = int64(fillRate.Settings.FillRate)
		cfg.NewRate = float64(fillRate.Settings.FillRate)
		counter.limiter.Reconfigure(gc.run.now, cfg, resetLowProcess())
	}
}

func (gc *groupCostController) modifyTokenCounter(counter *tokenCounter, bucket *rmpb.TokenBucket, trickleTimeMs int64) {
	granted := bucket.GetTokens()
	if !counter.lastDeadline.IsZero() {
		// If last request came with a trickle duration, we may have RUs that were
		// not made available to the bucket yet; throw them together with the newly
		// granted RUs.
		if since := counter.lastDeadline.Sub(gc.run.now); since > 0 {
			granted += counter.lastRate * since.Seconds()
		}
	}
	initCounterNotify(counter)
	counter.inDegradedMode = false
	notifyThreshold := granted * notifyFraction
	if notifyThreshold < bufferRUs {
		notifyThreshold = bufferRUs
	}

	var cfg tokenBucketReconfigureArgs
	cfg.NewBurst = bucket.GetSettings().GetBurstLimit()
	// when trickleTimeMs equals zero, server has enough tokens and does not need to
	// limit client consume token. So all token is granted to client right now.
	if trickleTimeMs == 0 {
		cfg.NewTokens = granted
		cfg.NewRate = float64(bucket.GetSettings().FillRate)
		cfg.NotifyThreshold = notifyThreshold
		counter.lastDeadline = time.Time{}
		// In the non-trickle case, clients can be allowed to accumulate more tokens.
		if cfg.NewBurst >= 0 {
			cfg.NewBurst = 0
		}
	} else {
		// Otherwise the granted token is delivered to the client by fill rate.
		cfg.NewTokens = 0
		trickleDuration := time.Duration(trickleTimeMs) * time.Millisecond
		deadline := gc.run.now.Add(trickleDuration)
		cfg.NewRate = float64(bucket.GetSettings().FillRate) + granted/trickleDuration.Seconds()

		timerDuration := trickleDuration - time.Second
		if timerDuration <= 0 {
			timerDuration = (trickleDuration + time.Second) / 2
		}
		counter.notify.mu.Lock()
		counter.notify.setupNotificationTimer = time.NewTimer(timerDuration)
		counter.notify.setupNotificationCh = counter.notify.setupNotificationTimer.C
		counter.notify.setupNotificationThreshold = notifyThreshold
		counter.notify.mu.Unlock()
		counter.lastDeadline = deadline
		select {
		case gc.tokenBucketUpdateChan <- gc:
		default:
		}
	}

	counter.lastRate = cfg.NewRate
	counter.limiter.Reconfigure(gc.run.now, cfg, resetLowProcess())
}

func initCounterNotify(counter *tokenCounter) {
	counter.notify.mu.Lock()
	if counter.notify.setupNotificationTimer != nil {
		counter.notify.setupNotificationTimer.Stop()
		counter.notify.setupNotificationTimer = nil
		counter.notify.setupNotificationCh = nil
	}
	counter.notify.mu.Unlock()
}

func (gc *groupCostController) collectRequestAndConsumption(selectTyp selectType) *rmpb.TokenBucketRequest {
	req := &rmpb.TokenBucketRequest{
		ResourceGroupName: gc.ResourceGroup.GetName(),
	}
	// collect request resource
	selected := gc.run.requestInProgress
	switch gc.mode {
	case rmpb.GroupMode_RawMode:
		requests := make([]*rmpb.RawResourceItem, 0, len(requestResourceLimitTypeList))
		for typ, counter := range gc.run.resourceTokens {
			switch selectTyp {
			case periodicReport:
				selected = selected || gc.shouldReportConsumption()
				fallthrough
			case lowToken:
				if counter.limiter.IsLowTokens() {
					selected = true
				}
			}
			request := &rmpb.RawResourceItem{
				Type:  typ,
				Value: gc.calcRequest(counter),
			}
			requests = append(requests, request)
		}
		req.Request = &rmpb.TokenBucketRequest_RawResourceItems{
			RawResourceItems: &rmpb.TokenBucketRequest_RequestRawResource{
				RequestRawResource: requests,
			},
		}
	case rmpb.GroupMode_RUMode:
		requests := make([]*rmpb.RequestUnitItem, 0, len(requestUnitLimitTypeList))
		for typ, counter := range gc.run.requestUnitTokens {
			switch selectTyp {
			case periodicReport:
				selected = selected || gc.shouldReportConsumption()
				fallthrough
			case lowToken:
				if counter.limiter.IsLowTokens() {
					selected = true
				}
			}
			request := &rmpb.RequestUnitItem{
				Type:  typ,
				Value: gc.calcRequest(counter),
			}
			requests = append(requests, request)
		}
		req.Request = &rmpb.TokenBucketRequest_RuItems{
			RuItems: &rmpb.TokenBucketRequest_RequestRU{
				RequestRU: requests,
			},
		}
	}
	if !selected {
		return nil
	}

	deltaConsumption := &rmpb.Consumption{}
	*deltaConsumption = *gc.run.consumption
	sub(deltaConsumption, gc.run.lastRequestConsumption)
	req.ConsumptionSinceLastRequest = deltaConsumption

	*gc.run.lastRequestConsumption = *gc.run.consumption
	gc.run.lastRequestTime = time.Now()
	gc.run.requestInProgress = true
	return req
}

func (gc *groupCostController) calcRequest(counter *tokenCounter) float64 {
	value := counter.avgRUPerSec*gc.run.targetPeriod.Seconds() + bufferRUs
	value -= counter.limiter.AvailableTokens(gc.run.now)
	if value < 0 {
		value = 0
	}
	return value
}

func (gc *groupCostController) onRequestWait(
	ctx context.Context, info RequestInfo,
) (*rmpb.Consumption, error) {
	delta := &rmpb.Consumption{}
	for _, calc := range gc.calculators {
		calc.BeforeKVRequest(delta, info)
	}
	if !gc.burstable.Load() {
		var err error
		now := time.Now()
	retryLoop:
		for i := 0; i < maxRetry; i++ {
			switch gc.mode {
			case rmpb.GroupMode_RawMode:
				res := make([]*Reservation, 0, len(requestResourceLimitTypeList))
				for typ, counter := range gc.run.resourceTokens {
					if v := getRawResourceValueFromConsumption(delta, typ); v > 0 {
						res = append(res, counter.limiter.Reserve(ctx, gc.mainCfg.maxWaitDuration, now, v))
					}
				}
				if err = WaitReservations(ctx, now, res); err == nil {
					break retryLoop
				}
			case rmpb.GroupMode_RUMode:
				res := make([]*Reservation, 0, len(requestUnitLimitTypeList))
				for typ, counter := range gc.run.requestUnitTokens {
					if v := getRUValueFromConsumption(delta, typ); v > 0 {
						res = append(res, counter.limiter.Reserve(ctx, gc.mainCfg.maxWaitDuration, now, v))
					}
				}
				if err = WaitReservations(ctx, now, res); err == nil {
					break retryLoop
				}
			}
			time.Sleep(100 * time.Millisecond)
		}
		if err != nil {
			return nil, err
		}
	}
	gc.mu.Lock()
	add(gc.mu.consumption, delta)
	gc.mu.Unlock()
	return delta, nil
}

func (gc *groupCostController) onResponse(
	req RequestInfo, resp ResponseInfo,
) (*rmpb.Consumption, error) {
	delta := &rmpb.Consumption{}
	for _, calc := range gc.calculators {
		calc.AfterKVRequest(delta, req, resp)
	}
	if !gc.burstable.Load() {
		switch gc.mode {
		case rmpb.GroupMode_RawMode:
			for typ, counter := range gc.run.resourceTokens {
				if v := getRawResourceValueFromConsumption(delta, typ); v > 0 {
					counter.limiter.RemoveTokens(time.Now(), v)
				}
			}
		case rmpb.GroupMode_RUMode:
			for typ, counter := range gc.run.requestUnitTokens {
				if v := getRUValueFromConsumption(delta, typ); v > 0 {
					counter.limiter.RemoveTokens(time.Now(), v)
				}
			}
		}
	}
	gc.mu.Lock()
	add(gc.mu.consumption, delta)
	gc.mu.Unlock()
	return delta, nil
}

// CheckResourceGroupExist checks if groupsController map {rg.name -> resource group controller}
// contains name. Used for test only.
func (c *ResourceGroupsController) CheckResourceGroupExist(name string) bool {
	_, ok := c.groupsController.Load(name)
	return ok
}

// This is used for test only.
func (gc *groupCostController) getKVCalculator() *KVCalculator {
	for _, calc := range gc.calculators {
		if kvCalc, ok := calc.(*KVCalculator); ok {
			return kvCalc
		}
	}
	return nil
}<|MERGE_RESOLUTION|>--- conflicted
+++ resolved
@@ -32,12 +32,7 @@
 )
 
 const (
-<<<<<<< HEAD
 	controllerConfigPath   = "resource_group/controller"
-	defaultMaxWaitDuration = time.Second
-=======
-	requestUnitConfigPath  = "resource_group/ru_config"
->>>>>>> dcdf34fc
 	maxRetry               = 3
 	maxNotificationChanLen = 200
 )

--- conflicted
+++ resolved
@@ -32,16 +32,10 @@
 )
 
 const (
-<<<<<<< HEAD
-	requestUnitConfigPath   = "resource_group/ru_config"
-	maxRetry                = 3
-	maxNotificationChanLen  = 200
-	needTokensAmplification = 1.1
-=======
 	controllerConfigPath   = "resource_group/controller"
 	maxRetry               = 3
 	maxNotificationChanLen = 200
->>>>>>> 7a0ce101
+	needTokensAmplification = 1.1
 )
 
 type selectType int
@@ -973,7 +967,7 @@
 				res := make([]*Reservation, 0, len(requestResourceLimitTypeList))
 				for typ, counter := range gc.run.resourceTokens {
 					if v := getRawResourceValueFromConsumption(delta, typ); v > 0 {
-						res = append(res, counter.limiter.Reserve(ctx, defaultMaxWaitDuration, now, v))
+						res = append(res, counter.limiter.Reserve(ctx, gc.mainCfg.maxWaitDuration, now, v))
 					}
 				}
 				if err = WaitReservations(ctx, now, res); err == nil {
@@ -983,7 +977,7 @@
 				res := make([]*Reservation, 0, len(requestUnitLimitTypeList))
 				for typ, counter := range gc.run.requestUnitTokens {
 					if v := getRUValueFromConsumption(delta, typ); v > 0 {
-						res = append(res, counter.limiter.Reserve(ctx, defaultMaxWaitDuration, now, v))
+						res = append(res, counter.limiter.Reserve(ctx, gc.mainCfg.maxWaitDuration, now, v))
 					}
 				}
 				if err = WaitReservations(ctx, now, res); err == nil {

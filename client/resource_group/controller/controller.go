// Copyright 2023 TiKV Project Authors.
//
// Licensed under the Apache License, Version 2.0 (the "License");
// you may not use this file except in compliance with the License.
// You may obtain a copy of the License at
//
//     http://www.apache.org/licenses/LICENSE-2.0
//
// Unless required by applicable law or agreed to in writing, software
// distributed under the License is distributed on an "AS IS" BASIS,g
// WITHOUT WARRANTIES OR CONDITIONS OF ANY KIND, either express or implied.
// See the License for the specific language governing permissions and
// limitations under the License.

package controller

import (
	"context"
	"encoding/json"
	"math"
	"sync"
	"sync/atomic"
	"time"

	"github.com/pingcap/errors"
	rmpb "github.com/pingcap/kvproto/pkg/resource_manager"
	"github.com/pingcap/log"
	pd "github.com/tikv/pd/client"
	"github.com/tikv/pd/client/errs"
	"go.uber.org/zap"
)

const (
	requestUnitConfigPath  = "resource_group/ru_config"
	defaultMaxWaitDuration = time.Second
	maxRetry               = 3
	maxNotificationChanLen = 200
)

// ResourceGroupKVInterceptor is used as quota limit controller for resource group using kv store.
type ResourceGroupKVInterceptor interface {
	// OnRequestWait is used to check whether the resource group has enough tokens. It maybe needs to wait for a while.
	OnRequestWait(ctx context.Context, resourceGroupName string, info RequestInfo) error
	// OnResponse is used to consume tokens after receiving response
	OnResponse(ctx context.Context, resourceGroupName string, req RequestInfo, resp ResponseInfo) error
}

// ResourceGroupProvider provides some api to interact with resource manager server。
type ResourceGroupProvider interface {
	ListResourceGroups(ctx context.Context) ([]*rmpb.ResourceGroup, error)
	GetResourceGroup(ctx context.Context, resourceGroupName string) (*rmpb.ResourceGroup, error)
	AddResourceGroup(ctx context.Context, metaGroup *rmpb.ResourceGroup) (string, error)
	ModifyResourceGroup(ctx context.Context, metaGroup *rmpb.ResourceGroup) (string, error)
	DeleteResourceGroup(ctx context.Context, resourceGroupName string) (string, error)
	AcquireTokenBuckets(ctx context.Context, request *rmpb.TokenBucketsRequest) ([]*rmpb.TokenBucketResponse, error)
	LoadGlobalConfig(ctx context.Context, names []string, configPath string) ([]pd.GlobalConfigItem, int64, error)
}

// ResourceControlCreateOption create a ResourceGroupsController with the optional settings.
type ResourceControlCreateOption func(controller *ResourceGroupsController)

// EnableSingleGroupByKeyspace is the option to enable single group by keyspace feature.
func EnableSingleGroupByKeyspace() ResourceControlCreateOption {
	return func(controller *ResourceGroupsController) {
		controller.config.isSingleGroupByKeyspace = true
	}
}

var _ ResourceGroupKVInterceptor = (*ResourceGroupsController)(nil)

// ResourceGroupsController impls ResourceGroupKVInterceptor.
type ResourceGroupsController struct {
	clientUniqueID   uint64
	provider         ResourceGroupProvider
	groupsController sync.Map
	config           *Config

	loopCtx    context.Context
	loopCancel func()

	calculators []ResourceCalculator

	// When a signal is received, it means the number of available token is low.
	lowTokenNotifyChan chan struct{}
	// When a token bucket response received from server, it will be sent to the channel.
	tokenResponseChan chan []*rmpb.TokenBucketResponse
	// When the token bucket of a resource group is updated, it will be sent to the channel.
	tokenBucketUpdateChan chan *groupCostController

	run struct {
		now             time.Time
		lastRequestTime time.Time

		// requestInProgress is true if we are in the process of sending a request.
		// It gets set to false when we receive the response in the main loop,
		// even in error cases.
		requestInProgress bool

		// requestNeedsRetry is set if the last token bucket request encountered an
		// error. This triggers a retry attempt on the next tick.
		//
		// Note: requestNeedsRetry and requestInProgress are never true at the same time.
		requestNeedsRetry bool
	}
}

// NewResourceGroupController returns a new ResourceGroupsController which impls ResourceGroupKVInterceptor
<<<<<<< HEAD
func NewResourceGroupController(clientUniqueID uint64, provider ResourceGroupProvider, requestUnitConfig *RequestUnitConfig, opts ...ResourceControlCreateOption) (*ResourceGroupsController, error) {
	// TODO: initialize `requestUnitConfig` from the remote manager server.
	var config *Config
	if requestUnitConfig != nil {
		config = generateConfig(requestUnitConfig)
	} else {
		config = DefaultConfig()
	}

	controller := &ResourceGroupsController{
=======
func NewResourceGroupController(
	ctx context.Context,
	clientUniqueID uint64,
	provider ResourceGroupProvider,
	requestUnitConfig *RequestUnitConfig,
) (*ResourceGroupsController, error) {
	if requestUnitConfig == nil {
		var err error
		requestUnitConfig, err = loadRequestUnitConfig(ctx, provider)
		if err != nil {
			return nil, err
		}
	}
	config := GenerateConfig(requestUnitConfig)
	return &ResourceGroupsController{
>>>>>>> c82b2376
		clientUniqueID:        clientUniqueID,
		provider:              provider,
		config:                config,
		lowTokenNotifyChan:    make(chan struct{}, 1),
		tokenResponseChan:     make(chan []*rmpb.TokenBucketResponse, 1),
		tokenBucketUpdateChan: make(chan *groupCostController, maxNotificationChanLen),
		calculators:           []ResourceCalculator{newKVCalculator(config), newSQLCalculator(config)},
	}
	for _, opt := range opts {
		opt(controller)
	}
	return controller, nil
}

func loadRequestUnitConfig(ctx context.Context, provider ResourceGroupProvider) (*RequestUnitConfig, error) {
	items, _, err := provider.LoadGlobalConfig(ctx, nil, requestUnitConfigPath)
	if err != nil {
		return nil, err
	}
	if len(items) == 0 {
		return nil, errors.Errorf("failed to load the ru config from remote server")
	}
	ruConfig := &RequestUnitConfig{}
	err = json.Unmarshal(items[0].PayLoad, ruConfig)
	if err != nil {
		return nil, err
	}
	return ruConfig, nil
}

// GetConfig returns the config of controller. It's only used for test.
func (c *ResourceGroupsController) GetConfig() *Config {
	return c.config
}

// Start starts ResourceGroupController service.
func (c *ResourceGroupsController) Start(ctx context.Context) {
	c.initRunState()
	c.loopCtx, c.loopCancel = context.WithCancel(ctx)
	go func() {
		cleanupTicker := time.NewTicker(defaultGroupCleanupInterval)
		defer cleanupTicker.Stop()
		stateUpdateTicker := time.NewTicker(defaultGroupStateUpdateInterval)
		defer stateUpdateTicker.Stop()

		for {
			select {
			case <-c.loopCtx.Done():
				return
			case resp := <-c.tokenResponseChan:
				c.run.requestInProgress = false
				if resp != nil {
					c.updateRunState()
					c.handleTokenBucketResponse(resp)
				} else {
					// A nil response indicates a failure (which would have been logged).
					c.run.requestNeedsRetry = true
				}
			case <-cleanupTicker.C:
				if err := c.cleanUpResourceGroup(c.loopCtx); err != nil {
					log.Error("[resource group controller] clean up resource groups failed", zap.Error(err))
				}
			case <-stateUpdateTicker.C:
				c.updateRunState()
				c.updateAvgRequestResourcePerSec()
				if c.run.requestNeedsRetry || c.shouldReportConsumption() {
					c.run.requestNeedsRetry = false
					c.collectTokenBucketRequests(c.loopCtx, "report", false /* select all */)
				}
			case <-c.lowTokenNotifyChan:
				c.updateRunState()
				c.updateAvgRequestResourcePerSec()
				if !c.run.requestInProgress {
					c.collectTokenBucketRequests(c.loopCtx, "low_ru", true /* only select low tokens resource group */)
				}
			case gc := <-c.tokenBucketUpdateChan:
				now := gc.run.now
				go gc.handleTokenBucketUpdateEvent(c.loopCtx, now)
			}
		}
	}()
}

// Stop stops ResourceGroupController service.
func (c *ResourceGroupsController) Stop() error {
	if c.loopCancel == nil {
		return errors.Errorf("resource groups controller does not start")
	}
	c.loopCancel()
	return nil
}

// tryGetResourceGroup will try to get the resource group controller from local cache first,
// if the local cache misses, it will then call gRPC to fetch the resource group info from server.
func (c *ResourceGroupsController) tryGetResourceGroup(ctx context.Context, name string) (*groupCostController, error) {
	// Get from the local cache first.
	if tmp, ok := c.groupsController.Load(name); ok {
		return tmp.(*groupCostController), nil
	}
	// Call gRPC to fetch the resource group info.
	group, err := c.provider.GetResourceGroup(ctx, name)
	if err != nil {
		return nil, err
	}
	// Check again to prevent initializing the same resource group concurrently.
	if tmp, ok := c.groupsController.Load(name); ok {
		gc := tmp.(*groupCostController)
		return gc, nil
	}
	// Initialize the resource group controller.
	gc, err := newGroupCostController(group, c.config, c.lowTokenNotifyChan, c.tokenBucketUpdateChan)
	if err != nil {
		return nil, err
	}
	// TODO: re-init the state if user change mode from RU to RAW mode.
	gc.initRunState()
	// Check again to prevent initializing the same resource group concurrently.
	tmp, loaded := c.groupsController.LoadOrStore(group.GetName(), gc)
	if !loaded {
		log.Info("[resource group controller] create resource group cost controller", zap.String("name", group.GetName()))
	}
	return tmp.(*groupCostController), nil
}

func (c *ResourceGroupsController) cleanUpResourceGroup(ctx context.Context) error {
	groups, err := c.provider.ListResourceGroups(ctx)
	if err != nil {
		return errs.ErrClientListResourceGroup.FastGenByArgs(err.Error())
	}
	latestGroups := make(map[string]struct{})
	for _, group := range groups {
		latestGroups[group.GetName()] = struct{}{}
	}
	// TODO: maybe we should also clean up those resource groups that have not been used for a long time.
	c.groupsController.Range(func(key, value any) bool {
		resourceGroupName := key.(string)
		if _, ok := latestGroups[resourceGroupName]; !ok {
			c.groupsController.Delete(key)
		}
		return true
	})
	return nil
}

func (c *ResourceGroupsController) initRunState() {
	now := time.Now()
	c.run.now = now
	c.run.lastRequestTime = now
}

func (c *ResourceGroupsController) updateRunState() {
	c.run.now = time.Now()
	c.groupsController.Range(func(name, value any) bool {
		gc := value.(*groupCostController)
		gc.updateRunState()
		return true
	})
}

func (c *ResourceGroupsController) shouldReportConsumption() bool {
	if c.run.requestInProgress {
		return false
	}
	timeSinceLastRequest := c.run.now.Sub(c.run.lastRequestTime)
	if timeSinceLastRequest >= defaultTargetPeriod {
		if timeSinceLastRequest >= extendedReportingPeriodFactor*defaultTargetPeriod {
			return true
		}
		ret := false
		c.groupsController.Range(func(name, value any) bool {
			gc := value.(*groupCostController)
			ret = ret || gc.shouldReportConsumption()
			return !ret
		})
		return ret
	}
	return false
}

func (c *ResourceGroupsController) updateAvgRequestResourcePerSec() {
	c.groupsController.Range(func(name, value any) bool {
		gc := value.(*groupCostController)
		gc.updateAvgRequestResourcePerSec()
		return true
	})
}

func (c *ResourceGroupsController) handleTokenBucketResponse(resp []*rmpb.TokenBucketResponse) {
	for _, res := range resp {
		name := res.GetResourceGroupName()
		v, ok := c.groupsController.Load(name)
		if !ok {
			log.Warn("[resource group controller] a non-existent resource group was found when handle token response", zap.String("name", name))
			continue
		}
		gc := v.(*groupCostController)
		gc.handleTokenBucketResponse(res)
	}
}

func (c *ResourceGroupsController) collectTokenBucketRequests(ctx context.Context, source string, onlySelectLow bool) {
	requests := make([]*rmpb.TokenBucketRequest, 0)
	c.groupsController.Range(func(name, value any) bool {
		gc := value.(*groupCostController)
		request := gc.collectRequestAndConsumption(onlySelectLow)
		if request != nil {
			requests = append(requests, request)
		}
		return true
	})
	if len(requests) > 0 {
		c.sendTokenBucketRequests(ctx, requests, source)
	}
}

func (c *ResourceGroupsController) sendTokenBucketRequests(ctx context.Context, requests []*rmpb.TokenBucketRequest, source string) {
	now := time.Now()
	c.run.lastRequestTime = now
	c.run.requestInProgress = true
	req := &rmpb.TokenBucketsRequest{
		Requests:              requests,
		TargetRequestPeriodMs: uint64(defaultTargetPeriod / time.Millisecond),
	}
	go func() {
		log.Debug("[resource group controller] send token bucket request", zap.Time("now", now), zap.Any("req", req.Requests), zap.String("source", source))
		resp, err := c.provider.AcquireTokenBuckets(ctx, req)
		if err != nil {
			// Don't log any errors caused by the stopper canceling the context.
			if !errors.ErrorEqual(err, context.Canceled) {
				log.L().Sugar().Infof("[resource group controller] token bucket rpc error: %v", err)
			}
			resp = nil
		}
		log.Debug("[resource group controller] token bucket response", zap.Time("now", time.Now()), zap.Any("resp", resp), zap.String("source", source), zap.Duration("latency", time.Since(now)))
		c.tokenResponseChan <- resp
	}()
}

// OnRequestWait is used to check whether the resource group has enough tokens. It maybe needs to wait for a while.
func (c *ResourceGroupsController) OnRequestWait(
	ctx context.Context, resourceGroupName string, info RequestInfo,
) (err error) {
	gc, err := c.tryGetResourceGroup(ctx, resourceGroupName)
	if err != nil {
		return err
	}
	return gc.onRequestWait(ctx, info)
}

// OnResponse is used to consume tokens after receiving response
func (c *ResourceGroupsController) OnResponse(_ context.Context, resourceGroupName string, req RequestInfo, resp ResponseInfo) error {
	tmp, ok := c.groupsController.Load(resourceGroupName)
	if !ok {
		log.Warn("[resource group controller] resource group name does not exist", zap.String("resourceGroupName", resourceGroupName))
	}
	gc := tmp.(*groupCostController)
	gc.onResponse(req, resp)
	return nil
}

type groupCostController struct {
	*rmpb.ResourceGroup
	mainCfg     *Config
	calculators []ResourceCalculator
	mode        rmpb.GroupMode

	handleRespFunc func(*rmpb.TokenBucketResponse)

	mu struct {
		sync.Mutex
		consumption *rmpb.Consumption
	}

	// fast path to make once token limit with un-limit burst.
	burstable *atomic.Bool

	lowRUNotifyChan       chan<- struct{}
	tokenBucketUpdateChan chan<- *groupCostController

	// run contains the state that is updated by the main loop.
	run struct {
		now time.Time

		// targetPeriod stores the value of the TargetPeriodSetting setting at the
		// last update.
		targetPeriod time.Duration

		// consumptions stores the last value of mu.consumption.
		// requestUnitConsumptions []*rmpb.RequestUnitItem
		// resourceConsumptions    []*rmpb.ResourceItem
		consumption *rmpb.Consumption

		// lastRequestUnitConsumptions []*rmpb.RequestUnitItem
		// lastResourceConsumptions    []*rmpb.ResourceItem
		lastRequestConsumption *rmpb.Consumption

		// initialRequestCompleted is set to true when the first token bucket
		// request completes successfully.
		initialRequestCompleted bool

		resourceTokens    map[rmpb.RawResourceType]*tokenCounter
		requestUnitTokens map[rmpb.RequestUnitType]*tokenCounter
	}
}

type tokenCounter struct {
	// avgRUPerSec is an exponentially-weighted moving average of the RU
	// consumption per second; used to estimate the RU requirements for the next
	// request.
	avgRUPerSec float64
	// lastSecRU is the consumption.RU value when avgRUPerSec was last updated.
	avgRUPerSecLastRU float64
	avgLastTime       time.Time

	notify struct {
		mu                         sync.Mutex
		setupNotificationCh        <-chan time.Time
		setupNotificationThreshold float64
		setupNotificationTimer     *time.Timer
	}

	lastDeadline time.Time
	lastRate     float64

	limiter *Limiter
}

func newGroupCostController(
	group *rmpb.ResourceGroup,
	mainCfg *Config,
	lowRUNotifyChan chan struct{},
	tokenBucketUpdateChan chan *groupCostController,
) (*groupCostController, error) {
	switch group.Mode {
	case rmpb.GroupMode_RUMode:
		if group.RUSettings.RU == nil || group.RUSettings.RU.Settings == nil {
			return nil, errs.ErrClientResourceGroupConfigUnavailable.FastGenByArgs("not configured")
		}
	default:
		return nil, errs.ErrClientResourceGroupConfigUnavailable.FastGenByArgs("not supports the resource type")
	}

	gc := &groupCostController{
		ResourceGroup: group,
		mainCfg:       mainCfg,
		calculators: []ResourceCalculator{
			newKVCalculator(mainCfg),
			newSQLCalculator(mainCfg),
		},
		mode:                  group.GetMode(),
		tokenBucketUpdateChan: tokenBucketUpdateChan,
		lowRUNotifyChan:       lowRUNotifyChan,
		burstable:             &atomic.Bool{},
	}

	switch gc.mode {
	case rmpb.GroupMode_RUMode:
		gc.handleRespFunc = gc.handleRUTokenResponse
	case rmpb.GroupMode_RawMode:
		gc.handleRespFunc = gc.handleRawResourceTokenResponse
	}

	gc.mu.consumption = &rmpb.Consumption{}
	return gc, nil
}

func (gc *groupCostController) initRunState() {
	now := time.Now()
	gc.run.now = now
	gc.run.targetPeriod = defaultTargetPeriod
	gc.run.consumption = &rmpb.Consumption{}
	gc.run.lastRequestConsumption = &rmpb.Consumption{}

	cfgFunc := func(tb *rmpb.TokenBucket) tokenBucketReconfigureArgs {
		cfg := tokenBucketReconfigureArgs{
			NewTokens: initialRequestUnits,
			NewBurst:  tb.Settings.BurstLimit,
			// This is to trigger token requests as soon as resource group start consuming tokens.
			NotifyThreshold: math.Max(initialRequestUnits-float64(tb.Settings.FillRate)*0.2, 1),
		}
		if cfg.NewBurst >= 0 {
			cfg.NewBurst = 0
		}
		return cfg
	}

	switch gc.mode {
	case rmpb.GroupMode_RUMode:
		gc.run.requestUnitTokens = make(map[rmpb.RequestUnitType]*tokenCounter)
		for typ := range requestUnitLimitTypeList {
			tb := getRUTokenBucketSetting(gc.ResourceGroup, typ)
			cfg := cfgFunc(tb)
			limiter := NewLimiterWithCfg(now, cfg, gc.lowRUNotifyChan)
			counter := &tokenCounter{
				limiter:     limiter,
				avgRUPerSec: 0,
				avgLastTime: now,
			}
			gc.run.requestUnitTokens[typ] = counter
		}
	case rmpb.GroupMode_RawMode:
		gc.run.resourceTokens = make(map[rmpb.RawResourceType]*tokenCounter)
		for typ := range requestResourceLimitTypeList {
			tb := getRawResourceTokenBucketSetting(gc.ResourceGroup, typ)
			cfg := cfgFunc(tb)
			limiter := NewLimiterWithCfg(now, cfg, gc.lowRUNotifyChan)
			counter := &tokenCounter{
				limiter:     limiter,
				avgRUPerSec: 0,
				avgLastTime: now,
			}
			gc.run.resourceTokens[typ] = counter
		}
	}
}

func (gc *groupCostController) updateRunState() {
	newTime := time.Now()
	gc.mu.Lock()
	for _, calc := range gc.calculators {
		calc.Trickle(gc.mu.consumption, gc.mainCfg.isSingleGroupByKeyspace)
	}
	*gc.run.consumption = *gc.mu.consumption
	gc.mu.Unlock()
	log.Debug("[resource group controller] update run state", zap.Any("request unit consumption", gc.run.consumption))
	gc.run.now = newTime
}

func (gc *groupCostController) updateAvgRequestResourcePerSec() {
	switch gc.mode {
	case rmpb.GroupMode_RawMode:
		gc.updateAvgRaWResourcePerSec()
	case rmpb.GroupMode_RUMode:
		gc.updateAvgRUPerSec()
	}
}

func (gc *groupCostController) handleTokenBucketUpdateEvent(ctx context.Context, now time.Time) {
	switch gc.mode {
	case rmpb.GroupMode_RawMode:
		for _, counter := range gc.run.resourceTokens {
			counter.notify.mu.Lock()
			ch := counter.notify.setupNotificationCh
			counter.notify.mu.Unlock()
			if ch == nil {
				continue
			}
			select {
			case <-ch:
				counter.notify.mu.Lock()
				counter.notify.setupNotificationTimer = nil
				counter.notify.setupNotificationCh = nil
				threshold := counter.notify.setupNotificationThreshold
				counter.notify.mu.Unlock()
				counter.limiter.SetupNotificationThreshold(now, threshold)
			case <-ctx.Done():
				return
			}
		}

	case rmpb.GroupMode_RUMode:
		for _, counter := range gc.run.requestUnitTokens {
			counter.notify.mu.Lock()
			ch := counter.notify.setupNotificationCh
			counter.notify.mu.Unlock()
			if ch == nil {
				continue
			}
			select {
			case <-ch:
				counter.notify.mu.Lock()
				counter.notify.setupNotificationTimer = nil
				counter.notify.setupNotificationCh = nil
				threshold := counter.notify.setupNotificationThreshold
				counter.notify.mu.Unlock()
				counter.limiter.SetupNotificationThreshold(now, threshold)
			case <-ctx.Done():
				return
			}
		}
	}
}

func (gc *groupCostController) updateAvgRaWResourcePerSec() {
	isBurstable := true
	for typ, counter := range gc.run.resourceTokens {
		if counter.limiter.GetBurst() >= 0 {
			isBurstable = false
		}
		if !gc.calcAvg(counter, getRawResourceValueFromConsumption(gc.run.consumption, typ)) {
			continue
		}
		log.Debug("[resource group controller] update avg raw resource per sec", zap.String("name", gc.Name), zap.String("type", rmpb.RawResourceType_name[int32(typ)]), zap.Float64("avgRUPerSec", counter.avgRUPerSec))
	}
	gc.burstable.Store(isBurstable)
}

func (gc *groupCostController) updateAvgRUPerSec() {
	isBurstable := true
	for typ, counter := range gc.run.requestUnitTokens {
		if counter.limiter.GetBurst() >= 0 {
			isBurstable = false
		}
		if !gc.calcAvg(counter, getRUValueFromConsumption(gc.run.consumption, typ)) {
			continue
		}
		log.Debug("[resource group controller] update avg ru per sec", zap.String("name", gc.Name), zap.String("type", rmpb.RequestUnitType_name[int32(typ)]), zap.Float64("avgRUPerSec", counter.avgRUPerSec))
	}
	gc.burstable.Store(isBurstable)
}

func (gc *groupCostController) calcAvg(counter *tokenCounter, new float64) bool {
	deltaDuration := gc.run.now.Sub(counter.avgLastTime)
	if deltaDuration <= 500*time.Millisecond {
		return false
	}
	delta := (new - counter.avgRUPerSecLastRU) / deltaDuration.Seconds()
	counter.avgRUPerSec = movingAvgFactor*counter.avgRUPerSec + (1-movingAvgFactor)*delta
	counter.avgLastTime = gc.run.now
	counter.avgRUPerSecLastRU = new
	return true
}

func (gc *groupCostController) shouldReportConsumption() bool {
	switch gc.Mode {
	case rmpb.GroupMode_RUMode:
		for typ := range requestUnitLimitTypeList {
			if getRUValueFromConsumption(gc.run.consumption, typ)-getRUValueFromConsumption(gc.run.lastRequestConsumption, typ) >= consumptionsReportingThreshold {
				return true
			}
		}
	case rmpb.GroupMode_RawMode:
		for typ := range requestResourceLimitTypeList {
			if getRawResourceValueFromConsumption(gc.run.consumption, typ)-getRawResourceValueFromConsumption(gc.run.lastRequestConsumption, typ) >= consumptionsReportingThreshold {
				return true
			}
		}
	}
	return false
}

func (gc *groupCostController) handleTokenBucketResponse(resp *rmpb.TokenBucketResponse) {
	gc.handleRespFunc(resp)
	if !gc.run.initialRequestCompleted {
		gc.run.initialRequestCompleted = true
		// This is the first successful request. Take back the initial RUs that we
		// used to pre-fill the bucket.
		for _, counter := range gc.run.resourceTokens {
			counter.limiter.RemoveTokens(gc.run.now, initialRequestUnits)
		}
		for _, counter := range gc.run.requestUnitTokens {
			counter.limiter.RemoveTokens(gc.run.now, initialRequestUnits)
		}
	}
}

func (gc *groupCostController) handleRawResourceTokenResponse(resp *rmpb.TokenBucketResponse) {
	for _, grantedTB := range resp.GetGrantedResourceTokens() {
		typ := grantedTB.GetType()
		counter, ok := gc.run.resourceTokens[typ]
		if !ok {
			log.Warn("[resource group controller] not support this resource type", zap.String("type", rmpb.RawResourceType_name[int32(typ)]))
			continue
		}
		gc.modifyTokenCounter(counter, grantedTB.GetGrantedTokens(), grantedTB.GetTrickleTimeMs())
	}
}

func (gc *groupCostController) handleRUTokenResponse(resp *rmpb.TokenBucketResponse) {
	for _, grantedTB := range resp.GetGrantedRUTokens() {
		typ := grantedTB.GetType()
		counter, ok := gc.run.requestUnitTokens[typ]
		if !ok {
			log.Warn("[resource group controller] not support this resource type", zap.String("type", rmpb.RawResourceType_name[int32(typ)]))
			continue
		}
		gc.modifyTokenCounter(counter, grantedTB.GetGrantedTokens(), grantedTB.GetTrickleTimeMs())
	}
}

func (gc *groupCostController) modifyTokenCounter(counter *tokenCounter, bucket *rmpb.TokenBucket, trickleTimeMs int64) {
	granted := bucket.Tokens
	if !counter.lastDeadline.IsZero() {
		// If last request came with a trickle duration, we may have RUs that were
		// not made available to the bucket yet; throw them together with the newly
		// granted RUs.
		if since := counter.lastDeadline.Sub(gc.run.now); since > 0 {
			granted += counter.lastRate * since.Seconds()
		}
	}
	counter.notify.mu.Lock()
	if counter.notify.setupNotificationTimer != nil {
		counter.notify.setupNotificationTimer.Stop()
		counter.notify.setupNotificationTimer = nil
		counter.notify.setupNotificationCh = nil
	}
	counter.notify.mu.Unlock()
	notifyThreshold := granted * notifyFraction
	if notifyThreshold < bufferRUs {
		notifyThreshold = bufferRUs
	}

	var cfg tokenBucketReconfigureArgs
	cfg.NewBurst = bucket.GetSettings().GetBurstLimit()
	// when trickleTimeMs equals zero, server has enough tokens and does not need to
	// limit client consume token. So all token is granted to client right now.
	if trickleTimeMs == 0 {
		cfg.NewTokens = granted
		cfg.NewRate = float64(bucket.GetSettings().FillRate)
		cfg.NotifyThreshold = notifyThreshold
		counter.lastDeadline = time.Time{}
		// In the non-trickle case, clients can be allowed to accumulate more tokens.
		if cfg.NewBurst >= 0 {
			cfg.NewBurst = 0
		}
	} else {
		// Otherwise the granted token is delivered to the client by fill rate.
		cfg.NewTokens = 0
		trickleDuration := time.Duration(trickleTimeMs) * time.Millisecond
		deadline := gc.run.now.Add(trickleDuration)
		cfg.NewRate = float64(bucket.GetSettings().FillRate) + granted/trickleDuration.Seconds()

		timerDuration := trickleDuration - time.Second
		if timerDuration <= 0 {
			timerDuration = (trickleDuration + time.Second) / 2
		}
		counter.notify.mu.Lock()
		counter.notify.setupNotificationTimer = time.NewTimer(timerDuration)
		counter.notify.setupNotificationCh = counter.notify.setupNotificationTimer.C
		counter.notify.setupNotificationThreshold = notifyThreshold
		counter.notify.mu.Unlock()
		counter.lastDeadline = deadline
		select {
		case gc.tokenBucketUpdateChan <- gc:
		default:
		}
	}

	counter.lastRate = cfg.NewRate
	counter.limiter.Reconfigure(gc.run.now, cfg)
}

func (gc *groupCostController) collectRequestAndConsumption(onlySelectLow bool) *rmpb.TokenBucketRequest {
	req := &rmpb.TokenBucketRequest{
		ResourceGroupName: gc.ResourceGroup.GetName(),
	}
	// collect request resource
	selected := !onlySelectLow
	switch gc.mode {
	case rmpb.GroupMode_RawMode:
		requests := make([]*rmpb.RawResourceItem, 0, len(requestResourceLimitTypeList))
		for typ, counter := range gc.run.resourceTokens {
			if onlySelectLow && counter.limiter.IsLowTokens() {
				selected = true
			}
			request := &rmpb.RawResourceItem{
				Type:  typ,
				Value: gc.calcRequest(counter),
			}
			requests = append(requests, request)
		}
		req.Request = &rmpb.TokenBucketRequest_RawResourceItems{
			RawResourceItems: &rmpb.TokenBucketRequest_RequestRawResource{
				RequestRawResource: requests,
			},
		}
	case rmpb.GroupMode_RUMode:
		requests := make([]*rmpb.RequestUnitItem, 0, len(requestUnitLimitTypeList))
		for typ, counter := range gc.run.requestUnitTokens {
			if onlySelectLow && counter.limiter.IsLowTokens() {
				selected = true
			}
			request := &rmpb.RequestUnitItem{
				Type:  typ,
				Value: gc.calcRequest(counter),
			}
			requests = append(requests, request)
		}
		req.Request = &rmpb.TokenBucketRequest_RuItems{
			RuItems: &rmpb.TokenBucketRequest_RequestRU{
				RequestRU: requests,
			},
		}
	}
	if !selected {
		return nil
	}

	deltaConsumption := &rmpb.Consumption{}
	*deltaConsumption = *gc.run.consumption
	sub(deltaConsumption, gc.run.lastRequestConsumption)
	req.ConsumptionSinceLastRequest = deltaConsumption

	*gc.run.lastRequestConsumption = *gc.run.consumption
	return req
}

func (gc *groupCostController) calcRequest(counter *tokenCounter) float64 {
	value := counter.avgRUPerSec*gc.run.targetPeriod.Seconds() + bufferRUs
	value -= counter.limiter.AvailableTokens(gc.run.now)
	if value < 0 {
		value = 0
	}
	return value
}

func (gc *groupCostController) onRequestWait(
	ctx context.Context, info RequestInfo,
) (err error) {
	delta := &rmpb.Consumption{}
	for _, calc := range gc.calculators {
		calc.BeforeKVRequest(delta, info)
	}
	now := time.Now()
	if gc.burstable.Load() {
		goto ret
	}
	// retry
retryLoop:
	for i := 0; i < maxRetry; i++ {
		switch gc.mode {
		case rmpb.GroupMode_RawMode:
			res := make([]*Reservation, 0, len(requestResourceLimitTypeList))
			for typ, counter := range gc.run.resourceTokens {
				if v := getRawResourceValueFromConsumption(delta, typ); v > 0 {
					res = append(res, counter.limiter.Reserve(ctx, defaultMaxWaitDuration, now, v))
				}
			}
			if err = WaitReservations(ctx, now, res); err == nil {
				break retryLoop
			}
		case rmpb.GroupMode_RUMode:
			res := make([]*Reservation, 0, len(requestUnitLimitTypeList))
			for typ, counter := range gc.run.requestUnitTokens {
				if v := getRUValueFromConsumption(delta, typ); v > 0 {
					res = append(res, counter.limiter.Reserve(ctx, defaultMaxWaitDuration, now, v))
				}
			}
			if err = WaitReservations(ctx, now, res); err == nil {
				break retryLoop
			}
		}
		time.Sleep(100 * time.Millisecond)
	}
	if err != nil {
		return err
	}
ret:
	gc.mu.Lock()
	add(gc.mu.consumption, delta)
	gc.mu.Unlock()
	return nil
}

func (gc *groupCostController) onResponse(req RequestInfo, resp ResponseInfo) {
	delta := &rmpb.Consumption{}
	for _, calc := range gc.calculators {
		calc.AfterKVRequest(delta, req, resp)
	}
	if gc.burstable.Load() {
		goto ret
	}
	switch gc.mode {
	case rmpb.GroupMode_RawMode:
		for typ, counter := range gc.run.resourceTokens {
			if v := getRawResourceValueFromConsumption(delta, typ); v > 0 {
				counter.limiter.RemoveTokens(time.Now(), v)
			}
		}
	case rmpb.GroupMode_RUMode:
		for typ, counter := range gc.run.requestUnitTokens {
			if v := getRUValueFromConsumption(delta, typ); v > 0 {
				counter.limiter.RemoveTokens(time.Now(), v)
			}
		}
	}
ret:
	gc.mu.Lock()
	add(gc.mu.consumption, delta)
	gc.mu.Unlock()
}<|MERGE_RESOLUTION|>--- conflicted
+++ resolved
@@ -39,7 +39,7 @@
 
 // ResourceGroupKVInterceptor is used as quota limit controller for resource group using kv store.
 type ResourceGroupKVInterceptor interface {
-	// OnRequestWait is used to check whether the resource group has enough tokens. It maybe needs to wait for a while.
+	// OnRequestWait is used to check whether resource group has enough tokens. It maybe needs wait some time.
 	OnRequestWait(ctx context.Context, resourceGroupName string, info RequestInfo) error
 	// OnResponse is used to consume tokens after receiving response
 	OnResponse(ctx context.Context, resourceGroupName string, req RequestInfo, resp ResponseInfo) error
@@ -63,6 +63,9 @@
 func EnableSingleGroupByKeyspace() ResourceControlCreateOption {
 	return func(controller *ResourceGroupsController) {
 		controller.config.isSingleGroupByKeyspace = true
+		for _, c := range controller.calculators {
+			c.SetConfig(controller.config)
+		}
 	}
 }
 
@@ -92,7 +95,7 @@
 		lastRequestTime time.Time
 
 		// requestInProgress is true if we are in the process of sending a request.
-		// It gets set to false when we receive the response in the main loop,
+		// It gets set to false when we receives the response in the main loop,
 		// even in error cases.
 		requestInProgress bool
 
@@ -105,23 +108,12 @@
 }
 
 // NewResourceGroupController returns a new ResourceGroupsController which impls ResourceGroupKVInterceptor
-<<<<<<< HEAD
-func NewResourceGroupController(clientUniqueID uint64, provider ResourceGroupProvider, requestUnitConfig *RequestUnitConfig, opts ...ResourceControlCreateOption) (*ResourceGroupsController, error) {
-	// TODO: initialize `requestUnitConfig` from the remote manager server.
-	var config *Config
-	if requestUnitConfig != nil {
-		config = generateConfig(requestUnitConfig)
-	} else {
-		config = DefaultConfig()
-	}
-
-	controller := &ResourceGroupsController{
-=======
 func NewResourceGroupController(
 	ctx context.Context,
 	clientUniqueID uint64,
 	provider ResourceGroupProvider,
 	requestUnitConfig *RequestUnitConfig,
+	opts ...ResourceControlCreateOption,
 ) (*ResourceGroupsController, error) {
 	if requestUnitConfig == nil {
 		var err error
@@ -131,8 +123,7 @@
 		}
 	}
 	config := GenerateConfig(requestUnitConfig)
-	return &ResourceGroupsController{
->>>>>>> c82b2376
+	controller := &ResourceGroupsController{
 		clientUniqueID:        clientUniqueID,
 		provider:              provider,
 		config:                config,
@@ -371,7 +362,7 @@
 	}()
 }
 
-// OnRequestWait is used to check whether the resource group has enough tokens. It maybe needs to wait for a while.
+// OnRequestWait is used to check whether resource group has enough tokens. It maybe needs wait some time.
 func (c *ResourceGroupsController) OnRequestWait(
 	ctx context.Context, resourceGroupName string, info RequestInfo,
 ) (err error) {

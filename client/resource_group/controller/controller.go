--- conflicted
+++ resolved
@@ -234,15 +234,11 @@
 		cfgRevision := resp.GetHeader().GetRevision()
 		var watchMetaChannel, watchConfigChannel chan []*meta_storagepb.Event
 		if !c.ruConfig.isSingleGroupByKeyspace {
-<<<<<<< HEAD
 			// Use WithPrevKV() to get the previous key-value pair when get Delete Event.
-			watchChannel, err = c.provider.Watch(ctx, pd.GroupSettingsPathPrefixBytes, pd.WithRev(revision), pd.WithPrefix(), pd.WithPrevKV())
-=======
-			watchMetaChannel, err = c.provider.Watch(ctx, pd.GroupSettingsPathPrefixBytes, pd.WithRev(metaRevision), pd.WithPrefix())
+			watchMetaChannel, err = c.provider.Watch(ctx, pd.GroupSettingsPathPrefixBytes, pd.WithRev(metaRevision), pd.WithPrefix(), pd.WithPrevKV())
 			if err != nil {
 				log.Warn("watch resource group meta failed", zap.Error(err))
 			}
->>>>>>> 559ea7f2
 		}
 
 		watchConfigChannel, err = c.provider.Watch(ctx, pd.ControllerConfigPathPrefixBytes, pd.WithRev(cfgRevision), pd.WithPrefix())
@@ -265,7 +261,8 @@
 				}
 			case <-watchRetryTimer.C:
 				if !c.ruConfig.isSingleGroupByKeyspace && watchMetaChannel == nil {
-					watchMetaChannel, err = c.provider.Watch(ctx, pd.GroupSettingsPathPrefixBytes, pd.WithRev(metaRevision), pd.WithPrefix())
+					// Use WithPrevKV() to get the previous key-value pair when get Delete Event.
+					watchMetaChannel, err = c.provider.Watch(ctx, pd.GroupSettingsPathPrefixBytes, pd.WithRev(metaRevision), pd.WithPrefix(), pd.WithPrevKV())
 					if err != nil {
 						log.Warn("watch resource group meta failed", zap.Error(err))
 						watchRetryTimer.Reset(watchRetryInterval)
@@ -322,18 +319,10 @@
 					continue
 				}
 				for _, item := range resp {
-<<<<<<< HEAD
-					revision = item.Kv.ModRevision
-=======
 					metaRevision = item.Kv.ModRevision
 					group := &rmpb.ResourceGroup{}
-					if err := proto.Unmarshal(item.Kv.Value, group); err != nil {
-						continue
-					}
->>>>>>> 559ea7f2
 					switch item.Type {
 					case meta_storagepb.Event_PUT:
-						group := &rmpb.ResourceGroup{}
 						if err := proto.Unmarshal(item.Kv.Value, group); err != nil {
 							continue
 						}
@@ -343,7 +332,6 @@
 						}
 					case meta_storagepb.Event_DELETE:
 						if item.PrevKv != nil {
-							group := &rmpb.ResourceGroup{}
 							if err := proto.Unmarshal(item.PrevKv.Value, group); err != nil {
 								continue
 							}
@@ -357,15 +345,9 @@
 						}
 					}
 				}
-<<<<<<< HEAD
-			case <-watchRetryTimer.C:
-				watchChannel, err = c.provider.Watch(ctx, pd.GroupSettingsPathPrefixBytes, pd.WithRev(revision), pd.WithPrefix(), pd.WithPrevKV())
-				if err != nil {
-=======
 			case resp, ok := <-watchConfigChannel:
 				if !ok {
 					watchConfigChannel = nil
->>>>>>> 559ea7f2
 					watchRetryTimer.Reset(watchRetryInterval)
 					failpoint.Inject("watchStreamError", func() {
 						watchRetryTimer.Reset(20 * time.Millisecond)

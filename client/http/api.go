// Copyright 2023 TiKV Project Authors.
//
// Licensed under the Apache License, Version 2.0 (the "License");
// you may not use this file except in compliance with the License.
// You may obtain a copy of the License at
//
//     http://www.apache.org/licenses/LICENSE-2.0
//
// Unless required by applicable law or agreed to in writing, software
// distributed under the License is distributed on an "AS IS" BASIS,
// WITHOUT WARRANTIES OR CONDITIONS OF ANY KIND, either express or implied.
// See the License for the specific language governing permissions and
// limitations under the License.

package http

import (
	"fmt"
	"net/url"
	"time"
)

// The following constants are the paths of PD HTTP APIs.
const (
	// Metadata
	HotRead                   = "/pd/api/v1/hotspot/regions/read"
	HotWrite                  = "/pd/api/v1/hotspot/regions/write"
	HotHistory                = "/pd/api/v1/hotspot/regions/history"
	RegionByIDPrefix          = "/pd/api/v1/region/id"
	regionByKey               = "/pd/api/v1/region/key"
	Regions                   = "/pd/api/v1/regions"
	regionsByKey              = "/pd/api/v1/regions/key"
	RegionsByStoreIDPrefix    = "/pd/api/v1/regions/store"
	regionsReplicated         = "/pd/api/v1/regions/replicated"
	EmptyRegions              = "/pd/api/v1/regions/check/empty-region"
	AccelerateSchedule        = "/pd/api/v1/regions/accelerate-schedule"
	AccelerateScheduleInBatch = "/pd/api/v1/regions/accelerate-schedule/batch"
	store                     = "/pd/api/v1/store"
	Stores                    = "/pd/api/v1/stores"
	StatsRegion               = "/pd/api/v1/stats/region"
<<<<<<< HEAD
	LeaderPrefix              = "/pd/api/v1/leader"
	TransferLeader            = "/pd/api/v1/leader/transfer"
=======
	membersPrefix             = "/pd/api/v1/members"
	leaderPrefix              = "/pd/api/v1/leader"
	transferLeader            = "/pd/api/v1/leader/transfer"
>>>>>>> 1eed4948
	// Config
	Config          = "/pd/api/v1/config"
	ClusterVersion  = "/pd/api/v1/config/cluster-version"
	ScheduleConfig  = "/pd/api/v1/config/schedule"
	ReplicateConfig = "/pd/api/v1/config/replicate"
	// Rule
	PlacementRule         = "/pd/api/v1/config/rule"
	PlacementRules        = "/pd/api/v1/config/rules"
	PlacementRulesInBatch = "/pd/api/v1/config/rules/batch"
	placementRulesByGroup = "/pd/api/v1/config/rules/group"
	PlacementRuleBundle   = "/pd/api/v1/config/placement-rule"
	placementRuleGroup    = "/pd/api/v1/config/rule_group"
	placementRuleGroups   = "/pd/api/v1/config/rule_groups"
	RegionLabelRule       = "/pd/api/v1/config/region-label/rule"
	RegionLabelRules      = "/pd/api/v1/config/region-label/rules"
	RegionLabelRulesByIDs = "/pd/api/v1/config/region-label/rules/ids"
	// Scheduler
	Schedulers            = "/pd/api/v1/schedulers"
	scatterRangeScheduler = "/pd/api/v1/schedulers/scatter-range-"
	// Admin
	ResetTS                = "/pd/api/v1/admin/reset-ts"
	BaseAllocID            = "/pd/api/v1/admin/base-alloc-id"
	SnapshotRecoveringMark = "/pd/api/v1/admin/cluster/markers/snapshot-recovering"
	// Debug
	PProfProfile   = "/pd/api/v1/debug/pprof/profile"
	PProfHeap      = "/pd/api/v1/debug/pprof/heap"
	PProfMutex     = "/pd/api/v1/debug/pprof/mutex"
	PProfAllocs    = "/pd/api/v1/debug/pprof/allocs"
	PProfBlock     = "/pd/api/v1/debug/pprof/block"
	PProfGoroutine = "/pd/api/v1/debug/pprof/goroutine"
	// Others
	MinResolvedTSPrefix = "/pd/api/v1/min-resolved-ts"
	Status              = "/pd/api/v1/status"
	Version             = "/pd/api/v1/version"
)

// RegionByID returns the path of PD HTTP API to get region by ID.
func RegionByID(regionID uint64) string {
	return fmt.Sprintf("%s/%d", RegionByIDPrefix, regionID)
}

// RegionByKey returns the path of PD HTTP API to get region by key.
func RegionByKey(key []byte) string {
	return fmt.Sprintf("%s/%s", regionByKey, url.QueryEscape(string(key)))
}

// RegionsByKeyRange returns the path of PD HTTP API to scan regions with given start key, end key and limit parameters.
func RegionsByKeyRange(keyRange *KeyRange, limit int) string {
	startKeyStr, endKeyStr := keyRange.EscapeAsUTF8Str()
	return fmt.Sprintf("%s?start_key=%s&end_key=%s&limit=%d",
		regionsByKey, startKeyStr, endKeyStr, limit)
}

// RegionsByStoreID returns the path of PD HTTP API to get regions by store ID.
func RegionsByStoreID(storeID uint64) string {
	return fmt.Sprintf("%s/%d", RegionsByStoreIDPrefix, storeID)
}

// RegionsReplicatedByKeyRange returns the path of PD HTTP API to get replicated regions with given start key and end key.
func RegionsReplicatedByKeyRange(keyRange *KeyRange) string {
	startKeyStr, endKeyStr := keyRange.EscapeAsHexStr()
	return fmt.Sprintf("%s?startKey=%s&endKey=%s",
		regionsReplicated, startKeyStr, endKeyStr)
}

// RegionStatsByKeyRange returns the path of PD HTTP API to get region stats by start key and end key.
func RegionStatsByKeyRange(keyRange *KeyRange, onlyCount bool) string {
	startKeyStr, endKeyStr := keyRange.EscapeAsUTF8Str()
	if onlyCount {
		return fmt.Sprintf("%s?start_key=%s&end_key=%s&count",
			StatsRegion, startKeyStr, endKeyStr)
	}
	return fmt.Sprintf("%s?start_key=%s&end_key=%s",
		StatsRegion, startKeyStr, endKeyStr)
}

// StoreByID returns the store API with store ID parameter.
func StoreByID(id uint64) string {
	return fmt.Sprintf("%s/%d", store, id)
}

// StoreLabelByID returns the store label API with store ID parameter.
func StoreLabelByID(id uint64) string {
	return fmt.Sprintf("%s/%d/label", store, id)
}

// LabelByStoreID returns the path of PD HTTP API to set store label.
func LabelByStoreID(storeID int64) string {
	return fmt.Sprintf("%s/%d/label", store, storeID)
}

// TransferLeaderByID returns the path of PD HTTP API to transfer leader by ID.
func TransferLeaderByID(leaderID string) string {
	return fmt.Sprintf("%s/%s", transferLeader, leaderID)
}

// ConfigWithTTLSeconds returns the config API with the TTL seconds parameter.
func ConfigWithTTLSeconds(ttlSeconds float64) string {
	return fmt.Sprintf("%s?ttlSecond=%.0f", Config, ttlSeconds)
}

// PlacementRulesByGroup returns the path of PD HTTP API to get placement rules by group.
func PlacementRulesByGroup(group string) string {
	return fmt.Sprintf("%s/%s", placementRulesByGroup, group)
}

// PlacementRuleByGroupAndID returns the path of PD HTTP API to get placement rule by group and ID.
func PlacementRuleByGroupAndID(group, id string) string {
	return fmt.Sprintf("%s/%s/%s", PlacementRule, group, id)
}

// PlacementRuleBundleByGroup returns the path of PD HTTP API to get placement rule bundle by group.
func PlacementRuleBundleByGroup(group string) string {
	return fmt.Sprintf("%s/%s", PlacementRuleBundle, group)
}

// PlacementRuleBundleWithPartialParameter returns the path of PD HTTP API to get placement rule bundle with partial parameter.
func PlacementRuleBundleWithPartialParameter(partial bool) string {
	return fmt.Sprintf("%s?partial=%t", PlacementRuleBundle, partial)
}

// PlacementRuleGroupByID returns the path of PD HTTP API to get placement rule group by ID.
func PlacementRuleGroupByID(id string) string {
	return fmt.Sprintf("%s/%s", placementRuleGroup, id)
}

// SchedulerByName returns the scheduler API with the given scheduler name.
func SchedulerByName(name string) string {
	return fmt.Sprintf("%s/%s", Schedulers, name)
}

// ScatterRangeSchedulerWithName returns the scatter range scheduler API with name parameter.
func ScatterRangeSchedulerWithName(name string) string {
	return fmt.Sprintf("%s%s", scatterRangeScheduler, name)
}

// PProfProfileAPIWithInterval returns the pprof profile API with interval parameter.
func PProfProfileAPIWithInterval(interval time.Duration) string {
	return fmt.Sprintf("%s?seconds=%d", PProfProfile, interval/time.Second)
}

// PProfGoroutineWithDebugLevel returns the pprof goroutine API with debug level parameter.
func PProfGoroutineWithDebugLevel(level int) string {
	return fmt.Sprintf("%s?debug=%d", PProfGoroutine, level)
}

// LabelByStore returns the path of PD HTTP API to set store label.
func LabelByStore(storeID int64) string {
	return fmt.Sprintf("%s/%d/label", store, storeID)
}

// TransferLeaderID returns the path of PD HTTP API to transfer leader by ID.
func TransferLeaderID(leaderID string) string {
	return fmt.Sprintf("%s/%s", TransferLeader, leaderID)
}<|MERGE_RESOLUTION|>--- conflicted
+++ resolved
@@ -38,14 +38,9 @@
 	store                     = "/pd/api/v1/store"
 	Stores                    = "/pd/api/v1/stores"
 	StatsRegion               = "/pd/api/v1/stats/region"
-<<<<<<< HEAD
-	LeaderPrefix              = "/pd/api/v1/leader"
-	TransferLeader            = "/pd/api/v1/leader/transfer"
-=======
 	membersPrefix             = "/pd/api/v1/members"
 	leaderPrefix              = "/pd/api/v1/leader"
 	transferLeader            = "/pd/api/v1/leader/transfer"
->>>>>>> 1eed4948
 	// Config
 	Config          = "/pd/api/v1/config"
 	ClusterVersion  = "/pd/api/v1/config/cluster-version"
@@ -190,14 +185,4 @@
 // PProfGoroutineWithDebugLevel returns the pprof goroutine API with debug level parameter.
 func PProfGoroutineWithDebugLevel(level int) string {
 	return fmt.Sprintf("%s?debug=%d", PProfGoroutine, level)
-}
-
-// LabelByStore returns the path of PD HTTP API to set store label.
-func LabelByStore(storeID int64) string {
-	return fmt.Sprintf("%s/%d/label", store, storeID)
-}
-
-// TransferLeaderID returns the path of PD HTTP API to transfer leader by ID.
-func TransferLeaderID(leaderID string) string {
-	return fmt.Sprintf("%s/%s", TransferLeader, leaderID)
 }
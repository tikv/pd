--- conflicted
+++ resolved
@@ -44,6 +44,7 @@
 // Client is a PD (Placement Driver) HTTP client.
 type Client interface {
 	/* Meta-related interfaces */
+	GetClusterVersion(context.Context) (string, error)
 	GetRegionByID(context.Context, uint64) (*RegionInfo, error)
 	GetRegionByKey(context.Context, []byte) (*RegionInfo, error)
 	GetRegions(context.Context) (*RegionsInfo, error)
@@ -55,21 +56,18 @@
 	GetHistoryHotRegions(context.Context, *HistoryHotRegionsRequest) (*HistoryHotRegions, error)
 	GetRegionStatusByKeyRange(context.Context, *KeyRange, bool) (*RegionStats, error)
 	GetStores(context.Context) (*StoresInfo, error)
-<<<<<<< HEAD
 	GetStore(context.Context, uint64) (*StoreInfo, error)
-	GetClusterVersion(context.Context) (string, error)
-=======
 	SetStoreLabels(context.Context, int64, map[string]string) error
 	GetMembers(context.Context) (*MembersInfo, error)
 	GetLeader(context.Context) (*pdpb.Member, error)
 	TransferLeader(context.Context, string) error
->>>>>>> 1eed4948
 	/* Config-related interfaces */
 	GetScheduleConfig(context.Context) (map[string]interface{}, error)
 	SetScheduleConfig(context.Context, map[string]interface{}) error
 	/* Scheduler-related interfaces */
 	GetSchedulers(context.Context) ([]string, error)
 	CreateScheduler(ctx context.Context, name string, storeID uint64) error
+	PostSchedulerDelay(context.Context, string, int64) error
 	/* Rule-related interfaces */
 	GetAllPlacementRuleBundles(context.Context) ([]*GroupBundle, error)
 	GetPlacementRuleBundleByGroup(context.Context, string) (*GroupBundle, error)
@@ -89,8 +87,6 @@
 	/* Scheduling-related interfaces */
 	AccelerateSchedule(context.Context, *KeyRange) error
 	AccelerateScheduleInBatch(context.Context, []*KeyRange) error
-	GetSchedulers(ctx context.Context) ([]string, error)
-	PostSchedulerDelay(context.Context, string, int64) error
 	/* Other interfaces */
 	GetMinResolvedTSByStoresIDs(context.Context, []uint64) (uint64, map[uint64]uint64, error)
 
@@ -480,14 +476,14 @@
 		return errors.Trace(err)
 	}
 	return c.requestWithRetry(ctx, "SetStoreLabel", LabelByStoreID(storeID),
-		http.MethodPost, bytes.NewBuffer(jsonInput), nil)
+		http.MethodPost, jsonInput, nil)
 }
 
 func (c *client) GetMembers(ctx context.Context) (*MembersInfo, error) {
 	var members MembersInfo
 	err := c.requestWithRetry(ctx,
 		"GetMembers", membersPrefix,
-		http.MethodGet, http.NoBody, &members)
+		http.MethodGet, nil, &members)
 	if err != nil {
 		return nil, err
 	}
@@ -498,7 +494,7 @@
 func (c *client) GetLeader(ctx context.Context) (*pdpb.Member, error) {
 	var leader pdpb.Member
 	err := c.requestWithRetry(ctx, "GetLeader", leaderPrefix,
-		http.MethodGet, http.NoBody, &leader)
+		http.MethodGet, nil, &leader)
 	if err != nil {
 		return nil, err
 	}
@@ -508,7 +504,7 @@
 // TransferLeader transfers the PD leader.
 func (c *client) TransferLeader(ctx context.Context, newLeader string) error {
 	return c.requestWithRetry(ctx, "TransferLeader", TransferLeaderByID(newLeader),
-		http.MethodPost, http.NoBody, nil)
+		http.MethodPost, nil, nil)
 }
 
 // GetScheduleConfig gets the schedule configurations.
@@ -737,17 +733,6 @@
 	return c.requestWithRetry(ctx,
 		"PatchRegionLabelRules", RegionLabelRules,
 		http.MethodPatch, labelRulePatchJSON, nil)
-}
-
-// GetSchedulers gets the schedulers from PD cluster.
-func (c *client) GetSchedulers(ctx context.Context) ([]string, error) {
-	var schedulers []string
-	err := c.requestWithRetry(ctx, "GetSchedulers", Schedulers,
-		http.MethodGet, http.NoBody, &schedulers)
-	if err != nil {
-		return nil, err
-	}
-	return schedulers, nil
 }
 
 // CreateScheduler creates a scheduler to PD cluster.
@@ -761,7 +746,7 @@
 	}
 	return c.requestWithRetry(ctx,
 		"CreateScheduler", Schedulers,
-		http.MethodPost, bytes.NewBuffer(inputJSON), nil)
+		http.MethodPost, inputJSON, nil)
 }
 
 // AccelerateSchedule accelerates the scheduling of the regions within the given key range.

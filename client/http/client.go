--- conflicted
+++ resolved
@@ -27,11 +27,8 @@
 	"github.com/pingcap/errors"
 	"github.com/pingcap/log"
 	"github.com/prometheus/client_golang/prometheus"
-<<<<<<< HEAD
 	pd "github.com/tikv/pd/client"
-=======
 	"github.com/tikv/pd/client/retry"
->>>>>>> f18de09d
 	"go.uber.org/zap"
 )
 
@@ -117,56 +114,25 @@
 	headerOpts ...HeaderOption,
 ) error {
 	var (
-<<<<<<< HEAD
-		err        error
-		statusCode int
-	)
-	clients := ci.sd.GetAllServiceClients()
-	for _, cli := range clients {
-		addr := cli.GetHTTPAddress()
-		statusCode, err = ci.doRequest(ctx, addr, reqInfo, headerOpts...)
-		if err == nil || noNeedRetry(statusCode) {
-			return err
-		}
-		log.Debug("[pd] request addr failed",
-			zap.String("source", ci.source), zap.Bool("is-leader", cli.IsConnectedToLeader()), zap.String("addr", addr), zap.Error(err))
-=======
 		statusCode int
 		err        error
 	)
 	execFunc := func() error {
-		var (
-			addr                   string
-			pdAddrs, leaderAddrIdx = ci.getPDAddrs()
-		)
-		// Try to send the request to the PD leader first.
-		if leaderAddrIdx != -1 {
-			addr = pdAddrs[leaderAddrIdx]
+		// It will try to send the request to the PD leader first and then try to send the request to the other PD followers.
+		clients := ci.sd.GetAllServiceClients()
+		for _, cli := range clients {
+			addr := cli.GetHTTPAddress()
 			statusCode, err = ci.doRequest(ctx, addr, reqInfo, headerOpts...)
 			if err == nil || noNeedRetry(statusCode) {
 				return err
 			}
-			log.Debug("[pd] request leader addr failed",
-				zap.String("source", ci.source), zap.Int("leader-idx", leaderAddrIdx), zap.String("addr", addr), zap.Error(err))
-		}
-		// Try to send the request to the other PD followers.
-		for idx := 0; idx < len(pdAddrs); idx++ {
-			if idx == leaderAddrIdx {
-				continue
-			}
-			addr = ci.pdAddrs[idx]
-			statusCode, err = ci.doRequest(ctx, addr, reqInfo, headerOpts...)
-			if err == nil || noNeedRetry(statusCode) {
-				break
-			}
-			log.Debug("[pd] request follower addr failed",
-				zap.String("source", ci.source), zap.Int("idx", idx), zap.String("addr", addr), zap.Error(err))
+			log.Debug("[pd] request addr failed",
+				zap.String("source", ci.source), zap.Bool("is-leader", cli.IsConnectedToLeader()), zap.String("addr", addr), zap.Error(err))
 		}
 		return err
 	}
 	if reqInfo.bo == nil {
 		return execFunc()
->>>>>>> f18de09d
 	}
 	// Backoffer also needs to check the status code to determine whether to retry.
 	reqInfo.bo.SetRetryableChecker(func(err error) bool {
@@ -397,4 +363,21 @@
 		WithRespHandler(c.respHandler).
 		WithBackoffer(c.bo),
 		headerOpts...)
+}
+
+// requestChecker is used to check the HTTP request sent by the client.
+type requestChecker struct {
+	checker func(req *http.Request) error
+}
+
+// RoundTrip implements the `http.RoundTripper` interface.
+func (rc *requestChecker) RoundTrip(req *http.Request) (resp *http.Response, err error) {
+	return &http.Response{StatusCode: http.StatusOK}, rc.checker(req)
+}
+
+// NewHTTPClientWithRequestChecker returns a http client with checker.
+func NewHTTPClientWithRequestChecker(checker func(req *http.Request) error) *http.Client {
+	return &http.Client{
+		Transport: &requestChecker{checker: checker},
+	}
 }
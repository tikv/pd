// Copyright 2023 TiKV Project Authors.
//
// Licensed under the Apache License, Version 2.0 (the "License");
// you may not use this file except in compliance with the License.
// You may obtain a copy of the License at
//
//     http://www.apache.org/licenses/LICENSE-2.0
//
// Unless required by applicable law or agreed to in writing, software
// distributed under the License is distributed on an "AS IS" BASIS,
// WITHOUT WARRANTIES OR CONDITIONS OF ANY KIND, either express or implied.
// See the License for the specific language governing permissions and
// limitations under the License.

package http

import (
	"bytes"
	"context"
	"crypto/tls"
	"encoding/json"
	"io"
	"net/http"
	"os"
	"sync"
	"time"

	"github.com/pingcap/errors"
	"github.com/pingcap/log"
	"github.com/prometheus/client_golang/prometheus"
	pd "github.com/tikv/pd/client"
	"go.uber.org/zap"
)

const (
	// defaultCallerID marks the default caller ID of the PD HTTP client.
	defaultCallerID = "pd-http-client"
	// defaultInnerCallerID marks the default caller ID of the inner PD HTTP client.
	// It's used to distinguish the requests sent by the inner client via some internal logic.
	defaultInnerCallerID = "pd-http-client-inner"
	httpScheme           = "http"
	httpsScheme          = "https"
	networkErrorStatus   = "network error"

	defaultMembersInfoUpdateInterval = time.Minute
	defaultTimeout                   = 30 * time.Second
)

// respHandleFunc is the function to handle the HTTP response.
type respHandleFunc func(resp *http.Response, res interface{}) error

// clientInner is the inner implementation of the PD HTTP client, which contains some fundamental fields.
// It is wrapped by the `client` struct to make sure the inner implementation won't be exposed and could
// be consistent during the copy.
type clientInner struct {
	ctx    context.Context
	cancel context.CancelFunc

	sync.RWMutex

	sd pd.ServiceDiscovery

	// source is used to mark the source of the client creation,
	// it will also be used in the caller ID of the inner client.
	source  string
	tlsConf *tls.Config
	cli     *http.Client

	requestCounter    *prometheus.CounterVec
	executionDuration *prometheus.HistogramVec
}

func newClientInner(ctx context.Context, cancel context.CancelFunc, source string) *clientInner {
	return &clientInner{ctx: ctx, cancel: cancel, source: source}
}

func (ci *clientInner) init(sd pd.ServiceDiscovery) {
	// Init the HTTP client if it's not configured.
	if ci.cli == nil {
		ci.cli = &http.Client{Timeout: defaultTimeout}
		if ci.tlsConf != nil {
			transport := http.DefaultTransport.(*http.Transport).Clone()
			transport.TLSClientConfig = ci.tlsConf
			ci.cli.Transport = transport
		}
	}
	ci.sd = sd
}

func (ci *clientInner) close() {
	ci.cancel()
	if ci.cli != nil {
		ci.cli.CloseIdleConnections()
	}
}

func (ci *clientInner) reqCounter(name, status string) {
	if ci.requestCounter == nil {
		return
	}
	ci.requestCounter.WithLabelValues(name, status).Inc()
}

func (ci *clientInner) execDuration(name string, duration time.Duration) {
	if ci.executionDuration == nil {
		return
	}
	ci.executionDuration.WithLabelValues(name).Observe(duration.Seconds())
}

// requestWithRetry will first try to send the request to the PD leader, if it fails, it will try to send
// the request to the other PD followers to gain a better availability.
// TODO: support custom retry logic, e.g. retry with customizable backoffer.
func (ci *clientInner) requestWithRetry(
	ctx context.Context,
	reqInfo *requestInfo,
	headerOpts ...HeaderOption,
) error {
<<<<<<< HEAD
	var err error
	clients := ci.sd.GetAllServiceClients()
	for _, cli := range clients {
		addr := cli.GetHTTPAddress()
		err = ci.doRequest(ctx, addr, reqInfo, headerOpts...)
		if err == nil {
=======
	var (
		statusCode             int
		err                    error
		addr                   string
		pdAddrs, leaderAddrIdx = ci.getPDAddrs()
	)
	// Try to send the request to the PD leader first.
	if leaderAddrIdx != -1 {
		addr = pdAddrs[leaderAddrIdx]
		statusCode, err = ci.doRequest(ctx, addr, reqInfo, headerOpts...)
		if err == nil || noNeedRetry(statusCode) {
			return err
		}
		log.Debug("[pd] request leader addr failed",
			zap.String("source", ci.source), zap.Int("leader-idx", leaderAddrIdx), zap.String("addr", addr), zap.Error(err))
	}
	// Try to send the request to the other PD followers.
	for idx := 0; idx < len(pdAddrs); idx++ {
		if idx == leaderAddrIdx {
			continue
		}
		addr = ci.pdAddrs[idx]
		_, err = ci.doRequest(ctx, addr, reqInfo, headerOpts...)
		if err == nil || noNeedRetry(statusCode) {
>>>>>>> 6d94c835
			break
		}
		log.Debug("[pd] request addr failed",
			zap.String("source", ci.source), zap.Bool("is-leader", cli.IsConnectedToLeader()), zap.String("addr", addr), zap.Error(err))
	}
	return err
}

func noNeedRetry(statusCode int) bool {
	return statusCode == http.StatusNotFound ||
		statusCode == http.StatusForbidden ||
		statusCode == http.StatusBadRequest
}

func (ci *clientInner) doRequest(
	ctx context.Context,
	addr string, reqInfo *requestInfo,
	headerOpts ...HeaderOption,
) (int, error) {
	var (
		source      = ci.source
		callerID    = reqInfo.callerID
		name        = reqInfo.name
		url         = reqInfo.getURL(addr)
		method      = reqInfo.method
		body        = reqInfo.body
		res         = reqInfo.res
		respHandler = reqInfo.respHandler
	)
	logFields := []zap.Field{
		zap.String("source", source),
		zap.String("name", name),
		zap.String("url", url),
		zap.String("method", method),
		zap.String("caller-id", callerID),
	}
	log.Debug("[pd] request the http url", logFields...)
	req, err := http.NewRequestWithContext(ctx, method, url, bytes.NewBuffer(body))
	if err != nil {
		log.Error("[pd] create http request failed", append(logFields, zap.Error(err))...)
		return -1, errors.Trace(err)
	}
	for _, opt := range headerOpts {
		opt(req.Header)
	}
	req.Header.Set(xCallerIDKey, callerID)

	start := time.Now()
	resp, err := ci.cli.Do(req)
	if err != nil {
		ci.reqCounter(name, networkErrorStatus)
		log.Error("[pd] do http request failed", append(logFields, zap.Error(err))...)
		return -1, errors.Trace(err)
	}
	ci.execDuration(name, time.Since(start))
	ci.reqCounter(name, resp.Status)

	// Give away the response handling to the caller if the handler is set.
	if respHandler != nil {
		return resp.StatusCode, respHandler(resp, res)
	}

	defer func() {
		err = resp.Body.Close()
		if err != nil {
			log.Warn("[pd] close http response body failed", append(logFields, zap.Error(err))...)
		}
	}()

	if resp.StatusCode != http.StatusOK {
		logFields = append(logFields, zap.String("status", resp.Status))

		bs, readErr := io.ReadAll(resp.Body)
		if readErr != nil {
			logFields = append(logFields, zap.NamedError("read-body-error", err))
		} else {
			logFields = append(logFields, zap.ByteString("body", bs))
		}

		log.Error("[pd] request failed with a non-200 status", logFields...)
		return resp.StatusCode, errors.Errorf("request pd http api failed with status: '%s'", resp.Status)
	}

	if res == nil {
		return resp.StatusCode, nil
	}

	err = json.NewDecoder(resp.Body).Decode(res)
	if err != nil {
		return resp.StatusCode, errors.Trace(err)
	}
	return resp.StatusCode, nil
}

type client struct {
	inner *clientInner

	callerID    string
	respHandler respHandleFunc
}

// ClientOption configures the HTTP client.
type ClientOption func(c *client)

// WithHTTPClient configures the client with the given initialized HTTP client.
func WithHTTPClient(cli *http.Client) ClientOption {
	return func(c *client) {
		c.inner.cli = cli
	}
}

// WithTLSConfig configures the client with the given TLS config.
// This option won't work if the client is configured with WithHTTPClient.
func WithTLSConfig(tlsConf *tls.Config) ClientOption {
	return func(c *client) {
		c.inner.tlsConf = tlsConf
	}
}

// WithMetrics configures the client with metrics.
func WithMetrics(
	requestCounter *prometheus.CounterVec,
	executionDuration *prometheus.HistogramVec,
) ClientOption {
	return func(c *client) {
		c.inner.requestCounter = requestCounter
		c.inner.executionDuration = executionDuration
	}
}

// WithLoggerRedirection configures the client with the given logger redirection.
func WithLoggerRedirection(logLevel, fileName string) ClientOption {
	cfg := &log.Config{}
	cfg.Level = logLevel
	if fileName != "" {
		f, _ := os.CreateTemp(".", fileName)
		fname := f.Name()
		f.Close()
		cfg.File.Filename = fname
	}
	lg, p, _ := log.InitLogger(cfg)
	log.ReplaceGlobals(lg, p)
	return func(c *client) {}
}

// NewClientWithServiceDiscovery creates a PD HTTP client with the given PD service discovery.
func NewClientWithServiceDiscovery(
	source string,
	sd pd.ServiceDiscovery,
	opts ...ClientOption,
) Client {
	ctx, cancel := context.WithCancel(context.Background())
	c := &client{inner: newClientInner(ctx, cancel, source), callerID: defaultCallerID}
	// Apply the options first.
	for _, opt := range opts {
		opt(c)
	}
	c.inner.init(sd)
	return c
}

// NewClient creates a PD HTTP client with the given PD addresses and TLS config.
func NewClient(
	source string,
	pdAddrs []string,
	opts ...ClientOption,
) Client {
	ctx, cancel := context.WithCancel(context.Background())
	c := &client{inner: newClientInner(ctx, cancel, source), callerID: defaultCallerID}
	// Apply the options first.
	for _, opt := range opts {
		opt(c)
	}
	sd := pd.NewDefaultPDServiceDiscovery(ctx, cancel, pdAddrs, c.inner.tlsConf)
	c.inner.init(sd)
	return c
}

// Close gracefully closes the HTTP client.
func (c *client) Close() {
	c.inner.close()
	log.Info("[pd] http client closed", zap.String("source", c.inner.source))
}

// WithCallerID sets and returns a new client with the given caller ID.
func (c *client) WithCallerID(callerID string) Client {
	newClient := *c
	newClient.callerID = callerID
	return &newClient
}

// WithRespHandler sets and returns a new client with the given HTTP response handler.
func (c *client) WithRespHandler(
	handler func(resp *http.Response, res interface{}) error,
) Client {
	newClient := *c
	newClient.respHandler = handler
	return &newClient
}

// Header key definition constants.
const (
	pdAllowFollowerHandleKey = "PD-Allow-Follower-Handle"
	xCallerIDKey             = "X-Caller-ID"
)

// HeaderOption configures the HTTP header.
type HeaderOption func(header http.Header)

// WithAllowFollowerHandle sets the header field to allow a PD follower to handle this request.
func WithAllowFollowerHandle() HeaderOption {
	return func(header http.Header) {
		header.Set(pdAllowFollowerHandleKey, "true")
	}
}

func (c *client) request(ctx context.Context, reqInfo *requestInfo, headerOpts ...HeaderOption) error {
	return c.inner.requestWithRetry(ctx, reqInfo.
		WithCallerID(c.callerID).
		WithRespHandler(c.respHandler),
		headerOpts...)
}<|MERGE_RESOLUTION|>--- conflicted
+++ resolved
@@ -116,40 +116,16 @@
 	reqInfo *requestInfo,
 	headerOpts ...HeaderOption,
 ) error {
-<<<<<<< HEAD
-	var err error
+	var (
+		err        error
+		statusCode int
+	)
 	clients := ci.sd.GetAllServiceClients()
 	for _, cli := range clients {
 		addr := cli.GetHTTPAddress()
-		err = ci.doRequest(ctx, addr, reqInfo, headerOpts...)
-		if err == nil {
-=======
-	var (
-		statusCode             int
-		err                    error
-		addr                   string
-		pdAddrs, leaderAddrIdx = ci.getPDAddrs()
-	)
-	// Try to send the request to the PD leader first.
-	if leaderAddrIdx != -1 {
-		addr = pdAddrs[leaderAddrIdx]
 		statusCode, err = ci.doRequest(ctx, addr, reqInfo, headerOpts...)
 		if err == nil || noNeedRetry(statusCode) {
 			return err
-		}
-		log.Debug("[pd] request leader addr failed",
-			zap.String("source", ci.source), zap.Int("leader-idx", leaderAddrIdx), zap.String("addr", addr), zap.Error(err))
-	}
-	// Try to send the request to the other PD followers.
-	for idx := 0; idx < len(pdAddrs); idx++ {
-		if idx == leaderAddrIdx {
-			continue
-		}
-		addr = ci.pdAddrs[idx]
-		_, err = ci.doRequest(ctx, addr, reqInfo, headerOpts...)
-		if err == nil || noNeedRetry(statusCode) {
->>>>>>> 6d94c835
-			break
 		}
 		log.Debug("[pd] request addr failed",
 			zap.String("source", ci.source), zap.Bool("is-leader", cli.IsConnectedToLeader()), zap.String("addr", addr), zap.Error(err))

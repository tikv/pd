--- conflicted
+++ resolved
@@ -120,21 +120,12 @@
 	GetAddress() string
 	// GetClientConn returns the gRPC connection of the service client
 	GetClientConn() *grpc.ClientConn
-<<<<<<< HEAD
-	// BuildGRPCContext builds a context object with a gRPC context.
-	// ctx: the original context object.
-	// mustLeader: whether must send to leader.
-	BuildGRPCContext(ctx context.Context, mustLeader bool) context.Context
-	// IsLeader returns whether the target PD server is leader.
-	IsLeader() bool
-=======
 	// BuildGRPCTargetContext builds a context object with a gRPC context.
 	// ctx: the original context object.
 	// mustLeader: whether must send to leader.
 	BuildGRPCTargetContext(ctx context.Context, mustLeader bool) context.Context
 	// IsConnectedToLeader returns whether the connected PD server is leader.
 	IsConnectedToLeader() bool
->>>>>>> 74ef91d1
 	// Available returns if the network or other availability for the current service client is available.
 	Available() bool
 	// NeedRetry checks if client need to retry based on the PD server error response.
@@ -142,15 +133,10 @@
 	NeedRetry(*pdpb.Error, error) bool
 }
 
-<<<<<<< HEAD
-var _ ServiceClient = (*pdServiceClient)(nil)
-var _ ServiceClient = (*pdServiceAPIClient)(nil)
-=======
 var (
 	_ ServiceClient = (*pdServiceClient)(nil)
 	_ ServiceClient = (*pdServiceAPIClient)(nil)
 )
->>>>>>> 74ef91d1
 
 type pdServiceClient struct {
 	addr       string
@@ -161,25 +147,17 @@
 	networkFailure atomic.Bool
 }
 
-<<<<<<< HEAD
-func newPDServiceClient(addr, leaderAddr string, conn *grpc.ClientConn, isLeader bool) *pdServiceClient {
+func newPDServiceClient(addr, leaderAddr string, conn *grpc.ClientConn, isLeader bool) ServiceClient {
 	cli := &pdServiceClient{
-=======
-func newPDServiceClient(addr, leaderAddr string, conn *grpc.ClientConn, isLeader bool) ServiceClient {
-	return &pdServiceClient{
->>>>>>> 74ef91d1
 		addr:       addr,
 		conn:       conn,
 		isLeader:   isLeader,
 		leaderAddr: leaderAddr,
 	}
-<<<<<<< HEAD
 	if conn == nil {
 		cli.networkFailure.Store(true)
 	}
 	return cli
-=======
->>>>>>> 74ef91d1
 }
 
 // GetAddress implements ServiceClient.
@@ -190,17 +168,12 @@
 	return c.addr
 }
 
-// BuildGRPCContext implements ServiceClient.
-<<<<<<< HEAD
-func (c *pdServiceClient) BuildGRPCContext(ctx context.Context, toLeader bool) context.Context {
+// BuildGRPCTargetContext implements ServiceClient.
+func (c *pdServiceClient) BuildGRPCTargetContext(ctx context.Context, toLeader bool) context.Context {
 	if c == nil {
 		return ctx
 	}
-	if c.IsLeader() {
-=======
-func (c *pdServiceClient) BuildGRPCTargetContext(ctx context.Context, toLeader bool) context.Context {
-	if c == nil || c.isLeader {
->>>>>>> 74ef91d1
+	if c.IsConnectedToLeader() {
 		return ctx
 	}
 	if toLeader {
@@ -209,13 +182,8 @@
 	return grpcutil.BuildFollowerHandleContext(ctx)
 }
 
-<<<<<<< HEAD
-// IsLeader implements ServiceClient.
-func (c *pdServiceClient) IsLeader() bool {
-=======
 // IsConnectedToLeader implements ServiceClient.
 func (c *pdServiceClient) IsConnectedToLeader() bool {
->>>>>>> 74ef91d1
 	if c == nil {
 		return false
 	}
@@ -236,17 +204,11 @@
 	}
 	healthCli := healthpb.NewHealthClient(c.conn)
 	resp, err := healthCli.Check(ctx, &healthpb.HealthCheckRequest{Service: ""})
-<<<<<<< HEAD
 	failpoint.Inject("unreachableNetwork1", func(val failpoint.Value) {
 		if val, ok := val.(string); (ok && val == c.GetAddress()) || !ok {
 			resp = nil
 			err = status.New(codes.Unavailable, "unavailable").Err()
 		}
-=======
-	failpoint.Inject("unreachableNetwork1", func() {
-		resp = nil
-		err = status.New(codes.Unavailable, "unavailable").Err()
->>>>>>> 74ef91d1
 	})
 	rpcErr, ok := status.FromError(err)
 	if (ok && isNetworkError(rpcErr.Code())) || resp.GetStatus() != healthpb.HealthCheckResponse_SERVING {
@@ -270,11 +232,7 @@
 
 // NeedRetry implements ServiceClient.
 func (c *pdServiceClient) NeedRetry(pdErr *pdpb.Error, err error) bool {
-<<<<<<< HEAD
-	if c.IsLeader() {
-=======
 	if c.IsConnectedToLeader() {
->>>>>>> 74ef91d1
 		return false
 	}
 	return !(err == nil && pdErr == nil)
@@ -282,13 +240,10 @@
 
 type errFn func(pdErr *pdpb.Error) bool
 
-<<<<<<< HEAD
 func emptyErrorFn(pdErr *pdpb.Error) bool {
 	return false
 }
 
-=======
->>>>>>> 74ef91d1
 func regionAPIErrorFn(pdErr *pdpb.Error) bool {
 	return pdErr.GetType() == pdpb.ErrorType_REGION_NOT_FOUND
 }
@@ -303,11 +258,7 @@
 	unavailableUntil atomic.Value
 }
 
-<<<<<<< HEAD
-func newPDServiceAPIClient(client ServiceClient, f errFn) *pdServiceAPIClient {
-=======
 func newPDServiceAPIClient(client ServiceClient, f errFn) ServiceClient {
->>>>>>> 74ef91d1
 	return &pdServiceAPIClient{
 		ServiceClient: client,
 		fn:            f,
@@ -319,10 +270,7 @@
 	return c.ServiceClient.Available() && !c.unavailable.Load()
 }
 
-<<<<<<< HEAD
 // markAsAvailable is used to try to mark the client as available if unavailable status is expired.
-=======
->>>>>>> 74ef91d1
 func (c *pdServiceAPIClient) markAsAvailable() {
 	if !c.unavailable.Load() {
 		return
@@ -335,11 +283,7 @@
 
 // NeedRetry implements ServiceClient.
 func (c *pdServiceAPIClient) NeedRetry(pdErr *pdpb.Error, err error) bool {
-<<<<<<< HEAD
-	if c.IsLeader() {
-=======
 	if c.IsConnectedToLeader() {
->>>>>>> 74ef91d1
 		return false
 	}
 	if err == nil && pdErr == nil {
@@ -357,11 +301,7 @@
 // pdServiceBalancerNode is a balancer node for PD service.
 // It extends the pdServiceClient and adds additional fields for the next polling client in the chain.
 type pdServiceBalancerNode struct {
-<<<<<<< HEAD
 	*pdServiceAPIClient
-=======
-	ServiceClient
->>>>>>> 74ef91d1
 	next *pdServiceBalancerNode
 }
 
@@ -371,7 +311,6 @@
 	mu        sync.Mutex
 	now       *pdServiceBalancerNode
 	totalNode int
-<<<<<<< HEAD
 	errFn     errFn
 }
 
@@ -379,8 +318,6 @@
 	return &pdServiceBalancer{
 		errFn: fn,
 	}
-=======
->>>>>>> 74ef91d1
 }
 
 func (c *pdServiceBalancer) set(clients []ServiceClient) {
@@ -391,23 +328,14 @@
 	}
 	c.totalNode = len(clients)
 	head := &pdServiceBalancerNode{
-<<<<<<< HEAD
-		pdServiceAPIClient: newPDServiceAPIClient(clients[0], c.errFn),
-=======
-		ServiceClient: clients[0],
->>>>>>> 74ef91d1
+		pdServiceAPIClient: newPDServiceAPIClient(clients[0], c.errFn).(*pdServiceAPIClient),
 	}
 	head.next = head
 	last := head
 	for i := 1; i < c.totalNode; i++ {
 		next := &pdServiceBalancerNode{
-<<<<<<< HEAD
-			pdServiceAPIClient: newPDServiceAPIClient(clients[i], c.errFn),
+			pdServiceAPIClient: newPDServiceAPIClient(clients[i], c.errFn).(*pdServiceAPIClient),
 			next:               head,
-=======
-			ServiceClient: clients[i],
-			next:          head,
->>>>>>> 74ef91d1
 		}
 		head = next
 		last.next = head
@@ -415,7 +343,6 @@
 	c.now = head
 }
 
-<<<<<<< HEAD
 func (c *pdServiceBalancer) check() {
 	c.mu.Lock()
 	defer c.mu.Unlock()
@@ -425,21 +352,14 @@
 	}
 }
 
-=======
->>>>>>> 74ef91d1
 func (c *pdServiceBalancer) next() {
 	c.now = c.now.next
 }
 
 func (c *pdServiceBalancer) get() (ret ServiceClient) {
 	c.mu.Lock()
-<<<<<<< HEAD
-	i := 0
-	defer c.mu.Unlock()
-=======
 	defer c.mu.Unlock()
 	i := 0
->>>>>>> 74ef91d1
 	if c.now == nil {
 		return nil
 	}
@@ -1094,7 +1014,6 @@
 					follower := newPDServiceClient(addr, leader.GetClientUrls()[0], conn, false)
 					if err != nil || conn == nil {
 						log.Warn("[pd] failed to connect follower", zap.String("follower", addr), errs.ZapError(err))
-						follower.networkFailure.Store(true)
 					}
 					c.followers.LoadOrStore(addr, follower)
 				}

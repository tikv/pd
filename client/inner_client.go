// Copyright 2024 TiKV Project Authors.
//
// Licensed under the Apache License, Version 2.0 (the "License");
// you may not use this file except in compliance with the License.
// You may obtain a copy of the License at
//
//     http://www.apache.org/licenses/LICENSE-2.0
//
// Unless required by applicable law or agreed to in writing, software
// distributed under the License is distributed on an "AS IS" BASIS,
// WITHOUT WARRANTIES OR CONDITIONS OF ANY KIND, either express or implied.
// See the License for the specific language governing permissions and
// limitations under the License.

package pd

import (
	"context"
	"crypto/tls"
	"sync"
	"time"

	"go.uber.org/zap"
	"google.golang.org/grpc"

	"github.com/pingcap/errors"
	"github.com/pingcap/kvproto/pkg/keyspacepb"
	"github.com/pingcap/kvproto/pkg/pdpb"
	"github.com/pingcap/log"

	"github.com/tikv/pd/client/clients/router"
	"github.com/tikv/pd/client/clients/tso"
	"github.com/tikv/pd/client/errs"
	"github.com/tikv/pd/client/metrics"
	"github.com/tikv/pd/client/opt"
	sd "github.com/tikv/pd/client/servicediscovery"
)

const (
	dispatchRetryDelay = 50 * time.Millisecond
	dispatchRetryCount = 2
)

type innerClient struct {
	keyspaceID       uint32
	keyspaceMeta     *keyspacepb.KeyspaceMeta // keyspace metadata
	svrUrls          []string
	serviceDiscovery sd.ServiceDiscovery
	tokenDispatcher  *tokenDispatcher

	// For service mode switching.
	serviceModeKeeper

	// For internal usage.
	updateTokenConnectionCh chan struct{}

	ctx    context.Context
	cancel context.CancelFunc
	wg     sync.WaitGroup
	tlsCfg *tls.Config
	option *opt.Option
}

func (c *innerClient) init(updateKeyspaceIDCb sd.UpdateKeyspaceIDFunc) error {
	c.serviceDiscovery = sd.NewServiceDiscovery(
		c.ctx, c.cancel, &c.wg, c.setServiceMode,
		updateKeyspaceIDCb, c.keyspaceID, c.svrUrls, c.tlsCfg, c.option)
	if err := c.setup(); err != nil {
		c.cancel()
		if c.serviceDiscovery != nil {
			c.serviceDiscovery.Close()
		}
		return err
	}
	c.routerSvcDiscovery = sd.NewRouterServiceDiscovery(c.ctx, c, c.serviceDiscovery,
		c.tlsCfg, c.option)

	// Check if the router service client has been enabled.
<<<<<<< HEAD
	if c.option.GetEnableRouterServiceHandler() {
		c.enableRouterServiceClient()
	}
=======
	c.enableRouterServiceClient()
>>>>>>> 963b404d

	// Check if the router client has been enabled.
	if c.option.GetEnableRouterClient() {
		c.enableRouterClient()
	}

<<<<<<< HEAD
	c.wg.Add(2)
=======
	c.wg.Add(1)
>>>>>>> 963b404d
	go c.routerClientInitializer()
	go c.routerServiceClientInitializer()

	return nil
}

func (c *innerClient) routerClientInitializer() {
	log.Info("[pd] start router client initializer")
	defer c.wg.Done()
	for {
		select {
		case <-c.ctx.Done():
			log.Info("[pd] exit router client initializer")
			return
		case <-c.option.EnableRouterClientCh:
			if c.option.GetEnableRouterClient() {
				log.Info("[pd] notified to enable the router client")
				c.enableRouterClient()
			} else {
				log.Info("[pd] notified to disable the router client")
				c.disableRouterClient()
			}
		}
	}
}

func (c *innerClient) enableRouterClient() {
	// Check if the router client has been enabled.
	c.RLock()
	if c.routerClient != nil {
		c.RUnlock()
		return
	}
	c.RUnlock()
	// Create a new router client first before acquiring the lock.
	routerClient := router.NewClient(c.ctx, c.serviceDiscovery, c.routerSvcDiscovery, c.option)
	c.Lock()
	// Double check if the router client has been enabled.
	if c.routerClient != nil {
		// Release the lock and close the router client.
		c.Unlock()
		routerClient.Close()
		return
	}
	c.routerClient = routerClient
	c.Unlock()
}

func (c *innerClient) disableRouterClient() {
	c.Lock()
	if c.routerClient == nil {
		c.Unlock()
		return
	}
	routerClient := c.routerClient
	c.routerClient = nil
	c.Unlock()
	// Close the router client after the lock is released.
	routerClient.Close()
}

<<<<<<< HEAD
func (c *innerClient) routerServiceClientInitializer() {
	log.Info("[pd] start router service client initializer")
	defer c.wg.Done()
	for {
		select {
		case <-c.ctx.Done():
			log.Info("[pd] exit router service client initializer")
			return
		case <-c.option.EnableRouterServiceHandleCh:
			if c.option.GetEnableRouterServiceHandler() {
				log.Info("[pd] notified to enable the router service client")
				c.enableRouterServiceClient()
			} else {
				log.Info("[pd] notified to disable the router service client")
				c.disableRouterServiceClient()
			}
		}
	}
}

func (c *innerClient) disableRouterServiceClient() {
	// Close the router client after the lock is released.
	c.routerSvcDiscovery.Close()
}

=======
>>>>>>> 963b404d
func (c *innerClient) enableRouterServiceClient() {
	c.Lock()
	defer c.Unlock()
	if err := c.routerSvcDiscovery.Init(); err != nil {
		log.Warn("[pd] failed to initialize router service discovery", zap.Error(err))
	}
}

func (c *innerClient) setServiceMode(newMode pdpb.ServiceMode) {
	c.Lock()
	defer c.Unlock()

	if c.option.UseTSOServerProxy {
		// If we are using TSO server proxy, we always use PD_SVC_MODE.
		newMode = pdpb.ServiceMode_PD_SVC_MODE
	}
	if newMode == c.serviceMode {
		return
	}
	log.Info("[pd] changing TSO provider",
		zap.String("old", convertToString(c.serviceMode)),
		zap.String("new", convertToString(newMode)))
	c.resetTSOClientLocked(newMode)
	oldMode := c.serviceMode
	c.serviceMode = newMode
	log.Info("[pd] TSO provider changed",
		zap.String("old", convertToString(oldMode)),
		zap.String("new", convertToString(newMode)))
}

func convertToString(mode pdpb.ServiceMode) string {
	switch mode {
	case pdpb.ServiceMode_PD_SVC_MODE:
		return "pd"
	case pdpb.ServiceMode_API_SVC_MODE:
		return "tso server"
	case pdpb.ServiceMode_UNKNOWN_SVC_MODE:
		return "unknown"
	default:
		return "invalid"
	}
}

// Reset a new TSO client.
func (c *innerClient) resetTSOClientLocked(mode pdpb.ServiceMode) {
	// Re-create a new TSO client.
	var (
		newTSOCli          *tso.Cli
		newTSOSvcDiscovery sd.ServiceDiscovery
	)
	switch mode {
	case pdpb.ServiceMode_PD_SVC_MODE:
		newTSOCli = tso.NewClient(c.ctx, c.option,
			c.serviceDiscovery, &tso.PDStreamBuilderFactory{})
	case pdpb.ServiceMode_API_SVC_MODE:
		newTSOSvcDiscovery = sd.NewTSOServiceDiscovery(
			c.ctx, c, c.serviceDiscovery,
			c.keyspaceID, c.keyspaceMeta, c.tlsCfg, c.option)
		// At this point, the keyspace group isn't known yet. Starts from the default keyspace group,
		// and will be updated later.
		newTSOCli = tso.NewClient(c.ctx, c.option,
			newTSOSvcDiscovery, &tso.MSStreamBuilderFactory{})
		if err := newTSOSvcDiscovery.Init(); err != nil {
			log.Error("[pd] failed to initialize tso service discovery",
				zap.Strings("svr-urls", c.svrUrls),
				zap.Error(err))
			return
		}
	case pdpb.ServiceMode_UNKNOWN_SVC_MODE:
		log.Warn("[pd] intend to switch to unknown service mode, just return")
		return
	}
	newTSOCli.Setup()
	// Replace the old TSO client.
	oldTSOClient := c.tsoClient
	c.tsoClient = newTSOCli
	oldTSOClient.Close()
	// Replace the old TSO service discovery if needed.
	oldTSOSvcDiscovery := c.tsoSvcDiscovery
	// If newTSOSvcDiscovery is nil, that's expected, as it means we are switching to non-microservice env and
	// no tso microservice discovery is needed.
	c.tsoSvcDiscovery = newTSOSvcDiscovery
	// Close the old TSO service discovery safely after both the old client and service discovery are replaced.
	if oldTSOSvcDiscovery != nil {
		// We are switching from microservice env to non-microservice env, so delete the old tso microservice discovery.
		oldTSOSvcDiscovery.Close()
	}
}

func (c *innerClient) scheduleUpdateTokenConnection(string) error {
	select {
	case c.updateTokenConnectionCh <- struct{}{}:
	default:
	}
	return nil
}

func (c *innerClient) getServiceMode() pdpb.ServiceMode {
	c.RLock()
	defer c.RUnlock()
	return c.serviceMode
}

func (c *innerClient) getTSOClient() *tso.Cli {
	c.RLock()
	defer c.RUnlock()
	return c.tsoClient
}

func (c *innerClient) close() {
	c.cancel()
	c.wg.Wait()

	c.serviceModeKeeper.close()
	c.serviceDiscovery.Close()

	if c.tokenDispatcher != nil {
		tokenErr := errors.WithStack(errs.ErrClosing)
		c.tokenDispatcher.tokenBatchController.revokePendingTokenRequest(tokenErr)
		c.tokenDispatcher.dispatcherCancel()
	}
	log.Info("[pd] close client successfully")
}

func (c *innerClient) setup() error {
	// Init the metrics.
	if c.option.InitMetrics {
		metrics.InitAndRegisterMetrics(c.option.MetricsLabels)
	}

	// Init the client base.
	if err := c.serviceDiscovery.Init(); err != nil {
		return err
	}

	// Register callbacks
	c.serviceDiscovery.AddLeaderSwitchedCallback(c.scheduleUpdateTokenConnection)

	// Create dispatchers
	c.createTokenDispatcher()

	return nil
}

// getServiceClient returns the service client according to the options.
// It returns the service client, the context built for gRPC target, and a boolean indicating whether it's a router service client.
// when can't get the client from the router service or follower, it will rollback to the leader client.
<<<<<<< HEAD
func (c *innerClient) getServiceClient(ctx context.Context, options *opt.GetRegionOp) (sd.ServiceClient, context.Context, bool) {
=======
func (c *innerClient) getServiceClient(ctx context.Context, regionOp *opt.GetRegionOp, storeOp ...*opt.GetStoreOp) (sd.ServiceClient, context.Context, bool) {
>>>>>>> 963b404d
	var (
		serviceClient  sd.ServiceClient
		mustLeader     bool
		isRouterClient bool
	)
<<<<<<< HEAD
	switch {
	case c.option.GetEnableRouterServiceHandler() && options.AllowRouterServiceHandle:
		isRouterClient = true
		serviceClient = c.routerSvcDiscovery.GetServiceClient()
		mustLeader = false
	case options.AllowFollowerHandle && c.option.GetEnableFollowerHandle():
=======
	allowRouterServiceHandle := regionOp.AllowRouterServiceHandle
	if len(storeOp) > 0 {
		allowRouterServiceHandle = allowRouterServiceHandle || storeOp[0].AllowRouterServiceHandle
	}

	switch {
	case allowRouterServiceHandle:
		isRouterClient = true
		serviceClient = c.routerSvcDiscovery.GetServiceClient()
		mustLeader = false
	case regionOp.AllowFollowerHandle && c.option.GetEnableFollowerHandle():
>>>>>>> 963b404d
		mustLeader = false
		serviceClient = c.serviceDiscovery.GetServiceClientByKind(sd.UniversalAPIKind)
	default:
		mustLeader = true
		isRouterClient = false
	}
	if serviceClient != nil && serviceClient.GetClientConn() != nil && serviceClient.Available() {
		return serviceClient, serviceClient.BuildGRPCTargetContext(ctx, mustLeader), isRouterClient
	}
	// Fallback to the leader client.
	isRouterClient = false
	serviceClient = c.serviceDiscovery.GetServiceClient()
	if serviceClient == nil || serviceClient.GetClientConn() == nil {
		return nil, ctx, false
	}
	return serviceClient, serviceClient.BuildGRPCTargetContext(ctx, mustLeader), isRouterClient
}

// gRPCErrorHandler is used to handle the gRPC error returned by the resource manager service.
func (c *innerClient) gRPCErrorHandler(err error) {
	if errs.IsLeaderChange(err) {
		c.serviceDiscovery.ScheduleCheckMemberChanged()
	}
}

func (c *innerClient) getOrCreateGRPCConn() (*grpc.ClientConn, error) {
	cc, err := c.serviceDiscovery.GetOrCreateGRPCConn(c.serviceDiscovery.GetServingURL())
	if err != nil {
		return nil, err
	}
	return cc, err
}

func (c *innerClient) dispatchTSORequestWithRetry(ctx context.Context) tso.TSFuture {
	var (
		retryable bool
		err       error
		req       *tso.Request
	)
	for i := range dispatchRetryCount {
		// Do not delay for the first time.
		if i > 0 {
			time.Sleep(dispatchRetryDelay)
		}
		// Get the tsoClient each time, as it may be initialized or switched during the process.
		tsoClient := c.getTSOClient()
		if tsoClient == nil {
			err = errs.ErrClientGetTSO.FastGenByArgs("tso client is nil")
			continue
		}
		// Get a new request from the pool if it's not from the current pool.
		if !req.IsFrom(tsoClient.GetRequestPool()) {
			req = tsoClient.GetTSORequest(ctx)
		}
		retryable, err = tsoClient.DispatchRequest(req)
		if !retryable {
			break
		}
	}
	if err != nil {
		if req == nil {
			return tso.NewRequestFastFail(err)
		}
		req.TryDone(err)
	}
	return req
}<|MERGE_RESOLUTION|>--- conflicted
+++ resolved
@@ -76,26 +76,15 @@
 		c.tlsCfg, c.option)
 
 	// Check if the router service client has been enabled.
-<<<<<<< HEAD
-	if c.option.GetEnableRouterServiceHandler() {
-		c.enableRouterServiceClient()
-	}
-=======
 	c.enableRouterServiceClient()
->>>>>>> 963b404d
 
 	// Check if the router client has been enabled.
 	if c.option.GetEnableRouterClient() {
 		c.enableRouterClient()
 	}
 
-<<<<<<< HEAD
-	c.wg.Add(2)
-=======
 	c.wg.Add(1)
->>>>>>> 963b404d
 	go c.routerClientInitializer()
-	go c.routerServiceClientInitializer()
 
 	return nil
 }
@@ -155,34 +144,6 @@
 	routerClient.Close()
 }
 
-<<<<<<< HEAD
-func (c *innerClient) routerServiceClientInitializer() {
-	log.Info("[pd] start router service client initializer")
-	defer c.wg.Done()
-	for {
-		select {
-		case <-c.ctx.Done():
-			log.Info("[pd] exit router service client initializer")
-			return
-		case <-c.option.EnableRouterServiceHandleCh:
-			if c.option.GetEnableRouterServiceHandler() {
-				log.Info("[pd] notified to enable the router service client")
-				c.enableRouterServiceClient()
-			} else {
-				log.Info("[pd] notified to disable the router service client")
-				c.disableRouterServiceClient()
-			}
-		}
-	}
-}
-
-func (c *innerClient) disableRouterServiceClient() {
-	// Close the router client after the lock is released.
-	c.routerSvcDiscovery.Close()
-}
-
-=======
->>>>>>> 963b404d
 func (c *innerClient) enableRouterServiceClient() {
 	c.Lock()
 	defer c.Unlock()
@@ -330,24 +291,12 @@
 // getServiceClient returns the service client according to the options.
 // It returns the service client, the context built for gRPC target, and a boolean indicating whether it's a router service client.
 // when can't get the client from the router service or follower, it will rollback to the leader client.
-<<<<<<< HEAD
-func (c *innerClient) getServiceClient(ctx context.Context, options *opt.GetRegionOp) (sd.ServiceClient, context.Context, bool) {
-=======
 func (c *innerClient) getServiceClient(ctx context.Context, regionOp *opt.GetRegionOp, storeOp ...*opt.GetStoreOp) (sd.ServiceClient, context.Context, bool) {
->>>>>>> 963b404d
 	var (
 		serviceClient  sd.ServiceClient
 		mustLeader     bool
 		isRouterClient bool
 	)
-<<<<<<< HEAD
-	switch {
-	case c.option.GetEnableRouterServiceHandler() && options.AllowRouterServiceHandle:
-		isRouterClient = true
-		serviceClient = c.routerSvcDiscovery.GetServiceClient()
-		mustLeader = false
-	case options.AllowFollowerHandle && c.option.GetEnableFollowerHandle():
-=======
 	allowRouterServiceHandle := regionOp.AllowRouterServiceHandle
 	if len(storeOp) > 0 {
 		allowRouterServiceHandle = allowRouterServiceHandle || storeOp[0].AllowRouterServiceHandle
@@ -359,7 +308,6 @@
 		serviceClient = c.routerSvcDiscovery.GetServiceClient()
 		mustLeader = false
 	case regionOp.AllowFollowerHandle && c.option.GetEnableFollowerHandle():
->>>>>>> 963b404d
 		mustLeader = false
 		serviceClient = c.serviceDiscovery.GetServiceClientByKind(sd.UniversalAPIKind)
 	default:

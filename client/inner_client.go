// Copyright 2024 TiKV Project Authors.
//
// Licensed under the Apache License, Version 2.0 (the "License");
// you may not use this file except in compliance with the License.
// You may obtain a copy of the License at
//
//     http://www.apache.org/licenses/LICENSE-2.0
//
// Unless required by applicable law or agreed to in writing, software
// distributed under the License is distributed on an "AS IS" BASIS,
// WITHOUT WARRANTIES OR CONDITIONS OF ANY KIND, either express or implied.
// See the License for the specific language governing permissions and
// limitations under the License.

package pd

import (
	"context"
	"crypto/tls"
	"sync"
	"time"

	"go.uber.org/zap"
	"google.golang.org/grpc"

	"github.com/pingcap/errors"
	"github.com/pingcap/kvproto/pkg/keyspacepb"
	"github.com/pingcap/kvproto/pkg/pdpb"
	"github.com/pingcap/log"

	"github.com/tikv/pd/client/clients/router"
	"github.com/tikv/pd/client/clients/tso"
	"github.com/tikv/pd/client/errs"
	"github.com/tikv/pd/client/metrics"
	"github.com/tikv/pd/client/opt"
	sd "github.com/tikv/pd/client/servicediscovery"
)

const (
	dispatchRetryDelay = 50 * time.Millisecond
	dispatchRetryCount = 2
)

type innerClient struct {
	keyspaceID       uint32
	keyspaceMeta     *keyspacepb.KeyspaceMeta // keyspace metadata
	svrUrls          []string
	serviceDiscovery sd.ServiceDiscovery
	tokenDispatcher  *tokenDispatcher

	// For service mode switching.
	serviceModeKeeper

	// For internal usage.
	updateTokenConnectionCh chan struct{}

	ctx    context.Context
	cancel context.CancelFunc
	wg     sync.WaitGroup
	tlsCfg *tls.Config
	option *opt.Option
}

func (c *innerClient) init(updateKeyspaceIDCb sd.UpdateKeyspaceIDFunc) error {
	c.serviceDiscovery = sd.NewServiceDiscovery(
		c.ctx, c.cancel, &c.wg, c.setServiceMode,
		updateKeyspaceIDCb, c.keyspaceID, c.svrUrls, c.tlsCfg, c.option)
	if err := c.setup(); err != nil {
		c.cancel()
		if c.serviceDiscovery != nil {
			c.serviceDiscovery.Close()
		}
		return err
	}
	c.routerSvcDiscovery = sd.NewRouterServiceDiscovery(c.ctx, c, c.serviceDiscovery,
		c.tlsCfg, c.option)

	// Check if the router service client has been enabled.
<<<<<<< HEAD
	if c.option.GetEnableRouterServiceHandler() {
		c.enableRouterServiceClient()
	}
=======
	c.enableRouterServiceClient()
>>>>>>> 963b404d

	// Check if the router client has been enabled.
	if c.option.GetEnableRouterClient() {
		c.enableRouterClient()
	}

<<<<<<< HEAD
	c.wg.Add(2)
=======
	c.wg.Add(1)
>>>>>>> 963b404d
	go c.routerClientInitializer()
	go c.routerServiceClientInitializer()

	return nil
}

func (c *innerClient) routerClientInitializer() {
	log.Info("[pd] start router client initializer")
	defer c.wg.Done()
	for {
		select {
		case <-c.ctx.Done():
			log.Info("[pd] exit router client initializer")
			return
		case <-c.option.EnableRouterClientCh:
			if c.option.GetEnableRouterClient() {
				log.Info("[pd] notified to enable the router client")
				c.enableRouterClient()
			} else {
				log.Info("[pd] notified to disable the router client")
				c.disableRouterClient()
			}
		}
	}
}

func (c *innerClient) enableRouterClient() {
	// Check if the router client has been enabled.
	c.RLock()
	if c.routerClient != nil {
		c.RUnlock()
		return
	}
	c.RUnlock()
	// Create a new router client first before acquiring the lock.
	routerClient := router.NewClient(c.ctx, c.serviceDiscovery, c.routerSvcDiscovery, c.option)
	c.Lock()
	// Double check if the router client has been enabled.
	if c.routerClient != nil {
		// Release the lock and close the router client.
		c.Unlock()
		routerClient.Close()
		return
	}
	c.routerClient = routerClient
	c.Unlock()
}

func (c *innerClient) disableRouterClient() {
	c.Lock()
	if c.routerClient == nil {
		c.Unlock()
		return
	}
	routerClient := c.routerClient
	c.routerClient = nil
	c.Unlock()
	// Close the router client after the lock is released.
	routerClient.Close()
}

<<<<<<< HEAD
func (c *innerClient) routerServiceClientInitializer() {
	log.Info("[pd] start router service client initializer")
	defer c.wg.Done()
	for {
		select {
		case <-c.ctx.Done():
			log.Info("[pd] exit router service client initializer")
			return
		case <-c.option.EnableRouterServiceHandleCh:
			if c.option.GetEnableRouterServiceHandler() {
				log.Info("[pd] notified to enable the router service client")
				c.enableRouterServiceClient()
			} else {
				log.Info("[pd] notified to disable the router service client")
				c.disableRouterServiceClient()
			}
		}
	}
}

func (c *innerClient) disableRouterServiceClient() {
	// Close the router client after the lock is released.
	c.routerSvcDiscovery.Close()
}

=======
>>>>>>> 963b404d
func (c *innerClient) enableRouterServiceClient() {
	c.Lock()
	defer c.Unlock()
	if err := c.routerSvcDiscovery.Init(); err != nil {
		log.Warn("[pd] failed to initialize router service discovery", zap.Error(err))
	}
}

func (c *innerClient) setServiceMode(newMode pdpb.ServiceMode) {
	c.Lock()
	defer c.Unlock()

	if c.option.UseTSOServerProxy {
		// If we are using TSO server proxy, we always use PD_SVC_MODE.
		newMode = pdpb.ServiceMode_PD_SVC_MODE
	}
	if newMode == c.serviceMode {
		return
	}
	log.Info("[pd] changing TSO provider",
		zap.String("old", convertToString(c.serviceMode)),
		zap.String("new", convertToString(newMode)))
	c.resetTSOClientLocked(newMode)
	oldMode := c.serviceMode
	c.serviceMode = newMode
	log.Info("[pd] TSO provider changed",
		zap.String("old", convertToString(oldMode)),
		zap.String("new", convertToString(newMode)))
}

func convertToString(mode pdpb.ServiceMode) string {
	switch mode {
	case pdpb.ServiceMode_PD_SVC_MODE:
		return "pd"
	case pdpb.ServiceMode_API_SVC_MODE:
		return "tso server"
	case pdpb.ServiceMode_UNKNOWN_SVC_MODE:
		return "unknown"
	default:
		return "invalid"
	}
}

// Reset a new TSO client.
func (c *innerClient) resetTSOClientLocked(mode pdpb.ServiceMode) {
	// Re-create a new TSO client.
	var (
		newTSOCli          *tso.Cli
		newTSOSvcDiscovery sd.ServiceDiscovery
	)
	switch mode {
	case pdpb.ServiceMode_PD_SVC_MODE:
		newTSOCli = tso.NewClient(c.ctx, c.option,
			c.serviceDiscovery, &tso.PDStreamBuilderFactory{})
	case pdpb.ServiceMode_API_SVC_MODE:
		newTSOSvcDiscovery = sd.NewTSOServiceDiscovery(
			c.ctx, c, c.serviceDiscovery,
			c.keyspaceID, c.keyspaceMeta, c.tlsCfg, c.option)
		// At this point, the keyspace group isn't known yet. Starts from the default keyspace group,
		// and will be updated later.
		newTSOCli = tso.NewClient(c.ctx, c.option,
			newTSOSvcDiscovery, &tso.MSStreamBuilderFactory{})
		if err := newTSOSvcDiscovery.Init(); err != nil {
			log.Error("[pd] failed to initialize tso service discovery",
				zap.Strings("svr-urls", c.svrUrls),
				zap.Error(err))
			return
		}
	case pdpb.ServiceMode_UNKNOWN_SVC_MODE:
		log.Warn("[pd] intend to switch to unknown service mode, just return")
		return
	}
	newTSOCli.Setup()
	// Replace the old TSO client.
	oldTSOClient := c.tsoClient
	c.tsoClient = newTSOCli
	oldTSOClient.Close()
	// Replace the old TSO service discovery if needed.
	oldTSOSvcDiscovery := c.tsoSvcDiscovery
	// If newTSOSvcDiscovery is nil, that's expected, as it means we are switching to non-microservice env and
	// no tso microservice discovery is needed.
	c.tsoSvcDiscovery = newTSOSvcDiscovery
	// Close the old TSO service discovery safely after both the old client and service discovery are replaced.
	if oldTSOSvcDiscovery != nil {
		// We are switching from microservice env to non-microservice env, so delete the old tso microservice discovery.
		oldTSOSvcDiscovery.Close()
	}
}

func (c *innerClient) scheduleUpdateTokenConnection(string) error {
	select {
	case c.updateTokenConnectionCh <- struct{}{}:
	default:
	}
	return nil
}

func (c *innerClient) getServiceMode() pdpb.ServiceMode {
	c.RLock()
	defer c.RUnlock()
	return c.serviceMode
}

func (c *innerClient) getTSOClient() *tso.Cli {
	c.RLock()
	defer c.RUnlock()
	return c.tsoClient
}

func (c *innerClient) close() {
	c.cancel()
	c.wg.Wait()

	c.serviceModeKeeper.close()
	c.serviceDiscovery.Close()

	if c.tokenDispatcher != nil {
		tokenErr := errors.WithStack(errs.ErrClosing)
		c.tokenDispatcher.tokenBatchController.revokePendingTokenRequest(tokenErr)
		c.tokenDispatcher.dispatcherCancel()
	}
	log.Info("[pd] close client successfully")
}

func (c *innerClient) setup() error {
	// Init the metrics.
	if c.option.InitMetrics {
		metrics.InitAndRegisterMetrics(c.option.MetricsLabels)
	}

	// Init the client base.
	if err := c.serviceDiscovery.Init(); err != nil {
		return err
	}

	// Register callbacks
	c.serviceDiscovery.AddLeaderSwitchedCallback(c.scheduleUpdateTokenConnection)

	// Create dispatchers
	c.createTokenDispatcher()

	return nil
}

// getServiceClient returns the service client according to the options.
// It returns the service client, the context built for gRPC target, and a boolean indicating whether it's a router service client.
// when can't get the client from the router service or follower, it will rollback to the leader client.
<<<<<<< HEAD
func (c *innerClient) getServiceClient(ctx context.Context, options *opt.GetRegionOp) (sd.ServiceClient, context.Context, bool) {
=======
func (c *innerClient) getServiceClient(ctx context.Context, regionOp *opt.GetRegionOp, storeOp ...*opt.GetStoreOp) (sd.ServiceClient, context.Context, bool) {
>>>>>>> 963b404d
	var (
		serviceClient  sd.ServiceClient
		mustLeader     bool
		isRouterClient bool
	)
<<<<<<< HEAD
	switch {
	case c.option.GetEnableRouterServiceHandler() && options.AllowRouterServiceHandle:
		isRouterClient = true
		serviceClient = c.routerSvcDiscovery.GetServiceClient()
		mustLeader = false
	case options.AllowFollowerHandle && c.option.GetEnableFollowerHandle():
=======
	allowRouterServiceHandle := regionOp.AllowRouterServiceHandle
	if len(storeOp) > 0 {
		allowRouterServiceHandle = allowRouterServiceHandle || storeOp[0].AllowRouterServiceHandle
	}

	switch {
	case allowRouterServiceHandle:
		isRouterClient = true
		serviceClient = c.routerSvcDiscovery.GetServiceClient()
		mustLeader = false
	case regionOp.AllowFollowerHandle && c.option.GetEnableFollowerHandle():
>>>>>>> 963b404d
		mustLeader = false
		serviceClient = c.serviceDiscovery.GetServiceClientByKind(sd.UniversalAPIKind)
	default:
		mustLeader = true
		isRouterClient = false
	}
	if serviceClient != nil && serviceClient.GetClientConn() != nil && serviceClient.Available() {
		return serviceClient, serviceClient.BuildGRPCTargetContext(ctx, mustLeader), isRouterClient
	}
	// Fallback to the leader client.
	isRouterClient = false
	serviceClient = c.serviceDiscovery.GetServiceClient()
	if serviceClient == nil || serviceClient.GetClientConn() == nil {
		return nil, ctx, false
	}
	return serviceClient, serviceClient.BuildGRPCTargetContext(ctx, mustLeader), isRouterClient
}

// gRPCErrorHandler is used to handle the gRPC error returned by the resource manager service.
func (c *innerClient) gRPCErrorHandler(err error) {
	if errs.IsLeaderChange(err) {
		c.serviceDiscovery.ScheduleCheckMemberChanged()
	}
}

func (c *innerClient) getOrCreateGRPCConn() (*grpc.ClientConn, error) {
	cc, err := c.serviceDiscovery.GetOrCreateGRPCConn(c.serviceDiscovery.GetServingURL())
	if err != nil {
		return nil, err
	}
	return cc, err
}

func (c *innerClient) dispatchTSORequestWithRetry(ctx context.Context) tso.TSFuture {
	var (
		retryable bool
		err       error
		req       *tso.Request
	)
	for i := range dispatchRetryCount {
		// Do not delay for the first time.
		if i > 0 {
			time.Sleep(dispatchRetryDelay)
		}
		// Get the tsoClient each time, as it may be initialized or switched during the process.
		tsoClient := c.getTSOClient()
		if tsoClient == nil {
			err = errs.ErrClientGetTSO.FastGenByArgs("tso client is nil")
			continue
		}
		// Get a new request from the pool if it's not from the current pool.
		if !req.IsFrom(tsoClient.GetRequestPool()) {
			req = tsoClient.GetTSORequest(ctx)
		}
		retryable, err = tsoClient.DispatchRequest(req)
		if !retryable {
			break
		}
	}
	if err != nil {
		if req == nil {
			return tso.NewRequestFastFail(err)
		}
		req.TryDone(err)
	}
	return req
}<|MERGE_RESOLUTION|>--- conflicted
+++ resolved
@@ -72,30 +72,19 @@
 		}
 		return err
 	}
-	c.routerSvcDiscovery = sd.NewRouterServiceDiscovery(c.ctx, c, c.serviceDiscovery,
+	c.mcsSvcDiscovery = sd.NewRouterServiceDiscovery(c.ctx, c, c.serviceDiscovery,
 		c.tlsCfg, c.option)
 
 	// Check if the router service client has been enabled.
-<<<<<<< HEAD
-	if c.option.GetEnableRouterServiceHandler() {
-		c.enableRouterServiceClient()
-	}
-=======
 	c.enableRouterServiceClient()
->>>>>>> 963b404d
 
 	// Check if the router client has been enabled.
 	if c.option.GetEnableRouterClient() {
 		c.enableRouterClient()
 	}
 
-<<<<<<< HEAD
-	c.wg.Add(2)
-=======
 	c.wg.Add(1)
->>>>>>> 963b404d
 	go c.routerClientInitializer()
-	go c.routerServiceClientInitializer()
 
 	return nil
 }
@@ -129,7 +118,7 @@
 	}
 	c.RUnlock()
 	// Create a new router client first before acquiring the lock.
-	routerClient := router.NewClient(c.ctx, c.serviceDiscovery, c.routerSvcDiscovery, c.option)
+	routerClient := router.NewClient(c.ctx, c.serviceDiscovery, c.mcsSvcDiscovery, c.option)
 	c.Lock()
 	// Double check if the router client has been enabled.
 	if c.routerClient != nil {
@@ -155,38 +144,10 @@
 	routerClient.Close()
 }
 
-<<<<<<< HEAD
-func (c *innerClient) routerServiceClientInitializer() {
-	log.Info("[pd] start router service client initializer")
-	defer c.wg.Done()
-	for {
-		select {
-		case <-c.ctx.Done():
-			log.Info("[pd] exit router service client initializer")
-			return
-		case <-c.option.EnableRouterServiceHandleCh:
-			if c.option.GetEnableRouterServiceHandler() {
-				log.Info("[pd] notified to enable the router service client")
-				c.enableRouterServiceClient()
-			} else {
-				log.Info("[pd] notified to disable the router service client")
-				c.disableRouterServiceClient()
-			}
-		}
-	}
-}
-
-func (c *innerClient) disableRouterServiceClient() {
-	// Close the router client after the lock is released.
-	c.routerSvcDiscovery.Close()
-}
-
-=======
->>>>>>> 963b404d
 func (c *innerClient) enableRouterServiceClient() {
 	c.Lock()
 	defer c.Unlock()
-	if err := c.routerSvcDiscovery.Init(); err != nil {
+	if err := c.mcsSvcDiscovery.Init(); err != nil {
 		log.Warn("[pd] failed to initialize router service discovery", zap.Error(err))
 	}
 }
@@ -330,24 +291,12 @@
 // getServiceClient returns the service client according to the options.
 // It returns the service client, the context built for gRPC target, and a boolean indicating whether it's a router service client.
 // when can't get the client from the router service or follower, it will rollback to the leader client.
-<<<<<<< HEAD
-func (c *innerClient) getServiceClient(ctx context.Context, options *opt.GetRegionOp) (sd.ServiceClient, context.Context, bool) {
-=======
 func (c *innerClient) getServiceClient(ctx context.Context, regionOp *opt.GetRegionOp, storeOp ...*opt.GetStoreOp) (sd.ServiceClient, context.Context, bool) {
->>>>>>> 963b404d
 	var (
 		serviceClient  sd.ServiceClient
 		mustLeader     bool
 		isRouterClient bool
 	)
-<<<<<<< HEAD
-	switch {
-	case c.option.GetEnableRouterServiceHandler() && options.AllowRouterServiceHandle:
-		isRouterClient = true
-		serviceClient = c.routerSvcDiscovery.GetServiceClient()
-		mustLeader = false
-	case options.AllowFollowerHandle && c.option.GetEnableFollowerHandle():
-=======
 	allowRouterServiceHandle := regionOp.AllowRouterServiceHandle
 	if len(storeOp) > 0 {
 		allowRouterServiceHandle = allowRouterServiceHandle || storeOp[0].AllowRouterServiceHandle
@@ -356,10 +305,9 @@
 	switch {
 	case allowRouterServiceHandle:
 		isRouterClient = true
-		serviceClient = c.routerSvcDiscovery.GetServiceClient()
+		serviceClient = c.mcsSvcDiscovery.GetServiceClient()
 		mustLeader = false
 	case regionOp.AllowFollowerHandle && c.option.GetEnableFollowerHandle():
->>>>>>> 963b404d
 		mustLeader = false
 		serviceClient = c.serviceDiscovery.GetServiceClientByKind(sd.UniversalAPIKind)
 	default:

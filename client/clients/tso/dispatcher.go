// Copyright 2023 TiKV Project Authors.
//
// Licensed under the Apache License, Version 2.0 (the "License");
// you may not use this file except in compliance with the License.
// You may obtain a copy of the License at
//
//     http://www.apache.org/licenses/LICENSE-2.0
//
// Unless required by applicable law or agreed to in writing, software
// distributed under the License is distributed on an "AS IS" BASIS,
// WITHOUT WARRANTIES OR CONDITIONS OF ANY KIND, either express or implied.
// See the License for the specific language governing permissions and
// limitations under the License.

package tso

import (
	"context"
	"fmt"
	"math"
	"runtime/trace"
	"sync"
	"sync/atomic"
	"time"

	"github.com/opentracing/opentracing-go"
	"go.uber.org/zap"

	"github.com/pingcap/errors"
	"github.com/pingcap/failpoint"
	"github.com/pingcap/log"

	"github.com/tikv/pd/client/constants"
	"github.com/tikv/pd/client/errs"
	"github.com/tikv/pd/client/metrics"
	"github.com/tikv/pd/client/opt"
	"github.com/tikv/pd/client/pkg/batch"
	cctx "github.com/tikv/pd/client/pkg/connectionctx"
	"github.com/tikv/pd/client/pkg/deadline"
	"github.com/tikv/pd/client/pkg/retry"
	"github.com/tikv/pd/client/pkg/utils/tsoutil"
	sd "github.com/tikv/pd/client/servicediscovery"
)

type tsoInfo struct {
	tsoServer           string
	reqKeyspaceGroupID  uint32
	respKeyspaceGroupID uint32
	respReceivedAt      time.Time
	physical            int64
	logical             int64
	sourceStreamID      string
}

type tsoServiceProvider interface {
	getOption() *opt.Option
	getServiceDiscovery() sd.ServiceDiscovery
	getConnectionCtxMgr() *cctx.Manager[*tsoStream]
	updateConnectionCtxs(ctx context.Context) bool
}

const dispatcherCheckRPCConcurrencyInterval = time.Second * 5

type tsoDispatcher struct {
	ctx    context.Context
	cancel context.CancelFunc

	provider        tsoServiceProvider
	tsoRequestCh    chan *Request
	deadlineWatcher *deadline.Watcher
	latestTSOInfo   atomic.Pointer[tsoInfo]
	// For reusing `*batchController` objects
	batchBufferPool *sync.Pool

	// For controlling amount of concurrently processing RPC requests.
	// A token must be acquired here before sending an RPC request, and the token must be put back after finishing the
	// RPC. This is used like a semaphore, but we don't use semaphore directly here as it cannot be selected with
	// other channels.
	tokenCh                  chan struct{}
	lastCheckConcurrencyTime time.Time
	tokenCount               int
	rpcConcurrency           int
}

func newTSODispatcher(
	ctx context.Context,
	maxBatchSize int,
	provider tsoServiceProvider,
) *tsoDispatcher {
	dispatcherCtx, dispatcherCancel := context.WithCancel(ctx)
	tsoRequestCh := make(chan *Request, maxBatchSize*2)
	failpoint.Inject("shortDispatcherChannel", func() {
		tsoRequestCh = make(chan *Request, 1)
	})

	// A large-enough capacity to hold maximum concurrent RPC requests. In our design, the concurrency is at most 16.
	const tokenChCapacity = 64
	tokenCh := make(chan struct{}, tokenChCapacity)

	td := &tsoDispatcher{
		ctx:             dispatcherCtx,
		cancel:          dispatcherCancel,
		provider:        provider,
		tsoRequestCh:    tsoRequestCh,
		deadlineWatcher: deadline.NewWatcher(dispatcherCtx, tokenChCapacity, "tso"),
		batchBufferPool: &sync.Pool{
			New: func() any {
				return batch.NewController[*Request](
					maxBatchSize*2,
					tsoRequestFinisher(0, 0, invalidStreamID),
					metrics.TSOBestBatchSize,
				)
			},
		},
		tokenCh: tokenCh,
	}
	return td
}

func (td *tsoDispatcher) revokePendingRequests(err error) {
	for range len(td.tsoRequestCh) {
		req := <-td.tsoRequestCh
		req.TryDone(err)
	}
}

func (td *tsoDispatcher) close() {
	td.cancel()
	tsoErr := errors.WithStack(errs.ErrClosing)
	td.revokePendingRequests(tsoErr)
}

func (td *tsoDispatcher) push(request *Request) {
	td.tsoRequestCh <- request
}

func (td *tsoDispatcher) handleDispatcher(wg *sync.WaitGroup) {
	var (
		ctx                = td.ctx
		provider           = td.provider
		option             = provider.getOption()
		svcDiscovery       = provider.getServiceDiscovery()
		conCtxMgr          = provider.getConnectionCtxMgr()
		tsoBatchController *batch.Controller[*Request]
	)

	log.Info("[tso] tso dispatcher created")
	// Clean up the connectionCtxs when the dispatcher exits.
	defer func() {
		log.Info("[tso] exit tso dispatcher")
		// Cancel all connections.
		conCtxMgr.ReleaseAll()
		if tsoBatchController != nil && tsoBatchController.GetCollectedRequestCount() != 0 {
			// If you encounter this failure, please check the stack in the logs to see if it's a panic.
			log.Fatal("batched tso requests not cleared when exiting the tso dispatcher loop", zap.Any("panic", recover()))
		}
		tsoErr := errors.WithStack(errs.ErrClosing)
		td.revokePendingRequests(tsoErr)
		wg.Done()
	}()

	var (
		err       error
		streamCtx context.Context
		cancel    context.CancelFunc
		streamURL string
		stream    *tsoStream
	)
	// Loop through each batch of TSO requests and send them for processing.
	streamLoopTimer := time.NewTimer(option.Timeout)
	defer streamLoopTimer.Stop()

	// Create a not-started-timer to be used for collecting batches for concurrent RPC.
	batchingTimer := time.NewTimer(0)
	<-batchingTimer.C
	defer batchingTimer.Stop()

	bo := retry.InitialBackoffer(sd.UpdateMemberBackOffBaseTime, sd.UpdateMemberTimeout, sd.UpdateMemberBackOffBaseTime)
tsoBatchLoop:
	for {
		select {
		case <-ctx.Done():
			return
		default:
		}

		// In case error happens, the loop may continue without resetting `tsoBatchController` for retrying.
		if tsoBatchController == nil {
			tsoBatchController = td.batchBufferPool.Get().(*batch.Controller[*Request])
		}

		maxBatchWaitInterval := option.GetMaxTSOBatchWaitInterval()

		currentBatchStartTime := time.Now()
		// Update concurrency settings if needed.
		if err = td.checkTSORPCConcurrency(ctx, maxBatchWaitInterval, currentBatchStartTime); err != nil {
			// checkTSORPCConcurrency can only fail due to `ctx` being invalidated.
			log.Info("[tso] stop checking tso rpc concurrency configurations due to context canceled",
				zap.Error(err))
			return
		}

		// Start to collect the TSO requests.
		// Once the TSO requests are collected, must make sure they could be finished or revoked eventually,
		// otherwise the upper caller may get blocked on waiting for the results.
		if err = tsoBatchController.FetchPendingRequests(ctx, td.tsoRequestCh, td.tokenCh, maxBatchWaitInterval); err != nil {
			if err == context.Canceled {
				log.Info("[tso] stop fetching the pending tso requests due to context canceled")
			} else {
				log.Error("[tso] fetch pending tso requests error",
					zap.Error(errs.ErrClientGetTSO.FastGenByArgs(err.Error())))
			}
			return
		}
		if maxBatchWaitInterval >= 0 {
			tsoBatchController.AdjustBestBatchSize()
		}
		// Stop the timer if it's not stopped.
		if !streamLoopTimer.Stop() {
			select {
			case <-streamLoopTimer.C: // try to drain from the channel
			default:
			}
		}
		// We need be careful here, see more details in the comments of Timer.Reset.
		// https://pkg.go.dev/time@master#Timer.Reset
		streamLoopTimer.Reset(option.Timeout)
		// Choose a stream to send the TSO gRPC request.
	streamChoosingLoop:
		for {
			connectionCtx := conCtxMgr.GetConnectionCtx()
			if connectionCtx != nil {
				streamCtx, cancel, streamURL, stream = connectionCtx.Ctx, connectionCtx.Cancel, connectionCtx.StreamURL, connectionCtx.Stream
			}
			// Check stream and retry if necessary.
			if stream == nil {
				log.Info("[tso] tso stream is not ready")
				if provider.updateConnectionCtxs(ctx) {
					continue streamChoosingLoop
				}
				timer := time.NewTimer(constants.RetryInterval)
				select {
				case <-ctx.Done():
					// Finish the collected requests if the context is canceled.
					td.cancelCollectedRequests(tsoBatchController, invalidStreamID, errors.WithStack(ctx.Err()))
					timer.Stop()
					return
				case <-streamLoopTimer.C:
					err = errs.ErrClientCreateTSOStream.FastGenByArgs(errs.RetryTimeoutErr)
					log.Error("[tso] create tso stream error", errs.ZapError(err))
					svcDiscovery.ScheduleCheckMemberChanged()
					// Finish the collected requests if the stream is failed to be created.
					td.cancelCollectedRequests(tsoBatchController, invalidStreamID, errors.WithStack(err))
					timer.Stop()
					continue tsoBatchLoop
				case <-timer.C:
					timer.Stop()
					continue streamChoosingLoop
				}
			}
			select {
			case <-streamCtx.Done():
				log.Info("[tso] tso stream is canceled", zap.String("stream-url", streamURL))
				// Set `stream` to nil and remove this stream from the `connectionCtxs` due to being canceled.
				conCtxMgr.Release(streamURL)
				stream = nil
				continue
			default:
			}

			// Check if any error has occurred on this stream when receiving asynchronously.
			if err = stream.GetRecvError(); err != nil {
				exit := !td.handleProcessRequestError(ctx, bo, conCtxMgr, streamURL, err)
				stream = nil
				if exit {
					td.cancelCollectedRequests(tsoBatchController, invalidStreamID, errors.WithStack(ctx.Err()))
					return
				}
				continue
			}

			break streamChoosingLoop
		}

		noDelay := false
		failpoint.Inject("tsoDispatcherConcurrentModeNoDelay", func() {
			noDelay = true
		})

		// If concurrent RPC is enabled, the time for collecting each request batch is expected to be
		// estimatedRPCDuration / concurrency. Note the time mentioned here is counted from starting trying to collect
		// the batch, instead of the time when the first request arrives.
		// Here, if the elapsed time since starting collecting this batch didn't reach the expected batch time, then
		// continue collecting.
		if td.isConcurrentRPCEnabled() {
			estimatedLatency := stream.EstimatedRPCLatency()
			goalBatchTime := estimatedLatency / time.Duration(td.rpcConcurrency)

			failpoint.Inject("tsoDispatcherConcurrentModeAssertDelayDuration", func(val failpoint.Value) {
				if s, ok := val.(string); ok {
					expected, err := time.ParseDuration(s)
					if err != nil {
						panic(err)
					}
					if math.Abs(expected.Seconds()-goalBatchTime.Seconds()) > 1e-6 {
						log.Fatal("tsoDispatcher: trying to delay for unexpected duration for the batch", zap.Duration("goalBatchTime", goalBatchTime), zap.Duration("expectedBatchTime", expected))
					}
				} else {
					panic("invalid value for failpoint tsoDispatcherConcurrentModeAssertDelayDuration: expected string")
				}
			})

			waitTimerStart := time.Now()
			remainingBatchTime := goalBatchTime - waitTimerStart.Sub(currentBatchStartTime)
			if remainingBatchTime > 0 && !noDelay {
				if !batchingTimer.Stop() {
					select {
					case <-batchingTimer.C:
					default:
					}
				}
				batchingTimer.Reset(remainingBatchTime)

				err = tsoBatchController.FetchRequestsWithTimer(ctx, td.tsoRequestCh, batchingTimer)
				if err != nil {
					// There should not be other kinds of errors.
					log.Info("[tso] stop fetching the pending tso requests due to context canceled",
						zap.Error(err))
					td.cancelCollectedRequests(tsoBatchController, invalidStreamID, errors.WithStack(ctx.Err()))
					return
				}
			}
		}

		done := td.deadlineWatcher.Start(ctx, option.Timeout, cancel)
		if done == nil {
			// Finish the collected requests if the context is canceled.
			td.cancelCollectedRequests(tsoBatchController, invalidStreamID, errors.WithStack(ctx.Err()))
			return
		}
		// processRequests guarantees that the collected requests could be finished properly.
		err = td.processRequests(stream, tsoBatchController, done)
		// If error happens during tso stream handling, reset stream and run the next trial.
		if err == nil {
			// A nil error returned by `processRequests` indicates that the request batch is started successfully.
			// In this case, the `tsoBatchController` will be put back to the pool when the request is finished
			// asynchronously (either successful or not). This infers that the current `tsoBatchController` object will
			// be asynchronously accessed after the `processRequests` call. As a result, we need to use another
			// `tsoBatchController` for collecting the next batch. Do to this, we set the `tsoBatchController` to nil so that
			// another one will be fetched from the pool at the beginning of the batching loop.
			// Otherwise, the `tsoBatchController` won't be processed in other goroutines concurrently, and it can be
			// reused in the next loop safely.
			tsoBatchController = nil
		} else {
			exit := !td.handleProcessRequestError(ctx, bo, conCtxMgr, streamURL, err)
			stream = nil
			if exit {
				return
			}
		}
	}
}

// handleProcessRequestError handles errors occurs when trying to process a TSO RPC request for the dispatcher loop.
// Returns true if the dispatcher loop is ok to continue. Otherwise, the dispatcher loop should be exited.
func (td *tsoDispatcher) handleProcessRequestError(
	ctx context.Context,
	bo *retry.Backoffer,
	conCtxMgr *cctx.Manager[*tsoStream],
	streamURL string,
	err error,
) bool {
	log.Error("[tso] getTS error after processing requests",
		zap.String("stream-url", streamURL),
		zap.Error(errs.ErrClientGetTSO.FastGenByArgs(err.Error())))

	select {
	case <-ctx.Done():
		return false
	default:
	}

	// Release this stream from the manager due to error.
	conCtxMgr.Release(streamURL)
	// Update the member list to ensure the latest topology is used before the next batch.
	svcDiscovery := td.provider.getServiceDiscovery()
	if errs.IsLeaderChange(err) {
		// If the leader changed, we better call `CheckMemberChanged` blockingly to
		// ensure the next round of TSO requests can be sent to the new leader.
		if err := bo.Exec(ctx, svcDiscovery.CheckMemberChanged); err != nil {
			log.Error("[tso] check member changed error after the leader changed", zap.Error(err))
		}
	} else {
		// For other errors, we can just schedule a member change check asynchronously.
		svcDiscovery.ScheduleCheckMemberChanged()
	}

<<<<<<< HEAD
	for {
		provider.updateConnectionCtxs(ctx, connectionCtxs)
		select {
		case <-ctx.Done():
			log.Info("[tso] exit tso connection contexts updater")
			return
		case <-option.EnableTSOFollowerProxyCh:
			enableTSOFollowerProxy := option.GetEnableTSOFollowerProxy()
			log.Info("[tso] tso follower proxy status changed",
				zap.Bool("enable", enableTSOFollowerProxy))
			if enableTSOFollowerProxy && updateTicker.C == nil {
				// Because the TSO Follower Proxy is enabled,
				// the periodic check needs to be performed.
				setNewUpdateTicker(sd.MemberUpdateInterval)
				failpoint.Inject("speedUpTsoDispatcherUpdateInterval", func() {
					setNewUpdateTicker(10 * time.Millisecond)
				})
			} else if !enableTSOFollowerProxy && updateTicker.C != nil {
				// Because the TSO Follower Proxy is disabled,
				// the periodic check needs to be turned off.
				setNewUpdateTicker(0)
			}
		case <-updateTicker.C:
			// Triggered periodically when the TSO Follower Proxy is enabled.
		case <-td.updateConnectionCtxsCh:
			// Triggered by the leader/follower change.
		}
	}
}

// chooseStream uses the reservoir sampling algorithm to randomly choose a connection.
// connectionCtxs will only have only one stream to choose when the TSO Follower Proxy is off.
func chooseStream(connectionCtxs *sync.Map) (connectionCtx *tsoConnectionContext) {
	idx := 0
	connectionCtxs.Range(func(_, cc any) bool {
		j := rand.Intn(idx + 1)
		if j < 1 {
			connectionCtx = cc.(*tsoConnectionContext)
		}
		idx++
=======
	select {
	case <-ctx.Done():
		return false
	default:
>>>>>>> 5ad4301b
		return true
	}
}

// processRequests sends the RPC request for the batch. It's guaranteed that after calling this function, requests
// in the batch must be eventually finished (done or canceled), either synchronously or asynchronously.
// `close(done)` will be called at the same time when finishing the requests.
// If this function returns a non-nil error, the requests will always be canceled synchronously.
func (td *tsoDispatcher) processRequests(
	stream *tsoStream, tbc *batch.Controller[*Request], done chan struct{},
) error {
	// `done` must be guaranteed to be eventually called.
	var (
		requests     = tbc.GetCollectedRequests()
		traceRegions = make([]*trace.Region, 0, len(requests))
		spans        = make([]opentracing.Span, 0, len(requests))
	)
	for _, req := range requests {
		traceRegions = append(traceRegions, trace.StartRegion(req.requestCtx, "pdclient.tsoReqSend"))
		if span := opentracing.SpanFromContext(req.requestCtx); span != nil && span.Tracer() != nil {
			spans = append(spans, span.Tracer().StartSpan("pdclient.processRequests", opentracing.ChildOf(span.Context())))
		}
	}
	defer func() {
		for i := len(spans) - 1; i >= 0; i-- {
			spans[i].Finish()
		}
		for i := len(traceRegions) - 1; i >= 0; i-- {
			traceRegions[i].End()
		}
	}()

	var (
		count              = int64(len(requests))
		svcDiscovery       = td.provider.getServiceDiscovery()
		clusterID          = svcDiscovery.GetClusterID()
		keyspaceID         = svcDiscovery.GetKeyspaceID()
		reqKeyspaceGroupID = svcDiscovery.GetKeyspaceGroupID()
	)

	// Load latest allocated ts for monotonicity assertion.
	tsoInfoBeforeReq := td.latestTSOInfo.Load()

	cb := func(result tsoRequestResult, reqKeyspaceGroupID uint32, err error) {
		// As golang doesn't allow double-closing a channel, here is implicitly a check that the callback
		// is never called twice or called while it's also being cancelled elsewhere.
		close(done)

		defer td.batchBufferPool.Put(tbc)
		if err != nil {
			td.cancelCollectedRequests(tbc, stream.streamID, err)
			return
		}

		curTSOInfo := &tsoInfo{
			tsoServer:           stream.getServerURL(),
			reqKeyspaceGroupID:  reqKeyspaceGroupID,
			respKeyspaceGroupID: result.respKeyspaceGroupID,
			respReceivedAt:      time.Now(),
			physical:            result.physical,
			logical:             result.logical,
			sourceStreamID:      stream.streamID,
		}
		// `logical` is the largest ts's logical part here, we need to do the subtracting before we finish each TSO request.
		firstLogical := result.logical - int64(result.count) + 1
		// Do the check before releasing the token.
		td.checkMonotonicity(tsoInfoBeforeReq, curTSOInfo, firstLogical)
		td.doneCollectedRequests(tbc, result.physical, firstLogical, stream.streamID)
	}

	err := stream.processRequests(
		clusterID, keyspaceID, reqKeyspaceGroupID,
		count, tbc.GetExtraBatchingStartTime(), cb)
	if err != nil {
		close(done)

		td.cancelCollectedRequests(tbc, stream.streamID, err)
		return err
	}
	return nil
}

func tsoRequestFinisher(physical, firstLogical int64, streamID string) batch.FinisherFunc[*Request] {
	return func(idx int, tsoReq *Request, err error) {
		// Retrieve the request context before the request is done to trace without race.
		requestCtx := tsoReq.requestCtx
		tsoReq.physical, tsoReq.logical = physical, firstLogical+int64(idx)
		tsoReq.streamID = streamID
		tsoReq.TryDone(err)
		trace.StartRegion(requestCtx, "pdclient.tsoReqDequeue").End()
	}
}

func (td *tsoDispatcher) cancelCollectedRequests(tbc *batch.Controller[*Request], streamID string, err error) {
	td.tokenCh <- struct{}{}
	tbc.FinishCollectedRequests(tsoRequestFinisher(0, 0, streamID), err)
}

func (td *tsoDispatcher) doneCollectedRequests(tbc *batch.Controller[*Request], physical, firstLogical int64, streamID string) {
	td.tokenCh <- struct{}{}
	tbc.FinishCollectedRequests(tsoRequestFinisher(physical, firstLogical, streamID), nil)
}

// checkMonotonicity checks whether the monotonicity of the TSO allocation is violated.
// It asserts (curTSOInfo, firstLogical) must be larger than lastTSOInfo, and updates td.latestTSOInfo if it grows.
//
// Note that when concurrent RPC is enabled, the lastTSOInfo may not be the latest value stored in td.latestTSOInfo
// field. Instead, it's the value that was loaded just before the current RPC request's beginning. The reason is,
// if two requests processing time has overlap, they don't have a strong order, and the later-finished one may be
// allocated later (with larger value) than another. We only need to guarantee request A returns larger ts than B
// if request A *starts* after request B *finishes*.
func (td *tsoDispatcher) checkMonotonicity(
	lastTSOInfo *tsoInfo, curTSOInfo *tsoInfo, firstLogical int64,
) {
	keyspaceID := td.provider.getServiceDiscovery().GetKeyspaceID()
	if lastTSOInfo != nil {
		if lastTSOInfo.respKeyspaceGroupID != curTSOInfo.respKeyspaceGroupID {
			log.Info("[tso] keyspace group changed",
				zap.Uint32("old-group-id", lastTSOInfo.respKeyspaceGroupID),
				zap.Uint32("new-group-id", curTSOInfo.respKeyspaceGroupID))
		}
		// The TSO we get is a range like [largestLogical-count+1, largestLogical], so we save the last TSO's largest logical
		// to compare with the new TSO's first logical. For example, if we have a TSO resp with logical 10, count 5, then
		// all TSOs we get will be [6, 7, 8, 9, 10]. latestTSOInfo.logical stores the logical part of the largest ts returned
		// last time.
		if tsoutil.TSLessEqual(curTSOInfo.physical, firstLogical, lastTSOInfo.physical, lastTSOInfo.logical) {
			log.Panic("[tso] timestamp fallback",
				zap.Uint32("keyspace", keyspaceID),
				zap.String("last-ts", fmt.Sprintf("(%d, %d)", lastTSOInfo.physical, lastTSOInfo.logical)),
				zap.String("cur-ts", fmt.Sprintf("(%d, %d)", curTSOInfo.physical, firstLogical)),
				zap.String("last-tso-server", lastTSOInfo.tsoServer),
				zap.String("cur-tso-server", curTSOInfo.tsoServer),
				zap.Uint32("last-keyspace-group-in-request", lastTSOInfo.reqKeyspaceGroupID),
				zap.Uint32("cur-keyspace-group-in-request", curTSOInfo.reqKeyspaceGroupID),
				zap.Uint32("last-keyspace-group-in-response", lastTSOInfo.respKeyspaceGroupID),
				zap.Uint32("cur-keyspace-group-in-response", curTSOInfo.respKeyspaceGroupID),
				zap.Time("last-response-received-at", lastTSOInfo.respReceivedAt),
				zap.Time("cur-response-received-at", curTSOInfo.respReceivedAt),
				zap.String("last-stream-id", lastTSOInfo.sourceStreamID),
				zap.String("cur-stream-id", curTSOInfo.sourceStreamID))
		}
	}

	if td.latestTSOInfo.CompareAndSwap(nil, curTSOInfo) {
		// If latestTSOInfo is missing, simply store it and exit.
		return
	}

	// Replace if we are holding a larger ts than that has been recorded.
	for {
		old := td.latestTSOInfo.Load()
		if tsoutil.TSLessEqual(curTSOInfo.physical, curTSOInfo.logical, old.physical, old.logical) {
			// The current one is large enough. Skip.
			break
		}
		if td.latestTSOInfo.CompareAndSwap(old, curTSOInfo) {
			// Successfully replaced.
			break
		}
	}
}

// checkTSORPCConcurrency checks configurations about TSO RPC concurrency, and adjust the token count if needed.
// Some other options (EnableTSOFollowerProxy and MaxTSOBatchWaitInterval) may affect the availability of concurrent
// RPC requests. As the dispatcher loop loads MaxTSOBatchWaitInterval in each single circle, pass it directly to this
// function. Other configurations will be loaded within this function when needed.
//
// Behavior of the function:
//   - As concurrent TSO RPC requests is an optimization aiming on the opposite purpose to that of EnableTSOFollowerProxy
//     and MaxTSOBatchWaitInterval, so once either EnableTSOFollowerProxy and MaxTSOBatchWaitInterval is enabled, the
//     concurrency will always be set to 1 no matter how the user configured it.
//   - Normally, this function takes effect in a limited frequency controlled by dispatcherCheckRPCConcurrencyInterval.
//     However, if the RPC concurrency is set to more than 1, and MaxTSOBatchWaitInterval is changed from disabled into
//     enabled (0 -> positive), this function takes effect immediately to disable concurrent RPC requests.
//   - After this function takes effect, the final decision of concurrency and token count will be set to
//     td.rpcConcurrency and td.tokenCount; and tokens available in td.tokenCh will also be adjusted.
func (td *tsoDispatcher) checkTSORPCConcurrency(ctx context.Context, maxBatchWaitInterval time.Duration, now time.Time) error {
	// If we currently enabled concurrent TSO RPC requests, but `maxBatchWaitInterval` is a positive value, it must
	// because that MaxTSOBatchWaitInterval is just enabled. In this case, disable concurrent TSO RPC requests
	// immediately, because MaxTSOBatchWaitInterval and concurrent RPC requests has opposite purpose.
	immediatelyUpdate := td.rpcConcurrency > 1 && maxBatchWaitInterval > 0

	// Allow always updating for test purpose.
	failpoint.Inject("tsoDispatcherAlwaysCheckConcurrency", func() {
		immediatelyUpdate = true
	})

	if !immediatelyUpdate && now.Sub(td.lastCheckConcurrencyTime) < dispatcherCheckRPCConcurrencyInterval {
		return nil
	}
	td.lastCheckConcurrencyTime = now

	newConcurrency := td.provider.getOption().GetTSOClientRPCConcurrency()
	if maxBatchWaitInterval > 0 || td.provider.getOption().GetEnableTSOFollowerProxy() {
		newConcurrency = 1
	}

	if newConcurrency == td.rpcConcurrency {
		return nil
	}

	log.Info("[tso] switching tso rpc concurrency", zap.Int("old", td.rpcConcurrency), zap.Int("new", newConcurrency))
	td.rpcConcurrency = newConcurrency

	// Find a proper token count.
	// When the concurrency is set to 1, there's only 1 token, which means only 1 RPC request can run at the same
	// time.
	// When the concurrency is set to more than 1, the time interval between sending two batches of requests is
	// controlled by an estimation of an average RPC duration. But as the duration of an RPC may jitter in the network,
	// and an RPC request may finish earlier or later. So we allow there to be the actual number of concurrent ongoing
	// request to be fluctuating. So in this case, the token count will be set to 2 times the expected concurrency.
	newTokenCount := newConcurrency
	if newConcurrency > 1 {
		newTokenCount = newConcurrency * 2
	}

	if newTokenCount > td.tokenCount {
		for td.tokenCount < newTokenCount {
			td.tokenCh <- struct{}{}
			td.tokenCount++
		}
	} else if newTokenCount < td.tokenCount {
		for td.tokenCount > newTokenCount {
			select {
			case <-ctx.Done():
				return ctx.Err()
			case <-td.tokenCh:
			}
			td.tokenCount--
		}
	}
	return nil
}

func (td *tsoDispatcher) isConcurrentRPCEnabled() bool {
	return td.rpcConcurrency > 1
}<|MERGE_RESOLUTION|>--- conflicted
+++ resolved
@@ -395,53 +395,10 @@
 		svcDiscovery.ScheduleCheckMemberChanged()
 	}
 
-<<<<<<< HEAD
-	for {
-		provider.updateConnectionCtxs(ctx, connectionCtxs)
-		select {
-		case <-ctx.Done():
-			log.Info("[tso] exit tso connection contexts updater")
-			return
-		case <-option.EnableTSOFollowerProxyCh:
-			enableTSOFollowerProxy := option.GetEnableTSOFollowerProxy()
-			log.Info("[tso] tso follower proxy status changed",
-				zap.Bool("enable", enableTSOFollowerProxy))
-			if enableTSOFollowerProxy && updateTicker.C == nil {
-				// Because the TSO Follower Proxy is enabled,
-				// the periodic check needs to be performed.
-				setNewUpdateTicker(sd.MemberUpdateInterval)
-				failpoint.Inject("speedUpTsoDispatcherUpdateInterval", func() {
-					setNewUpdateTicker(10 * time.Millisecond)
-				})
-			} else if !enableTSOFollowerProxy && updateTicker.C != nil {
-				// Because the TSO Follower Proxy is disabled,
-				// the periodic check needs to be turned off.
-				setNewUpdateTicker(0)
-			}
-		case <-updateTicker.C:
-			// Triggered periodically when the TSO Follower Proxy is enabled.
-		case <-td.updateConnectionCtxsCh:
-			// Triggered by the leader/follower change.
-		}
-	}
-}
-
-// chooseStream uses the reservoir sampling algorithm to randomly choose a connection.
-// connectionCtxs will only have only one stream to choose when the TSO Follower Proxy is off.
-func chooseStream(connectionCtxs *sync.Map) (connectionCtx *tsoConnectionContext) {
-	idx := 0
-	connectionCtxs.Range(func(_, cc any) bool {
-		j := rand.Intn(idx + 1)
-		if j < 1 {
-			connectionCtx = cc.(*tsoConnectionContext)
-		}
-		idx++
-=======
 	select {
 	case <-ctx.Done():
 		return false
 	default:
->>>>>>> 5ad4301b
 		return true
 	}
 }

--- conflicted
+++ resolved
@@ -196,7 +196,7 @@
 func NewClient(
 	ctx context.Context,
 	svcDiscovery sd.ServiceDiscovery,
-	routerSvcDiscovery sd.ServiceDiscovery,
+	mcsSvcDiscovery sd.ServiceDiscovery,
 	option *opt.Option,
 ) *Cli {
 	ctx, cancel := context.WithCancel(ctx)
@@ -208,7 +208,7 @@
 		conCtxMgr:          cctx.NewManager[pdpb.PD_QueryRegionClient](),
 		updateConnectionCh: make(chan struct{}, 1),
 		mcsConCtxMgr:       cctx.NewManager[routerpb.Router_QueryRegionClient](),
-		mcsDiscovery:       routerSvcDiscovery,
+		mcsDiscovery:       mcsSvcDiscovery,
 		bo: retry.InitialBackoffer(
 			sd.UpdateMemberBackOffBaseTime,
 			sd.UpdateMemberMaxBackoffTime,
@@ -366,7 +366,7 @@
 	return conns
 }
 
-func (c *Cli) getAllRouterClientConns() map[string]*grpc.ClientConn {
+func (c *Cli) getAllMcsClientConns() map[string]*grpc.ClientConn {
 	conns := make(map[string]*grpc.ClientConn)
 	c.mcsDiscovery.GetClientConns().Range(func(key, value any) bool {
 		url, ok := key.(string)
@@ -404,7 +404,7 @@
 	log.Info("[router] connection daemon is started")
 	for {
 		c.updateConnection(updaterCtx)
-		c.updateRouterServiceConnection(updaterCtx)
+		c.updateMcsServiceConnection(updaterCtx)
 		select {
 		case <-updaterCtx.Done():
 			log.Info("[router] connection daemon is exiting")
@@ -421,49 +421,8 @@
 	}
 }
 
-func (c *Cli) updateRouterServiceConnection(ctx context.Context) {
-<<<<<<< HEAD
-	if c.option.GetEnableRouterServiceHandler() {
-		conns := c.getAllRouterClientConns()
-		if len(conns) == 0 {
-			log.Warn("[router] no router service node found")
-			return
-		}
-		// Add the missing router service stream connections.
-		for url, conn := range conns {
-			if c.mcsConCtxMgr.Exist(url) {
-				log.Debug("[router] the router service remains unchanged", zap.String("url", url))
-				continue
-			}
-			cctx, cancel := context.WithCancel(ctx)
-			stream, err := routerpb.NewRouterClient(conn).QueryRegion(cctx)
-			if err != nil {
-				log.Warn("[router] failed to create the router service stream connection", errs.ZapError(err))
-			}
-			// Store the stream connection context if it is successfully created.
-			if stream != nil {
-				c.mcsConCtxMgr.Store(cctx, cancel, url, stream)
-				log.Info("[router] successfully established the router service stream connection", zap.String("url", url))
-			} else {
-				log.Warn("[router] failed to create the router service stream connection")
-				cancel()
-			}
-		}
-		// Remove the stale follower router stream connections.
-		c.mcsConCtxMgr.GC(func(url string) bool {
-			if _, ok := conns[url]; !ok {
-				log.Info("[router] release the stale router service stream connection", zap.String("url", url))
-				return true
-			}
-			return false
-		})
-	} else if c.mcsConCtxMgr.Size() > 0 {
-		// GC all the router service stream connections.
-		log.Info("[router] release all router service stream connection")
-		c.mcsConCtxMgr.ReleaseAll()
-	}
-=======
-	conns := c.getAllRouterClientConns()
+func (c *Cli) updateMcsServiceConnection(ctx context.Context) {
+	conns := c.getAllMcsClientConns()
 	if len(conns) == 0 {
 		log.Warn("[router] no router service node found")
 		return
@@ -496,8 +455,6 @@
 		}
 		return false
 	})
-
->>>>>>> 963b404d
 }
 
 // updateConnection is used to get the leader client connection and update the connection context if it does not exist before.
@@ -633,7 +590,7 @@
 				continue batchLoop
 			default:
 			}
-			fn, streamURL = c.dispatcherToRouterService(ctx)
+			fn, streamURL = c.dispatcherToMcs(ctx)
 			if fn == nil {
 				fn, streamURL, retry = c.dispatcherToPD(ctx)
 			}
@@ -693,13 +650,9 @@
 
 type processFn func() error
 
-// dispatcherToRouterService returns the stream function, stream url and need retry again
-func (c *Cli) dispatcherToRouterService(ctx context.Context) (processFn, string) {
-<<<<<<< HEAD
-	allowRouterServiceHandle := c.option.GetEnableRouterServiceHandler() && c.mcsConCtxMgr.Size() > 0
-=======
+// dispatcherToMcs returns the stream function, stream url and need retry again
+func (c *Cli) dispatcherToMcs(ctx context.Context) (processFn, string) {
 	allowRouterServiceHandle := c.mcsConCtxMgr.Size() > 0
->>>>>>> 963b404d
 	if allowRouterServiceHandle {
 		// We need to ensure all requests in a same batch allow to be handled by the router service.
 		c.batchController.IterCollectedRequests(func(req *Request) bool {
@@ -710,18 +663,14 @@
 			return true
 		})
 	}
-<<<<<<< HEAD
-	allowRouterServiceHandle = allowRouterServiceHandle && c.option.GetEnableRouterServiceHandler() && c.mcsConCtxMgr.Size() > 0
-=======
 	allowRouterServiceHandle = allowRouterServiceHandle && c.mcsConCtxMgr.Size() > 0
->>>>>>> 963b404d
 	if !allowRouterServiceHandle {
 		return nil, ""
 	}
 	connectionCtx := c.mcsConCtxMgr.RandomlyPick()
 	if connectionCtx == nil {
 		log.Info("[router] router service stream connection is not ready")
-		c.updateRouterServiceConnection(ctx)
+		c.updateMcsServiceConnection(ctx)
 		return nil, ""
 	}
 	streamCtx, streamURL, stream := connectionCtx.Ctx, connectionCtx.StreamURL, connectionCtx.Stream
@@ -922,13 +871,7 @@
 
 	// Delete the stream connection context.
 	c.conCtxMgr.Release(streamURL)
-<<<<<<< HEAD
-	if c.option.GetEnableRouterServiceHandler() {
-		c.mcsConCtxMgr.Release(streamURL)
-	}
-=======
 	c.mcsConCtxMgr.Release(streamURL)
->>>>>>> 963b404d
 
 	if errs.IsLeaderChange(err) {
 		// If the leader changes, we better call `CheckMemberChanged` blockingly to
@@ -943,13 +886,7 @@
 	} else {
 		// For other errors, we can just schedule a member change check asynchronously.
 		c.svcDiscovery.ScheduleCheckMemberChanged()
-<<<<<<< HEAD
-		if c.option.GetEnableRouterServiceHandler() {
-			c.mcsDiscovery.ScheduleCheckMemberChanged()
-		}
-=======
 		c.mcsDiscovery.ScheduleCheckMemberChanged()
->>>>>>> 963b404d
 	}
 
 	return true

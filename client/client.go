// Copyright 2016 TiKV Project Authors.
//
// Licensed under the Apache License, Version 2.0 (the "License");
// you may not use this file except in compliance with the License.
// You may obtain a copy of the License at
//
//     http://www.apache.org/licenses/LICENSE-2.0
//
// Unless required by applicable law or agreed to in writing, software
// distributed under the License is distributed on an "AS IS" BASIS,
// WITHOUT WARRANTIES OR CONDITIONS OF ANY KIND, either express or implied.
// See the License for the specific language governing permissions and
// limitations under the License.

package pd

import (
	"context"
	"fmt"
	"math/rand"
	"runtime/trace"
	"strings"
	"sync"
	"sync/atomic"
	"time"

	"github.com/opentracing/opentracing-go"
	"github.com/pingcap/errors"
	"github.com/pingcap/failpoint"
	"github.com/pingcap/kvproto/pkg/metapb"
	"github.com/pingcap/kvproto/pkg/pdpb"
	"github.com/pingcap/log"
	"github.com/prometheus/client_golang/prometheus"
	"github.com/tikv/pd/client/errs"
	"github.com/tikv/pd/client/grpcutil"
	"github.com/tikv/pd/client/tlsutil"
	"github.com/tikv/pd/client/tsoutil"
	"go.uber.org/zap"
	"google.golang.org/grpc"
	"google.golang.org/grpc/codes"
	healthpb "google.golang.org/grpc/health/grpc_health_v1"
	"google.golang.org/grpc/status"
)

const (
	// defaultKeyspaceID is the default key space id.
	// Valid keyspace id range is [0, 0xFFFFFF](uint24max, or 16777215)
	// ​0 is reserved for default keyspace with the name "DEFAULT", It's initialized
	// when PD bootstrap and reserved for users who haven't been assigned keyspace.
	defaultKeyspaceID = uint32(0)
	maxKeyspaceID     = uint32(0xFFFFFF)
	// nullKeyspaceID is used for api v1 or legacy path where is keyspace agnostic.
	nullKeyspaceID = uint32(0xFFFFFFFF)
	// defaultKeySpaceGroupID is the default key space group id.
	// We also reserved 0 for the keyspace group for the same purpose.
	defaultKeySpaceGroupID = uint32(0)
	defaultKeyspaceName    = "DEFAULT"
)

// Region contains information of a region's meta and its peers.
type Region struct {
	Meta         *metapb.Region
	Leader       *metapb.Peer
	DownPeers    []*metapb.Peer
	PendingPeers []*metapb.Peer
	Buckets      *metapb.Buckets
}

// GlobalConfigItem standard format of KV pair in GlobalConfig client
type GlobalConfigItem struct {
	EventType pdpb.EventType
	Name      string
	Value     string
	PayLoad   []byte
}

// Client is a PD (Placement Driver) client.
// It should not be used after calling Close().
type Client interface {
	// GetClusterID gets the cluster ID from PD.
	GetClusterID(ctx context.Context) uint64
	// GetAllMembers gets the members Info from PD
	GetAllMembers(ctx context.Context) ([]*pdpb.Member, error)
	// GetLeaderAddr returns current leader's address. It returns "" before
	// syncing leader from server.
	GetLeaderAddr() string
	// GetRegion gets a region and its leader Peer from PD by key.
	// The region may expire after split. Caller is responsible for caching and
	// taking care of region change.
	// Also, it may return nil if PD finds no Region for the key temporarily,
	// client should retry later.
	GetRegion(ctx context.Context, key []byte, opts ...GetRegionOption) (*Region, error)
	// GetRegionFromMember gets a region from certain members.
	GetRegionFromMember(ctx context.Context, key []byte, memberURLs []string) (*Region, error)
	// GetPrevRegion gets the previous region and its leader Peer of the region where the key is located.
	GetPrevRegion(ctx context.Context, key []byte, opts ...GetRegionOption) (*Region, error)
	// GetRegionByID gets a region and its leader Peer from PD by id.
	GetRegionByID(ctx context.Context, regionID uint64, opts ...GetRegionOption) (*Region, error)
	// ScanRegions gets a list of regions, starts from the region that contains key.
	// Limit limits the maximum number of regions returned.
	// If a region has no leader, corresponding leader will be placed by a peer
	// with empty value (PeerID is 0).
	ScanRegions(ctx context.Context, key, endKey []byte, limit int) ([]*Region, error)
	// GetStore gets a store from PD by store id.
	// The store may expire later. Caller is responsible for caching and taking care
	// of store change.
	GetStore(ctx context.Context, storeID uint64) (*metapb.Store, error)
	// GetAllStores gets all stores from pd.
	// The store may expire later. Caller is responsible for caching and taking care
	// of store change.
	GetAllStores(ctx context.Context, opts ...GetStoreOption) ([]*metapb.Store, error)
	// UpdateGCSafePoint TiKV will check it and do GC themselves if necessary.
	// If the given safePoint is less than the current one, it will not be updated.
	// Returns the new safePoint after updating.
	UpdateGCSafePoint(ctx context.Context, safePoint uint64) (uint64, error)
	// UpdateServiceGCSafePoint updates the safepoint for specific service and
	// returns the minimum safepoint across all services, this value is used to
	// determine the safepoint for multiple services, it does not trigger a GC
	// job. Use UpdateGCSafePoint to trigger the GC job if needed.
	UpdateServiceGCSafePoint(ctx context.Context, serviceID string, ttl int64, safePoint uint64) (uint64, error)
	// ScatterRegion scatters the specified region. Should use it for a batch of regions,
	// and the distribution of these regions will be dispersed.
	// NOTICE: This method is the old version of ScatterRegions, you should use the later one as your first choice.
	ScatterRegion(ctx context.Context, regionID uint64) error
	// ScatterRegions scatters the specified regions. Should use it for a batch of regions,
	// and the distribution of these regions will be dispersed.
	ScatterRegions(ctx context.Context, regionsID []uint64, opts ...RegionsOption) (*pdpb.ScatterRegionResponse, error)
	// SplitRegions split regions by given split keys
	SplitRegions(ctx context.Context, splitKeys [][]byte, opts ...RegionsOption) (*pdpb.SplitRegionsResponse, error)
	// SplitAndScatterRegions split regions by given split keys and scatter new regions
	SplitAndScatterRegions(ctx context.Context, splitKeys [][]byte, opts ...RegionsOption) (*pdpb.SplitAndScatterRegionsResponse, error)
	// GetOperator gets the status of operator of the specified region.
	GetOperator(ctx context.Context, regionID uint64) (*pdpb.GetOperatorResponse, error)

	// LoadGlobalConfig gets the global config from etcd
	LoadGlobalConfig(ctx context.Context, names []string, configPath string) ([]GlobalConfigItem, int64, error)
	// StoreGlobalConfig set the config from etcd
	StoreGlobalConfig(ctx context.Context, configPath string, items []GlobalConfigItem) error
	// WatchGlobalConfig returns an stream with all global config and updates
	WatchGlobalConfig(ctx context.Context, configPath string, revision int64) (chan []GlobalConfigItem, error)
	// UpdateOption updates the client option.
	UpdateOption(option DynamicOption, value interface{}) error

	// GetExternalTimestamp returns external timestamp
	GetExternalTimestamp(ctx context.Context) (uint64, error)
	// SetExternalTimestamp sets external timestamp
	SetExternalTimestamp(ctx context.Context, timestamp uint64) error

	// TSOClient is the TSO client.
	TSOClient
	// MetaStorageClient is the meta storage client.
	MetaStorageClient
	// KeyspaceClient manages keyspace metadata.
	KeyspaceClient
	// GCClient manages gcSafePointV2 and serviceSafePointV2
	GCClient
	// ResourceManagerClient manages resource group metadata and token assignment.
	ResourceManagerClient
	// Close closes the client.
	Close()
}

// GetStoreOp represents available options when getting stores.
type GetStoreOp struct {
	excludeTombstone bool
}

// GetStoreOption configures GetStoreOp.
type GetStoreOption func(*GetStoreOp)

// WithExcludeTombstone excludes tombstone stores from the result.
func WithExcludeTombstone() GetStoreOption {
	return func(op *GetStoreOp) { op.excludeTombstone = true }
}

// RegionsOp represents available options when operate regions
type RegionsOp struct {
	group          string
	retryLimit     uint64
	skipStoreLimit bool
}

// RegionsOption configures RegionsOp
type RegionsOption func(op *RegionsOp)

// WithGroup specify the group during Scatter/Split Regions
func WithGroup(group string) RegionsOption {
	return func(op *RegionsOp) { op.group = group }
}

// WithRetry specify the retry limit during Scatter/Split Regions
func WithRetry(retry uint64) RegionsOption {
	return func(op *RegionsOp) { op.retryLimit = retry }
}

// WithSkipStoreLimit specify if skip the store limit check during Scatter/Split Regions
func WithSkipStoreLimit() RegionsOption {
	return func(op *RegionsOp) { op.skipStoreLimit = true }
}

// GetRegionOp represents available options when getting regions.
type GetRegionOp struct {
	needBuckets bool
}

// GetRegionOption configures GetRegionOp.
type GetRegionOption func(op *GetRegionOp)

// WithBuckets means getting region and its buckets.
func WithBuckets() GetRegionOption {
	return func(op *GetRegionOp) { op.needBuckets = true }
}

// LeaderHealthCheckInterval might be changed in the unit to shorten the testing time.
var LeaderHealthCheckInterval = time.Second

var (
	// errUnmatchedClusterID is returned when found a PD with a different cluster ID.
	errUnmatchedClusterID = errors.New("[pd] unmatched cluster id")
	// errFailInitClusterID is returned when failed to load clusterID from all supplied PD addresses.
	errFailInitClusterID = errors.New("[pd] failed to get cluster id")
	// errClosing is returned when request is canceled when client is closing.
	errClosing = errors.New("[pd] closing")
	// errTSOLength is returned when the number of response timestamps is inconsistent with request.
	errTSOLength = errors.New("[pd] tso length in rpc response is incorrect")
	// errInvalidRespHeader is returned when the response doesn't contain service mode info unexpectedly.
	errNoServiceModeReturned = errors.New("[pd] no service mode returned")
)

// ClientOption configures client.
type ClientOption func(c *client)

// WithGRPCDialOptions configures the client with gRPC dial options.
func WithGRPCDialOptions(opts ...grpc.DialOption) ClientOption {
	return func(c *client) {
		c.option.gRPCDialOptions = append(c.option.gRPCDialOptions, opts...)
	}
}

// WithCustomTimeoutOption configures the client with timeout option.
func WithCustomTimeoutOption(timeout time.Duration) ClientOption {
	return func(c *client) {
		c.option.timeout = timeout
	}
}

// WithForwardingOption configures the client with forwarding option.
func WithForwardingOption(enableForwarding bool) ClientOption {
	return func(c *client) {
		c.option.enableForwarding = enableForwarding
	}
}

// WithMaxErrorRetry configures the client max retry times when connect meets error.
func WithMaxErrorRetry(count int) ClientOption {
	return func(c *client) {
		c.option.maxRetryTimes = count
	}
}

// WithMetricsLabels configures the client with metrics labels.
func WithMetricsLabels(labels prometheus.Labels) ClientOption {
	return func(c *client) {
		c.option.metricsLabels = labels
	}
}

// WithInitMetricsOption configures the client with metrics labels.
func WithInitMetricsOption(initMetrics bool) ClientOption {
	return func(c *client) {
		c.option.initMetrics = initMetrics
	}
}

var _ Client = (*client)(nil)

// serviceModeKeeper is for service mode switching.
type serviceModeKeeper struct {
	// RMutex here is for the future usage that there might be multiple goroutines
	// triggering service mode switching concurrently.
	sync.RWMutex
	serviceMode     pdpb.ServiceMode
	tsoClient       *tsoClient
	tsoSvcDiscovery ServiceDiscovery
}

func (k *serviceModeKeeper) close() {
	k.Lock()
	defer k.Unlock()
	switch k.serviceMode {
	case pdpb.ServiceMode_API_SVC_MODE:
		k.tsoSvcDiscovery.Close()
		fallthrough
	case pdpb.ServiceMode_PD_SVC_MODE:
		if k.tsoClient != nil {
			k.tsoClient.Close()
		}
	case pdpb.ServiceMode_UNKNOWN_SVC_MODE:
	}
}

type client struct {
	keyspaceID      uint32
	svrUrls         []string
	pdSvcDiscovery  ServiceDiscovery
	tokenDispatcher *tokenDispatcher

	// For service mode switching.
	serviceModeKeeper

	// For internal usage.
	updateTokenConnectionCh chan struct{}
	leaderNetworkFailure    int32

	ctx    context.Context
	cancel context.CancelFunc
	wg     sync.WaitGroup
	tlsCfg *tlsutil.TLSConfig
	option *option
}

// SecurityOption records options about tls
type SecurityOption struct {
	CAPath   string
	CertPath string
	KeyPath  string

	SSLCABytes   []byte
	SSLCertBytes []byte
	SSLKEYBytes  []byte
}

// NewClient creates a PD client.
func NewClient(
	svrAddrs []string, security SecurityOption, opts ...ClientOption,
) (Client, error) {
	return NewClientWithContext(context.Background(), svrAddrs, security, opts...)
}

// NewClientWithContext creates a PD client with context. This API uses the default keyspace id 0.
func NewClientWithContext(
	ctx context.Context, svrAddrs []string,
	security SecurityOption, opts ...ClientOption,
) (Client, error) {
	return createClientWithKeyspace(ctx, nullKeyspaceID, svrAddrs, security, opts...)
}

// NewClientWithKeyspace creates a client with context and the specified keyspace id.
// And now, it's only for test purpose.
func NewClientWithKeyspace(
	ctx context.Context, keyspaceID uint32, svrAddrs []string,
	security SecurityOption, opts ...ClientOption,
) (Client, error) {
	if keyspaceID < defaultKeyspaceID || keyspaceID > maxKeyspaceID {
		return nil, errors.Errorf("invalid keyspace id %d. It must be in the range of [%d, %d]",
			keyspaceID, defaultKeyspaceID, maxKeyspaceID)
	}
	return createClientWithKeyspace(ctx, keyspaceID, svrAddrs, security, opts...)
}

// createClientWithKeyspace creates a client with context and the specified keyspace id.
func createClientWithKeyspace(
	ctx context.Context, keyspaceID uint32, svrAddrs []string,
	security SecurityOption, opts ...ClientOption,
) (Client, error) {
	tlsCfg := &tlsutil.TLSConfig{
		CAPath:   security.CAPath,
		CertPath: security.CertPath,
		KeyPath:  security.KeyPath,

		SSLCABytes:   security.SSLCABytes,
		SSLCertBytes: security.SSLCertBytes,
		SSLKEYBytes:  security.SSLKEYBytes,
	}

	clientCtx, clientCancel := context.WithCancel(ctx)
	c := &client{
		updateTokenConnectionCh: make(chan struct{}, 1),
		ctx:                     clientCtx,
		cancel:                  clientCancel,
		keyspaceID:              keyspaceID,
		svrUrls:                 addrsToUrls(svrAddrs),
		tlsCfg:                  tlsCfg,
		option:                  newOption(),
	}

	// Inject the client options.
	for _, opt := range opts {
		opt(c)
	}

	c.pdSvcDiscovery = newPDServiceDiscovery(
		clientCtx, clientCancel, &c.wg, c.setServiceMode,
		nil, keyspaceID, c.svrUrls, c.tlsCfg, c.option)
	if err := c.setup(); err != nil {
		c.cancel()
		return nil, err
	}

	return c, nil
}

// APIVersion is the API version the server and the client is using.
// See more details in https://github.com/tikv/rfcs/blob/master/text/0069-api-v2.md#kvproto
type APIVersion int

// The API versions the client supports.
// As for V1TTL, client won't use it and we just remove it.
const (
	V1 APIVersion = iota
	_
	V2
)

// APIContext is the context for API version.
type APIContext interface {
	GetAPIVersion() (apiVersion APIVersion)
	GetKeyspaceName() (keyspaceName string)
}

type apiContextV1 struct{}

// NewAPIContextV1 creates a API context for V1.
func NewAPIContextV1() APIContext {
	return &apiContextV1{}
}

// GetAPIVersion returns the API version.
func (apiCtx *apiContextV1) GetAPIVersion() (version APIVersion) {
	return V1
}

// GetKeyspaceName returns the keyspace name.
func (apiCtx *apiContextV1) GetKeyspaceName() (keyspaceName string) {
	return ""
}

type apiContextV2 struct {
	keyspaceName string
}

// NewAPIContextV2 creates a API context with the specified keyspace name for V2.
func NewAPIContextV2(keyspaceName string) APIContext {
	if len(keyspaceName) == 0 {
		keyspaceName = defaultKeyspaceName
	}
	return &apiContextV2{keyspaceName: keyspaceName}
}

// GetAPIVersion returns the API version.
func (apiCtx *apiContextV2) GetAPIVersion() (version APIVersion) {
	return V2
}

// GetKeyspaceName returns the keyspace name.
func (apiCtx *apiContextV2) GetKeyspaceName() (keyspaceName string) {
	return apiCtx.keyspaceName
}

// NewClientWithAPIContext creates a client according to the API context.
func NewClientWithAPIContext(
	ctx context.Context, apiCtx APIContext, svrAddrs []string,
	security SecurityOption, opts ...ClientOption,
) (Client, error) {
	apiVersion, keyspaceName := apiCtx.GetAPIVersion(), apiCtx.GetKeyspaceName()
	switch apiVersion {
	case V1:
		return NewClientWithContext(ctx, svrAddrs, security, opts...)
	case V2:
		return newClientWithKeyspaceName(ctx, keyspaceName, svrAddrs, security, opts...)
	default:
		return nil, errors.Errorf("[pd] invalid API version %d", apiVersion)
	}
}

// newClientWithKeyspaceName creates a client with context and the specified keyspace name.
func newClientWithKeyspaceName(
	ctx context.Context, keyspaceName string, svrAddrs []string,
	security SecurityOption, opts ...ClientOption,
) (Client, error) {
	tlsCfg := &tlsutil.TLSConfig{
		CAPath:   security.CAPath,
		CertPath: security.CertPath,
		KeyPath:  security.KeyPath,

		SSLCABytes:   security.SSLCABytes,
		SSLCertBytes: security.SSLCertBytes,
		SSLKEYBytes:  security.SSLKEYBytes,
	}

	clientCtx, clientCancel := context.WithCancel(ctx)
	c := &client{
		updateTokenConnectionCh: make(chan struct{}, 1),
		ctx:                     clientCtx,
		cancel:                  clientCancel,
		svrUrls:                 addrsToUrls(svrAddrs),
		tlsCfg:                  tlsCfg,
		option:                  newOption(),
	}

	// Inject the client options.
	for _, opt := range opts {
		opt(c)
	}

	updateKeyspaceIDCb := func() error {
		if err := c.initRetry(c.loadKeyspaceMeta, keyspaceName); err != nil {
			return err
		}
		// c.keyspaceID is the source of truth for keyspace id.
		c.pdSvcDiscovery.(*pdServiceDiscovery).SetKeyspaceID(c.keyspaceID)
		return nil
	}

	// Create a PD service discovery with null keyspace id, then query the real id wth the keyspace name,
	// finally update the keyspace id to the PD service discovery for the following interactions.
	c.pdSvcDiscovery = newPDServiceDiscovery(
		clientCtx, clientCancel, &c.wg, c.setServiceMode, updateKeyspaceIDCb, nullKeyspaceID, c.svrUrls, c.tlsCfg, c.option)
	if err := c.setup(); err != nil {
		c.cancel()
		return nil, err
	}
	log.Info("[pd] create pd client with endpoints and keyspace",
		zap.Strings("pd-address", svrAddrs),
		zap.String("keyspace-name", keyspaceName),
		zap.Uint32("keyspace-id", c.keyspaceID))
	return c, nil
}

func (c *client) initRetry(f func(s string) error, str string) error {
	var err error
	ticker := time.NewTicker(time.Second)
	defer ticker.Stop()
	for i := 0; i < c.option.maxRetryTimes; i++ {
		if err = f(str); err == nil {
			return nil
		}
		select {
		case <-c.ctx.Done():
			return err
		case <-ticker.C:
		}
	}
	return errors.WithStack(err)
}

func (c *client) loadKeyspaceMeta(keyspace string) error {
	keyspaceMeta, err := c.LoadKeyspace(context.TODO(), keyspace)
	if err != nil {
		return err
	}
	c.keyspaceID = keyspaceMeta.GetId()
	return nil
}

func (c *client) setup() error {
	// Init the metrics.
	if c.option.initMetrics {
		initAndRegisterMetrics(c.option.metricsLabels)
	}

	// Init the client base.
	if err := c.pdSvcDiscovery.Init(); err != nil {
		return err
	}

	// Register callbacks
	c.pdSvcDiscovery.AddServingAddrSwitchedCallback(c.scheduleUpdateTokenConnection)

	// Create dispatchers
	c.createTokenDispatcher()

	// Start the daemons.
	c.wg.Add(1)
	go c.leaderCheckLoop()
	return nil
}

func (c *client) Close() {
	c.cancel()
	c.wg.Wait()

	c.serviceModeKeeper.close()
	c.pdSvcDiscovery.Close()

	if c.tokenDispatcher != nil {
		tokenErr := errors.WithStack(errClosing)
		c.tokenDispatcher.tokenBatchController.revokePendingTokenRequest(tokenErr)
		c.tokenDispatcher.dispatcherCancel()
	}
}

func (c *client) setServiceMode(newMode pdpb.ServiceMode) {
	c.Lock()
	defer c.Unlock()

	if newMode == c.serviceMode {
		return
	}
	log.Info("[pd] changing service mode",
		zap.String("old-mode", c.serviceMode.String()),
		zap.String("new-mode", newMode.String()))
	// Re-create a new TSO client.
	var (
		newTSOCli          *tsoClient
		newTSOSvcDiscovery ServiceDiscovery
	)
	switch newMode {
	case pdpb.ServiceMode_PD_SVC_MODE:
		newTSOCli = newTSOClient(c.ctx, c.option,
			c.pdSvcDiscovery, &pdTSOStreamBuilderFactory{})
	case pdpb.ServiceMode_API_SVC_MODE:
		newTSOSvcDiscovery = newTSOServiceDiscovery(
			c.ctx, MetaStorageClient(c), c.pdSvcDiscovery,
			c.GetClusterID(c.ctx), c.keyspaceID, c.tlsCfg, c.option)
		// At this point, the keyspace group isn't known yet. Starts from the default keyspace group,
		// and will be updated later.
		newTSOCli = newTSOClient(c.ctx, c.option,
			newTSOSvcDiscovery, &tsoTSOStreamBuilderFactory{})
		if err := newTSOSvcDiscovery.Init(); err != nil {
			log.Error("[pd] failed to initialize tso service discovery. keep the current service mode",
				zap.Strings("svr-urls", c.svrUrls),
				zap.String("current-mode", c.serviceMode.String()),
				zap.Error(err))
			return
		}
	case pdpb.ServiceMode_UNKNOWN_SVC_MODE:
		log.Warn("[pd] intend to switch to unknown service mode, just return")
		return
	}
	newTSOCli.Setup()
	// Replace the old TSO client.
	oldTSOClient := c.tsoClient
	c.tsoClient = newTSOCli
	oldTSOClient.Close()
	// Replace the old TSO service discovery if needed.
	oldTSOSvcDiscovery := c.tsoSvcDiscovery
	// If newTSOSvcDiscovery is nil, that's expected, as it means we are switching to PD service mode and
	// no tso microservice discovery is needed.
	c.tsoSvcDiscovery = newTSOSvcDiscovery
	// Close the old TSO service discovery safely after both the old client and service discovery are replaced.
	if oldTSOSvcDiscovery != nil {
		// We are switching from API service mode to PD service mode, so delete the old tso microservice discovery.
		oldTSOSvcDiscovery.Close()
	}
	oldMode := c.serviceMode
	c.serviceMode = newMode
	log.Info("[pd] service mode changed",
		zap.String("old-mode", oldMode.String()),
		zap.String("new-mode", newMode.String()))
}

func (c *client) getTSOClient() *tsoClient {
	c.RLock()
	defer c.RUnlock()
	return c.tsoClient
}

func (c *client) getServiceMode() pdpb.ServiceMode {
	c.RLock()
	defer c.RUnlock()
	return c.serviceMode
}

func (c *client) scheduleUpdateTokenConnection() {
	select {
	case c.updateTokenConnectionCh <- struct{}{}:
	default:
	}
}

// GetClusterID returns the ClusterID.
func (c *client) GetClusterID(context.Context) uint64 {
	return c.pdSvcDiscovery.GetClusterID()
}

// GetLeaderAddr returns the leader address.
func (c *client) GetLeaderAddr() string {
	return c.pdSvcDiscovery.GetServingAddr()
}

// GetServiceDiscovery returns the client-side service discovery object
func (c *client) GetServiceDiscovery() ServiceDiscovery {
	return c.pdSvcDiscovery
}

// UpdateOption updates the client option.
func (c *client) UpdateOption(option DynamicOption, value interface{}) error {
	switch option {
	case MaxTSOBatchWaitInterval:
		interval, ok := value.(time.Duration)
		if !ok {
			return errors.New("[pd] invalid value type for MaxTSOBatchWaitInterval option, it should be time.Duration")
		}
		if err := c.option.setMaxTSOBatchWaitInterval(interval); err != nil {
			return err
		}
	case EnableTSOFollowerProxy:
		enable, ok := value.(bool)
		if !ok {
			return errors.New("[pd] invalid value type for EnableTSOFollowerProxy option, it should be bool")
		}
		c.option.setEnableTSOFollowerProxy(enable)
	default:
		return errors.New("[pd] unsupported client option")
	}
	return nil
}

func (c *client) leaderCheckLoop() {
	defer c.wg.Done()

	leaderCheckLoopCtx, leaderCheckLoopCancel := context.WithCancel(c.ctx)
	defer leaderCheckLoopCancel()

	ticker := time.NewTicker(LeaderHealthCheckInterval)
	defer ticker.Stop()

	for {
		select {
		case <-c.ctx.Done():
			return
		case <-ticker.C:
			c.checkLeaderHealth(leaderCheckLoopCtx)
		}
	}
}

func (c *client) checkLeaderHealth(ctx context.Context) {
	ctx, cancel := context.WithTimeout(ctx, c.option.timeout)
	defer cancel()
	if client := c.pdSvcDiscovery.GetServingEndpointClientConn(); client != nil {
		healthCli := healthpb.NewHealthClient(client)
		resp, err := healthCli.Check(ctx, &healthpb.HealthCheckRequest{Service: ""})
		failpoint.Inject("unreachableNetwork1", func() {
			resp = nil
			err = status.New(codes.Unavailable, "unavailable").Err()
		})
		rpcErr, ok := status.FromError(err)
		if (ok && isNetworkError(rpcErr.Code())) || resp.GetStatus() != healthpb.HealthCheckResponse_SERVING {
			atomic.StoreInt32(&(c.leaderNetworkFailure), int32(1))
		} else {
			atomic.StoreInt32(&(c.leaderNetworkFailure), int32(0))
		}
	} else {
		atomic.StoreInt32(&(c.leaderNetworkFailure), int32(1))
	}
}

func (c *client) GetAllMembers(ctx context.Context) ([]*pdpb.Member, error) {
	start := time.Now()
	defer func() { cmdDurationGetAllMembers.Observe(time.Since(start).Seconds()) }()

	ctx, cancel := context.WithTimeout(ctx, c.option.timeout)
	req := &pdpb.GetMembersRequest{Header: c.requestHeader()}
	ctx = grpcutil.BuildForwardContext(ctx, c.GetLeaderAddr())
	protoClient := c.getClient()
	if protoClient == nil {
		cancel()
		return nil, errs.ErrClientGetProtoClient
	}
	resp, err := protoClient.GetMembers(ctx, req)
	cancel()
	if err = c.respForErr(cmdFailDurationGetAllMembers, start, err, resp.GetHeader()); err != nil {
		return nil, err
	}
	return resp.GetMembers(), nil
}

// leaderClient gets the client of current PD leader.
func (c *client) leaderClient() pdpb.PDClient {
	if client := c.pdSvcDiscovery.GetServingEndpointClientConn(); client != nil {
		return pdpb.NewPDClient(client)
	}
	return nil
}

// backupClientConn gets a grpc client connection of the current reachable and healthy
// backup service endpoints randomly. Backup service endpoints are followers in a
// quorum-based cluster or secondaries in a primary/secondary configured cluster.
func (c *client) backupClientConn() (*grpc.ClientConn, string) {
	addrs := c.pdSvcDiscovery.GetBackupAddrs()
	if len(addrs) < 1 {
		return nil, ""
	}
	var (
		cc  *grpc.ClientConn
		err error
	)
	for i := 0; i < len(addrs); i++ {
		addr := addrs[rand.Intn(len(addrs))]
		if cc, err = c.pdSvcDiscovery.GetOrCreateGRPCConn(addr); err != nil {
			continue
		}
		healthCtx, healthCancel := context.WithTimeout(c.ctx, c.option.timeout)
		resp, err := healthpb.NewHealthClient(cc).Check(healthCtx, &healthpb.HealthCheckRequest{Service: ""})
		healthCancel()
		if err == nil && resp.GetStatus() == healthpb.HealthCheckResponse_SERVING {
			return cc, addr
		}
	}
	return nil, ""
}

func (c *client) getClient() pdpb.PDClient {
	if c.option.enableForwarding && atomic.LoadInt32(&c.leaderNetworkFailure) == 1 {
		backupClientConn, addr := c.backupClientConn()
		if backupClientConn != nil {
			log.Debug("[pd] use follower client", zap.String("addr", addr))
			return pdpb.NewPDClient(backupClientConn)
		}
	}
	return c.leaderClient()
}

func (c *client) GetTSAsync(ctx context.Context) TSFuture {
	return c.GetLocalTSAsync(ctx, globalDCLocation)
}

func (c *client) GetLocalTSAsync(ctx context.Context, dcLocation string) TSFuture {
	defer trace.StartRegion(ctx, "GetLocalTSAsync").End()
	if span := opentracing.SpanFromContext(ctx); span != nil {
		span = opentracing.StartSpan("GetLocalTSAsync", opentracing.ChildOf(span.Context()))
		ctx = opentracing.ContextWithSpan(ctx, span)
	}

	req := tsoReqPool.Get().(*tsoRequest)
	req.requestCtx = ctx
	req.clientCtx = c.ctx
	tsoClient := c.getTSOClient()
	req.start = time.Now()
	req.dcLocation = dcLocation

	if tsoClient == nil {
		req.done <- errs.ErrClientGetTSO.FastGenByArgs("tso client is nil")
		return req
	}

	if err := tsoClient.dispatchRequest(dcLocation, req); err != nil {
		// Wait for a while and try again
		time.Sleep(50 * time.Millisecond)
		if err = tsoClient.dispatchRequest(dcLocation, req); err != nil {
			req.done <- err
		}
	}
	return req
}

func (c *client) GetTS(ctx context.Context) (physical int64, logical int64, err error) {
	resp := c.GetTSAsync(ctx)
	return resp.Wait()
}

func (c *client) GetLocalTS(ctx context.Context, dcLocation string) (physical int64, logical int64, err error) {
	resp := c.GetLocalTSAsync(ctx, dcLocation)
	return resp.Wait()
}

func (c *client) GetMinTS(ctx context.Context) (physical int64, logical int64, err error) {
	// Handle compatibility issue in case of PD/API server doesn't support GetMinTS API.
	serviceMode := c.getServiceMode()
	switch serviceMode {
	case pdpb.ServiceMode_UNKNOWN_SVC_MODE:
		return 0, 0, errs.ErrClientGetMinTSO.FastGenByArgs("unknown service mode")
	case pdpb.ServiceMode_PD_SVC_MODE:
		// If the service mode is switched to API during GetTS() call, which happens during migration,
		// returning the default timeline should be fine.
		return c.GetTS(ctx)
	case pdpb.ServiceMode_API_SVC_MODE:
	default:
		return 0, 0, errs.ErrClientGetMinTSO.FastGenByArgs("undefined service mode")
	}

	// Call GetMinTS API to get the minimal TS from the API leader.
	protoClient := c.getClient()
	if protoClient == nil {
		return 0, 0, errs.ErrClientGetProtoClient
	}

	resp, err := protoClient.GetMinTS(ctx, &pdpb.GetMinTSRequest{
		Header: c.requestHeader(),
	})
	if err != nil {
		if strings.Contains(err.Error(), "Unimplemented") {
			// If the method is not supported, we fallback to GetTS.
			return c.GetTS(ctx)
		}
		return 0, 0, errs.ErrClientGetMinTSO.Wrap(err).GenWithStackByCause()
	}
	if resp == nil {
		attachErr := errors.Errorf("error:%s", "no min ts info collected")
		return 0, 0, errs.ErrClientGetMinTSO.Wrap(attachErr).GenWithStackByCause()
	}
	if resp.GetHeader().GetError() != nil {
		attachErr := errors.Errorf("error:%s s", resp.GetHeader().GetError().String())
		return 0, 0, errs.ErrClientGetMinTSO.Wrap(attachErr).GenWithStackByCause()
	}

	minTS := resp.GetTimestamp()
	return minTS.Physical, tsoutil.AddLogical(minTS.Logical, 0, minTS.SuffixBits), nil
}

func handleRegionResponse(res *pdpb.GetRegionResponse) *Region {
	if res.Region == nil {
		return nil
	}

	r := &Region{
		Meta:         res.Region,
		Leader:       res.Leader,
		PendingPeers: res.PendingPeers,
		Buckets:      res.Buckets,
	}
	for _, s := range res.DownPeers {
		r.DownPeers = append(r.DownPeers, s.Peer)
	}
	return r
}

func (c *client) GetRegion(ctx context.Context, key []byte, opts ...GetRegionOption) (*Region, error) {
	if span := opentracing.SpanFromContext(ctx); span != nil {
		span = opentracing.StartSpan("pdclient.GetRegion", opentracing.ChildOf(span.Context()))
		defer span.Finish()
	}
	start := time.Now()
	defer func() { cmdDurationGetRegion.Observe(time.Since(start).Seconds()) }()
	ctx, cancel := context.WithTimeout(ctx, c.option.timeout)

	options := &GetRegionOp{}
	for _, opt := range opts {
		opt(options)
	}
	req := &pdpb.GetRegionRequest{
		Header:      c.requestHeader(),
		RegionKey:   key,
		NeedBuckets: options.needBuckets,
	}
	ctx = grpcutil.BuildForwardContext(ctx, c.GetLeaderAddr())
	protoClient := c.getClient()
	if protoClient == nil {
		cancel()
		return nil, errs.ErrClientGetProtoClient
	}
	resp, err := protoClient.GetRegion(ctx, req)
	cancel()

	if err = c.respForErr(cmdFailDurationGetRegion, start, err, resp.GetHeader()); err != nil {
		return nil, err
	}
	return handleRegionResponse(resp), nil
}

func isNetworkError(code codes.Code) bool {
	return code == codes.Unavailable || code == codes.DeadlineExceeded
}

func (c *client) GetRegionFromMember(ctx context.Context, key []byte, memberURLs []string) (*Region, error) {
	if span := opentracing.SpanFromContext(ctx); span != nil {
		span = opentracing.StartSpan("pdclient.GetRegionFromMember", opentracing.ChildOf(span.Context()))
		defer span.Finish()
	}
	start := time.Now()
	defer func() { cmdDurationGetRegion.Observe(time.Since(start).Seconds()) }()

	var resp *pdpb.GetRegionResponse
	for _, url := range memberURLs {
		conn, err := c.pdSvcDiscovery.GetOrCreateGRPCConn(url)
		if err != nil {
			log.Error("[pd] can't get grpc connection", zap.String("member-URL", url), errs.ZapError(err))
			continue
		}
		cc := pdpb.NewPDClient(conn)
		resp, err = cc.GetRegion(ctx, &pdpb.GetRegionRequest{
			Header:    c.requestHeader(),
			RegionKey: key,
		})
		if err != nil || resp.GetHeader().GetError() != nil {
			log.Error("[pd] can't get region info", zap.String("member-URL", url), errs.ZapError(err))
			continue
		}
		if resp != nil {
			break
		}
	}

	if resp == nil {
		cmdFailDurationGetRegion.Observe(time.Since(start).Seconds())
		c.pdSvcDiscovery.ScheduleCheckMemberChanged()
		errorMsg := fmt.Sprintf("[pd] can't get region info from member URLs: %+v", memberURLs)
		return nil, errors.WithStack(errors.New(errorMsg))
	}
	return handleRegionResponse(resp), nil
}

func (c *client) GetPrevRegion(ctx context.Context, key []byte, opts ...GetRegionOption) (*Region, error) {
	if span := opentracing.SpanFromContext(ctx); span != nil {
		span = opentracing.StartSpan("pdclient.GetPrevRegion", opentracing.ChildOf(span.Context()))
		defer span.Finish()
	}
	start := time.Now()
	defer func() { cmdDurationGetPrevRegion.Observe(time.Since(start).Seconds()) }()
	ctx, cancel := context.WithTimeout(ctx, c.option.timeout)

	options := &GetRegionOp{}
	for _, opt := range opts {
		opt(options)
	}
	req := &pdpb.GetRegionRequest{
		Header:      c.requestHeader(),
		RegionKey:   key,
		NeedBuckets: options.needBuckets,
	}
	ctx = grpcutil.BuildForwardContext(ctx, c.GetLeaderAddr())
	protoClient := c.getClient()
	if protoClient == nil {
		cancel()
		return nil, errs.ErrClientGetProtoClient
	}
	resp, err := protoClient.GetPrevRegion(ctx, req)
	cancel()

	if err = c.respForErr(cmdFailDurationGetPrevRegion, start, err, resp.GetHeader()); err != nil {
		return nil, err
	}
	return handleRegionResponse(resp), nil
}

func (c *client) GetRegionByID(ctx context.Context, regionID uint64, opts ...GetRegionOption) (*Region, error) {
	if span := opentracing.SpanFromContext(ctx); span != nil {
		span = opentracing.StartSpan("pdclient.GetRegionByID", opentracing.ChildOf(span.Context()))
		defer span.Finish()
	}
	start := time.Now()
	defer func() { cmdDurationGetRegionByID.Observe(time.Since(start).Seconds()) }()
	ctx, cancel := context.WithTimeout(ctx, c.option.timeout)

	options := &GetRegionOp{}
	for _, opt := range opts {
		opt(options)
	}
	req := &pdpb.GetRegionByIDRequest{
		Header:      c.requestHeader(),
		RegionId:    regionID,
		NeedBuckets: options.needBuckets,
	}
	ctx = grpcutil.BuildForwardContext(ctx, c.GetLeaderAddr())
	protoClient := c.getClient()
	if protoClient == nil {
		cancel()
		return nil, errs.ErrClientGetProtoClient
	}
	resp, err := protoClient.GetRegionByID(ctx, req)
	cancel()

	if err = c.respForErr(cmdFailedDurationGetRegionByID, start, err, resp.GetHeader()); err != nil {
		return nil, err
	}
	return handleRegionResponse(resp), nil
}

func (c *client) ScanRegions(ctx context.Context, key, endKey []byte, limit int) ([]*Region, error) {
	if span := opentracing.SpanFromContext(ctx); span != nil {
		span = opentracing.StartSpan("pdclient.ScanRegions", opentracing.ChildOf(span.Context()))
		defer span.Finish()
	}
	start := time.Now()
<<<<<<< HEAD
	defer func() { cmdDurationScanRegions.Observe(time.Since(start).Seconds()) }()
=======
	defer func() {
		cmdDurationScanRegions.Observe(time.Since(start).Seconds())
	}()
>>>>>>> 25071dd5

	var cancel context.CancelFunc
	scanCtx := ctx
	if _, ok := ctx.Deadline(); !ok {
		scanCtx, cancel = context.WithTimeout(ctx, c.option.timeout)
		defer cancel()
	}
	req := &pdpb.ScanRegionsRequest{
		Header:   c.requestHeader(),
		StartKey: key,
		EndKey:   endKey,
		Limit:    int32(limit),
	}
	scanCtx = grpcutil.BuildForwardContext(scanCtx, c.GetLeaderAddr())
	protoClient := c.getClient()
	if protoClient == nil {
		cancel()
		return nil, errs.ErrClientGetProtoClient
	}
	resp, err := protoClient.ScanRegions(scanCtx, req)

	if err = c.respForErr(cmdFailedDurationScanRegions, start, err, resp.GetHeader()); err != nil {
		return nil, err
	}

	return handleRegionsResponse(resp), nil
}

func handleRegionsResponse(resp *pdpb.ScanRegionsResponse) []*Region {
	var regions []*Region
	if len(resp.GetRegions()) == 0 {
		// Make it compatible with old server.
		metas, leaders := resp.GetRegionMetas(), resp.GetLeaders()
		for i := range metas {
			r := &Region{Meta: metas[i]}
			if i < len(leaders) {
				r.Leader = leaders[i]
			}
			regions = append(regions, r)
		}
	} else {
		for _, r := range resp.GetRegions() {
			region := &Region{
				Meta:         r.Region,
				Leader:       r.Leader,
				PendingPeers: r.PendingPeers,
			}
			for _, p := range r.DownPeers {
				region.DownPeers = append(region.DownPeers, p.Peer)
			}
			regions = append(regions, region)
		}
	}
	return regions
}

func (c *client) GetStore(ctx context.Context, storeID uint64) (*metapb.Store, error) {
	if span := opentracing.SpanFromContext(ctx); span != nil {
		span = opentracing.StartSpan("pdclient.GetStore", opentracing.ChildOf(span.Context()))
		defer span.Finish()
	}
	start := time.Now()
	defer func() { cmdDurationGetStore.Observe(time.Since(start).Seconds()) }()

	ctx, cancel := context.WithTimeout(ctx, c.option.timeout)
	req := &pdpb.GetStoreRequest{
		Header:  c.requestHeader(),
		StoreId: storeID,
	}
	ctx = grpcutil.BuildForwardContext(ctx, c.GetLeaderAddr())
	protoClient := c.getClient()
	if protoClient == nil {
		cancel()
		return nil, errs.ErrClientGetProtoClient
	}
	resp, err := protoClient.GetStore(ctx, req)
	cancel()

	if err = c.respForErr(cmdFailedDurationGetStore, start, err, resp.GetHeader()); err != nil {
		return nil, err
	}
	return handleStoreResponse(resp)
}

func handleStoreResponse(resp *pdpb.GetStoreResponse) (*metapb.Store, error) {
	store := resp.GetStore()
	if store == nil {
		return nil, errors.New("[pd] store field in rpc response not set")
	}
	if store.GetNodeState() == metapb.NodeState_Removed {
		return nil, nil
	}
	return store, nil
}

func (c *client) GetAllStores(ctx context.Context, opts ...GetStoreOption) ([]*metapb.Store, error) {
	// Applies options
	options := &GetStoreOp{}
	for _, opt := range opts {
		opt(options)
	}

	if span := opentracing.SpanFromContext(ctx); span != nil {
		span = opentracing.StartSpan("pdclient.GetAllStores", opentracing.ChildOf(span.Context()))
		defer span.Finish()
	}
	start := time.Now()
	defer func() { cmdDurationGetAllStores.Observe(time.Since(start).Seconds()) }()

	ctx, cancel := context.WithTimeout(ctx, c.option.timeout)
	req := &pdpb.GetAllStoresRequest{
		Header:                 c.requestHeader(),
		ExcludeTombstoneStores: options.excludeTombstone,
	}
	ctx = grpcutil.BuildForwardContext(ctx, c.GetLeaderAddr())
	protoClient := c.getClient()
	if protoClient == nil {
		cancel()
		return nil, errs.ErrClientGetProtoClient
	}
	resp, err := protoClient.GetAllStores(ctx, req)
	cancel()

	if err = c.respForErr(cmdFailedDurationGetAllStores, start, err, resp.GetHeader()); err != nil {
		return nil, err
	}
	return resp.GetStores(), nil
}

func (c *client) UpdateGCSafePoint(ctx context.Context, safePoint uint64) (uint64, error) {
	if span := opentracing.SpanFromContext(ctx); span != nil {
		span = opentracing.StartSpan("pdclient.UpdateGCSafePoint", opentracing.ChildOf(span.Context()))
		defer span.Finish()
	}
	start := time.Now()
	defer func() { cmdDurationUpdateGCSafePoint.Observe(time.Since(start).Seconds()) }()

	ctx, cancel := context.WithTimeout(ctx, c.option.timeout)
	req := &pdpb.UpdateGCSafePointRequest{
		Header:    c.requestHeader(),
		SafePoint: safePoint,
	}
	ctx = grpcutil.BuildForwardContext(ctx, c.GetLeaderAddr())
	protoClient := c.getClient()
	if protoClient == nil {
		cancel()
		return 0, errs.ErrClientGetProtoClient
	}
	resp, err := protoClient.UpdateGCSafePoint(ctx, req)
	cancel()

	if err = c.respForErr(cmdFailedDurationUpdateGCSafePoint, start, err, resp.GetHeader()); err != nil {
		return 0, err
	}
	return resp.GetNewSafePoint(), nil
}

// UpdateServiceGCSafePoint updates the safepoint for specific service and
// returns the minimum safepoint across all services, this value is used to
// determine the safepoint for multiple services, it does not trigger a GC
// job. Use UpdateGCSafePoint to trigger the GC job if needed.
func (c *client) UpdateServiceGCSafePoint(ctx context.Context, serviceID string, ttl int64, safePoint uint64) (uint64, error) {
	if span := opentracing.SpanFromContext(ctx); span != nil {
		span = opentracing.StartSpan("pdclient.UpdateServiceGCSafePoint", opentracing.ChildOf(span.Context()))
		defer span.Finish()
	}

	start := time.Now()
	defer func() { cmdDurationUpdateServiceGCSafePoint.Observe(time.Since(start).Seconds()) }()

	ctx, cancel := context.WithTimeout(ctx, c.option.timeout)
	req := &pdpb.UpdateServiceGCSafePointRequest{
		Header:    c.requestHeader(),
		ServiceId: []byte(serviceID),
		TTL:       ttl,
		SafePoint: safePoint,
	}
	ctx = grpcutil.BuildForwardContext(ctx, c.GetLeaderAddr())
	protoClient := c.getClient()
	if protoClient == nil {
		cancel()
		return 0, errs.ErrClientGetProtoClient
	}
	resp, err := protoClient.UpdateServiceGCSafePoint(ctx, req)
	cancel()

	if err = c.respForErr(cmdFailedDurationUpdateServiceGCSafePoint, start, err, resp.GetHeader()); err != nil {
		return 0, err
	}
	return resp.GetMinSafePoint(), nil
}

func (c *client) ScatterRegion(ctx context.Context, regionID uint64) error {
	if span := opentracing.SpanFromContext(ctx); span != nil {
		span = opentracing.StartSpan("pdclient.ScatterRegion", opentracing.ChildOf(span.Context()))
		defer span.Finish()
	}
	return c.scatterRegionsWithGroup(ctx, regionID, "")
}

func (c *client) scatterRegionsWithGroup(ctx context.Context, regionID uint64, group string) error {
	start := time.Now()
	defer func() { cmdDurationScatterRegion.Observe(time.Since(start).Seconds()) }()

	ctx, cancel := context.WithTimeout(ctx, c.option.timeout)
	req := &pdpb.ScatterRegionRequest{
		Header:   c.requestHeader(),
		RegionId: regionID,
		Group:    group,
	}
	ctx = grpcutil.BuildForwardContext(ctx, c.GetLeaderAddr())
	protoClient := c.getClient()
	if protoClient == nil {
		cancel()
		return errs.ErrClientGetProtoClient
	}
	resp, err := protoClient.ScatterRegion(ctx, req)
	cancel()
	if err != nil {
		return err
	}
	if resp.Header.GetError() != nil {
		return errors.Errorf("scatter region %d failed: %s", regionID, resp.Header.GetError().String())
	}
	return nil
}

func (c *client) ScatterRegions(ctx context.Context, regionsID []uint64, opts ...RegionsOption) (*pdpb.ScatterRegionResponse, error) {
	if span := opentracing.SpanFromContext(ctx); span != nil {
		span = opentracing.StartSpan("pdclient.ScatterRegions", opentracing.ChildOf(span.Context()))
		defer span.Finish()
	}
	return c.scatterRegionsWithOptions(ctx, regionsID, opts...)
}

func (c *client) SplitAndScatterRegions(ctx context.Context, splitKeys [][]byte, opts ...RegionsOption) (*pdpb.SplitAndScatterRegionsResponse, error) {
	if span := opentracing.SpanFromContext(ctx); span != nil {
		span = opentracing.StartSpan("pdclient.SplitAndScatterRegions", opentracing.ChildOf(span.Context()))
		defer span.Finish()
	}
	start := time.Now()
	defer func() { cmdDurationSplitAndScatterRegions.Observe(time.Since(start).Seconds()) }()
	ctx, cancel := context.WithTimeout(ctx, c.option.timeout)
	defer cancel()
	options := &RegionsOp{}
	for _, opt := range opts {
		opt(options)
	}
	req := &pdpb.SplitAndScatterRegionsRequest{
		Header:     c.requestHeader(),
		SplitKeys:  splitKeys,
		Group:      options.group,
		RetryLimit: options.retryLimit,
	}

	ctx = grpcutil.BuildForwardContext(ctx, c.GetLeaderAddr())
	protoClient := c.getClient()
	if protoClient == nil {
		cancel()
		return nil, errs.ErrClientGetProtoClient
	}
	return protoClient.SplitAndScatterRegions(ctx, req)
}

func (c *client) GetOperator(ctx context.Context, regionID uint64) (*pdpb.GetOperatorResponse, error) {
	if span := opentracing.SpanFromContext(ctx); span != nil {
		span = opentracing.StartSpan("pdclient.GetOperator", opentracing.ChildOf(span.Context()))
		defer span.Finish()
	}
	start := time.Now()
	defer func() { cmdDurationGetOperator.Observe(time.Since(start).Seconds()) }()

	ctx, cancel := context.WithTimeout(ctx, c.option.timeout)
	defer cancel()
	req := &pdpb.GetOperatorRequest{
		Header:   c.requestHeader(),
		RegionId: regionID,
	}
	ctx = grpcutil.BuildForwardContext(ctx, c.GetLeaderAddr())
	protoClient := c.getClient()
	if protoClient == nil {
		cancel()
		return nil, errs.ErrClientGetProtoClient
	}
	return protoClient.GetOperator(ctx, req)
}

// SplitRegions split regions by given split keys
func (c *client) SplitRegions(ctx context.Context, splitKeys [][]byte, opts ...RegionsOption) (*pdpb.SplitRegionsResponse, error) {
	if span := opentracing.SpanFromContext(ctx); span != nil {
		span = opentracing.StartSpan("pdclient.SplitRegions", opentracing.ChildOf(span.Context()))
		defer span.Finish()
	}
	start := time.Now()
	defer func() { cmdDurationSplitRegions.Observe(time.Since(start).Seconds()) }()
	ctx, cancel := context.WithTimeout(ctx, c.option.timeout)
	defer cancel()
	options := &RegionsOp{}
	for _, opt := range opts {
		opt(options)
	}
	req := &pdpb.SplitRegionsRequest{
		Header:     c.requestHeader(),
		SplitKeys:  splitKeys,
		RetryLimit: options.retryLimit,
	}
	ctx = grpcutil.BuildForwardContext(ctx, c.GetLeaderAddr())
	protoClient := c.getClient()
	if protoClient == nil {
		cancel()
		return nil, errs.ErrClientGetProtoClient
	}
	return protoClient.SplitRegions(ctx, req)
}

func (c *client) requestHeader() *pdpb.RequestHeader {
	return &pdpb.RequestHeader{
		ClusterId: c.pdSvcDiscovery.GetClusterID(),
	}
}

func (c *client) scatterRegionsWithOptions(ctx context.Context, regionsID []uint64, opts ...RegionsOption) (*pdpb.ScatterRegionResponse, error) {
	start := time.Now()
	defer func() { cmdDurationScatterRegions.Observe(time.Since(start).Seconds()) }()
	options := &RegionsOp{}
	for _, opt := range opts {
		opt(options)
	}
	ctx, cancel := context.WithTimeout(ctx, c.option.timeout)
	req := &pdpb.ScatterRegionRequest{
		Header:         c.requestHeader(),
		Group:          options.group,
		RegionsId:      regionsID,
		RetryLimit:     options.retryLimit,
		SkipStoreLimit: options.skipStoreLimit,
	}

	ctx = grpcutil.BuildForwardContext(ctx, c.GetLeaderAddr())
	protoClient := c.getClient()
	if protoClient == nil {
		cancel()
		return nil, errs.ErrClientGetProtoClient
	}
	resp, err := protoClient.ScatterRegion(ctx, req)
	cancel()

	if err != nil {
		return nil, err
	}
	if resp.Header.GetError() != nil {
		return nil, errors.Errorf("scatter regions %v failed: %s", regionsID, resp.Header.GetError().String())
	}
	return resp, nil
}

func addrsToUrls(addrs []string) []string {
	// Add default schema "http://" to addrs.
	urls := make([]string, 0, len(addrs))
	for _, addr := range addrs {
		if strings.Contains(addr, "://") {
			urls = append(urls, addr)
		} else {
			urls = append(urls, "http://"+addr)
		}
	}
	return urls
}

// IsLeaderChange will determine whether there is a leader change.
func IsLeaderChange(err error) bool {
	if err == errs.ErrClientTSOStreamClosed {
		return true
	}
	errMsg := err.Error()
	return strings.Contains(errMsg, errs.NotLeaderErr) ||
		strings.Contains(errMsg, errs.MismatchLeaderErr) ||
		strings.Contains(errMsg, errs.NotServedErr)
}

func trimHTTPPrefix(str string) string {
	str = strings.TrimPrefix(str, "http://")
	str = strings.TrimPrefix(str, "https://")
	return str
}

func (c *client) LoadGlobalConfig(ctx context.Context, names []string, configPath string) ([]GlobalConfigItem, int64, error) {
	ctx, cancel := context.WithTimeout(ctx, c.option.timeout)
	defer cancel()
	ctx = grpcutil.BuildForwardContext(ctx, c.GetLeaderAddr())
	protoClient := c.getClient()
	if protoClient == nil {
		return nil, 0, errs.ErrClientGetProtoClient
	}
	resp, err := protoClient.LoadGlobalConfig(ctx, &pdpb.LoadGlobalConfigRequest{Names: names, ConfigPath: configPath})
	if err != nil {
		return nil, 0, err
	}

	res := make([]GlobalConfigItem, len(resp.GetItems()))
	for i, item := range resp.GetItems() {
		cfg := GlobalConfigItem{Name: item.GetName(), EventType: item.GetKind(), PayLoad: item.GetPayload()}
		if item.GetValue() == "" {
			// We need to keep the Value field for CDC compatibility.
			// But if you not use `Names`, will only have `Payload` field.
			cfg.Value = string(item.GetPayload())
		} else {
			cfg.Value = item.GetValue()
		}
		res[i] = cfg
	}
	return res, resp.GetRevision(), nil
}

func (c *client) StoreGlobalConfig(ctx context.Context, configPath string, items []GlobalConfigItem) error {
	resArr := make([]*pdpb.GlobalConfigItem, len(items))
	for i, it := range items {
		resArr[i] = &pdpb.GlobalConfigItem{Name: it.Name, Value: it.Value, Kind: it.EventType, Payload: it.PayLoad}
	}
	ctx, cancel := context.WithTimeout(ctx, c.option.timeout)
	defer cancel()
	ctx = grpcutil.BuildForwardContext(ctx, c.GetLeaderAddr())
	protoClient := c.getClient()
	if protoClient == nil {
		return errs.ErrClientGetProtoClient
	}
	_, err := protoClient.StoreGlobalConfig(ctx, &pdpb.StoreGlobalConfigRequest{Changes: resArr, ConfigPath: configPath})
	if err != nil {
		return err
	}
	return nil
}

func (c *client) WatchGlobalConfig(ctx context.Context, configPath string, revision int64) (chan []GlobalConfigItem, error) {
	// TODO: Add retry mechanism
	// register watch components there
	globalConfigWatcherCh := make(chan []GlobalConfigItem, 16)
	ctx, cancel := context.WithTimeout(ctx, c.option.timeout)
	defer cancel()
	ctx = grpcutil.BuildForwardContext(ctx, c.GetLeaderAddr())
	protoClient := c.getClient()
	if protoClient == nil {
		return nil, errs.ErrClientGetProtoClient
	}
	res, err := protoClient.WatchGlobalConfig(ctx, &pdpb.WatchGlobalConfigRequest{
		ConfigPath: configPath,
		Revision:   revision,
	})
	if err != nil {
		close(globalConfigWatcherCh)
		return nil, err
	}
	go func() {
		defer func() {
			close(globalConfigWatcherCh)
			if r := recover(); r != nil {
				log.Error("[pd] panic in client `WatchGlobalConfig`", zap.Any("error", r))
				return
			}
		}()
		for {
			m, err := res.Recv()
			if err != nil {
				return
			}
			arr := make([]GlobalConfigItem, len(m.Changes))
			for j, i := range m.Changes {
				// We need to keep the Value field for CDC compatibility.
				// But if you not use `Names`, will only have `Payload` field.
				if i.GetValue() == "" {
					arr[j] = GlobalConfigItem{i.GetKind(), i.GetName(), string(i.GetPayload()), i.GetPayload()}
				} else {
					arr[j] = GlobalConfigItem{i.GetKind(), i.GetName(), i.GetValue(), i.GetPayload()}
				}
			}
			select {
			case <-ctx.Done():
				return
			case globalConfigWatcherCh <- arr:
			}
		}
	}()
	return globalConfigWatcherCh, err
}

func (c *client) GetExternalTimestamp(ctx context.Context) (uint64, error) {
	ctx, cancel := context.WithTimeout(ctx, c.option.timeout)
	defer cancel()
	ctx = grpcutil.BuildForwardContext(ctx, c.GetLeaderAddr())
	protoClient := c.getClient()
	if protoClient == nil {
		return 0, errs.ErrClientGetProtoClient
	}
	resp, err := protoClient.GetExternalTimestamp(ctx, &pdpb.GetExternalTimestampRequest{
		Header: c.requestHeader(),
	})
	if err != nil {
		return 0, err
	}
	resErr := resp.GetHeader().GetError()
	if resErr != nil {
		return 0, errors.Errorf("[pd]" + resErr.Message)
	}
	return resp.GetTimestamp(), nil
}

func (c *client) SetExternalTimestamp(ctx context.Context, timestamp uint64) error {
	ctx, cancel := context.WithTimeout(ctx, c.option.timeout)
	defer cancel()
	ctx = grpcutil.BuildForwardContext(ctx, c.GetLeaderAddr())
	protoClient := c.getClient()
	if protoClient == nil {
		return errs.ErrClientGetProtoClient
	}
	resp, err := protoClient.SetExternalTimestamp(ctx, &pdpb.SetExternalTimestampRequest{
		Header:    c.requestHeader(),
		Timestamp: timestamp,
	})
	if err != nil {
		return err
	}
	resErr := resp.GetHeader().GetError()
	if resErr != nil {
		return errors.Errorf("[pd]" + resErr.Message)
	}
	return nil
}

func (c *client) respForErr(observer prometheus.Observer, start time.Time, err error, header *pdpb.ResponseHeader) error {
	if err != nil || header.GetError() != nil {
		observer.Observe(time.Since(start).Seconds())
		if err != nil {
			c.pdSvcDiscovery.ScheduleCheckMemberChanged()
			return errors.WithStack(err)
		}
		return errors.WithStack(errors.New(header.GetError().String()))
	}
	return nil
}

// GetTSOAllocators returns {dc-location -> TSO allocator leader URL} connection map
// For test only.
func (c *client) GetTSOAllocators() *sync.Map {
	tsoClient := c.getTSOClient()
	if tsoClient == nil {
		return nil
	}
	return tsoClient.GetTSOAllocators()
}<|MERGE_RESOLUTION|>--- conflicted
+++ resolved
@@ -1064,13 +1064,9 @@
 		defer span.Finish()
 	}
 	start := time.Now()
-<<<<<<< HEAD
-	defer func() { cmdDurationScanRegions.Observe(time.Since(start).Seconds()) }()
-=======
 	defer func() {
 		cmdDurationScanRegions.Observe(time.Since(start).Seconds())
 	}()
->>>>>>> 25071dd5
 
 	var cancel context.CancelFunc
 	scanCtx := ctx

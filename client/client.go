// Copyright 2016 TiKV Project Authors.
//
// Licensed under the Apache License, Version 2.0 (the "License");
// you may not use this file except in compliance with the License.
// You may obtain a copy of the License at
//
//     http://www.apache.org/licenses/LICENSE-2.0
//
// Unless required by applicable law or agreed to in writing, software
// distributed under the License is distributed on an "AS IS" BASIS,
// See the License for the specific language governing permissions and
// limitations under the License.

package pd

import (
	"context"
	"fmt"
	"strings"
	"sync"
	"time"

	"github.com/opentracing/opentracing-go"
	"github.com/pingcap/errors"
	"github.com/pingcap/kvproto/pkg/metapb"
	"github.com/pingcap/kvproto/pkg/pdpb"
	"github.com/pingcap/log"
	"github.com/tikv/pd/pkg/errs"
	"go.uber.org/zap"
	"google.golang.org/grpc"
)

// Region contains information of a region's meta and its peers.
type Region struct {
	Meta         *metapb.Region
	Leader       *metapb.Peer
	DownPeers    []*metapb.Peer
	PendingPeers []*metapb.Peer
}

// Client is a PD (Placement Driver) client.
// It should not be used after calling Close().
type Client interface {
	// GetClusterID gets the cluster ID from PD.
	GetClusterID(ctx context.Context) uint64
	// GetAllMembers gets the members Info from PD
	GetAllMembers(ctx context.Context) ([]*pdpb.Member, error)
	// GetLeaderAddr returns current leader's address. It returns "" before
	// syncing leader from server.
	GetLeaderAddr() string
	// GetTS gets a timestamp from PD.
	GetTS(ctx context.Context) (int64, int64, error)
	// GetTSAsync gets a timestamp from PD, without block the caller.
	GetTSAsync(ctx context.Context) TSFuture
	// GetLocalTS gets a local timestamp from PD.
	GetLocalTS(ctx context.Context, dcLocation string) (int64, int64, error)
	// GetLocalTSAsync gets a local timestamp from PD, without block the caller.
	GetLocalTSAsync(ctx context.Context, dcLocation string) TSFuture
	// GetRegion gets a region and its leader Peer from PD by key.
	// The region may expire after split. Caller is responsible for caching and
	// taking care of region change.
	// Also it may return nil if PD finds no Region for the key temporarily,
	// client should retry later.
	GetRegion(ctx context.Context, key []byte) (*Region, error)
	// GetRegionFromMember gets a region from certain members.
	GetRegionFromMember(ctx context.Context, key []byte, memberURLs []string) (*Region, error)
	// GetPrevRegion gets the previous region and its leader Peer of the region where the key is located.
	GetPrevRegion(ctx context.Context, key []byte) (*Region, error)
	// GetRegionByID gets a region and its leader Peer from PD by id.
	GetRegionByID(ctx context.Context, regionID uint64) (*Region, error)
	// ScanRegion gets a list of regions, starts from the region that contains key.
	// Limit limits the maximum number of regions returned.
	// If a region has no leader, corresponding leader will be placed by a peer
	// with empty value (PeerID is 0).
	ScanRegions(ctx context.Context, key, endKey []byte, limit int) ([]*Region, error)
	// GetStore gets a store from PD by store id.
	// The store may expire later. Caller is responsible for caching and taking care
	// of store change.
	GetStore(ctx context.Context, storeID uint64) (*metapb.Store, error)
	// GetAllStores gets all stores from pd.
	// The store may expire later. Caller is responsible for caching and taking care
	// of store change.
	GetAllStores(ctx context.Context, opts ...GetStoreOption) ([]*metapb.Store, error)
	// Update GC safe point. TiKV will check it and do GC themselves if necessary.
	// If the given safePoint is less than the current one, it will not be updated.
	// Returns the new safePoint after updating.
	UpdateGCSafePoint(ctx context.Context, safePoint uint64) (uint64, error)

	// UpdateServiceGCSafePoint updates the safepoint for specific service and
	// returns the minimum safepoint across all services, this value is used to
	// determine the safepoint for multiple services, it does not trigger a GC
	// job. Use UpdateGCSafePoint to trigger the GC job if needed.
	UpdateServiceGCSafePoint(ctx context.Context, serviceID string, ttl int64, safePoint uint64) (uint64, error)
	// ScatterRegion scatters the specified region. Should use it for a batch of regions,
	// and the distribution of these regions will be dispersed.
	// NOTICE: This method is the old version of ScatterRegions, you should use the later one as your first choice.
	ScatterRegion(ctx context.Context, regionID uint64) error
	// ScatterRegions scatters the specified regions. Should use it for a batch of regions,
	// and the distribution of these regions will be dispersed.
	ScatterRegions(ctx context.Context, regionsID []uint64, opts ...RegionsOption) (*pdpb.ScatterRegionResponse, error)
	// SplitRegions split regions by given split keys
	SplitRegions(ctx context.Context, splitKeys [][]byte, opts ...RegionsOption) (*pdpb.SplitRegionsResponse, error)
	// GetOperator gets the status of operator of the specified region.
	GetOperator(ctx context.Context, regionID uint64) (*pdpb.GetOperatorResponse, error)
	// Close closes the client.
	Close()
}

// GetStoreOp represents available options when getting stores.
type GetStoreOp struct {
	excludeTombstone bool
}

// GetStoreOption configures GetStoreOp.
type GetStoreOption func(*GetStoreOp)

// WithExcludeTombstone excludes tombstone stores from the result.
func WithExcludeTombstone() GetStoreOption {
	return func(op *GetStoreOp) { op.excludeTombstone = true }
}

// RegionsOp represents available options when operate regions
type RegionsOp struct {
	group      string
	retryLimit uint64
}

// RegionsOption configures RegionsOp
type RegionsOption func(op *RegionsOp)

// WithGroup specify the group during Scatter/Split Regions
func WithGroup(group string) RegionsOption {
	return func(op *RegionsOp) { op.group = group }
}

// WithRetry specify the retry limit during Scatter/Split Regions
func WithRetry(retry uint64) RegionsOption {
	return func(op *RegionsOp) { op.retryLimit = retry }
}

type tsoRequest struct {
	start      time.Time
	clientCtx  context.Context
	requestCtx context.Context
	done       chan error
	physical   int64
	logical    int64
	dcLocation string
}

type tsoDispatcher struct {
	dispatcherCtx    context.Context
	dispatcherCancel context.CancelFunc
	tsoRequestCh     chan *tsoRequest
}

type lastTSO struct {
	physical int64
	logical  int64
}

const (
	defaultPDTimeout      = 3 * time.Second
	dialTimeout           = 3 * time.Second
	updateLeaderTimeout   = time.Second // Use a shorter timeout to recover faster from network isolation.
	tsLoopDCCheckInterval = time.Minute
	maxMergeTSORequests   = 10000 // should be higher if client is sending requests in burst
	maxInitClusterRetries = 100
)

var (
	// errFailInitClusterID is returned when failed to load clusterID from all supplied PD addresses.
	errFailInitClusterID = errors.New("[pd] failed to get cluster id")
	// errClosing is returned when request is canceled when client is closing.
	errClosing = errors.New("[pd] closing")
	// errTSOLength is returned when the number of response timestamps is inconsistent with request.
	errTSOLength = errors.New("[pd] tso length in rpc response is incorrect")
)

type client struct {
	*baseClient
	// tsoDispatcher is used to dispatch different TSO requests to
	// the corresponding dc-location TSO channel.
	tsoDispatcher sync.Map // Same as map[string]chan *tsoRequest
	// dc-location -> deadline
	tsDeadline sync.Map // Same as map[string]chan deadline
	// dc-location -> *lastTSO
	lastTSMap sync.Map // Same as map[string]*lastTSO

	checkTSDeadlineCh chan struct{}
}

// NewClient creates a PD client.
func NewClient(pdAddrs []string, security SecurityOption, opts ...ClientOption) (Client, error) {
	return NewClientWithContext(context.Background(), pdAddrs, security, opts...)
}

// NewClientWithContext creates a PD client with context.
func NewClientWithContext(ctx context.Context, pdAddrs []string, security SecurityOption, opts ...ClientOption) (Client, error) {
	log.Info("[pd] create pd client with endpoints", zap.Strings("pd-address", pdAddrs))
	base, err := newBaseClient(ctx, addrsToUrls(pdAddrs), security, opts...)
	if err != nil {
		return nil, err
	}
	c := &client{
		baseClient:        base,
		checkTSDeadlineCh: make(chan struct{}),
	}

	c.updateTSODispatcher()
	c.wg.Add(2)
	go c.tsLoop()
	go c.tsCancelLoop()

	return c, nil
}

func (c *client) updateTSODispatcher() {
	// Set up the new TSO dispatcher
	c.allocators.Range(func(dcLocationKey, _ interface{}) bool {
		dcLocation := dcLocationKey.(string)
		if !c.checkTSODispatcher(dcLocation) {
			log.Info("[pd] create tso dispatcher", zap.String("dc-location", dcLocation))
			c.createTSODispatcher(dcLocation)
			dispatcher, _ := c.tsoDispatcher.Load(dcLocation)
			dispatcherCtx := dispatcher.(*tsoDispatcher).dispatcherCtx
			tsoRequestCh := dispatcher.(*tsoDispatcher).tsoRequestCh
			// Each goroutine is responsible for handling the tso stream request for its dc-location.
			// The only case that will make the dispatcher goroutine exit
			// is that the loopCtx is done, otherwise there is no circumstance
			// this goroutine should exit.
			go c.handleDispatcher(dispatcherCtx, dcLocation, tsoRequestCh)
		}
		return true
	})
	// Clean up the unused TSO dispatcher
	c.tsoDispatcher.Range(func(dcLocationKey, _ interface{}) bool {
		dcLocation := dcLocationKey.(string)
		// Skip the Global TSO Allocator
		if dcLocation == globalDCLocation {
			return true
		}
		if dispatcher, exist := c.allocators.Load(dcLocation); !exist {
			log.Info("[pd] delete unused tso dispatcher", zap.String("dc-location", dcLocation))
			dispatcher.(*tsoDispatcher).dispatcherCancel()
			c.tsoDispatcher.Delete(dcLocation)
		}
		return true
	})
}

type deadline struct {
	timer  <-chan time.Time
	done   chan struct{}
	cancel context.CancelFunc
}

func (c *client) tsCancelLoop() {
	defer c.wg.Done()

	tsCancelLoopCtx, tsCancelLoopCancel := context.WithCancel(c.ctx)
	defer tsCancelLoopCancel()

	ticker := time.NewTicker(tsLoopDCCheckInterval)
	defer ticker.Stop()
	for {
		// Watch every dc-location's tsDeadlineCh
		c.allocators.Range(func(dcLocation, _ interface{}) bool {
			c.watchTSDeadline(tsCancelLoopCtx, dcLocation.(string))
			return true
		})
		select {
		case <-c.checkTSDeadlineCh:
			continue
		case <-ticker.C:
			continue
		case <-tsCancelLoopCtx.Done():
			return
		}
	}
}

func (c *client) watchTSDeadline(ctx context.Context, dcLocation string) {
	if _, exist := c.tsDeadline.Load(dcLocation); !exist {
		tsDeadlineCh := make(chan deadline, 1)
		c.tsDeadline.Store(dcLocation, tsDeadlineCh)
		go func(dc string, tsDeadlineCh <-chan deadline) {
			for {
				select {
				case d := <-tsDeadlineCh:
					select {
					case <-d.timer:
						log.Error("tso request is canceled due to timeout", zap.String("dc-location", dc), errs.ZapError(errs.ErrClientGetTSOTimeout))
						d.cancel()
					case <-d.done:
					case <-ctx.Done():
						return
					}
				case <-ctx.Done():
					return
				}
			}
		}(dcLocation, tsDeadlineCh)
	}
}

func (c *client) scheduleCheckTSDeadline() {
	select {
	case c.checkTSDeadlineCh <- struct{}{}:
	default:
	}
}

func (c *client) checkStreamTimeout(streamCtx context.Context, cancel context.CancelFunc, done chan struct{}) {
	select {
	case <-done:
		return
	case <-time.After(c.timeout):
		cancel()
	case <-streamCtx.Done():
	}
	<-done
}

func (c *client) GetAllMembers(ctx context.Context) ([]*pdpb.Member, error) {
	start := time.Now()
	defer func() { cmdDurationGetAllMembers.Observe(time.Since(start).Seconds()) }()

	ctx, cancel := context.WithTimeout(ctx, c.timeout)
	resp, err := c.leaderClient().GetMembers(ctx, &pdpb.GetMembersRequest{
		Header: c.requestHeader(),
	})
	cancel()
	if err != nil {
		cmdFailDurationGetAllMembers.Observe(time.Since(start).Seconds())
		c.ScheduleCheckLeader()
		return nil, errors.WithStack(err)
	}
	members := resp.GetMembers()
	return members, nil
}

func (c *client) tsLoop() {
	defer c.wg.Done()

	loopCtx, loopCancel := context.WithCancel(c.ctx)
	defer loopCancel()

	ticker := time.NewTicker(tsLoopDCCheckInterval)
	defer ticker.Stop()
	for {
		c.updateTSODispatcher()
		select {
		case <-ticker.C:
		case <-c.checkTSODispatcherCh:
		case <-loopCtx.Done():
			return
		}
	}
}

func (c *client) checkTSODispatcher(dcLocation string) bool {
	dispatcher, ok := c.tsoDispatcher.Load(dcLocation)
	if !ok || dispatcher == nil {
		return false
	}
	return true
}

func (c *client) createTSODispatcher(dcLocation string) {
	dispatcherCtx, dispatcherCancel := context.WithCancel(c.ctx)
	dispatcher := &tsoDispatcher{
		dispatcherCtx:    dispatcherCtx,
		dispatcherCancel: dispatcherCancel,
		tsoRequestCh:     make(chan *tsoRequest, maxMergeTSORequests),
	}
	c.tsoDispatcher.Store(dcLocation, dispatcher)
}

func (c *client) handleDispatcher(dispatcherCtx context.Context, dc string, tsoDispatcher chan *tsoRequest) {
	var (
		err        error
		ctx        context.Context
		cancel     context.CancelFunc
		stream     pdpb.PD_TsoClient
		opts       []opentracing.StartSpanOption
		requests   = make([]*tsoRequest, maxMergeTSORequests+1)
		needUpdate = false
	)
	defer func() {
		log.Info("[pd] exit tso dispatcher", zap.String("dc-location", dc))
		if cancel != nil {
			cancel()
		}
	}()
	for {
		// If the tso stream for the corresponding dc-location has not been created yet or needs to be re-created,
		// we will try to create the stream first.
		if stream == nil {
<<<<<<< HEAD
			ctx, cancel = context.WithCancel(dispatcherCtx)
=======
			if needUpdate {
				err = c.updateLeader()
				if err != nil {
					select {
					case <-loopCtx.Done():
						return
					default:
					}
					log.Error("[pd] failed updateLeader", errs.ZapError(err))
					continue
				}
				needUpdate = false
			}
			ctx, cancel = context.WithCancel(loopCtx)
>>>>>>> ba729c90
			done := make(chan struct{})
			go c.checkStreamTimeout(ctx, cancel, done)
			stream, err = pdpb.NewPDClient(c.getClientConnByDCLocation(dc)).Tso(ctx)
			done <- struct{}{}
			if err != nil {
				select {
				case <-dispatcherCtx.Done():
					return
				default:
				}
				log.Error("[pd] create tso stream error", zap.String("dc-location", dc), errs.ZapError(errs.ErrClientCreateTSOStream, err))
				c.ScheduleCheckLeader()
				cancel()
				c.revokeTSORequest(errors.WithStack(err), tsoDispatcher)
				select {
				case <-time.After(time.Second):
				case <-dispatcherCtx.Done():
					return
				}
				continue
			}
		}
		select {
		case first := <-tsoDispatcher:
			pendingPlus1 := len(tsoDispatcher) + 1
			requests[0] = first
			for i := 1; i < pendingPlus1; i++ {
				requests[i] = <-tsoDispatcher
			}
			done := make(chan struct{})
			dl := deadline{
				timer:  time.After(c.timeout),
				done:   done,
				cancel: cancel,
			}
			tsDeadlineCh, ok := c.tsDeadline.Load(dc)
			for !ok || tsDeadlineCh == nil {
				c.scheduleCheckTSDeadline()
				time.Sleep(time.Millisecond * 100)
				tsDeadlineCh, ok = c.tsDeadline.Load(dc)
			}
			select {
			case tsDeadlineCh.(chan deadline) <- dl:
			case <-dispatcherCtx.Done():
				return
			}
			opts = extractSpanReference(requests[:pendingPlus1], opts[:0])
			err = c.processTSORequests(stream, dc, requests[:pendingPlus1], opts)
			close(done)
		case <-dispatcherCtx.Done():
			return
		}
		// If error happens during tso stream handling, reset stream and run the next trial.
		if err != nil {
			select {
			case <-dispatcherCtx.Done():
				return
			default:
			}
			log.Error("[pd] getTS error", zap.String("dc-location", dc), errs.ZapError(errs.ErrClientGetTSO, err))
			c.ScheduleCheckLeader()
			cancel()
			stream = nil
			if isMismatchLeader(err) {
				needUpdate = true
			}
		}
	}
}

func extractSpanReference(requests []*tsoRequest, opts []opentracing.StartSpanOption) []opentracing.StartSpanOption {
	for _, req := range requests {
		if span := opentracing.SpanFromContext(req.requestCtx); span != nil {
			opts = append(opts, opentracing.ChildOf(span.Context()))
		}
	}
	return opts
}

func (c *client) processTSORequests(stream pdpb.PD_TsoClient, dcLocation string, requests []*tsoRequest, opts []opentracing.StartSpanOption) error {
	if len(opts) > 0 {
		span := opentracing.StartSpan("pdclient.processTSORequests", opts...)
		defer span.Finish()
	}
	count := int64(len(requests))
	start := time.Now()
	req := &pdpb.TsoRequest{
		Header:     c.requestHeader(),
		Count:      uint32(count),
		DcLocation: dcLocation,
	}

	if err := stream.Send(req); err != nil {
		err = errors.WithStack(err)
		c.finishTSORequest(requests, 0, 0, 0, err)
		return err
	}
	resp, err := stream.Recv()
	if err != nil {
		err = errors.WithStack(err)
		c.finishTSORequest(requests, 0, 0, 0, err)
		return err
	}
	requestDurationTSO.Observe(time.Since(start).Seconds())
	tsoBatchSize.Observe(float64(count))

	if resp.GetCount() != uint32(count) {
		err = errors.WithStack(errTSOLength)
		c.finishTSORequest(requests, 0, 0, 0, err)
		return err
	}

	physical, logical, suffixBits := resp.GetTimestamp().GetPhysical(), resp.GetTimestamp().GetLogical(), resp.GetTimestamp().GetSuffixBits()
	// logical is the highest ts here, we need to do the subtracting before we finish each TSO request.
	firstLogical := addLogical(logical, -count+1, suffixBits)
	c.compareAndSwapTS(dcLocation, physical, firstLogical, suffixBits, count)
	c.finishTSORequest(requests, physical, firstLogical, suffixBits, nil)
	return nil
}

// Because of the suffix, we need to shift the count before we add it to the logical part.
func addLogical(logical, count int64, suffixBits uint32) int64 {
	return logical + count<<suffixBits
}

func (c *client) compareAndSwapTS(dcLocation string, physical, firstLogical int64, suffixBits uint32, count int64) {
	highestLogical := addLogical(firstLogical, count-1, suffixBits)
	lastTSOInterface, loaded := c.lastTSMap.LoadOrStore(dcLocation, &lastTSO{
		physical: physical,
		// Save the highest logical part here
		logical: highestLogical,
	})
	if !loaded {
		return
	}
	lastTSOPointer := lastTSOInterface.(*lastTSO)
	lastPhysical := lastTSOPointer.physical
	lastLogical := lastTSOPointer.logical
	// The TSO we get is a range like [a, b), so we save the last TSO's b as the lastLogical and compare the new TSO's a with it.
	if tsLessEqual(physical, firstLogical, lastPhysical, lastLogical) {
		panic(errors.Errorf("%s timestamp fallback, newly acquired ts (%d, %d) is less or equal to last one (%d, %d)",
			dcLocation, physical, firstLogical, lastPhysical, lastLogical))
	}
	lastTSOPointer.physical = physical
	// Same as above, we save the highest logical part here.
	lastTSOPointer.logical = highestLogical
}

func tsLessEqual(physical, logical, thatPhysical, thatLogical int64) bool {
	if physical == thatPhysical {
		return logical <= thatLogical
	}
	return physical < thatPhysical
}

func (c *client) finishTSORequest(requests []*tsoRequest, physical, firstLogical int64, suffixBits uint32, err error) {
	for i := 0; i < len(requests); i++ {
		if span := opentracing.SpanFromContext(requests[i].requestCtx); span != nil {
			span.Finish()
		}
		requests[i].physical, requests[i].logical = physical, addLogical(firstLogical, int64(i), suffixBits)
		requests[i].done <- err
	}
}

func (c *client) revokeTSORequest(err error, tsoDispatcher chan *tsoRequest) {
	for i := 0; i < len(tsoDispatcher); i++ {
		req := <-tsoDispatcher
		req.done <- err
	}
}

func (c *client) Close() {
	c.cancel()
	c.wg.Wait()

	c.tsoDispatcher.Range(func(_, dispatcher interface{}) bool {
		if dispatcher != nil {
			c.revokeTSORequest(errors.WithStack(errClosing), dispatcher.(*tsoDispatcher).tsoRequestCh)
			dispatcher.(*tsoDispatcher).dispatcherCancel()
		}
		return true
	})

	c.clientConns.Range(func(_, cc interface{}) bool {
		if err := cc.(*grpc.ClientConn).Close(); err != nil {
			log.Error("[pd] failed to close gRPC clientConn", errs.ZapError(errs.ErrCloseGRPCConn, err))
		}
		return true
	})
}

// leaderClient gets the client of current PD leader.
func (c *client) leaderClient() pdpb.PDClient {
	if cc, ok := c.clientConns.Load(c.GetLeaderAddr()); ok {
		return pdpb.NewPDClient(cc.(*grpc.ClientConn))
	}
	return nil
}

var tsoReqPool = sync.Pool{
	New: func() interface{} {
		return &tsoRequest{
			done:     make(chan error, 1),
			physical: 0,
			logical:  0,
		}
	},
}

func (c *client) GetTSAsync(ctx context.Context) TSFuture {
	return c.GetLocalTSAsync(ctx, globalDCLocation)
}

func (c *client) GetLocalTSAsync(ctx context.Context, dcLocation string) TSFuture {
	if span := opentracing.SpanFromContext(ctx); span != nil {
		span = opentracing.StartSpan("GetLocalTSAsync", opentracing.ChildOf(span.Context()))
		ctx = opentracing.ContextWithSpan(ctx, span)
	}
	req := tsoReqPool.Get().(*tsoRequest)
	req.requestCtx = ctx
	req.clientCtx = c.ctx
	req.start = time.Now()
	req.dcLocation = dcLocation
	c.waitForDispatcher()
	return c.dispatchRequest(dcLocation, req)
}

func (c *client) waitForDispatcher() {
	for {
		if c.getDispatcherSize() != 0 {
			break
		}
		log.Info("[pd] tso dispatcher is not ready, wait for a while")
		time.Sleep(50 * time.Millisecond)
	}
}

func (c *client) getDispatcherSize() int {
	i := 0
	c.tsoDispatcher.Range(func(_, _ interface{}) bool {
		i++
		return true
	})
	return i
}

func (c *client) dispatchRequest(dcLocation string, request *tsoRequest) *tsoRequest {
	dispatcher, ok := c.tsoDispatcher.Load(dcLocation)
	if !ok {
		err := errs.ErrClientGetTSO.FastGenByArgs(fmt.Sprintf("unknown dc-location %s to the client", dcLocation))
		log.Error("[pd] dispatch tso request error", zap.String("dc-location", dcLocation), errs.ZapError(err))
		request.done <- err
		c.ScheduleCheckLeader()
		return request
	}
	dispatcher.(*tsoDispatcher).tsoRequestCh <- request
	return request
}

// TSFuture is a future which promises to return a TSO.
type TSFuture interface {
	// Wait gets the physical and logical time, it would block caller if data is not available yet.
	Wait() (int64, int64, error)
}

func (req *tsoRequest) Wait() (physical int64, logical int64, err error) {
	// If tso command duration is observed very high, the reason could be it
	// takes too long for Wait() be called.
	start := time.Now()
	cmdDurationTSOAsyncWait.Observe(start.Sub(req.start).Seconds())
	select {
	case err = <-req.done:
		err = errors.WithStack(err)
		defer tsoReqPool.Put(req)
		if err != nil {
			cmdFailDurationTSO.Observe(time.Since(req.start).Seconds())
			return 0, 0, err
		}
		physical, logical = req.physical, req.logical
		now := time.Now()
		cmdDurationWait.Observe(now.Sub(start).Seconds())
		cmdDurationTSO.Observe(now.Sub(req.start).Seconds())
		return
	case <-req.requestCtx.Done():
		return 0, 0, errors.WithStack(req.requestCtx.Err())
	case <-req.clientCtx.Done():
		return 0, 0, errors.WithStack(req.clientCtx.Err())
	}
}

func (c *client) GetTS(ctx context.Context) (physical int64, logical int64, err error) {
	resp := c.GetTSAsync(ctx)
	return resp.Wait()
}

func (c *client) GetLocalTS(ctx context.Context, dcLocation string) (physical int64, logical int64, err error) {
	resp := c.GetLocalTSAsync(ctx, dcLocation)
	return resp.Wait()
}

func (c *client) parseRegionResponse(res *pdpb.GetRegionResponse) *Region {
	if res.Region == nil {
		return nil
	}

	r := &Region{
		Meta:         res.Region,
		Leader:       res.Leader,
		PendingPeers: res.PendingPeers,
	}
	for _, s := range res.DownPeers {
		r.DownPeers = append(r.DownPeers, s.Peer)
	}
	return r
}

func (c *client) GetRegion(ctx context.Context, key []byte) (*Region, error) {
	if span := opentracing.SpanFromContext(ctx); span != nil {
		span = opentracing.StartSpan("pdclient.GetRegion", opentracing.ChildOf(span.Context()))
		defer span.Finish()
	}
	start := time.Now()
	defer func() { cmdDurationGetRegion.Observe(time.Since(start).Seconds()) }()

	ctx, cancel := context.WithTimeout(ctx, c.timeout)
	resp, err := c.leaderClient().GetRegion(ctx, &pdpb.GetRegionRequest{
		Header:    c.requestHeader(),
		RegionKey: key,
	})
	cancel()

	if err != nil {
		cmdFailDurationGetRegion.Observe(time.Since(start).Seconds())
		c.ScheduleCheckLeader()
		return nil, errors.WithStack(err)
	}
	return c.parseRegionResponse(resp), nil
}

func (c *client) GetRegionFromMember(ctx context.Context, key []byte, memberURLs []string) (*Region, error) {
	if span := opentracing.SpanFromContext(ctx); span != nil {
		span = opentracing.StartSpan("pdclient.GetRegionFromMember", opentracing.ChildOf(span.Context()))
		defer span.Finish()
	}
	start := time.Now()
	defer func() { cmdDurationGetRegion.Observe(time.Since(start).Seconds()) }()

	var resp *pdpb.GetRegionResponse
	for _, url := range memberURLs {
		conn, err := c.getOrCreateGRPCConn(url)
		if err != nil {
			log.Error("[pd] can't get grpc connection", zap.String("member-URL", url), errs.ZapError(err))
			continue
		}
		cc := pdpb.NewPDClient(conn)
		resp, err = cc.GetRegion(ctx, &pdpb.GetRegionRequest{
			Header:    c.requestHeader(),
			RegionKey: key,
		})
		if err != nil {
			log.Error("[pd] can't get region info", zap.String("member-URL", url), errs.ZapError(err))
			continue
		}
		if resp != nil {
			break
		}
	}

	if resp == nil {
		cmdFailDurationGetRegion.Observe(time.Since(start).Seconds())
		c.ScheduleCheckLeader()
		errorMsg := fmt.Sprintf("[pd] can't get region info from member URLs: %+v", memberURLs)
		return nil, errors.WithStack(errors.New(errorMsg))
	}
	return c.parseRegionResponse(resp), nil
}

func (c *client) GetPrevRegion(ctx context.Context, key []byte) (*Region, error) {
	if span := opentracing.SpanFromContext(ctx); span != nil {
		span = opentracing.StartSpan("pdclient.GetPrevRegion", opentracing.ChildOf(span.Context()))
		defer span.Finish()
	}
	start := time.Now()
	defer func() { cmdDurationGetPrevRegion.Observe(time.Since(start).Seconds()) }()

	ctx, cancel := context.WithTimeout(ctx, c.timeout)
	resp, err := c.leaderClient().GetPrevRegion(ctx, &pdpb.GetRegionRequest{
		Header:    c.requestHeader(),
		RegionKey: key,
	})
	cancel()

	if err != nil {
		cmdFailDurationGetPrevRegion.Observe(time.Since(start).Seconds())
		c.ScheduleCheckLeader()
		return nil, errors.WithStack(err)
	}
	return c.parseRegionResponse(resp), nil
}

func (c *client) GetRegionByID(ctx context.Context, regionID uint64) (*Region, error) {
	if span := opentracing.SpanFromContext(ctx); span != nil {
		span = opentracing.StartSpan("pdclient.GetRegionByID", opentracing.ChildOf(span.Context()))
		defer span.Finish()
	}
	start := time.Now()
	defer func() { cmdDurationGetRegionByID.Observe(time.Since(start).Seconds()) }()

	ctx, cancel := context.WithTimeout(ctx, c.timeout)
	resp, err := c.leaderClient().GetRegionByID(ctx, &pdpb.GetRegionByIDRequest{
		Header:   c.requestHeader(),
		RegionId: regionID,
	})
	cancel()

	if err != nil {
		cmdFailedDurationGetRegionByID.Observe(time.Since(start).Seconds())
		c.ScheduleCheckLeader()
		return nil, errors.WithStack(err)
	}
	return c.parseRegionResponse(resp), nil
}

func (c *client) ScanRegions(ctx context.Context, key, endKey []byte, limit int) ([]*Region, error) {
	if span := opentracing.SpanFromContext(ctx); span != nil {
		span = opentracing.StartSpan("pdclient.ScanRegions", opentracing.ChildOf(span.Context()))
		defer span.Finish()
	}
	start := time.Now()
	defer cmdDurationScanRegions.Observe(time.Since(start).Seconds())

	var cancel context.CancelFunc
	scanCtx := ctx
	if _, ok := ctx.Deadline(); !ok {
		scanCtx, cancel = context.WithTimeout(ctx, c.timeout)
		defer cancel()
	}

	resp, err := c.leaderClient().ScanRegions(scanCtx, &pdpb.ScanRegionsRequest{
		Header:   c.requestHeader(),
		StartKey: key,
		EndKey:   endKey,
		Limit:    int32(limit),
	})
	if err != nil {
		cmdFailedDurationScanRegions.Observe(time.Since(start).Seconds())
		c.ScheduleCheckLeader()
		return nil, errors.WithStack(err)
	}

	var regions []*Region
	if len(resp.GetRegions()) == 0 {
		// Make it compatible with old server.
		metas, leaders := resp.GetRegionMetas(), resp.GetLeaders()
		for i := range metas {
			r := &Region{Meta: metas[i]}
			if i < len(leaders) {
				r.Leader = leaders[i]
			}
			regions = append(regions, r)
		}
	} else {
		for _, r := range resp.GetRegions() {
			region := &Region{
				Meta:         r.Region,
				Leader:       r.Leader,
				PendingPeers: r.PendingPeers,
			}
			for _, p := range r.DownPeers {
				region.DownPeers = append(region.DownPeers, p.Peer)
			}
			regions = append(regions, region)
		}
	}
	return regions, nil
}

func (c *client) GetStore(ctx context.Context, storeID uint64) (*metapb.Store, error) {
	if span := opentracing.SpanFromContext(ctx); span != nil {
		span = opentracing.StartSpan("pdclient.GetStore", opentracing.ChildOf(span.Context()))
		defer span.Finish()
	}
	start := time.Now()
	defer func() { cmdDurationGetStore.Observe(time.Since(start).Seconds()) }()

	ctx, cancel := context.WithTimeout(ctx, c.timeout)
	resp, err := c.leaderClient().GetStore(ctx, &pdpb.GetStoreRequest{
		Header:  c.requestHeader(),
		StoreId: storeID,
	})
	cancel()

	if err != nil {
		cmdFailedDurationGetStore.Observe(time.Since(start).Seconds())
		c.ScheduleCheckLeader()
		return nil, errors.WithStack(err)
	}
	store := resp.GetStore()
	if store == nil {
		return nil, errors.New("[pd] store field in rpc response not set")
	}
	if store.GetState() == metapb.StoreState_Tombstone {
		return nil, nil
	}
	return store, nil
}

func (c *client) GetAllStores(ctx context.Context, opts ...GetStoreOption) ([]*metapb.Store, error) {
	// Applies options
	options := &GetStoreOp{}
	for _, opt := range opts {
		opt(options)
	}

	if span := opentracing.SpanFromContext(ctx); span != nil {
		span = opentracing.StartSpan("pdclient.GetAllStores", opentracing.ChildOf(span.Context()))
		defer span.Finish()
	}
	start := time.Now()
	defer func() { cmdDurationGetAllStores.Observe(time.Since(start).Seconds()) }()

	ctx, cancel := context.WithTimeout(ctx, c.timeout)
	resp, err := c.leaderClient().GetAllStores(ctx, &pdpb.GetAllStoresRequest{
		Header:                 c.requestHeader(),
		ExcludeTombstoneStores: options.excludeTombstone,
	})
	cancel()

	if err != nil {
		cmdFailedDurationGetAllStores.Observe(time.Since(start).Seconds())
		c.ScheduleCheckLeader()
		return nil, errors.WithStack(err)
	}
	stores := resp.GetStores()
	return stores, nil
}

func (c *client) UpdateGCSafePoint(ctx context.Context, safePoint uint64) (uint64, error) {
	if span := opentracing.SpanFromContext(ctx); span != nil {
		span = opentracing.StartSpan("pdclient.UpdateGCSafePoint", opentracing.ChildOf(span.Context()))
		defer span.Finish()
	}
	start := time.Now()
	defer func() { cmdDurationUpdateGCSafePoint.Observe(time.Since(start).Seconds()) }()

	ctx, cancel := context.WithTimeout(ctx, c.timeout)
	resp, err := c.leaderClient().UpdateGCSafePoint(ctx, &pdpb.UpdateGCSafePointRequest{
		Header:    c.requestHeader(),
		SafePoint: safePoint,
	})
	cancel()

	if err != nil {
		cmdFailedDurationUpdateGCSafePoint.Observe(time.Since(start).Seconds())
		c.ScheduleCheckLeader()
		return 0, errors.WithStack(err)
	}
	return resp.GetNewSafePoint(), nil
}

// UpdateServiceGCSafePoint updates the safepoint for specific service and
// returns the minimum safepoint across all services, this value is used to
// determine the safepoint for multiple services, it does not trigger a GC
// job. Use UpdateGCSafePoint to trigger the GC job if needed.
func (c *client) UpdateServiceGCSafePoint(ctx context.Context, serviceID string, ttl int64, safePoint uint64) (uint64, error) {
	if span := opentracing.SpanFromContext(ctx); span != nil {
		span = opentracing.StartSpan("pdclient.UpdateServiceGCSafePoint", opentracing.ChildOf(span.Context()))
		defer span.Finish()
	}

	start := time.Now()
	defer func() { cmdDurationUpdateServiceGCSafePoint.Observe(time.Since(start).Seconds()) }()

	ctx, cancel := context.WithTimeout(ctx, c.timeout)
	resp, err := c.leaderClient().UpdateServiceGCSafePoint(ctx, &pdpb.UpdateServiceGCSafePointRequest{
		Header:    c.requestHeader(),
		ServiceId: []byte(serviceID),
		TTL:       ttl,
		SafePoint: safePoint,
	})
	cancel()

	if err != nil {
		cmdFailedDurationUpdateServiceGCSafePoint.Observe(time.Since(start).Seconds())
		c.ScheduleCheckLeader()
		return 0, errors.WithStack(err)
	}
	return resp.GetMinSafePoint(), nil
}

func (c *client) ScatterRegion(ctx context.Context, regionID uint64) error {
	if span := opentracing.SpanFromContext(ctx); span != nil {
		span = opentracing.StartSpan("pdclient.ScatterRegion", opentracing.ChildOf(span.Context()))
		defer span.Finish()
	}
	return c.scatterRegionsWithGroup(ctx, regionID, "")
}

func (c *client) scatterRegionsWithGroup(ctx context.Context, regionID uint64, group string) error {
	start := time.Now()
	defer func() { cmdDurationScatterRegion.Observe(time.Since(start).Seconds()) }()

	ctx, cancel := context.WithTimeout(ctx, c.timeout)
	resp, err := c.leaderClient().ScatterRegion(ctx, &pdpb.ScatterRegionRequest{
		Header:   c.requestHeader(),
		RegionId: regionID,
		Group:    group,
	})
	cancel()
	if err != nil {
		return err
	}
	if resp.Header.GetError() != nil {
		return errors.Errorf("scatter region %d failed: %s", regionID, resp.Header.GetError().String())
	}
	return nil
}

func (c *client) ScatterRegions(ctx context.Context, regionsID []uint64, opts ...RegionsOption) (*pdpb.ScatterRegionResponse, error) {
	if span := opentracing.SpanFromContext(ctx); span != nil {
		span = opentracing.StartSpan("pdclient.ScatterRegions", opentracing.ChildOf(span.Context()))
		defer span.Finish()
	}
	return c.scatterRegionsWithOptions(ctx, regionsID, opts...)
}

func (c *client) GetOperator(ctx context.Context, regionID uint64) (*pdpb.GetOperatorResponse, error) {
	if span := opentracing.SpanFromContext(ctx); span != nil {
		span = opentracing.StartSpan("pdclient.GetOperator", opentracing.ChildOf(span.Context()))
		defer span.Finish()
	}
	start := time.Now()
	defer func() { cmdDurationGetOperator.Observe(time.Since(start).Seconds()) }()

	ctx, cancel := context.WithTimeout(ctx, c.timeout)
	defer cancel()
	return c.leaderClient().GetOperator(ctx, &pdpb.GetOperatorRequest{
		Header:   c.requestHeader(),
		RegionId: regionID,
	})
}

// SplitRegions split regions by given split keys
func (c *client) SplitRegions(ctx context.Context, splitKeys [][]byte, opts ...RegionsOption) (*pdpb.SplitRegionsResponse, error) {
	if span := opentracing.SpanFromContext(ctx); span != nil {
		span = opentracing.StartSpan("pdclient.SplitRegions", opentracing.ChildOf(span.Context()))
		defer span.Finish()
	}
	start := time.Now()
	defer func() { cmdDurationSplitRegions.Observe(time.Since(start).Seconds()) }()
	ctx, cancel := context.WithTimeout(ctx, c.timeout)
	defer cancel()
	options := &RegionsOp{}
	for _, opt := range opts {
		opt(options)
	}
	return c.leaderClient().SplitRegions(ctx, &pdpb.SplitRegionsRequest{
		Header:     c.requestHeader(),
		SplitKeys:  splitKeys,
		RetryLimit: options.retryLimit,
	})
}

func (c *client) requestHeader() *pdpb.RequestHeader {
	return &pdpb.RequestHeader{
		ClusterId: c.clusterID,
	}
}

func (c *client) scatterRegionsWithOptions(ctx context.Context, regionsID []uint64, opts ...RegionsOption) (*pdpb.ScatterRegionResponse, error) {
	start := time.Now()
	defer func() { cmdDurationScatterRegions.Observe(time.Since(start).Seconds()) }()
	options := &RegionsOp{}
	for _, opt := range opts {
		opt(options)
	}
	ctx, cancel := context.WithTimeout(ctx, c.timeout)
	resp, err := c.leaderClient().ScatterRegion(ctx, &pdpb.ScatterRegionRequest{
		Header:     c.requestHeader(),
		Group:      options.group,
		RegionsId:  regionsID,
		RetryLimit: options.retryLimit,
	})
	cancel()
	if err != nil {
		return nil, err
	}
	if resp.Header.GetError() != nil {
		return nil, errors.Errorf("scatter regions %v failed: %s", regionsID, resp.Header.GetError().String())
	}
	return resp, nil
}

func addrsToUrls(addrs []string) []string {
	// Add default schema "http://" to addrs.
	urls := make([]string, 0, len(addrs))
	for _, addr := range addrs {
		if strings.Contains(addr, "://") {
			urls = append(urls, addr)
		} else {
			urls = append(urls, "http://"+addr)
		}
	}
	return urls
}

func isMismatchLeader(err error) bool {
	return strings.Contains(err.Error(), errs.MismatchLeaderErr)
}<|MERGE_RESOLUTION|>--- conflicted
+++ resolved
@@ -397,14 +397,11 @@
 		// If the tso stream for the corresponding dc-location has not been created yet or needs to be re-created,
 		// we will try to create the stream first.
 		if stream == nil {
-<<<<<<< HEAD
-			ctx, cancel = context.WithCancel(dispatcherCtx)
-=======
 			if needUpdate {
 				err = c.updateLeader()
 				if err != nil {
 					select {
-					case <-loopCtx.Done():
+					case <-dispatcherCtx.Done():
 						return
 					default:
 					}
@@ -413,8 +410,7 @@
 				}
 				needUpdate = false
 			}
-			ctx, cancel = context.WithCancel(loopCtx)
->>>>>>> ba729c90
+			ctx, cancel = context.WithCancel(dispatcherCtx)
 			done := make(chan struct{})
 			go c.checkStreamTimeout(ctx, cancel, done)
 			stream, err = pdpb.NewPDClient(c.getClientConnByDCLocation(dc)).Tso(ctx)

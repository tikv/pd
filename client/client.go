--- conflicted
+++ resolved
@@ -476,12 +476,6 @@
 			return errors.New("[pd] invalid value type for EnableRouterClient option, it should be bool")
 		}
 		c.inner.option.SetEnableRouterClient(enable)
-	case opt.EnableRouterServiceHandler:
-		enable, ok := value.(bool)
-		if !ok {
-			return errors.New("[pd] invalid value type for EnableRouterServiceHandler option, it should be bool")
-		}
-		c.inner.option.SetEnableRouterServiceHandler(enable)
 	default:
 		return errors.New("[pd] unsupported client option")
 	}
@@ -1036,17 +1030,12 @@
 		resp *pdpb.GetStoreResponse
 		err  error
 	)
-<<<<<<< HEAD
-
-	serviceClient, cctx, isRouterServiceClient := c.inner.getServiceClient(ctx, &opt.GetRegionOp{AllowRouterServiceHandle: true})
-=======
 	option := &opt.GetStoreOp{}
 	for _, opt := range opts {
 		opt(option)
 	}
 
 	serviceClient, cctx, isRouterServiceClient := c.inner.getServiceClient(ctx, &opt.GetRegionOp{}, option)
->>>>>>> 963b404d
 	if serviceClient == nil {
 		return nil, errs.ErrClientGetProtoClient
 	}
@@ -1089,24 +1078,17 @@
 		Header: c.requestHeader(),
 	}
 
-<<<<<<< HEAD
-=======
 	// Applies option
 	option := &opt.GetStoreOp{}
 	for _, opt := range opts {
 		opt(option)
 	}
 
->>>>>>> 963b404d
 	var (
 		resp *pdpb.GetAllStoresResponse
 		err  error
 	)
-<<<<<<< HEAD
-	serviceClient, cctx, isRouterServiceClient := c.inner.getServiceClient(ctx, &opt.GetRegionOp{AllowRouterServiceHandle: true})
-=======
 	serviceClient, cctx, isRouterServiceClient := c.inner.getServiceClient(ctx, &opt.GetRegionOp{}, option)
->>>>>>> 963b404d
 
 	if serviceClient == nil {
 		return nil, errs.ErrClientGetProtoClient

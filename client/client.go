// Copyright 2016 TiKV Project Authors.
//
// Licensed under the Apache License, Version 2.0 (the "License");
// you may not use this file except in compliance with the License.
// You may obtain a copy of the License at
//
//     http://www.apache.org/licenses/LICENSE-2.0
//
// Unless required by applicable law or agreed to in writing, software
// distributed under the License is distributed on an "AS IS" BASIS,
// WITHOUT WARRANTIES OR CONDITIONS OF ANY KIND, either express or implied.
// See the License for the specific language governing permissions and
// limitations under the License.

package pd

import (
	"context"
	"fmt"
	"math/rand"
	"strings"
	"sync"
	"sync/atomic"
	"time"

	"github.com/opentracing/opentracing-go"
	"github.com/pingcap/errors"
	"github.com/pingcap/failpoint"
	"github.com/pingcap/kvproto/pkg/metapb"
	"github.com/pingcap/kvproto/pkg/pdpb"
	"github.com/pingcap/log"
	"github.com/tikv/pd/pkg/errs"
	"github.com/tikv/pd/pkg/grpcutil"
	"go.uber.org/zap"
	"google.golang.org/grpc"
	"google.golang.org/grpc/codes"
	healthpb "google.golang.org/grpc/health/grpc_health_v1"
	"google.golang.org/grpc/status"
)

// Region contains information of a region's meta and its peers.
type Region struct {
	Meta         *metapb.Region
	Leader       *metapb.Peer
	DownPeers    []*metapb.Peer
	PendingPeers []*metapb.Peer
}

// Client is a PD (Placement Driver) client.
// It should not be used after calling Close().
type Client interface {
	// GetClusterID gets the cluster ID from PD.
	GetClusterID(ctx context.Context) uint64
	// GetAllMembers gets the members Info from PD
	GetAllMembers(ctx context.Context) ([]*pdpb.Member, error)
	// GetLeaderAddr returns current leader's address. It returns "" before
	// syncing leader from server.
	GetLeaderAddr() string
	// GetTS gets a timestamp from PD.
	GetTS(ctx context.Context) (int64, int64, error)
	// GetTSAsync gets a timestamp from PD, without block the caller.
	GetTSAsync(ctx context.Context) TSFuture
	// GetLocalTS gets a local timestamp from PD.
	GetLocalTS(ctx context.Context, dcLocation string) (int64, int64, error)
	// GetLocalTSAsync gets a local timestamp from PD, without block the caller.
	GetLocalTSAsync(ctx context.Context, dcLocation string) TSFuture
	// GetRegion gets a region and its leader Peer from PD by key.
	// The region may expire after split. Caller is responsible for caching and
	// taking care of region change.
	// Also it may return nil if PD finds no Region for the key temporarily,
	// client should retry later.
	GetRegion(ctx context.Context, key []byte) (*Region, error)
	// GetRegionFromMember gets a region from certain members.
	GetRegionFromMember(ctx context.Context, key []byte, memberURLs []string) (*Region, error)
	// GetPrevRegion gets the previous region and its leader Peer of the region where the key is located.
	GetPrevRegion(ctx context.Context, key []byte) (*Region, error)
	// GetRegionByID gets a region and its leader Peer from PD by id.
	GetRegionByID(ctx context.Context, regionID uint64) (*Region, error)
	// ScanRegion gets a list of regions, starts from the region that contains key.
	// Limit limits the maximum number of regions returned.
	// If a region has no leader, corresponding leader will be placed by a peer
	// with empty value (PeerID is 0).
	ScanRegions(ctx context.Context, key, endKey []byte, limit int) ([]*Region, error)
	// GetStore gets a store from PD by store id.
	// The store may expire later. Caller is responsible for caching and taking care
	// of store change.
	GetStore(ctx context.Context, storeID uint64) (*metapb.Store, error)
	// GetAllStores gets all stores from pd.
	// The store may expire later. Caller is responsible for caching and taking care
	// of store change.
	GetAllStores(ctx context.Context, opts ...GetStoreOption) ([]*metapb.Store, error)
	// Update GC safe point. TiKV will check it and do GC themselves if necessary.
	// If the given safePoint is less than the current one, it will not be updated.
	// Returns the new safePoint after updating.
	UpdateGCSafePoint(ctx context.Context, safePoint uint64) (uint64, error)

	// UpdateServiceGCSafePoint updates the safepoint for specific service and
	// returns the minimum safepoint across all services, this value is used to
	// determine the safepoint for multiple services, it does not trigger a GC
	// job. Use UpdateGCSafePoint to trigger the GC job if needed.
	UpdateServiceGCSafePoint(ctx context.Context, serviceID string, ttl int64, safePoint uint64) (uint64, error)
	// ScatterRegion scatters the specified region. Should use it for a batch of regions,
	// and the distribution of these regions will be dispersed.
	// NOTICE: This method is the old version of ScatterRegions, you should use the later one as your first choice.
	ScatterRegion(ctx context.Context, regionID uint64) error
	// ScatterRegions scatters the specified regions. Should use it for a batch of regions,
	// and the distribution of these regions will be dispersed.
	ScatterRegions(ctx context.Context, regionsID []uint64, opts ...RegionsOption) (*pdpb.ScatterRegionResponse, error)
	// SplitRegions split regions by given split keys
	SplitRegions(ctx context.Context, splitKeys [][]byte, opts ...RegionsOption) (*pdpb.SplitRegionsResponse, error)
	// GetOperator gets the status of operator of the specified region.
	GetOperator(ctx context.Context, regionID uint64) (*pdpb.GetOperatorResponse, error)
	// Close closes the client.
	Close()
}

// GetStoreOp represents available options when getting stores.
type GetStoreOp struct {
	excludeTombstone bool
}

// GetStoreOption configures GetStoreOp.
type GetStoreOption func(*GetStoreOp)

// WithExcludeTombstone excludes tombstone stores from the result.
func WithExcludeTombstone() GetStoreOption {
	return func(op *GetStoreOp) { op.excludeTombstone = true }
}

// RegionsOp represents available options when operate regions
type RegionsOp struct {
	group      string
	retryLimit uint64
}

// RegionsOption configures RegionsOp
type RegionsOption func(op *RegionsOp)

// WithGroup specify the group during Scatter/Split Regions
func WithGroup(group string) RegionsOption {
	return func(op *RegionsOp) { op.group = group }
}

// WithRetry specify the retry limit during Scatter/Split Regions
func WithRetry(retry uint64) RegionsOption {
	return func(op *RegionsOp) { op.retryLimit = retry }
}

type tsoRequest struct {
	start      time.Time
	clientCtx  context.Context
	requestCtx context.Context
	done       chan error
	physical   int64
	logical    int64
	dcLocation string
}

type tsoBatchController struct {
	maxBatchSize         int
	maxBatchWaitInterval time.Duration
	// bestBatchSize is a dynamic size that changed based on the current batch effect.
	bestBatchSize int

	tsoRequestCh          chan *tsoRequest
	collectedRequests     []*tsoRequest
	collectedRequestCount int

	batchStartTime time.Time
}

func newTSOBatchController(tsoRequestCh chan *tsoRequest, maxBatchSize int, maxBatchWaitInterval time.Duration) *tsoBatchController {
	return &tsoBatchController{
		maxBatchSize:          maxBatchSize,
		maxBatchWaitInterval:  maxBatchWaitInterval,
		bestBatchSize:         8, /* Starting from a low value is necessary because we need to make sure it will be converged to (current_batch_size - 4) */
		tsoRequestCh:          tsoRequestCh,
		collectedRequests:     make([]*tsoRequest, maxBatchSize+1),
		collectedRequestCount: 0,
	}
}

// fetchPendingRequests will start a new round of the batch collecting from the channel.
// It returns true if everything goes well, otherwise false which means we should stop the service.
func (tbc *tsoBatchController) fetchPendingRequests(ctx context.Context) error {
	var firstTSORequest *tsoRequest
	select {
	case <-ctx.Done():
		return ctx.Err()
	case firstTSORequest = <-tbc.tsoRequestCh:
	}
	// Start to batch when the first TSO request arrives.
	tbc.batchStartTime = time.Now()
	tbc.collectedRequestCount = 0
	tbc.pushRequest(firstTSORequest)

	// This loop is for trying best to collect more requests, so we use `tbc.maxBatchSize` here.
fetchPendingRequestsLoop:
	for tbc.collectedRequestCount < tbc.maxBatchSize {
		select {
		case tsoReq := <-tbc.tsoRequestCh:
			tbc.pushRequest(tsoReq)
		case <-ctx.Done():
			return ctx.Err()
		default:
			break fetchPendingRequestsLoop
		}
	}

	// Check whether we should fetch more pending TSO requests from the channel.
	// TODO: maybe consider the actual load that returns through a TSO response from PD server.
	if tbc.collectedRequestCount >= tbc.maxBatchSize || tbc.maxBatchWaitInterval <= 0 {
		return nil
	}

	// Fetches more pending TSO requests from the channel.
	// Try to collect `tbc.bestBatchSize` requests, or wait `tbc.maxBatchWaitInterval`
	// when `tbc.collectedRequestCount` is less than the `tbc.bestBatchSize`.
	if tbc.collectedRequestCount < tbc.bestBatchSize {
		after := time.NewTimer(tbc.maxBatchWaitInterval)
		defer after.Stop()
		for tbc.collectedRequestCount < tbc.bestBatchSize {
			select {
			case tsoReq := <-tbc.tsoRequestCh:
				tbc.pushRequest(tsoReq)
			case <-ctx.Done():
				return ctx.Err()
			case <-after.C:
				return nil
			}
		}
	}

	// Do an additional non-block try. Here we test the length with `tbc.maxBatchSize` instead
	// of `tbc.bestBatchSize` because trying best to fetch more requests is necessary so that
	// we can adjust the `tbc.bestBatchSize` dynamically later.
	for tbc.collectedRequestCount < tbc.maxBatchSize {
		select {
		case tsoReq := <-tbc.tsoRequestCh:
			tbc.pushRequest(tsoReq)
		case <-ctx.Done():
			return ctx.Err()
		default:
			return nil
		}
	}
	return nil
}

func (tbc *tsoBatchController) pushRequest(tsoReq *tsoRequest) {
	tbc.collectedRequests[tbc.collectedRequestCount] = tsoReq
	tbc.collectedRequestCount++
}

// adjustBestBatchSize stabilizes the latency with the AIAD algorithm.
func (tbc *tsoBatchController) adjustBestBatchSize() {
	tsoBestBatchSize.Observe(float64(tbc.bestBatchSize))
	length := tbc.collectedRequestCount
	if length < tbc.bestBatchSize && tbc.bestBatchSize > 1 {
		// Waits too long to collect requests, reduce the target batch size.
		tbc.bestBatchSize--
	} else if length > tbc.bestBatchSize+4 /* Hard-coded number, in order to make `tbc.bestBatchSize` stable */ &&
		tbc.bestBatchSize < tbc.maxBatchSize {
		tbc.bestBatchSize++
	}
}

type tsoDispatcher struct {
	dispatcherCtx      context.Context
	dispatcherCancel   context.CancelFunc
	tsoBatchController *tsoBatchController
}

type lastTSO struct {
	physical int64
	logical  int64
}

const (
	defaultPDTimeout       = 3 * time.Second
	dialTimeout            = 3 * time.Second
	updateMemberTimeout    = time.Second // Use a shorter timeout to recover faster from network isolation.
	tsLoopDCCheckInterval  = time.Minute
	defaultMaxTSOBatchSize = 10000 // should be higher if client is sending requests in burst
	maxInitClusterRetries  = 100
	retryInterval          = 1 * time.Second
	maxRetryTimes          = 5
)

// LeaderHealthCheckInterval might be changed in the unit to shorten the testing time.
var LeaderHealthCheckInterval = time.Second

var (
	// errFailInitClusterID is returned when failed to load clusterID from all supplied PD addresses.
	errFailInitClusterID = errors.New("[pd] failed to get cluster id")
	// errClosing is returned when request is canceled when client is closing.
	errClosing = errors.New("[pd] closing")
	// errTSOLength is returned when the number of response timestamps is inconsistent with request.
	errTSOLength = errors.New("[pd] tso length in rpc response is incorrect")
)

// ClientOption configures client.
type ClientOption func(c *client)

// WithGRPCDialOptions configures the client with gRPC dial options.
func WithGRPCDialOptions(opts ...grpc.DialOption) ClientOption {
	return func(c *client) {
		c.gRPCDialOptions = append(c.gRPCDialOptions, opts...)
	}
}

// WithCustomTimeoutOption configures the client with timeout option.
func WithCustomTimeoutOption(timeout time.Duration) ClientOption {
	return func(c *client) {
		c.timeout = timeout
	}
}

// WithForwardingOption configures the client with forwarding option.
func WithForwardingOption(enableForwarding bool) ClientOption {
	return func(c *client) {
		c.enableForwarding = enableForwarding
	}
}

// WithMaxErrorRetry configures the client max retry times when connect meets error.
func WithMaxErrorRetry(count int) ClientOption {
	return func(c *client) {
		c.maxRetryTimes = count
	}
}

// WithTSOFollowerProxy configures the client with TSO Follower Proxy option.
func WithTSOFollowerProxy(enableTSOFollowerProxy bool) ClientOption {
	return func(c *client) {
		c.enableTSOFollowerProxy = enableTSOFollowerProxy
	}
}

// WithMaxTSOBatchWaitInterval configures the client max TSO batch wait interval.
func WithMaxTSOBatchWaitInterval(maxTSOBatchWaitInterval time.Duration) ClientOption {
	return func(c *client) {
		c.maxTSOBatchWaitInterval = maxTSOBatchWaitInterval
	}
}

type client struct {
	*baseClient
	// tsoDispatcher is used to dispatch different TSO requests to
	// the corresponding dc-location TSO channel.
	tsoDispatcher sync.Map // Same as map[string]chan *tsoRequest
	// dc-location -> deadline
	tsDeadline sync.Map // Same as map[string]chan deadline
	// dc-location -> *lastTSO
	lastTSMap sync.Map // Same as map[string]*lastTSO

	// For internal usage.
	checkTSDeadlineCh    chan struct{}
	leaderNetworkFailure int32

	// Client options.
<<<<<<< HEAD
	enableForwarding bool
=======
	enableForwarding       bool
	enableTSOFollowerProxy bool
	// TODO: make `maxTSOBatchWaitInterval` can be changed manually online.
	maxTSOBatchWaitInterval time.Duration
>>>>>>> e68eee43
}

// NewClient creates a PD client.
func NewClient(pdAddrs []string, security SecurityOption, opts ...ClientOption) (Client, error) {
	return NewClientWithContext(context.Background(), pdAddrs, security, opts...)
}

// NewClientWithContext creates a PD client with context.
func NewClientWithContext(ctx context.Context, pdAddrs []string, security SecurityOption, opts ...ClientOption) (Client, error) {
	log.Info("[pd] create pd client with endpoints", zap.Strings("pd-address", pdAddrs))
	c := &client{
		baseClient:        newBaseClient(ctx, addrsToUrls(pdAddrs), security),
		checkTSDeadlineCh: make(chan struct{}),
	}
	// Inject the client options.
	for _, opt := range opts {
		opt(c)
	}
	// Init the client base.
	if err := c.init(); err != nil {
		return nil, err
	}
	// Start the daemons.
	c.updateTSODispatcher()
	c.wg.Add(3)
	go c.tsLoop()
	go c.tsCancelLoop()
	go c.leaderCheckLoop()

	return c, nil
}

func (c *client) updateTSODispatcher() {
	// Set up the new TSO dispatcher and batch controller.
	c.allocators.Range(func(dcLocationKey, _ interface{}) bool {
		dcLocation := dcLocationKey.(string)
		if !c.checkTSODispatcher(dcLocation) {
			c.createTSODispatcher(dcLocation)
		}
		return true
	})
	// Clean up the unused TSO dispatcher
	c.tsoDispatcher.Range(func(dcLocationKey, _ interface{}) bool {
		dcLocation := dcLocationKey.(string)
		// Skip the Global TSO Allocator
		if dcLocation == globalDCLocation {
			return true
		}
		if dispatcher, exist := c.allocators.Load(dcLocation); !exist {
			log.Info("[pd] delete unused tso dispatcher", zap.String("dc-location", dcLocation))
			dispatcher.(*tsoDispatcher).dispatcherCancel()
			c.tsoDispatcher.Delete(dcLocation)
		}
		return true
	})
}

func (c *client) leaderCheckLoop() {
	defer c.wg.Done()

	leaderCheckLoopCtx, leaderCheckLoopCancel := context.WithCancel(c.ctx)
	defer leaderCheckLoopCancel()

	ticker := time.NewTicker(LeaderHealthCheckInterval)
	defer ticker.Stop()

	for {
		select {
		case <-c.ctx.Done():
			return
		case <-ticker.C:
			c.checkLeaderHealth(leaderCheckLoopCtx)
		}
	}
}

func (c *client) checkLeaderHealth(ctx context.Context) {
	ctx, cancel := context.WithTimeout(ctx, c.timeout)
	defer cancel()
	if cc, ok := c.clientConns.Load(c.GetLeaderAddr()); ok {
		healthCli := healthpb.NewHealthClient(cc.(*grpc.ClientConn))
		resp, err := healthCli.Check(ctx, &healthpb.HealthCheckRequest{Service: ""})
		rpcErr, ok := status.FromError(err)
		failpoint.Inject("unreachableNetwork1", func() {
			resp = nil
			err = status.New(codes.Unavailable, "unavailable").Err()
		})
		if (ok && isNetworkError(rpcErr.Code())) || resp.GetStatus() != healthpb.HealthCheckResponse_SERVING {
			atomic.StoreInt32(&(c.leaderNetworkFailure), int32(1))
		} else {
			atomic.StoreInt32(&(c.leaderNetworkFailure), int32(0))
		}
	}
}

type deadline struct {
	timer  <-chan time.Time
	done   chan struct{}
	cancel context.CancelFunc
}

func (c *client) tsCancelLoop() {
	defer c.wg.Done()

	tsCancelLoopCtx, tsCancelLoopCancel := context.WithCancel(c.ctx)
	defer tsCancelLoopCancel()

	ticker := time.NewTicker(tsLoopDCCheckInterval)
	defer ticker.Stop()
	for {
		// Watch every dc-location's tsDeadlineCh
		c.allocators.Range(func(dcLocation, _ interface{}) bool {
			c.watchTSDeadline(tsCancelLoopCtx, dcLocation.(string))
			return true
		})
		select {
		case <-c.checkTSDeadlineCh:
			continue
		case <-ticker.C:
			continue
		case <-tsCancelLoopCtx.Done():
			return
		}
	}
}

func (c *client) watchTSDeadline(ctx context.Context, dcLocation string) {
	if _, exist := c.tsDeadline.Load(dcLocation); !exist {
		tsDeadlineCh := make(chan deadline, 1)
		c.tsDeadline.Store(dcLocation, tsDeadlineCh)
		go func(dc string, tsDeadlineCh <-chan deadline) {
			for {
				select {
				case d := <-tsDeadlineCh:
					select {
					case <-d.timer:
						log.Error("[pd] tso request is canceled due to timeout", zap.String("dc-location", dc), errs.ZapError(errs.ErrClientGetTSOTimeout))
						d.cancel()
					case <-d.done:
						continue
					case <-ctx.Done():
						return
					}
				case <-ctx.Done():
					return
				}
			}
		}(dcLocation, tsDeadlineCh)
	}
}

func (c *client) scheduleCheckTSDeadline() {
	select {
	case c.checkTSDeadlineCh <- struct{}{}:
	default:
	}
}

func (c *client) checkStreamTimeout(streamCtx context.Context, cancel context.CancelFunc, done chan struct{}) {
	select {
	case <-done:
		return
	case <-time.After(c.timeout):
		cancel()
	case <-streamCtx.Done():
	}
	<-done
}

func (c *client) GetAllMembers(ctx context.Context) ([]*pdpb.Member, error) {
	start := time.Now()
	defer func() { cmdDurationGetAllMembers.Observe(time.Since(start).Seconds()) }()

	ctx, cancel := context.WithTimeout(ctx, c.timeout)
	req := &pdpb.GetMembersRequest{Header: c.requestHeader()}
	ctx = grpcutil.BuildForwardContext(ctx, c.GetLeaderAddr())
	resp, err := c.getClient().GetMembers(ctx, req)
	cancel()
	if err != nil {
		cmdFailDurationGetAllMembers.Observe(time.Since(start).Seconds())
		c.ScheduleCheckLeader()
		return nil, errors.WithStack(err)
	}
	return resp.GetMembers(), nil
}

func (c *client) tsLoop() {
	defer c.wg.Done()

	loopCtx, loopCancel := context.WithCancel(c.ctx)
	defer loopCancel()

	ticker := time.NewTicker(tsLoopDCCheckInterval)
	defer ticker.Stop()
	for {
		c.updateTSODispatcher()
		select {
		case <-ticker.C:
		case <-c.checkTSODispatcherCh:
		case <-loopCtx.Done():
			return
		}
	}
}

func (c *client) createTsoStream(ctx context.Context, cancel context.CancelFunc, client pdpb.PDClient) (pdpb.PD_TsoClient, error) {
	done := make(chan struct{})
	// TODO: we need to handle a conner case that this goroutine is timeout while the stream is successfully created.
	go c.checkStreamTimeout(ctx, cancel, done)
	stream, err := client.Tso(ctx)
	done <- struct{}{}
	return stream, err
}

func (c *client) checkAllocator(
	dispatcherCtx context.Context,
	forwardCancel context.CancelFunc,
	dc, forwardedHostTrim, addrTrim, url string,
	updateAndClear func(newAddr string, connectionCtx *connectionContext)) {
	defer func() {
		// cancel the forward stream
		forwardCancel()
		requestForwarded.WithLabelValues(forwardedHostTrim, addrTrim).Set(0)
	}()
	cc, u := c.getAllocatorClientConnByDCLocation(dc)
	healthCli := healthpb.NewHealthClient(cc)
	for {
		// the pd/allocator leader change, we need to re-establish the stream
		if u != url {
			log.Info("[pd] the leader of the allocator leader is changed", zap.String("dc", dc), zap.String("origin", url), zap.String("new", u))
			return
		}
		healthCtx, healthCancel := context.WithTimeout(dispatcherCtx, c.timeout)
		resp, err := healthCli.Check(healthCtx, &healthpb.HealthCheckRequest{Service: ""})
		failpoint.Inject("unreachableNetwork", func() {
			resp.Status = healthpb.HealthCheckResponse_UNKNOWN
		})
		healthCancel()
		if err == nil && resp.GetStatus() == healthpb.HealthCheckResponse_SERVING {
			// create a stream of the original allocator
			cctx, cancel := context.WithCancel(dispatcherCtx)
			stream, err := c.createTsoStream(cctx, cancel, pdpb.NewPDClient(cc))
			if err == nil && stream != nil {
				log.Info("[pd] recover the original tso stream since the network has become normal", zap.String("dc", dc), zap.String("url", url))
				updateAndClear(url, &connectionContext{url, stream, cancel})
				return
			}
		}
		select {
		case <-dispatcherCtx.Done():
			return
		case <-time.After(time.Second):
			// To ensure we can get the latest allocator leader
			// and once the leader is changed, we can exit this function.
			_, u = c.getAllocatorClientConnByDCLocation(dc)
		}
	}
}

func (c *client) checkTSODispatcher(dcLocation string) bool {
	dispatcher, ok := c.tsoDispatcher.Load(dcLocation)
	if !ok || dispatcher == nil {
		return false
	}
	return true
}

func (c *client) createTSODispatcher(dcLocation string) {
	dispatcherCtx, dispatcherCancel := context.WithCancel(c.ctx)
	dispatcher := &tsoDispatcher{
		dispatcherCtx:      dispatcherCtx,
		dispatcherCancel:   dispatcherCancel,
		tsoBatchController: newTSOBatchController(make(chan *tsoRequest, defaultMaxTSOBatchSize*2), defaultMaxTSOBatchSize, c.maxTSOBatchWaitInterval),
	}
	// Each goroutine is responsible for handling the tso stream request for its dc-location.
	// The only case that will make the dispatcher goroutine exit
	// is that the loopCtx is done, otherwise there is no circumstance
	// this goroutine should exit.
	go c.handleDispatcher(dispatcherCtx, dcLocation, dispatcher.tsoBatchController)
	c.tsoDispatcher.Store(dcLocation, dispatcher)
	log.Info("[pd] tso dispatcher created", zap.String("dc-location", dcLocation))
}

<<<<<<< HEAD
func (c *client) handleDispatcher(
	dispatcherCtx context.Context,
	dc string,
	tsoDispatcher chan *tsoRequest) {
	var (
		retryTimes int
		err        error
		streamAddr string
		stream     pdpb.PD_TsoClient
		cancel     context.CancelFunc
		requests   = make([]*tsoRequest, maxMergeTSORequests+1)
		// addr -> connectionContext
		connectionCtxs sync.Map
		opts           []opentracing.StartSpanOption
=======
type streamCh chan struct {
	cancel context.CancelFunc
	stream pdpb.PD_TsoClient
}

func (c *client) handleDispatcher(dispatcherCtx context.Context, dc string, tbc *tsoBatchController) {
	var (
		err           error
		cancel        context.CancelFunc
		stream        pdpb.PD_TsoClient
		opts          []opentracing.StartSpanOption
		needUpdate    = false
		streamCh      streamCh
		connectionCtx connectionContext
>>>>>>> e68eee43
	)
	defer func() {
		log.Info("[pd] exit tso dispatcher", zap.String("dc-location", dc))
		// Cancel all connections.
		connectionCtxs.Range(func(_, cc interface{}) bool {
			connectionCtx := cc.(*connectionContext)
			cancel = connectionCtx.cancel
			if cancel != nil {
				cancel()
			}
			return true
		})
	}()
	go c.connectionCtxsUpdater(dispatcherCtx, dc, &connectionCtxs)

	// Loop through each batch of TSO requests and send them for processing.
	for {
		select {
		case <-dispatcherCtx.Done():
			return
		default:
		}
		// Choose a stream to send the TSO gRPC request.
		connectionCtx := c.chooseStream(&connectionCtxs, c.validateTSOFollowerProxy(dc))
		if connectionCtx != nil {
			streamAddr, stream, cancel = connectionCtx.streamAddr, connectionCtx.stream, connectionCtx.cancel
		}
		// Check stream and retry if necessary.
		if stream == nil {
			log.Info("[pd] tso stream is not ready", zap.String("dc", dc))
			if retryTimes >= 3 {
				err = errs.ErrClientCreateTSOStream.FastGenByArgs()
				log.Error("[pd] create tso stream error", zap.String("dc-location", dc), errs.ZapError(err))
				c.ScheduleCheckLeader()
<<<<<<< HEAD
				c.revokeTSORequest(errors.WithStack(err), tsoDispatcher)
				retryTimes = 0
=======
				c.revokeTSORequest(errors.WithStack(err), tbc.tsoRequestCh)
				select {
				case <-time.After(time.Second):
				case <-dispatcherCtx.Done():
					return
				}
				continue
>>>>>>> e68eee43
			}
			select {
			case <-dispatcherCtx.Done():
				return
			case <-time.After(time.Second):
			}
			retryTimes++
			continue
		}
<<<<<<< HEAD
		retryTimes = 0
		// Start to collect the TSO requests.
		select {
		case first := <-tsoDispatcher:
			// Fetch pendingTSOReqCount TSO requests in single batch.
			pendingTSOReqCount := len(tsoDispatcher) + 1
			requests[0] = first
			for i := 1; i < pendingTSOReqCount; i++ {
				requests[i] = <-tsoDispatcher
			}
			// Send `dl` to the corresponding `tsDeadlineCh` to manually
			// control the timeout of `processTSORequests` later.
			done := make(chan struct{})
			dl := deadline{
				timer:  time.After(c.timeout),
				done:   done,
				cancel: cancel,
			}
			tsDeadlineCh, ok := c.tsDeadline.Load(dc)
			for !ok || tsDeadlineCh == nil {
				c.scheduleCheckTSDeadline()
				time.Sleep(time.Millisecond * 100)
				tsDeadlineCh, ok = c.tsDeadline.Load(dc)
			}
			select {
			case tsDeadlineCh.(chan deadline) <- dl:
			case <-dispatcherCtx.Done():
				return
			}
			opts = extractSpanReference(requests[:pendingTSOReqCount], opts[:0])
			// Send the gRPC request and dispatch the TSO results.
			err = c.processTSORequests(stream, dc, requests[:pendingTSOReqCount], opts)
			close(done)
		case <-dispatcherCtx.Done():
			return
		}
		// If error happens during tso stream handling, remove this stream from `connectionCtxs` and run the next trial.
=======
		if err = tbc.fetchPendingRequests(dispatcherCtx); err != nil {
			log.Error("[pd] fetch pending tso requests error", zap.String("dc-location", dc), errs.ZapError(errs.ErrClientGetTSO, err))
			return
		}
		if tbc.maxBatchWaitInterval >= 0 {
			tbc.adjustBestBatchSize()
		}
		done := make(chan struct{})
		dl := deadline{
			timer:  time.After(c.timeout),
			done:   done,
			cancel: cancel,
		}
		tsDeadlineCh, ok := c.tsDeadline.Load(dc)
		for !ok || tsDeadlineCh == nil {
			c.scheduleCheckTSDeadline()
			time.Sleep(time.Millisecond * 100)
			tsDeadlineCh, ok = c.tsDeadline.Load(dc)
		}
		select {
		case tsDeadlineCh.(chan deadline) <- dl:
		case <-dispatcherCtx.Done():
			return
		}
		opts = extractSpanReference(tbc, opts[:0])
		select {
		// The connection should be switched to the new stream.
		case newStream, ok := <-streamCh:
			if ok {
				stream = newStream.stream
				cancel = newStream.cancel
				log.Info("tso stream has changed back to pd or tso allocator leader")
			}
		default:
		}
		err = c.processTSORequests(stream, dc, tbc, opts)
		close(done)
		// If error happens during tso stream handling, reset stream and run the next trial.
>>>>>>> e68eee43
		if err != nil {
			select {
			case <-dispatcherCtx.Done():
				return
			default:
			}
			c.ScheduleCheckLeader()
			log.Error("[pd] getTS error", zap.String("dc-location", dc), errs.ZapError(errs.ErrClientGetTSO, err))
			cancel()
			// Set `stream` to nil and remove this stream from the `connectionCtxs`.
			stream = nil
			connectionCtxs.Delete(streamAddr)
			// Because ScheduleCheckLeader is asynchronous, if the leader changes, we better call `updateMember` ASAP.
			if IsLeaderChange(err) {
				if err := c.updateMember(); err != nil {
					select {
					case <-dispatcherCtx.Done():
						return
					default:
					}
				}
				// In case the leader remains the same as before.
				c.updateConnectionCtxs(dispatcherCtx, dc, &connectionCtxs)
			}
		}
	}
}

// TSO Follower Proxy only supports the Global TSO proxy now.
func (c *client) validateTSOFollowerProxy(dc string) bool {
	return dc == globalDCLocation && c.enableTSOFollowerProxy
}

func (c *client) chooseStream(connectionCtxs *sync.Map, random bool) (connectionCtx *connectionContext) {
	targetIdx := 0
	if random {
		targetIdx = rand.Intn(len(c.GetAllAddrs()))
	}
	idx := 0
	connectionCtxs.Range(func(addr, cc interface{}) bool {
		if idx == targetIdx {
			connectionCtx = cc.(*connectionContext)
			return false
		}
		idx++
		return true
	})
	return connectionCtx
}

type connectionContext struct {
	streamAddr string
	// Current stream to send gRPC requests, maybe a leader or a follower.
	stream pdpb.PD_TsoClient
	cancel context.CancelFunc
}

// connectionCtxsUpdater is used to update the connectionCtxs.
func (c *client) connectionCtxsUpdater(
	dispatcherCtx context.Context,
	dc string,
	connectionCtxs *sync.Map) {
	updaterCtx, updaterCancel := context.WithCancel(dispatcherCtx)
	defer updaterCancel()
	for {
		c.updateConnectionCtxs(updaterCtx, dc, connectionCtxs)
		select {
		case <-updaterCtx.Done():
			return
		case <-c.updateConnectionCtxsCh:
		}
	}
}

func (c *client) updateConnectionCtxs(updaterCtx context.Context, dc string, connectionCtxs *sync.Map) {
	// Normal connection creating, it will be affected by the `enableForwarding`.
	createTSOConnection := c.tryConnect
	if c.validateTSOFollowerProxy(dc) {
		createTSOConnection = c.tryConnectToProxy
	}
	if err := createTSOConnection(updaterCtx, dc, connectionCtxs); err != nil {
		log.Error("[pd] update connection contexts failed", zap.String("dc", dc), errs.ZapError(err))
	}
}

// tryConnect will try to connect to the TSO allocator leader. If the connection becomes unreachable
// and enableForwarding is true, it will create a new connection to a follower to do the forwarding,
// while a new daemon will be created also to switch back to a normal leader connection ASAP the
// connection comes back to normal.
func (c *client) tryConnect(
	dispatcherCtx context.Context,
	dc string,
	connectionCtxs *sync.Map,
) error {
	var (
		networkErrNum uint64
		err           error
		stream        pdpb.PD_TsoClient
	)
	updateAndClear := func(newAddr string, connectionCtx *connectionContext) {
		connectionCtxs.Store(newAddr, connectionCtx)
		connectionCtxs.Range(func(addr, cc interface{}) bool {
			if addr.(string) != newAddr {
				connectionCtx := cc.(*connectionContext)
				connectionCtx.cancel()
				connectionCtxs.Delete(addr)
			}
			return true
		})
	}
	cc, url := c.getAllocatorClientConnByDCLocation(dc)
	// retry several times before falling back to the follower when the network problem happens
	for i := 0; i < maxRetryTimes; i++ {
		cctx, cancel := context.WithCancel(dispatcherCtx)
		stream, err = c.createTsoStream(cctx, cancel, pdpb.NewPDClient(cc))
		failpoint.Inject("unreachableNetwork", func() {
			stream = nil
			err = status.New(codes.Unavailable, "unavailable").Err()
		})
		if stream != nil && err == nil {
			updateAndClear(url, &connectionContext{url, stream, cancel})
			return nil
		}

		if err != nil && c.enableForwarding {
			// The reason we need to judge if the error code is equal to "Canceled" here is that
			// when we create a stream we use a goroutine to manually control the timeout of the connection.
			// There is no need to wait for the transport layer timeout which can reduce the time of unavailability.
			// But it conflicts with the retry mechanism since we use the error code to decide if it is caused by network error.
			// And actually the `Canceled` error can be regarded as a kind of network error in some way.
			if rpcErr, ok := status.FromError(err); ok && (isNetworkError(rpcErr.Code()) || rpcErr.Code() == codes.Canceled) {
				networkErrNum++
			}
		}

		cancel()
		select {
		case <-dispatcherCtx.Done():
			return err
		case <-time.After(retryInterval):
		}
	}

	if networkErrNum == maxRetryTimes {
		// encounter the network error
		followerClient, addr := c.followerClient()
		if followerClient != nil {
			log.Info("[pd] fall back to use follower to forward tso stream", zap.String("dc", dc), zap.String("addr", addr))
			forwardedHost, ok := c.getAllocatorLeaderAddrByDCLocation(dc)
			if !ok {
				return errors.Errorf("cannot find the allocator leader in %s", dc)
			}

			// create the follower stream
			cctx, cancel := context.WithCancel(dispatcherCtx)
			cctx = grpcutil.BuildForwardContext(cctx, forwardedHost)
			stream, err = c.createTsoStream(cctx, cancel, followerClient)
			if err == nil {
				forwardedHostTrim := trimHTTPPrefix(forwardedHost)
				addrTrim := trimHTTPPrefix(addr)
				// the goroutine is used to check the network and change back to the original stream
				go c.checkAllocator(dispatcherCtx, cancel, dc, forwardedHostTrim, addrTrim, url, updateAndClear)
				requestForwarded.WithLabelValues(forwardedHostTrim, addrTrim).Set(1)
				updateAndClear(addr, &connectionContext{addr, stream, cancel})
				return nil
			}
			cancel()
		}
	}
	return err
}

// tryConnectToProxy will create multiple streams to all the PD servers to work as a TSO proxy to reduce
// the pressure of PD leader.
func (c *client) tryConnectToProxy(
	dispatcherCtx context.Context,
	dc string,
	connectionCtxs *sync.Map,
) error {
	clients := c.getAllClients()
	leaderAddr := c.GetLeaderAddr()
	forwardedHost, ok := c.getAllocatorLeaderAddrByDCLocation(dc)
	if !ok {
		return errors.Errorf("cannot find the allocator leader in %s", dc)
	}
	// GC the stale one.
	connectionCtxs.Range(func(addr, _ interface{}) bool {
		if _, ok := clients[addr.(string)]; !ok {
			connectionCtxs.Delete(addr)
		}
		return true
	})
	// Update the missing one.
	for addr, client := range clients {
		if _, ok = connectionCtxs.Load(addr); ok {
			continue
		}
		cctx, cancel := context.WithCancel(dispatcherCtx)
		// Do not proxy the leader client.
		if addr != leaderAddr {
			log.Info("[pd] use follower to forward tso stream to do the proxy", zap.String("dc", dc), zap.String("addr", addr))
			cctx = grpcutil.BuildForwardContext(cctx, forwardedHost)
		}
		// Create the TSO stream.
		stream, err := c.createTsoStream(cctx, cancel, client)
		if err == nil {
			if addr != leaderAddr {
				forwardedHostTrim := trimHTTPPrefix(forwardedHost)
				addrTrim := trimHTTPPrefix(addr)
				requestForwarded.WithLabelValues(forwardedHostTrim, addrTrim).Set(1)
			}
			connectionCtxs.Store(addr, &connectionContext{addr, stream, cancel})
			continue
		}
		log.Error("[pd] create the tso stream failed", zap.String("dc", dc), zap.String("addr", addr), errs.ZapError(err))
		cancel()
	}
	return errors.Errorf("cannot create any client in %s", dc)
}

func extractSpanReference(tbc *tsoBatchController, opts []opentracing.StartSpanOption) []opentracing.StartSpanOption {
	for _, req := range tbc.collectedRequests[:tbc.collectedRequestCount] {
		if span := opentracing.SpanFromContext(req.requestCtx); span != nil {
			opts = append(opts, opentracing.ChildOf(span.Context()))
		}
	}
	return opts
}

func (c *client) processTSORequests(stream pdpb.PD_TsoClient, dcLocation string, tbc *tsoBatchController, opts []opentracing.StartSpanOption) error {
	if len(opts) > 0 {
		span := opentracing.StartSpan("pdclient.processTSORequests", opts...)
		defer span.Finish()
	}
	start := time.Now()
	requests := tbc.collectedRequests[:tbc.collectedRequestCount]
	count := int64(len(requests))
	req := &pdpb.TsoRequest{
		Header:     c.requestHeader(),
		Count:      uint32(count),
		DcLocation: dcLocation,
	}

	if err := stream.Send(req); err != nil {
		err = errors.WithStack(err)
		c.finishTSORequest(requests, 0, 0, 0, err)
		return err
	}
	tsoBatchSendLatency.Observe(float64(time.Since(tbc.batchStartTime)))
	resp, err := stream.Recv()
	if err != nil {
		err = errors.WithStack(err)
		c.finishTSORequest(requests, 0, 0, 0, err)
		return err
	}
	requestDurationTSO.Observe(time.Since(start).Seconds())
	tsoBatchSize.Observe(float64(count))

	if resp.GetCount() != uint32(count) {
		err = errors.WithStack(errTSOLength)
		c.finishTSORequest(requests, 0, 0, 0, err)
		return err
	}

	physical, logical, suffixBits := resp.GetTimestamp().GetPhysical(), resp.GetTimestamp().GetLogical(), resp.GetTimestamp().GetSuffixBits()
	// `logical` is the largest ts's logical part here, we need to do the subtracting before we finish each TSO request.
	firstLogical := addLogical(logical, -count+1, suffixBits)
	c.compareAndSwapTS(dcLocation, physical, firstLogical, suffixBits, count)
	c.finishTSORequest(requests, physical, firstLogical, suffixBits, nil)
	return nil
}

// Because of the suffix, we need to shift the count before we add it to the logical part.
func addLogical(logical, count int64, suffixBits uint32) int64 {
	return logical + count<<suffixBits
}

func (c *client) compareAndSwapTS(dcLocation string, physical, firstLogical int64, suffixBits uint32, count int64) {
	largestLogical := addLogical(firstLogical, count-1, suffixBits)
	lastTSOInterface, loaded := c.lastTSMap.LoadOrStore(dcLocation, &lastTSO{
		physical: physical,
		// Save the largest logical part here
		logical: largestLogical,
	})
	if !loaded {
		return
	}
	lastTSOPointer := lastTSOInterface.(*lastTSO)
	lastPhysical := lastTSOPointer.physical
	lastLogical := lastTSOPointer.logical
	// The TSO we get is a range like [largestLogical-count+1, largestLogical], so we save the last TSO's largest logical to compare with the new TSO's first logical.
	// For example, if we have a TSO resp with logical 10, count 5, then all TSOs we get will be [6, 7, 8, 9, 10].
	if tsLessEqual(physical, firstLogical, lastPhysical, lastLogical) {
		panic(errors.Errorf("%s timestamp fallback, newly acquired ts (%d, %d) is less or equal to last one (%d, %d)",
			dcLocation, physical, firstLogical, lastPhysical, lastLogical))
	}
	lastTSOPointer.physical = physical
	// Same as above, we save the largest logical part here.
	lastTSOPointer.logical = largestLogical
}

func tsLessEqual(physical, logical, thatPhysical, thatLogical int64) bool {
	if physical == thatPhysical {
		return logical <= thatLogical
	}
	return physical < thatPhysical
}

func (c *client) finishTSORequest(requests []*tsoRequest, physical, firstLogical int64, suffixBits uint32, err error) {
	for i := 0; i < len(requests); i++ {
		if span := opentracing.SpanFromContext(requests[i].requestCtx); span != nil {
			span.Finish()
		}
		requests[i].physical, requests[i].logical = physical, addLogical(firstLogical, int64(i), suffixBits)
		requests[i].done <- err
	}
}

func (c *client) revokeTSORequest(err error, tsoDispatcher <-chan *tsoRequest) {
	for i := 0; i < len(tsoDispatcher); i++ {
		req := <-tsoDispatcher
		req.done <- err
	}
}

func (c *client) Close() {
	c.cancel()
	c.wg.Wait()

	c.tsoDispatcher.Range(func(_, dispatcher interface{}) bool {
		if dispatcher != nil {
			c.revokeTSORequest(errors.WithStack(errClosing), dispatcher.(*tsoDispatcher).tsoBatchController.tsoRequestCh)
			dispatcher.(*tsoDispatcher).dispatcherCancel()
		}
		return true
	})

	c.clientConns.Range(func(_, cc interface{}) bool {
		if err := cc.(*grpc.ClientConn).Close(); err != nil {
			log.Error("[pd] failed to close gRPC clientConn", errs.ZapError(errs.ErrCloseGRPCConn, err))
		}
		return true
	})
}

// leaderClient gets the client of current PD leader.
func (c *client) leaderClient() pdpb.PDClient {
	if cc, ok := c.clientConns.Load(c.GetLeaderAddr()); ok {
		return pdpb.NewPDClient(cc.(*grpc.ClientConn))
	}
	return nil
}

// followerClient gets a client of the current reachable and healthy PD follower randomly.
func (c *client) followerClient() (pdpb.PDClient, string) {
	addrs := c.GetFollowerAddr()
	if len(addrs) < 1 {
		return nil, ""
	}
	var (
		cc  *grpc.ClientConn
		err error
	)
	for i := 0; i < len(addrs); i++ {
		addr := addrs[rand.Intn(len(addrs))]
		if cc, err = c.getOrCreateGRPCConn(addr); err != nil {
			continue
		}
		healthCtx, healthCancel := context.WithTimeout(c.ctx, c.timeout)
		resp, err := healthpb.NewHealthClient(cc).Check(healthCtx, &healthpb.HealthCheckRequest{Service: ""})
		healthCancel()
		if err == nil && resp.GetStatus() == healthpb.HealthCheckResponse_SERVING {
			return pdpb.NewPDClient(cc), addr
		}
	}
	return nil, ""
}

func (c *client) getClient() pdpb.PDClient {
	if c.enableForwarding && atomic.LoadInt32(&c.leaderNetworkFailure) == 1 {
		followerClient, addr := c.followerClient()
		if followerClient != nil {
			log.Debug("[pd] use follower client", zap.String("addr", addr))
			return followerClient
		}
	}
	return c.leaderClient()
}

func (c *client) getAllClients() map[string]pdpb.PDClient {
	var (
		addrs   = c.GetAllAddrs()
		clients = make(map[string]pdpb.PDClient, len(addrs))
		cc      *grpc.ClientConn
		err     error
	)
	for _, addr := range addrs {
		if len(addrs) == 0 {
			continue
		}
		if cc, err = c.getOrCreateGRPCConn(addr); err != nil {
			continue
		}
		healthCtx, healthCancel := context.WithTimeout(c.ctx, c.timeout)
		resp, err := healthpb.NewHealthClient(cc).Check(healthCtx, &healthpb.HealthCheckRequest{Service: ""})
		healthCancel()
		if err == nil && resp.GetStatus() == healthpb.HealthCheckResponse_SERVING {
			clients[addr] = pdpb.NewPDClient(cc)
		}
	}
	return clients
}

var tsoReqPool = sync.Pool{
	New: func() interface{} {
		return &tsoRequest{
			done:     make(chan error, 1),
			physical: 0,
			logical:  0,
		}
	},
}

func (c *client) GetTSAsync(ctx context.Context) TSFuture {
	return c.GetLocalTSAsync(ctx, globalDCLocation)
}

func (c *client) GetLocalTSAsync(ctx context.Context, dcLocation string) TSFuture {
	if span := opentracing.SpanFromContext(ctx); span != nil {
		span = opentracing.StartSpan("GetLocalTSAsync", opentracing.ChildOf(span.Context()))
		ctx = opentracing.ContextWithSpan(ctx, span)
	}
	req := tsoReqPool.Get().(*tsoRequest)
	req.requestCtx = ctx
	req.clientCtx = c.ctx
	req.start = time.Now()
	req.dcLocation = dcLocation
	if err := c.dispatchRequest(dcLocation, req); err != nil {
		// Wait for a while and try again
		time.Sleep(50 * time.Millisecond)
		if err = c.dispatchRequest(dcLocation, req); err != nil {
			req.done <- err
		}
	}
	return req
}

func (c *client) dispatchRequest(dcLocation string, request *tsoRequest) error {
	dispatcher, ok := c.tsoDispatcher.Load(dcLocation)
	if !ok {
		err := errs.ErrClientGetTSO.FastGenByArgs(fmt.Sprintf("unknown dc-location %s to the client", dcLocation))
		log.Error("[pd] dispatch tso request error", zap.String("dc-location", dcLocation), errs.ZapError(err))
		c.ScheduleCheckLeader()
		return err
	}
	dispatcher.(*tsoDispatcher).tsoBatchController.tsoRequestCh <- request
	return nil
}

// TSFuture is a future which promises to return a TSO.
type TSFuture interface {
	// Wait gets the physical and logical time, it would block caller if data is not available yet.
	Wait() (int64, int64, error)
}

func (req *tsoRequest) Wait() (physical int64, logical int64, err error) {
	// If tso command duration is observed very high, the reason could be it
	// takes too long for Wait() be called.
	start := time.Now()
	cmdDurationTSOAsyncWait.Observe(start.Sub(req.start).Seconds())
	select {
	case err = <-req.done:
		err = errors.WithStack(err)
		defer tsoReqPool.Put(req)
		if err != nil {
			cmdFailDurationTSO.Observe(time.Since(req.start).Seconds())
			return 0, 0, err
		}
		physical, logical = req.physical, req.logical
		now := time.Now()
		cmdDurationWait.Observe(now.Sub(start).Seconds())
		cmdDurationTSO.Observe(now.Sub(req.start).Seconds())
		return
	case <-req.requestCtx.Done():
		return 0, 0, errors.WithStack(req.requestCtx.Err())
	case <-req.clientCtx.Done():
		return 0, 0, errors.WithStack(req.clientCtx.Err())
	}
}

func (c *client) GetTS(ctx context.Context) (physical int64, logical int64, err error) {
	resp := c.GetTSAsync(ctx)
	return resp.Wait()
}

func (c *client) GetLocalTS(ctx context.Context, dcLocation string) (physical int64, logical int64, err error) {
	resp := c.GetLocalTSAsync(ctx, dcLocation)
	return resp.Wait()
}

func handleRegionResponse(res *pdpb.GetRegionResponse) *Region {
	if res.Region == nil {
		return nil
	}

	r := &Region{
		Meta:         res.Region,
		Leader:       res.Leader,
		PendingPeers: res.PendingPeers,
	}
	for _, s := range res.DownPeers {
		r.DownPeers = append(r.DownPeers, s.Peer)
	}
	return r
}

func (c *client) GetRegion(ctx context.Context, key []byte) (*Region, error) {
	if span := opentracing.SpanFromContext(ctx); span != nil {
		span = opentracing.StartSpan("pdclient.GetRegion", opentracing.ChildOf(span.Context()))
		defer span.Finish()
	}
	start := time.Now()
	defer func() { cmdDurationGetRegion.Observe(time.Since(start).Seconds()) }()

	ctx, cancel := context.WithTimeout(ctx, c.timeout)
	req := &pdpb.GetRegionRequest{
		Header:    c.requestHeader(),
		RegionKey: key,
	}
	ctx = grpcutil.BuildForwardContext(ctx, c.GetLeaderAddr())
	resp, err := c.getClient().GetRegion(ctx, req)
	cancel()

	if err != nil {
		cmdFailDurationGetRegion.Observe(time.Since(start).Seconds())
		c.ScheduleCheckLeader()
		return nil, errors.WithStack(err)
	}
	return handleRegionResponse(resp), nil
}

func isNetworkError(code codes.Code) bool {
	return code == codes.Unavailable || code == codes.DeadlineExceeded
}

func (c *client) GetRegionFromMember(ctx context.Context, key []byte, memberURLs []string) (*Region, error) {
	if span := opentracing.SpanFromContext(ctx); span != nil {
		span = opentracing.StartSpan("pdclient.GetRegionFromMember", opentracing.ChildOf(span.Context()))
		defer span.Finish()
	}
	start := time.Now()
	defer func() { cmdDurationGetRegion.Observe(time.Since(start).Seconds()) }()

	var resp *pdpb.GetRegionResponse
	for _, url := range memberURLs {
		conn, err := c.getOrCreateGRPCConn(url)
		if err != nil {
			log.Error("[pd] can't get grpc connection", zap.String("member-URL", url), errs.ZapError(err))
			continue
		}
		cc := pdpb.NewPDClient(conn)
		resp, err = cc.GetRegion(ctx, &pdpb.GetRegionRequest{
			Header:    c.requestHeader(),
			RegionKey: key,
		})
		if err != nil {
			log.Error("[pd] can't get region info", zap.String("member-URL", url), errs.ZapError(err))
			continue
		}
		if resp != nil {
			break
		}
	}

	if resp == nil {
		cmdFailDurationGetRegion.Observe(time.Since(start).Seconds())
		c.ScheduleCheckLeader()
		errorMsg := fmt.Sprintf("[pd] can't get region info from member URLs: %+v", memberURLs)
		return nil, errors.WithStack(errors.New(errorMsg))
	}
	return handleRegionResponse(resp), nil
}

func (c *client) GetPrevRegion(ctx context.Context, key []byte) (*Region, error) {
	if span := opentracing.SpanFromContext(ctx); span != nil {
		span = opentracing.StartSpan("pdclient.GetPrevRegion", opentracing.ChildOf(span.Context()))
		defer span.Finish()
	}
	start := time.Now()
	defer func() { cmdDurationGetPrevRegion.Observe(time.Since(start).Seconds()) }()

	ctx, cancel := context.WithTimeout(ctx, c.timeout)
	req := &pdpb.GetRegionRequest{
		Header:    c.requestHeader(),
		RegionKey: key,
	}
	ctx = grpcutil.BuildForwardContext(ctx, c.GetLeaderAddr())
	resp, err := c.getClient().GetPrevRegion(ctx, req)
	cancel()

	if err != nil {
		cmdFailDurationGetPrevRegion.Observe(time.Since(start).Seconds())
		c.ScheduleCheckLeader()
		return nil, errors.WithStack(err)
	}
	return handleRegionResponse(resp), nil
}

func (c *client) GetRegionByID(ctx context.Context, regionID uint64) (*Region, error) {
	if span := opentracing.SpanFromContext(ctx); span != nil {
		span = opentracing.StartSpan("pdclient.GetRegionByID", opentracing.ChildOf(span.Context()))
		defer span.Finish()
	}
	start := time.Now()
	defer func() { cmdDurationGetRegionByID.Observe(time.Since(start).Seconds()) }()

	ctx, cancel := context.WithTimeout(ctx, c.timeout)
	req := &pdpb.GetRegionByIDRequest{
		Header:   c.requestHeader(),
		RegionId: regionID,
	}
	ctx = grpcutil.BuildForwardContext(ctx, c.GetLeaderAddr())
	resp, err := c.getClient().GetRegionByID(ctx, req)
	cancel()

	if err != nil {
		cmdFailedDurationGetRegionByID.Observe(time.Since(start).Seconds())
		c.ScheduleCheckLeader()
		return nil, errors.WithStack(err)
	}
	return handleRegionResponse(resp), nil
}

func (c *client) ScanRegions(ctx context.Context, key, endKey []byte, limit int) ([]*Region, error) {
	if span := opentracing.SpanFromContext(ctx); span != nil {
		span = opentracing.StartSpan("pdclient.ScanRegions", opentracing.ChildOf(span.Context()))
		defer span.Finish()
	}
	start := time.Now()
	defer cmdDurationScanRegions.Observe(time.Since(start).Seconds())

	var cancel context.CancelFunc
	scanCtx := ctx
	if _, ok := ctx.Deadline(); !ok {
		scanCtx, cancel = context.WithTimeout(ctx, c.timeout)
		defer cancel()
	}
	req := &pdpb.ScanRegionsRequest{
		Header:   c.requestHeader(),
		StartKey: key,
		EndKey:   endKey,
		Limit:    int32(limit),
	}
	scanCtx = grpcutil.BuildForwardContext(scanCtx, c.GetLeaderAddr())
	resp, err := c.getClient().ScanRegions(scanCtx, req)

	if err != nil {
		cmdFailedDurationScanRegions.Observe(time.Since(start).Seconds())
		c.ScheduleCheckLeader()
		return nil, errors.WithStack(err)
	}

	return handleRegionsResponse(resp), nil
}

func handleRegionsResponse(resp *pdpb.ScanRegionsResponse) []*Region {
	var regions []*Region
	if len(resp.GetRegions()) == 0 {
		// Make it compatible with old server.
		metas, leaders := resp.GetRegionMetas(), resp.GetLeaders()
		for i := range metas {
			r := &Region{Meta: metas[i]}
			if i < len(leaders) {
				r.Leader = leaders[i]
			}
			regions = append(regions, r)
		}
	} else {
		for _, r := range resp.GetRegions() {
			region := &Region{
				Meta:         r.Region,
				Leader:       r.Leader,
				PendingPeers: r.PendingPeers,
			}
			for _, p := range r.DownPeers {
				region.DownPeers = append(region.DownPeers, p.Peer)
			}
			regions = append(regions, region)
		}
	}
	return regions
}

func (c *client) GetStore(ctx context.Context, storeID uint64) (*metapb.Store, error) {
	if span := opentracing.SpanFromContext(ctx); span != nil {
		span = opentracing.StartSpan("pdclient.GetStore", opentracing.ChildOf(span.Context()))
		defer span.Finish()
	}
	start := time.Now()
	defer func() { cmdDurationGetStore.Observe(time.Since(start).Seconds()) }()

	ctx, cancel := context.WithTimeout(ctx, c.timeout)
	req := &pdpb.GetStoreRequest{
		Header:  c.requestHeader(),
		StoreId: storeID,
	}
	ctx = grpcutil.BuildForwardContext(ctx, c.GetLeaderAddr())
	resp, err := c.getClient().GetStore(ctx, req)
	cancel()

	if err != nil {
		cmdFailedDurationGetStore.Observe(time.Since(start).Seconds())
		c.ScheduleCheckLeader()
		return nil, errors.WithStack(err)
	}
	return handleStoreResponse(resp)
}

func handleStoreResponse(resp *pdpb.GetStoreResponse) (*metapb.Store, error) {
	store := resp.GetStore()
	if store == nil {
		return nil, errors.New("[pd] store field in rpc response not set")
	}
	if store.GetState() == metapb.StoreState_Tombstone {
		return nil, nil
	}
	return store, nil
}

func (c *client) GetAllStores(ctx context.Context, opts ...GetStoreOption) ([]*metapb.Store, error) {
	// Applies options
	options := &GetStoreOp{}
	for _, opt := range opts {
		opt(options)
	}

	if span := opentracing.SpanFromContext(ctx); span != nil {
		span = opentracing.StartSpan("pdclient.GetAllStores", opentracing.ChildOf(span.Context()))
		defer span.Finish()
	}
	start := time.Now()
	defer func() { cmdDurationGetAllStores.Observe(time.Since(start).Seconds()) }()

	ctx, cancel := context.WithTimeout(ctx, c.timeout)
	req := &pdpb.GetAllStoresRequest{
		Header:                 c.requestHeader(),
		ExcludeTombstoneStores: options.excludeTombstone,
	}
	ctx = grpcutil.BuildForwardContext(ctx, c.GetLeaderAddr())
	resp, err := c.getClient().GetAllStores(ctx, req)
	cancel()

	if err != nil {
		cmdFailedDurationGetAllStores.Observe(time.Since(start).Seconds())
		c.ScheduleCheckLeader()
		return nil, errors.WithStack(err)
	}
	return resp.GetStores(), nil
}

func (c *client) UpdateGCSafePoint(ctx context.Context, safePoint uint64) (uint64, error) {
	if span := opentracing.SpanFromContext(ctx); span != nil {
		span = opentracing.StartSpan("pdclient.UpdateGCSafePoint", opentracing.ChildOf(span.Context()))
		defer span.Finish()
	}
	start := time.Now()
	defer func() { cmdDurationUpdateGCSafePoint.Observe(time.Since(start).Seconds()) }()

	ctx, cancel := context.WithTimeout(ctx, c.timeout)
	req := &pdpb.UpdateGCSafePointRequest{
		Header:    c.requestHeader(),
		SafePoint: safePoint,
	}
	ctx = grpcutil.BuildForwardContext(ctx, c.GetLeaderAddr())
	resp, err := c.getClient().UpdateGCSafePoint(ctx, req)
	cancel()

	if err != nil {
		cmdFailedDurationUpdateGCSafePoint.Observe(time.Since(start).Seconds())
		c.ScheduleCheckLeader()
		return 0, errors.WithStack(err)
	}
	return resp.GetNewSafePoint(), nil
}

// UpdateServiceGCSafePoint updates the safepoint for specific service and
// returns the minimum safepoint across all services, this value is used to
// determine the safepoint for multiple services, it does not trigger a GC
// job. Use UpdateGCSafePoint to trigger the GC job if needed.
func (c *client) UpdateServiceGCSafePoint(ctx context.Context, serviceID string, ttl int64, safePoint uint64) (uint64, error) {
	if span := opentracing.SpanFromContext(ctx); span != nil {
		span = opentracing.StartSpan("pdclient.UpdateServiceGCSafePoint", opentracing.ChildOf(span.Context()))
		defer span.Finish()
	}

	start := time.Now()
	defer func() { cmdDurationUpdateServiceGCSafePoint.Observe(time.Since(start).Seconds()) }()

	ctx, cancel := context.WithTimeout(ctx, c.timeout)
	req := &pdpb.UpdateServiceGCSafePointRequest{
		Header:    c.requestHeader(),
		ServiceId: []byte(serviceID),
		TTL:       ttl,
		SafePoint: safePoint,
	}
	ctx = grpcutil.BuildForwardContext(ctx, c.GetLeaderAddr())
	resp, err := c.getClient().UpdateServiceGCSafePoint(ctx, req)
	cancel()

	if err != nil {
		cmdFailedDurationUpdateServiceGCSafePoint.Observe(time.Since(start).Seconds())
		c.ScheduleCheckLeader()
		return 0, errors.WithStack(err)
	}
	return resp.GetMinSafePoint(), nil
}

func (c *client) ScatterRegion(ctx context.Context, regionID uint64) error {
	if span := opentracing.SpanFromContext(ctx); span != nil {
		span = opentracing.StartSpan("pdclient.ScatterRegion", opentracing.ChildOf(span.Context()))
		defer span.Finish()
	}
	return c.scatterRegionsWithGroup(ctx, regionID, "")
}

func (c *client) scatterRegionsWithGroup(ctx context.Context, regionID uint64, group string) error {
	start := time.Now()
	defer func() { cmdDurationScatterRegion.Observe(time.Since(start).Seconds()) }()

	ctx, cancel := context.WithTimeout(ctx, c.timeout)
	req := &pdpb.ScatterRegionRequest{
		Header:   c.requestHeader(),
		RegionId: regionID,
		Group:    group,
	}
	ctx = grpcutil.BuildForwardContext(ctx, c.GetLeaderAddr())
	resp, err := c.getClient().ScatterRegion(ctx, req)
	cancel()
	if err != nil {
		return err
	}
	if resp.Header.GetError() != nil {
		return errors.Errorf("scatter region %d failed: %s", regionID, resp.Header.GetError().String())
	}
	return nil
}

func (c *client) ScatterRegions(ctx context.Context, regionsID []uint64, opts ...RegionsOption) (*pdpb.ScatterRegionResponse, error) {
	if span := opentracing.SpanFromContext(ctx); span != nil {
		span = opentracing.StartSpan("pdclient.ScatterRegions", opentracing.ChildOf(span.Context()))
		defer span.Finish()
	}
	return c.scatterRegionsWithOptions(ctx, regionsID, opts...)
}

func (c *client) GetOperator(ctx context.Context, regionID uint64) (*pdpb.GetOperatorResponse, error) {
	if span := opentracing.SpanFromContext(ctx); span != nil {
		span = opentracing.StartSpan("pdclient.GetOperator", opentracing.ChildOf(span.Context()))
		defer span.Finish()
	}
	start := time.Now()
	defer func() { cmdDurationGetOperator.Observe(time.Since(start).Seconds()) }()

	ctx, cancel := context.WithTimeout(ctx, c.timeout)
	defer cancel()
	req := &pdpb.GetOperatorRequest{
		Header:   c.requestHeader(),
		RegionId: regionID,
	}
	ctx = grpcutil.BuildForwardContext(ctx, c.GetLeaderAddr())
	return c.getClient().GetOperator(ctx, req)
}

// SplitRegions split regions by given split keys
func (c *client) SplitRegions(ctx context.Context, splitKeys [][]byte, opts ...RegionsOption) (*pdpb.SplitRegionsResponse, error) {
	if span := opentracing.SpanFromContext(ctx); span != nil {
		span = opentracing.StartSpan("pdclient.SplitRegions", opentracing.ChildOf(span.Context()))
		defer span.Finish()
	}
	start := time.Now()
	defer func() { cmdDurationSplitRegions.Observe(time.Since(start).Seconds()) }()
	ctx, cancel := context.WithTimeout(ctx, c.timeout)
	defer cancel()
	options := &RegionsOp{}
	for _, opt := range opts {
		opt(options)
	}
	req := &pdpb.SplitRegionsRequest{
		Header:     c.requestHeader(),
		SplitKeys:  splitKeys,
		RetryLimit: options.retryLimit,
	}
	ctx = grpcutil.BuildForwardContext(ctx, c.GetLeaderAddr())
	return c.getClient().SplitRegions(ctx, req)
}

func (c *client) requestHeader() *pdpb.RequestHeader {
	return &pdpb.RequestHeader{
		ClusterId: c.clusterID,
	}
}

func (c *client) scatterRegionsWithOptions(ctx context.Context, regionsID []uint64, opts ...RegionsOption) (*pdpb.ScatterRegionResponse, error) {
	start := time.Now()
	defer func() { cmdDurationScatterRegions.Observe(time.Since(start).Seconds()) }()
	options := &RegionsOp{}
	for _, opt := range opts {
		opt(options)
	}
	ctx, cancel := context.WithTimeout(ctx, c.timeout)
	req := &pdpb.ScatterRegionRequest{
		Header:     c.requestHeader(),
		Group:      options.group,
		RegionsId:  regionsID,
		RetryLimit: options.retryLimit,
	}

	ctx = grpcutil.BuildForwardContext(ctx, c.GetLeaderAddr())
	resp, err := c.getClient().ScatterRegion(ctx, req)
	cancel()

	if err != nil {
		return nil, err
	}
	if resp.Header.GetError() != nil {
		return nil, errors.Errorf("scatter regions %v failed: %s", regionsID, resp.Header.GetError().String())
	}
	return resp, nil
}

func addrsToUrls(addrs []string) []string {
	// Add default schema "http://" to addrs.
	urls := make([]string, 0, len(addrs))
	for _, addr := range addrs {
		if strings.Contains(addr, "://") {
			urls = append(urls, addr)
		} else {
			urls = append(urls, "http://"+addr)
		}
	}
	return urls
}

// IsLeaderChange will determine whether there is a leader change.
func IsLeaderChange(err error) bool {
	errMsg := err.Error()
	return strings.Contains(errMsg, errs.NotLeaderErr) || strings.Contains(errMsg, errs.MismatchLeaderErr)
}

func trimHTTPPrefix(str string) string {
	str = strings.TrimPrefix(str, "http://")
	str = strings.TrimPrefix(str, "https://")
	return str
}<|MERGE_RESOLUTION|>--- conflicted
+++ resolved
@@ -359,14 +359,9 @@
 	leaderNetworkFailure int32
 
 	// Client options.
-<<<<<<< HEAD
 	enableForwarding bool
-=======
-	enableForwarding       bool
-	enableTSOFollowerProxy bool
 	// TODO: make `maxTSOBatchWaitInterval` can be changed manually online.
 	maxTSOBatchWaitInterval time.Duration
->>>>>>> e68eee43
 }
 
 // NewClient creates a PD client.
@@ -650,37 +645,19 @@
 	log.Info("[pd] tso dispatcher created", zap.String("dc-location", dcLocation))
 }
 
-<<<<<<< HEAD
 func (c *client) handleDispatcher(
 	dispatcherCtx context.Context,
 	dc string,
-	tsoDispatcher chan *tsoRequest) {
+	tbc *tsoBatchController) {
 	var (
 		retryTimes int
 		err        error
 		streamAddr string
 		stream     pdpb.PD_TsoClient
 		cancel     context.CancelFunc
-		requests   = make([]*tsoRequest, maxMergeTSORequests+1)
 		// addr -> connectionContext
 		connectionCtxs sync.Map
 		opts           []opentracing.StartSpanOption
-=======
-type streamCh chan struct {
-	cancel context.CancelFunc
-	stream pdpb.PD_TsoClient
-}
-
-func (c *client) handleDispatcher(dispatcherCtx context.Context, dc string, tbc *tsoBatchController) {
-	var (
-		err           error
-		cancel        context.CancelFunc
-		stream        pdpb.PD_TsoClient
-		opts          []opentracing.StartSpanOption
-		needUpdate    = false
-		streamCh      streamCh
-		connectionCtx connectionContext
->>>>>>> e68eee43
 	)
 	defer func() {
 		log.Info("[pd] exit tso dispatcher", zap.String("dc-location", dc))
@@ -715,18 +692,8 @@
 				err = errs.ErrClientCreateTSOStream.FastGenByArgs()
 				log.Error("[pd] create tso stream error", zap.String("dc-location", dc), errs.ZapError(err))
 				c.ScheduleCheckLeader()
-<<<<<<< HEAD
-				c.revokeTSORequest(errors.WithStack(err), tsoDispatcher)
+				c.revokeTSORequest(errors.WithStack(err), tbc.tsoRequestCh)
 				retryTimes = 0
-=======
-				c.revokeTSORequest(errors.WithStack(err), tbc.tsoRequestCh)
-				select {
-				case <-time.After(time.Second):
-				case <-dispatcherCtx.Done():
-					return
-				}
-				continue
->>>>>>> e68eee43
 			}
 			select {
 			case <-dispatcherCtx.Done():
@@ -736,45 +703,8 @@
 			retryTimes++
 			continue
 		}
-<<<<<<< HEAD
 		retryTimes = 0
 		// Start to collect the TSO requests.
-		select {
-		case first := <-tsoDispatcher:
-			// Fetch pendingTSOReqCount TSO requests in single batch.
-			pendingTSOReqCount := len(tsoDispatcher) + 1
-			requests[0] = first
-			for i := 1; i < pendingTSOReqCount; i++ {
-				requests[i] = <-tsoDispatcher
-			}
-			// Send `dl` to the corresponding `tsDeadlineCh` to manually
-			// control the timeout of `processTSORequests` later.
-			done := make(chan struct{})
-			dl := deadline{
-				timer:  time.After(c.timeout),
-				done:   done,
-				cancel: cancel,
-			}
-			tsDeadlineCh, ok := c.tsDeadline.Load(dc)
-			for !ok || tsDeadlineCh == nil {
-				c.scheduleCheckTSDeadline()
-				time.Sleep(time.Millisecond * 100)
-				tsDeadlineCh, ok = c.tsDeadline.Load(dc)
-			}
-			select {
-			case tsDeadlineCh.(chan deadline) <- dl:
-			case <-dispatcherCtx.Done():
-				return
-			}
-			opts = extractSpanReference(requests[:pendingTSOReqCount], opts[:0])
-			// Send the gRPC request and dispatch the TSO results.
-			err = c.processTSORequests(stream, dc, requests[:pendingTSOReqCount], opts)
-			close(done)
-		case <-dispatcherCtx.Done():
-			return
-		}
-		// If error happens during tso stream handling, remove this stream from `connectionCtxs` and run the next trial.
-=======
 		if err = tbc.fetchPendingRequests(dispatcherCtx); err != nil {
 			log.Error("[pd] fetch pending tso requests error", zap.String("dc-location", dc), errs.ZapError(errs.ErrClientGetTSO, err))
 			return
@@ -800,20 +730,9 @@
 			return
 		}
 		opts = extractSpanReference(tbc, opts[:0])
-		select {
-		// The connection should be switched to the new stream.
-		case newStream, ok := <-streamCh:
-			if ok {
-				stream = newStream.stream
-				cancel = newStream.cancel
-				log.Info("tso stream has changed back to pd or tso allocator leader")
-			}
-		default:
-		}
 		err = c.processTSORequests(stream, dc, tbc, opts)
 		close(done)
 		// If error happens during tso stream handling, reset stream and run the next trial.
->>>>>>> e68eee43
 		if err != nil {
 			select {
 			case <-dispatcherCtx.Done():
@@ -1169,7 +1088,7 @@
 
 // followerClient gets a client of the current reachable and healthy PD follower randomly.
 func (c *client) followerClient() (pdpb.PDClient, string) {
-	addrs := c.GetFollowerAddr()
+	addrs := c.GetFollowerAddrs()
 	if len(addrs) < 1 {
 		return nil, ""
 	}

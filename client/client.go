--- conflicted
+++ resolved
@@ -230,15 +230,7 @@
 	// Caller component refers to the components within the process.
 	callerComponent caller.Component
 
-<<<<<<< HEAD
 	inner *innerClient
-=======
-	ctx    context.Context
-	cancel context.CancelFunc
-	wg     sync.WaitGroup
-	tlsCfg *tls.Config
-	option *opt.Option
->>>>>>> c8c75510
 }
 
 // SecurityOption records options about tls
@@ -286,12 +278,8 @@
 
 // NewClient creates a PD client.
 func NewClient(
-<<<<<<< HEAD
 	callerComponent caller.Component,
-	svrAddrs []string, security SecurityOption, opts ...ClientOption,
-=======
 	svrAddrs []string, security SecurityOption, opts ...opt.ClientOption,
->>>>>>> c8c75510
 ) (Client, error) {
 	return NewClientWithContext(context.Background(), callerComponent,
 		svrAddrs, security, opts...)
@@ -299,15 +287,10 @@
 
 // NewClientWithContext creates a PD client with context. This API uses the default keyspace id 0.
 func NewClientWithContext(
-<<<<<<< HEAD
 	ctx context.Context,
 	callerComponent caller.Component,
 	svrAddrs []string,
-	security SecurityOption, opts ...ClientOption,
-=======
-	ctx context.Context, svrAddrs []string,
 	security SecurityOption, opts ...opt.ClientOption,
->>>>>>> c8c75510
 ) (Client, error) {
 	return createClientWithKeyspace(ctx, callerComponent,
 		nullKeyspaceID, svrAddrs, security, opts...)
@@ -316,15 +299,10 @@
 // NewClientWithKeyspace creates a client with context and the specified keyspace id.
 // And now, it's only for test purpose.
 func NewClientWithKeyspace(
-<<<<<<< HEAD
 	ctx context.Context,
 	callerComponent caller.Component,
 	keyspaceID uint32, svrAddrs []string,
-	security SecurityOption, opts ...ClientOption,
-=======
-	ctx context.Context, keyspaceID uint32, svrAddrs []string,
 	security SecurityOption, opts ...opt.ClientOption,
->>>>>>> c8c75510
 ) (Client, error) {
 	if keyspaceID < defaultKeyspaceID || keyspaceID > maxKeyspaceID {
 		return nil, errors.Errorf("invalid keyspace id %d. It must be in the range of [%d, %d]",
@@ -336,15 +314,10 @@
 
 // createClientWithKeyspace creates a client with context and the specified keyspace id.
 func createClientWithKeyspace(
-<<<<<<< HEAD
 	ctx context.Context,
 	callerComponent caller.Component,
 	keyspaceID uint32, svrAddrs []string,
-	security SecurityOption, opts ...ClientOption,
-=======
-	ctx context.Context, keyspaceID uint32, svrAddrs []string,
 	security SecurityOption, opts ...opt.ClientOption,
->>>>>>> c8c75510
 ) (Client, error) {
 	tlsCfg, err := tlsutil.TLSConfig{
 		CAPath:   security.CAPath,
@@ -361,7 +334,6 @@
 
 	clientCtx, clientCancel := context.WithCancel(ctx)
 	c := &client{
-<<<<<<< HEAD
 		callerID:        caller.GetCallerID(),
 		callerComponent: adjustCallerComponent(callerComponent),
 		inner: &innerClient{
@@ -371,37 +343,13 @@
 			ctx:                     clientCtx,
 			cancel:                  clientCancel,
 			tlsCfg:                  tlsCfg,
-			option:                  newOption(),
+			option:                  opt.NewOption(),
 		},
-=======
-		updateTokenConnectionCh: make(chan struct{}, 1),
-		ctx:                     clientCtx,
-		cancel:                  clientCancel,
-		keyspaceID:              keyspaceID,
-		svrUrls:                 svrAddrs,
-		tlsCfg:                  tlsCfg,
-		option:                  opt.NewOption(),
->>>>>>> c8c75510
 	}
 
 	// Inject the client options.
 	for _, opt := range opts {
-<<<<<<< HEAD
-		opt(c.inner)
-=======
-		opt(c.option)
-	}
-
-	c.pdSvcDiscovery = newPDServiceDiscovery(
-		clientCtx, clientCancel, &c.wg, c.setServiceMode,
-		nil, keyspaceID, c.svrUrls, c.tlsCfg, c.option)
-	if err := c.setup(); err != nil {
-		c.cancel()
-		if c.pdSvcDiscovery != nil {
-			c.pdSvcDiscovery.Close()
-		}
-		return nil, err
->>>>>>> c8c75510
+		opt(c.inner.option)
 	}
 
 	return c, c.inner.init(nil)
@@ -466,15 +414,10 @@
 
 // NewClientWithAPIContext creates a client according to the API context.
 func NewClientWithAPIContext(
-<<<<<<< HEAD
 	ctx context.Context, apiCtx APIContext,
 	callerComponent caller.Component,
 	svrAddrs []string,
-	security SecurityOption, opts ...ClientOption,
-=======
-	ctx context.Context, apiCtx APIContext, svrAddrs []string,
 	security SecurityOption, opts ...opt.ClientOption,
->>>>>>> c8c75510
 ) (Client, error) {
 	apiVersion, keyspaceName := apiCtx.GetAPIVersion(), apiCtx.GetKeyspaceName()
 	switch apiVersion {
@@ -491,15 +434,10 @@
 
 // newClientWithKeyspaceName creates a client with context and the specified keyspace name.
 func newClientWithKeyspaceName(
-<<<<<<< HEAD
 	ctx context.Context,
 	callerComponent caller.Component,
 	keyspaceName string, svrAddrs []string,
-	security SecurityOption, opts ...ClientOption,
-=======
-	ctx context.Context, keyspaceName string, svrAddrs []string,
 	security SecurityOption, opts ...opt.ClientOption,
->>>>>>> c8c75510
 ) (Client, error) {
 	tlsCfg, err := tlsutil.TLSConfig{
 		CAPath:   security.CAPath,
@@ -515,7 +453,6 @@
 	}
 	clientCtx, clientCancel := context.WithCancel(ctx)
 	c := &client{
-<<<<<<< HEAD
 		callerID:        caller.GetCallerID(),
 		callerComponent: adjustCallerComponent(callerComponent),
 		inner: &innerClient{
@@ -527,26 +464,13 @@
 			cancel:                  clientCancel,
 			svrUrls:                 svrAddrs,
 			tlsCfg:                  tlsCfg,
-			option:                  newOption(),
+			option:                  opt.NewOption(),
 		},
-=======
-		keyspaceID:              nullKeyspaceID,
-		updateTokenConnectionCh: make(chan struct{}, 1),
-		ctx:                     clientCtx,
-		cancel:                  clientCancel,
-		svrUrls:                 svrAddrs,
-		tlsCfg:                  tlsCfg,
-		option:                  opt.NewOption(),
->>>>>>> c8c75510
 	}
 
 	// Inject the client options.
 	for _, opt := range opts {
-<<<<<<< HEAD
-		opt(c.inner)
-=======
-		opt(c.option)
->>>>>>> c8c75510
+		opt(c.inner.option)
 	}
 
 	updateKeyspaceIDFunc := func() error {
@@ -570,120 +494,9 @@
 	return c, nil
 }
 
-<<<<<<< HEAD
 // Close closes the client.
 func (c *client) Close() {
 	c.inner.close()
-=======
-func (c *client) setup() error {
-	// Init the metrics.
-	if c.option.InitMetrics {
-		initAndRegisterMetrics(c.option.MetricsLabels)
-	}
-
-	// Init the client base.
-	if err := c.pdSvcDiscovery.Init(); err != nil {
-		return err
-	}
-
-	// Register callbacks
-	c.pdSvcDiscovery.AddServingURLSwitchedCallback(c.scheduleUpdateTokenConnection)
-
-	// Create dispatchers
-	c.createTokenDispatcher()
-	return nil
-}
-
-// Close closes the client.
-func (c *client) Close() {
-	c.cancel()
-	c.wg.Wait()
-
-	c.serviceModeKeeper.close()
-	c.pdSvcDiscovery.Close()
-
-	if c.tokenDispatcher != nil {
-		tokenErr := errors.WithStack(errClosing)
-		c.tokenDispatcher.tokenBatchController.revokePendingTokenRequest(tokenErr)
-		c.tokenDispatcher.dispatcherCancel()
-	}
-}
-
-func (c *client) setServiceMode(newMode pdpb.ServiceMode) {
-	c.Lock()
-	defer c.Unlock()
-
-	if c.option.UseTSOServerProxy {
-		// If we are using TSO server proxy, we always use PD_SVC_MODE.
-		newMode = pdpb.ServiceMode_PD_SVC_MODE
-	}
-
-	if newMode == c.serviceMode {
-		return
-	}
-	log.Info("[pd] changing service mode",
-		zap.String("old-mode", c.serviceMode.String()),
-		zap.String("new-mode", newMode.String()))
-	c.resetTSOClientLocked(newMode)
-	oldMode := c.serviceMode
-	c.serviceMode = newMode
-	log.Info("[pd] service mode changed",
-		zap.String("old-mode", oldMode.String()),
-		zap.String("new-mode", newMode.String()))
-}
-
-// Reset a new TSO client.
-func (c *client) resetTSOClientLocked(mode pdpb.ServiceMode) {
-	// Re-create a new TSO client.
-	var (
-		newTSOCli          *tsoClient
-		newTSOSvcDiscovery ServiceDiscovery
-	)
-	switch mode {
-	case pdpb.ServiceMode_PD_SVC_MODE:
-		newTSOCli = newTSOClient(c.ctx, c.option,
-			c.pdSvcDiscovery, &pdTSOStreamBuilderFactory{})
-	case pdpb.ServiceMode_API_SVC_MODE:
-		newTSOSvcDiscovery = newTSOServiceDiscovery(
-			c.ctx, MetaStorageClient(c), c.pdSvcDiscovery,
-			c.keyspaceID, c.tlsCfg, c.option)
-		// At this point, the keyspace group isn't known yet. Starts from the default keyspace group,
-		// and will be updated later.
-		newTSOCli = newTSOClient(c.ctx, c.option,
-			newTSOSvcDiscovery, &tsoTSOStreamBuilderFactory{})
-		if err := newTSOSvcDiscovery.Init(); err != nil {
-			log.Error("[pd] failed to initialize tso service discovery. keep the current service mode",
-				zap.Strings("svr-urls", c.svrUrls),
-				zap.String("current-mode", c.serviceMode.String()),
-				zap.Error(err))
-			return
-		}
-	case pdpb.ServiceMode_UNKNOWN_SVC_MODE:
-		log.Warn("[pd] intend to switch to unknown service mode, just return")
-		return
-	}
-	newTSOCli.setup()
-	// Replace the old TSO client.
-	oldTSOClient := c.tsoClient
-	c.tsoClient = newTSOCli
-	oldTSOClient.close()
-	// Replace the old TSO service discovery if needed.
-	oldTSOSvcDiscovery := c.tsoSvcDiscovery
-	// If newTSOSvcDiscovery is nil, that's expected, as it means we are switching to PD service mode and
-	// no tso microservice discovery is needed.
-	c.tsoSvcDiscovery = newTSOSvcDiscovery
-	// Close the old TSO service discovery safely after both the old client and service discovery are replaced.
-	if oldTSOSvcDiscovery != nil {
-		// We are switching from API service mode to PD service mode, so delete the old tso microservice discovery.
-		oldTSOSvcDiscovery.Close()
-	}
-}
-
-func (c *client) getTSOClient() *tsoClient {
-	c.RLock()
-	defer c.RUnlock()
-	return c.tsoClient
->>>>>>> c8c75510
 }
 
 // ResetTSOClient resets the TSO client, only for test.
@@ -716,52 +529,30 @@
 		if !ok {
 			return errors.New("[pd] invalid value type for MaxTSOBatchWaitInterval option, it should be time.Duration")
 		}
-<<<<<<< HEAD
-		if err := c.inner.option.setMaxTSOBatchWaitInterval(interval); err != nil {
+		if err := c.inner.option.SetMaxTSOBatchWaitInterval(interval); err != nil {
 			return err
 		}
-	case EnableTSOFollowerProxy:
+	case opt.EnableTSOFollowerProxy:
 		if c.inner.getServiceMode() != pdpb.ServiceMode_PD_SVC_MODE {
-=======
-		if err := c.option.SetMaxTSOBatchWaitInterval(interval); err != nil {
-			return err
-		}
-	case opt.EnableTSOFollowerProxy:
-		if c.getServiceMode() != pdpb.ServiceMode_PD_SVC_MODE {
->>>>>>> c8c75510
 			return errors.New("[pd] tso follower proxy is only supported in PD service mode")
 		}
 		enable, ok := value.(bool)
 		if !ok {
 			return errors.New("[pd] invalid value type for EnableTSOFollowerProxy option, it should be bool")
 		}
-<<<<<<< HEAD
-		c.inner.option.setEnableTSOFollowerProxy(enable)
-	case EnableFollowerHandle:
-=======
-		c.option.SetEnableTSOFollowerProxy(enable)
+		c.inner.option.SetEnableTSOFollowerProxy(enable)
 	case opt.EnableFollowerHandle:
->>>>>>> c8c75510
 		enable, ok := value.(bool)
 		if !ok {
 			return errors.New("[pd] invalid value type for EnableFollowerHandle option, it should be bool")
 		}
-<<<<<<< HEAD
-		c.inner.option.setEnableFollowerHandle(enable)
-	case TSOClientRPCConcurrency:
-=======
-		c.option.SetEnableFollowerHandle(enable)
+		c.inner.option.SetEnableFollowerHandle(enable)
 	case opt.TSOClientRPCConcurrency:
->>>>>>> c8c75510
 		value, ok := value.(int)
 		if !ok {
 			return errors.New("[pd] invalid value type for TSOClientRPCConcurrency option, it should be int")
 		}
-<<<<<<< HEAD
-		c.inner.option.setTSOClientRPCConcurrency(value)
-=======
-		c.option.SetTSOClientRPCConcurrency(value)
->>>>>>> c8c75510
+		c.inner.option.SetTSOClientRPCConcurrency(value)
 	default:
 		return errors.New("[pd] unsupported client option")
 	}
@@ -773,11 +564,7 @@
 	start := time.Now()
 	defer func() { cmdDurationGetAllMembers.Observe(time.Since(start).Seconds()) }()
 
-<<<<<<< HEAD
-	ctx, cancel := context.WithTimeout(ctx, c.inner.option.timeout)
-=======
-	ctx, cancel := context.WithTimeout(ctx, c.option.Timeout)
->>>>>>> c8c75510
+	ctx, cancel := context.WithTimeout(ctx, c.inner.option.Timeout)
 	defer cancel()
 	req := &pdpb.GetMembersRequest{Header: c.requestHeader()}
 	protoClient, ctx := c.getClientAndContext(ctx)
@@ -848,11 +635,7 @@
 	default:
 		return 0, 0, errs.ErrClientGetMinTSO.FastGenByArgs("undefined service mode")
 	}
-<<<<<<< HEAD
-	ctx, cancel := context.WithTimeout(ctx, c.inner.option.timeout)
-=======
-	ctx, cancel := context.WithTimeout(ctx, c.option.Timeout)
->>>>>>> c8c75510
+	ctx, cancel := context.WithTimeout(ctx, c.inner.option.Timeout)
 	defer cancel()
 	// Call GetMinTS API to get the minimal TS from the API leader.
 	protoClient, ctx := c.getClientAndContext(ctx)
@@ -947,11 +730,7 @@
 	}
 	start := time.Now()
 	defer func() { cmdDurationGetRegion.Observe(time.Since(start).Seconds()) }()
-<<<<<<< HEAD
-	ctx, cancel := context.WithTimeout(ctx, c.inner.option.timeout)
-=======
-	ctx, cancel := context.WithTimeout(ctx, c.option.Timeout)
->>>>>>> c8c75510
+	ctx, cancel := context.WithTimeout(ctx, c.inner.option.Timeout)
 	defer cancel()
 
 	options := &opt.GetRegionOp{}
@@ -963,12 +742,8 @@
 		RegionKey:   key,
 		NeedBuckets: options.NeedBuckets,
 	}
-<<<<<<< HEAD
 	serviceClient, cctx := c.inner.getRegionAPIClientAndContext(ctx,
-		options.allowFollowerHandle && c.inner.option.getEnableFollowerHandle())
-=======
-	serviceClient, cctx := c.getRegionAPIClientAndContext(ctx, options.AllowFollowerHandle && c.option.GetEnableFollowerHandle())
->>>>>>> c8c75510
+		options.AllowFollowerHandle && c.inner.option.GetEnableFollowerHandle())
 	if serviceClient == nil {
 		return nil, errs.ErrClientGetProtoClient
 	}
@@ -995,11 +770,7 @@
 	}
 	start := time.Now()
 	defer func() { cmdDurationGetPrevRegion.Observe(time.Since(start).Seconds()) }()
-<<<<<<< HEAD
-	ctx, cancel := context.WithTimeout(ctx, c.inner.option.timeout)
-=======
-	ctx, cancel := context.WithTimeout(ctx, c.option.Timeout)
->>>>>>> c8c75510
+	ctx, cancel := context.WithTimeout(ctx, c.inner.option.Timeout)
 	defer cancel()
 
 	options := &opt.GetRegionOp{}
@@ -1011,12 +782,8 @@
 		RegionKey:   key,
 		NeedBuckets: options.NeedBuckets,
 	}
-<<<<<<< HEAD
 	serviceClient, cctx := c.inner.getRegionAPIClientAndContext(ctx,
-		options.allowFollowerHandle && c.inner.option.getEnableFollowerHandle())
-=======
-	serviceClient, cctx := c.getRegionAPIClientAndContext(ctx, options.AllowFollowerHandle && c.option.GetEnableFollowerHandle())
->>>>>>> c8c75510
+		options.AllowFollowerHandle && c.inner.option.GetEnableFollowerHandle())
 	if serviceClient == nil {
 		return nil, errs.ErrClientGetProtoClient
 	}
@@ -1043,11 +810,7 @@
 	}
 	start := time.Now()
 	defer func() { cmdDurationGetRegionByID.Observe(time.Since(start).Seconds()) }()
-<<<<<<< HEAD
-	ctx, cancel := context.WithTimeout(ctx, c.inner.option.timeout)
-=======
-	ctx, cancel := context.WithTimeout(ctx, c.option.Timeout)
->>>>>>> c8c75510
+	ctx, cancel := context.WithTimeout(ctx, c.inner.option.Timeout)
 	defer cancel()
 
 	options := &opt.GetRegionOp{}
@@ -1059,12 +822,8 @@
 		RegionId:    regionID,
 		NeedBuckets: options.NeedBuckets,
 	}
-<<<<<<< HEAD
 	serviceClient, cctx := c.inner.getRegionAPIClientAndContext(ctx,
-		options.allowFollowerHandle && c.inner.option.getEnableFollowerHandle())
-=======
-	serviceClient, cctx := c.getRegionAPIClientAndContext(ctx, options.AllowFollowerHandle && c.option.GetEnableFollowerHandle())
->>>>>>> c8c75510
+		options.AllowFollowerHandle && c.inner.option.GetEnableFollowerHandle())
 	if serviceClient == nil {
 		return nil, errs.ErrClientGetProtoClient
 	}
@@ -1095,11 +854,7 @@
 	var cancel context.CancelFunc
 	scanCtx := ctx
 	if _, ok := ctx.Deadline(); !ok {
-<<<<<<< HEAD
-		scanCtx, cancel = context.WithTimeout(ctx, c.inner.option.timeout)
-=======
-		scanCtx, cancel = context.WithTimeout(ctx, c.option.Timeout)
->>>>>>> c8c75510
+		scanCtx, cancel = context.WithTimeout(ctx, c.inner.option.Timeout)
 		defer cancel()
 	}
 	options := &opt.GetRegionOp{}
@@ -1112,12 +867,8 @@
 		EndKey:   endKey,
 		Limit:    int32(limit),
 	}
-<<<<<<< HEAD
 	serviceClient, cctx := c.inner.getRegionAPIClientAndContext(scanCtx,
-		options.allowFollowerHandle && c.inner.option.getEnableFollowerHandle())
-=======
-	serviceClient, cctx := c.getRegionAPIClientAndContext(scanCtx, options.AllowFollowerHandle && c.option.GetEnableFollowerHandle())
->>>>>>> c8c75510
+		options.AllowFollowerHandle && c.inner.option.GetEnableFollowerHandle())
 	if serviceClient == nil {
 		return nil, errs.ErrClientGetProtoClient
 	}
@@ -1154,11 +905,7 @@
 	var cancel context.CancelFunc
 	scanCtx := ctx
 	if _, ok := ctx.Deadline(); !ok {
-<<<<<<< HEAD
-		scanCtx, cancel = context.WithTimeout(ctx, c.inner.option.timeout)
-=======
-		scanCtx, cancel = context.WithTimeout(ctx, c.option.Timeout)
->>>>>>> c8c75510
+		scanCtx, cancel = context.WithTimeout(ctx, c.inner.option.Timeout)
 		defer cancel()
 	}
 	options := &opt.GetRegionOp{}
@@ -1176,12 +923,8 @@
 		Limit:              int32(limit),
 		ContainAllKeyRange: options.OutputMustContainAllKeyRange,
 	}
-<<<<<<< HEAD
 	serviceClient, cctx := c.inner.getRegionAPIClientAndContext(scanCtx,
-		options.allowFollowerHandle && c.inner.option.getEnableFollowerHandle())
-=======
-	serviceClient, cctx := c.getRegionAPIClientAndContext(scanCtx, options.AllowFollowerHandle && c.option.GetEnableFollowerHandle())
->>>>>>> c8c75510
+		options.AllowFollowerHandle && c.inner.option.GetEnableFollowerHandle())
 	if serviceClient == nil {
 		return nil, errs.ErrClientGetProtoClient
 	}
@@ -1259,11 +1002,7 @@
 	start := time.Now()
 	defer func() { cmdDurationGetStore.Observe(time.Since(start).Seconds()) }()
 
-<<<<<<< HEAD
-	ctx, cancel := context.WithTimeout(ctx, c.inner.option.timeout)
-=======
-	ctx, cancel := context.WithTimeout(ctx, c.option.Timeout)
->>>>>>> c8c75510
+	ctx, cancel := context.WithTimeout(ctx, c.inner.option.Timeout)
 	defer cancel()
 	req := &pdpb.GetStoreRequest{
 		Header:  c.requestHeader(),
@@ -1307,11 +1046,7 @@
 	start := time.Now()
 	defer func() { cmdDurationGetAllStores.Observe(time.Since(start).Seconds()) }()
 
-<<<<<<< HEAD
-	ctx, cancel := context.WithTimeout(ctx, c.inner.option.timeout)
-=======
-	ctx, cancel := context.WithTimeout(ctx, c.option.Timeout)
->>>>>>> c8c75510
+	ctx, cancel := context.WithTimeout(ctx, c.inner.option.Timeout)
 	defer cancel()
 	req := &pdpb.GetAllStoresRequest{
 		Header:                 c.requestHeader(),
@@ -1338,11 +1073,7 @@
 	start := time.Now()
 	defer func() { cmdDurationUpdateGCSafePoint.Observe(time.Since(start).Seconds()) }()
 
-<<<<<<< HEAD
-	ctx, cancel := context.WithTimeout(ctx, c.inner.option.timeout)
-=======
-	ctx, cancel := context.WithTimeout(ctx, c.option.Timeout)
->>>>>>> c8c75510
+	ctx, cancel := context.WithTimeout(ctx, c.inner.option.Timeout)
 	defer cancel()
 	req := &pdpb.UpdateGCSafePointRequest{
 		Header:    c.requestHeader(),
@@ -1373,11 +1104,7 @@
 	start := time.Now()
 	defer func() { cmdDurationUpdateServiceGCSafePoint.Observe(time.Since(start).Seconds()) }()
 
-<<<<<<< HEAD
-	ctx, cancel := context.WithTimeout(ctx, c.inner.option.timeout)
-=======
-	ctx, cancel := context.WithTimeout(ctx, c.option.Timeout)
->>>>>>> c8c75510
+	ctx, cancel := context.WithTimeout(ctx, c.inner.option.Timeout)
 	defer cancel()
 	req := &pdpb.UpdateServiceGCSafePointRequest{
 		Header:    c.requestHeader(),
@@ -1410,11 +1137,7 @@
 	start := time.Now()
 	defer func() { cmdDurationScatterRegion.Observe(time.Since(start).Seconds()) }()
 
-<<<<<<< HEAD
-	ctx, cancel := context.WithTimeout(ctx, c.inner.option.timeout)
-=======
-	ctx, cancel := context.WithTimeout(ctx, c.option.Timeout)
->>>>>>> c8c75510
+	ctx, cancel := context.WithTimeout(ctx, c.inner.option.Timeout)
 	defer cancel()
 	req := &pdpb.ScatterRegionRequest{
 		Header:   c.requestHeader(),
@@ -1452,11 +1175,7 @@
 	}
 	start := time.Now()
 	defer func() { cmdDurationSplitAndScatterRegions.Observe(time.Since(start).Seconds()) }()
-<<<<<<< HEAD
-	ctx, cancel := context.WithTimeout(ctx, c.inner.option.timeout)
-=======
-	ctx, cancel := context.WithTimeout(ctx, c.option.Timeout)
->>>>>>> c8c75510
+	ctx, cancel := context.WithTimeout(ctx, c.inner.option.Timeout)
 	defer cancel()
 	options := &opt.RegionsOp{}
 	for _, opt := range opts {
@@ -1485,11 +1204,7 @@
 	start := time.Now()
 	defer func() { cmdDurationGetOperator.Observe(time.Since(start).Seconds()) }()
 
-<<<<<<< HEAD
-	ctx, cancel := context.WithTimeout(ctx, c.inner.option.timeout)
-=======
-	ctx, cancel := context.WithTimeout(ctx, c.option.Timeout)
->>>>>>> c8c75510
+	ctx, cancel := context.WithTimeout(ctx, c.inner.option.Timeout)
 	defer cancel()
 	req := &pdpb.GetOperatorRequest{
 		Header:   c.requestHeader(),
@@ -1510,11 +1225,7 @@
 	}
 	start := time.Now()
 	defer func() { cmdDurationSplitRegions.Observe(time.Since(start).Seconds()) }()
-<<<<<<< HEAD
-	ctx, cancel := context.WithTimeout(ctx, c.inner.option.timeout)
-=======
-	ctx, cancel := context.WithTimeout(ctx, c.option.Timeout)
->>>>>>> c8c75510
+	ctx, cancel := context.WithTimeout(ctx, c.inner.option.Timeout)
 	defer cancel()
 	options := &opt.RegionsOp{}
 	for _, opt := range opts {
@@ -1547,11 +1258,7 @@
 	for _, opt := range opts {
 		opt(options)
 	}
-<<<<<<< HEAD
-	ctx, cancel := context.WithTimeout(ctx, c.inner.option.timeout)
-=======
-	ctx, cancel := context.WithTimeout(ctx, c.option.Timeout)
->>>>>>> c8c75510
+	ctx, cancel := context.WithTimeout(ctx, c.inner.option.Timeout)
 	defer cancel()
 	req := &pdpb.ScatterRegionRequest{
 		Header:         c.requestHeader(),
@@ -1589,11 +1296,7 @@
 
 // LoadGlobalConfig implements the RPCClient interface.
 func (c *client) LoadGlobalConfig(ctx context.Context, names []string, configPath string) ([]GlobalConfigItem, int64, error) {
-<<<<<<< HEAD
-	ctx, cancel := context.WithTimeout(ctx, c.inner.option.timeout)
-=======
-	ctx, cancel := context.WithTimeout(ctx, c.option.Timeout)
->>>>>>> c8c75510
+	ctx, cancel := context.WithTimeout(ctx, c.inner.option.Timeout)
 	defer cancel()
 	protoClient, ctx := c.getClientAndContext(ctx)
 	if protoClient == nil {
@@ -1625,11 +1328,7 @@
 	for i, it := range items {
 		resArr[i] = &pdpb.GlobalConfigItem{Name: it.Name, Value: it.Value, Kind: it.EventType, Payload: it.PayLoad}
 	}
-<<<<<<< HEAD
-	ctx, cancel := context.WithTimeout(ctx, c.inner.option.timeout)
-=======
-	ctx, cancel := context.WithTimeout(ctx, c.option.Timeout)
->>>>>>> c8c75510
+	ctx, cancel := context.WithTimeout(ctx, c.inner.option.Timeout)
 	defer cancel()
 	protoClient, ctx := c.getClientAndContext(ctx)
 	if protoClient == nil {
@@ -1647,11 +1346,7 @@
 	// TODO: Add retry mechanism
 	// register watch components there
 	globalConfigWatcherCh := make(chan []GlobalConfigItem, 16)
-<<<<<<< HEAD
-	ctx, cancel := context.WithTimeout(ctx, c.inner.option.timeout)
-=======
-	ctx, cancel := context.WithTimeout(ctx, c.option.Timeout)
->>>>>>> c8c75510
+	ctx, cancel := context.WithTimeout(ctx, c.inner.option.Timeout)
 	defer cancel()
 	protoClient, ctx := c.getClientAndContext(ctx)
 	if protoClient == nil {
@@ -1700,11 +1395,7 @@
 
 // GetExternalTimestamp implements the RPCClient interface.
 func (c *client) GetExternalTimestamp(ctx context.Context) (uint64, error) {
-<<<<<<< HEAD
-	ctx, cancel := context.WithTimeout(ctx, c.inner.option.timeout)
-=======
-	ctx, cancel := context.WithTimeout(ctx, c.option.Timeout)
->>>>>>> c8c75510
+	ctx, cancel := context.WithTimeout(ctx, c.inner.option.Timeout)
 	defer cancel()
 	protoClient, ctx := c.getClientAndContext(ctx)
 	if protoClient == nil {
@@ -1725,11 +1416,7 @@
 
 // SetExternalTimestamp implements the RPCClient interface.
 func (c *client) SetExternalTimestamp(ctx context.Context, timestamp uint64) error {
-<<<<<<< HEAD
-	ctx, cancel := context.WithTimeout(ctx, c.inner.option.timeout)
-=======
-	ctx, cancel := context.WithTimeout(ctx, c.option.Timeout)
->>>>>>> c8c75510
+	ctx, cancel := context.WithTimeout(ctx, c.inner.option.Timeout)
 	defer cancel()
 	protoClient, ctx := c.getClientAndContext(ctx)
 	if protoClient == nil {

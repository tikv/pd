--- conflicted
+++ resolved
@@ -99,10 +99,6 @@
 	cmdDurationGetOperator              = cmdDuration.WithLabelValues("get_operator")
 	cmdDurationSplitRegions             = cmdDuration.WithLabelValues("split_regions")
 	cmdDurationSplitAndScatterRegions   = cmdDuration.WithLabelValues("split_and_scatter_regions")
-<<<<<<< HEAD
-	cmdDurationUpdateKeyspaceConfig     = cmdDuration.WithLabelValues("update_keyspace_config")
-=======
->>>>>>> b3fce356
 	cmdDurationLoadKeyspace             = cmdDuration.WithLabelValues("load_keyspace")
 
 	cmdFailDurationGetRegion                  = cmdFailedDuration.WithLabelValues("get_region")
@@ -115,10 +111,6 @@
 	cmdFailedDurationGetAllStores             = cmdFailedDuration.WithLabelValues("get_all_stores")
 	cmdFailedDurationUpdateGCSafePoint        = cmdFailedDuration.WithLabelValues("update_gc_safe_point")
 	cmdFailedDurationUpdateServiceGCSafePoint = cmdFailedDuration.WithLabelValues("update_service_gc_safe_point")
-<<<<<<< HEAD
-	cmdFailedDurationUpdateKeyspaceConfig     = cmdDuration.WithLabelValues("update_keyspace_config")
-=======
->>>>>>> b3fce356
 	cmdFailedDurationLoadKeyspace             = cmdDuration.WithLabelValues("load_keyspace")
 	requestDurationTSO                        = requestDuration.WithLabelValues("tso")
 )

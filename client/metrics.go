--- conflicted
+++ resolved
@@ -141,6 +141,8 @@
 	cmdDurationUpdateKeyspaceState      prometheus.Observer
 	cmdDurationGet                      prometheus.Observer
 	cmdDurationPut                      prometheus.Observer
+	cmdDurationUpdateGCSafePointV2      prometheus.Observer
+	cmdDurationUpdateServiceSafePointV2 prometheus.Observer
 
 	cmdFailDurationGetRegion                  prometheus.Observer
 	cmdFailDurationTSO                        prometheus.Observer
@@ -157,6 +159,8 @@
 	requestDurationTSO                        prometheus.Observer
 	cmdFailedDurationGet                      prometheus.Observer
 	cmdFailedDurationPut                      prometheus.Observer
+	cmdFailedDurationUpdateGCSafePointV2      prometheus.Observer
+	cmdFailedDurationUpdateServiceSafePointV2 prometheus.Observer
 )
 
 func initCmdDurations() {
@@ -173,40 +177,6 @@
 	cmdDurationGetAllStores = cmdDuration.WithLabelValues("get_all_stores")
 	cmdDurationUpdateGCSafePoint = cmdDuration.WithLabelValues("update_gc_safe_point")
 	cmdDurationUpdateServiceGCSafePoint = cmdDuration.WithLabelValues("update_service_gc_safe_point")
-<<<<<<< HEAD
-	cmdDurationScatterRegion            = cmdDuration.WithLabelValues("scatter_region")
-	cmdDurationScatterRegions           = cmdDuration.WithLabelValues("scatter_regions")
-	cmdDurationGetOperator              = cmdDuration.WithLabelValues("get_operator")
-	cmdDurationSplitRegions             = cmdDuration.WithLabelValues("split_regions")
-	cmdDurationSplitAndScatterRegions   = cmdDuration.WithLabelValues("split_and_scatter_regions")
-	cmdDurationLoadKeyspace             = cmdDuration.WithLabelValues("load_keyspace")
-	cmdDurationUpdateKeyspaceState      = cmdDuration.WithLabelValues("update_keyspace_state")
-	cmdDurationGet                      = cmdDuration.WithLabelValues("get")
-	cmdDurationPut                      = cmdDuration.WithLabelValues("put")
-
-	cmdDurationUpdateGCSafePointV2      = cmdDuration.WithLabelValues("update_gc_safe_point_v2")
-	cmdDurationUpdateServiceSafePointV2 = cmdDuration.WithLabelValues("update_service_safe_point_v2")
-
-	cmdFailDurationGetRegion                  = cmdFailedDuration.WithLabelValues("get_region")
-	cmdFailDurationTSO                        = cmdFailedDuration.WithLabelValues("tso")
-	cmdFailDurationGetAllMembers              = cmdFailedDuration.WithLabelValues("get_member_info")
-	cmdFailDurationGetPrevRegion              = cmdFailedDuration.WithLabelValues("get_prev_region")
-	cmdFailedDurationGetRegionByID            = cmdFailedDuration.WithLabelValues("get_region_byid")
-	cmdFailedDurationScanRegions              = cmdFailedDuration.WithLabelValues("scan_regions")
-	cmdFailedDurationGetStore                 = cmdFailedDuration.WithLabelValues("get_store")
-	cmdFailedDurationGetAllStores             = cmdFailedDuration.WithLabelValues("get_all_stores")
-	cmdFailedDurationUpdateGCSafePoint        = cmdFailedDuration.WithLabelValues("update_gc_safe_point")
-	cmdFailedDurationUpdateServiceGCSafePoint = cmdFailedDuration.WithLabelValues("update_service_gc_safe_point")
-	cmdFailedDurationLoadKeyspace             = cmdDuration.WithLabelValues("load_keyspace")
-	cmdFailedDurationUpdateKeyspaceState      = cmdDuration.WithLabelValues("update_keyspace_state")
-	requestDurationTSO                        = requestDuration.WithLabelValues("tso")
-	cmdFailedDurationGet                      = cmdFailedDuration.WithLabelValues("get")
-	cmdFailedDurationPut                      = cmdFailedDuration.WithLabelValues("put")
-
-	cmdFailedDurationUpdateGCSafePointV2      = cmdFailedDuration.WithLabelValues("update_gc_safe_point_v2")
-	cmdFailedDurationUpdateServiceSafePointV2 = cmdFailedDuration.WithLabelValues("update_service_safe_point_v2")
-)
-=======
 	cmdDurationScatterRegion = cmdDuration.WithLabelValues("scatter_region")
 	cmdDurationScatterRegions = cmdDuration.WithLabelValues("scatter_regions")
 	cmdDurationGetOperator = cmdDuration.WithLabelValues("get_operator")
@@ -216,6 +186,8 @@
 	cmdDurationUpdateKeyspaceState = cmdDuration.WithLabelValues("update_keyspace_state")
 	cmdDurationGet = cmdDuration.WithLabelValues("get")
 	cmdDurationPut = cmdDuration.WithLabelValues("put")
+	cmdDurationUpdateGCSafePointV2 = cmdDuration.WithLabelValues("update_gc_safe_point_v2")
+	cmdDurationUpdateServiceSafePointV2 = cmdDuration.WithLabelValues("update_service_safe_point_v2")
 
 	cmdFailDurationGetRegion = cmdFailedDuration.WithLabelValues("get_region")
 	cmdFailDurationTSO = cmdFailedDuration.WithLabelValues("tso")
@@ -232,8 +204,9 @@
 	requestDurationTSO = requestDuration.WithLabelValues("tso")
 	cmdFailedDurationGet = cmdFailedDuration.WithLabelValues("get")
 	cmdFailedDurationPut = cmdFailedDuration.WithLabelValues("put")
-}
->>>>>>> f4241b0c
+	cmdFailedDurationUpdateGCSafePointV2 = cmdFailedDuration.WithLabelValues("update_gc_safe_point_v2")
+	cmdFailedDurationUpdateServiceSafePointV2 = cmdFailedDuration.WithLabelValues("update_service_safe_point_v2")
+}
 
 func registerMetrics() {
 	prometheus.MustRegister(cmdDuration)

// Copyright 2022 TiKV Project Authors.
//
// Licensed under the Apache License, Version 2.0 (the "License");
// you may not use this file except in compliance with the License.
// You may obtain a copy of the License at
//
//     http://www.apache.org/licenses/LICENSE-2.0
//
// Unless required by applicable law or agreed to in writing, software
// distributed under the License is distributed on an "AS IS" BASIS,
// WITHOUT WARRANTIES OR CONDITIONS OF ANY KIND, either express or implied.
// See the License for the specific language governing permissions and
// limitations under the License.

package pd

import (
	"context"
	"time"

	"github.com/opentracing/opentracing-go"
	"github.com/pingcap/errors"
	"github.com/pingcap/kvproto/pkg/keyspacepb"
	"github.com/tikv/pd/client/errs"
)

// KeyspaceClient manages keyspace metadata.
type KeyspaceClient interface {
	// LoadKeyspace load and return target keyspace's metadata.
	LoadKeyspace(ctx context.Context, name string) (*keyspacepb.KeyspaceMeta, error)
	// UpdateKeyspaceState updates target keyspace's state.
	UpdateKeyspaceState(ctx context.Context, id uint32, state keyspacepb.KeyspaceState) (*keyspacepb.KeyspaceMeta, error)
	// WatchKeyspaces watches keyspace meta changes.
	WatchKeyspaces(ctx context.Context) (chan []*keyspacepb.KeyspaceMeta, error)
	// GetAllKeyspaces get all keyspace's metadata.
	GetAllKeyspaces(ctx context.Context, startID uint32, limit uint32) ([]*keyspacepb.KeyspaceMeta, error)
}

// keyspaceClient returns the KeyspaceClient from current PD leader.
func (c *client) keyspaceClient() keyspacepb.KeyspaceClient {
	if client := c.inner.pdSvcDiscovery.GetServingEndpointClientConn(); client != nil {
		return keyspacepb.NewKeyspaceClient(client)
	}
	return nil
}

// LoadKeyspace loads and returns target keyspace's metadata.
func (c *client) LoadKeyspace(ctx context.Context, name string) (*keyspacepb.KeyspaceMeta, error) {
	if span := opentracing.SpanFromContext(ctx); span != nil && span.Tracer() != nil {
		span = span.Tracer().StartSpan("keyspaceClient.LoadKeyspace", opentracing.ChildOf(span.Context()))
		defer span.Finish()
	}
	start := time.Now()
	defer func() { cmdDurationLoadKeyspace.Observe(time.Since(start).Seconds()) }()
<<<<<<< HEAD
	ctx, cancel := context.WithTimeout(ctx, c.inner.option.timeout)
=======
	ctx, cancel := context.WithTimeout(ctx, c.option.Timeout)
>>>>>>> c8c75510
	req := &keyspacepb.LoadKeyspaceRequest{
		Header: c.requestHeader(),
		Name:   name,
	}
	protoClient := c.keyspaceClient()
	if protoClient == nil {
		cancel()
		return nil, errs.ErrClientGetProtoClient
	}
	resp, err := protoClient.LoadKeyspace(ctx, req)
	cancel()

	if err != nil {
		cmdFailedDurationLoadKeyspace.Observe(time.Since(start).Seconds())
		c.inner.pdSvcDiscovery.ScheduleCheckMemberChanged()
		return nil, err
	}

	if resp.Header.GetError() != nil {
		cmdFailedDurationLoadKeyspace.Observe(time.Since(start).Seconds())
		return nil, errors.Errorf("Load keyspace %s failed: %s", name, resp.Header.GetError().String())
	}

	return resp.Keyspace, nil
}

// UpdateKeyspaceState attempts to update the keyspace specified by ID to the target state,
// it will also record StateChangedAt for the given keyspace if a state change took place.
// Currently, legal operations includes:
//
//	ENABLED -> {ENABLED, DISABLED}
//	DISABLED -> {ENABLED, DISABLED, ARCHIVED}
//	ARCHIVED -> {ARCHIVED, TOMBSTONE}
//	TOMBSTONE -> {TOMBSTONE}
//
// Updated keyspace meta will be returned.
func (c *client) UpdateKeyspaceState(ctx context.Context, id uint32, state keyspacepb.KeyspaceState) (*keyspacepb.KeyspaceMeta, error) {
	if span := opentracing.SpanFromContext(ctx); span != nil && span.Tracer() != nil {
		span = span.Tracer().StartSpan("keyspaceClient.UpdateKeyspaceState", opentracing.ChildOf(span.Context()))
		defer span.Finish()
	}
	start := time.Now()
	defer func() { cmdDurationUpdateKeyspaceState.Observe(time.Since(start).Seconds()) }()
<<<<<<< HEAD
	ctx, cancel := context.WithTimeout(ctx, c.inner.option.timeout)
=======
	ctx, cancel := context.WithTimeout(ctx, c.option.Timeout)
>>>>>>> c8c75510
	req := &keyspacepb.UpdateKeyspaceStateRequest{
		Header: c.requestHeader(),
		Id:     id,
		State:  state,
	}
	protoClient := c.keyspaceClient()
	if protoClient == nil {
		cancel()
		return nil, errs.ErrClientGetProtoClient
	}
	resp, err := protoClient.UpdateKeyspaceState(ctx, req)
	cancel()

	if err != nil {
		cmdFailedDurationUpdateKeyspaceState.Observe(time.Since(start).Seconds())
		c.inner.pdSvcDiscovery.ScheduleCheckMemberChanged()
		return nil, err
	}

	if resp.Header.GetError() != nil {
		cmdFailedDurationUpdateKeyspaceState.Observe(time.Since(start).Seconds())
		return nil, errors.Errorf("Update state for keyspace id %d failed: %s", id, resp.Header.GetError().String())
	}

	return resp.Keyspace, nil
}

// WatchKeyspaces watches keyspace meta changes.
// It returns a stream of slices of keyspace metadata.
// The first message in stream contains all current keyspaceMeta,
// all subsequent messages contains new put events for all keyspaces.
func (*client) WatchKeyspaces(context.Context) (chan []*keyspacepb.KeyspaceMeta, error) {
	return nil, errors.Errorf("WatchKeyspaces unimplemented")
}

// GetAllKeyspaces get all keyspaces metadata.
func (c *client) GetAllKeyspaces(ctx context.Context, startID uint32, limit uint32) ([]*keyspacepb.KeyspaceMeta, error) {
	if span := opentracing.SpanFromContext(ctx); span != nil && span.Tracer() != nil {
		span = span.Tracer().StartSpan("keyspaceClient.GetAllKeyspaces", opentracing.ChildOf(span.Context()))
		defer span.Finish()
	}
	start := time.Now()
	defer func() { cmdDurationGetAllKeyspaces.Observe(time.Since(start).Seconds()) }()
<<<<<<< HEAD
	ctx, cancel := context.WithTimeout(ctx, c.inner.option.timeout)
=======
	ctx, cancel := context.WithTimeout(ctx, c.option.Timeout)
>>>>>>> c8c75510
	req := &keyspacepb.GetAllKeyspacesRequest{
		Header:  c.requestHeader(),
		StartId: startID,
		Limit:   limit,
	}
	protoClient := c.keyspaceClient()
	if protoClient == nil {
		cancel()
		return nil, errs.ErrClientGetProtoClient
	}
	resp, err := protoClient.GetAllKeyspaces(ctx, req)
	cancel()

	if err != nil {
		cmdDurationGetAllKeyspaces.Observe(time.Since(start).Seconds())
		c.inner.pdSvcDiscovery.ScheduleCheckMemberChanged()
		return nil, err
	}

	if resp.Header.GetError() != nil {
		cmdDurationGetAllKeyspaces.Observe(time.Since(start).Seconds())
		return nil, errors.Errorf("Get all keyspaces metadata failed: %s", resp.Header.GetError().String())
	}

	return resp.Keyspaces, nil
}<|MERGE_RESOLUTION|>--- conflicted
+++ resolved
@@ -52,11 +52,7 @@
 	}
 	start := time.Now()
 	defer func() { cmdDurationLoadKeyspace.Observe(time.Since(start).Seconds()) }()
-<<<<<<< HEAD
-	ctx, cancel := context.WithTimeout(ctx, c.inner.option.timeout)
-=======
-	ctx, cancel := context.WithTimeout(ctx, c.option.Timeout)
->>>>>>> c8c75510
+	ctx, cancel := context.WithTimeout(ctx, c.inner.option.Timeout)
 	req := &keyspacepb.LoadKeyspaceRequest{
 		Header: c.requestHeader(),
 		Name:   name,
@@ -100,11 +96,7 @@
 	}
 	start := time.Now()
 	defer func() { cmdDurationUpdateKeyspaceState.Observe(time.Since(start).Seconds()) }()
-<<<<<<< HEAD
-	ctx, cancel := context.WithTimeout(ctx, c.inner.option.timeout)
-=======
-	ctx, cancel := context.WithTimeout(ctx, c.option.Timeout)
->>>>>>> c8c75510
+	ctx, cancel := context.WithTimeout(ctx, c.inner.option.Timeout)
 	req := &keyspacepb.UpdateKeyspaceStateRequest{
 		Header: c.requestHeader(),
 		Id:     id,
@@ -148,11 +140,7 @@
 	}
 	start := time.Now()
 	defer func() { cmdDurationGetAllKeyspaces.Observe(time.Since(start).Seconds()) }()
-<<<<<<< HEAD
-	ctx, cancel := context.WithTimeout(ctx, c.inner.option.timeout)
-=======
-	ctx, cancel := context.WithTimeout(ctx, c.option.Timeout)
->>>>>>> c8c75510
+	ctx, cancel := context.WithTimeout(ctx, c.inner.option.Timeout)
 	req := &keyspacepb.GetAllKeyspacesRequest{
 		Header:  c.requestHeader(),
 		StartId: startID,

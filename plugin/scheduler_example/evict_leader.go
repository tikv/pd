--- conflicted
+++ resolved
@@ -185,11 +185,7 @@
 	defer s.conf.mu.RUnlock()
 	var res error
 	for id := range s.conf.StoreIDWitRanges {
-<<<<<<< HEAD
-		if err := cluster.PauseLeaderTransfer(id, ""); err != nil {
-=======
-		if err := cluster.PauseLeaderTransfer(id, constant.In); err != nil {
->>>>>>> 36cc3f41
+		if err := cluster.PauseLeaderTransfer(id, "", constant.In); err != nil {
 			res = err
 		}
 	}
@@ -201,11 +197,7 @@
 	s.conf.mu.RLock()
 	defer s.conf.mu.RUnlock()
 	for id := range s.conf.StoreIDWitRanges {
-<<<<<<< HEAD
-		cluster.ResumeLeaderTransfer(id, "")
-=======
-		cluster.ResumeLeaderTransfer(id, constant.In)
->>>>>>> 36cc3f41
+		cluster.ResumeLeaderTransfer(id, "", constant.In)
 	}
 }
 
@@ -266,11 +258,7 @@
 	if ok {
 		id = (uint64)(idFloat)
 		if _, exists = handler.config.StoreIDWitRanges[id]; !exists {
-<<<<<<< HEAD
-			if err := handler.config.cluster.PauseLeaderTransfer(id, ""); err != nil {
-=======
-			if err := handler.config.cluster.PauseLeaderTransfer(id, constant.In); err != nil {
->>>>>>> 36cc3f41
+			if err := handler.config.cluster.PauseLeaderTransfer(id, "", constant.In); err != nil {
 				handler.rd.JSON(w, http.StatusInternalServerError, err.Error())
 				return
 			}
@@ -288,11 +276,7 @@
 	err := handler.config.BuildWithArgs(args)
 	if err != nil {
 		handler.config.mu.Lock()
-<<<<<<< HEAD
-		handler.config.cluster.ResumeLeaderTransfer(id, "")
-=======
-		handler.config.cluster.ResumeLeaderTransfer(id, constant.In)
->>>>>>> 36cc3f41
+		handler.config.cluster.ResumeLeaderTransfer(id, "", constant.In)
 		handler.config.mu.Unlock()
 		handler.rd.JSON(w, http.StatusBadRequest, err.Error())
 		return
@@ -301,11 +285,7 @@
 	if err != nil {
 		handler.config.mu.Lock()
 		delete(handler.config.StoreIDWitRanges, id)
-<<<<<<< HEAD
-		handler.config.cluster.ResumeLeaderTransfer(id, "")
-=======
-		handler.config.cluster.ResumeLeaderTransfer(id, constant.In)
->>>>>>> 36cc3f41
+		handler.config.cluster.ResumeLeaderTransfer(id, "", constant.In)
 		handler.config.mu.Unlock()
 		handler.rd.JSON(w, http.StatusInternalServerError, err.Error())
 		return
@@ -334,19 +314,11 @@
 		return
 	}
 	delete(handler.config.StoreIDWitRanges, id)
-<<<<<<< HEAD
-	handler.config.cluster.ResumeLeaderTransfer(id, "")
+	handler.config.cluster.ResumeLeaderTransfer(id, "", constant.In)
 
 	if err := handler.config.Persist(); err != nil {
 		handler.config.StoreIDWitRanges[id] = ranges
-		_ = handler.config.cluster.PauseLeaderTransfer(id, "")
-=======
-	handler.config.cluster.ResumeLeaderTransfer(id, constant.In)
-
-	if err := handler.config.Persist(); err != nil {
-		handler.config.StoreIDWitRanges[id] = ranges
-		_ = handler.config.cluster.PauseLeaderTransfer(id, constant.In)
->>>>>>> 36cc3f41
+		_ = handler.config.cluster.PauseLeaderTransfer(id, "", constant.In)
 		handler.rd.JSON(w, http.StatusInternalServerError, err.Error())
 		return
 	}

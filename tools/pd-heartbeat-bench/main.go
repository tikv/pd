// Copyright 2019 TiKV Project Authors.
//
// Licensed under the Apache License, Version 2.0 (the "License");
// you may not use this file except in compliance with the License.
// You may obtain a copy of the License at
//
//     http://www.apache.org/licenses/LICENSE-2.0
//
// Unless required by applicable law or agreed to in writing, software
// distributed under the License is distributed on an "AS IS" BASIS,
// WITHOUT WARRANTIES OR CONDITIONS OF ANY KIND, either express or implied.
// See the License for the specific language governing permissions and
// limitations under the License.

package main

import (
	"context"
	"fmt"
	"io"
	"math/rand"
	"os"
	"os/signal"
	"strings"
	"sync"
	"syscall"
	"time"

	"github.com/docker/go-units"
	"github.com/pingcap/errors"
	"github.com/pingcap/kvproto/pkg/metapb"
	"github.com/pingcap/kvproto/pkg/pdpb"
	"github.com/pingcap/log"
	"github.com/spf13/pflag"
	"github.com/tikv/pd/pkg/utils/logutil"
	"github.com/tikv/pd/tools/pd-heartbeat-bench/config"
	"go.etcd.io/etcd/pkg/report"
	"go.uber.org/zap"
	"google.golang.org/grpc"
)

const (
	bytesUnit            = 8 * units.MiB
	keysUint             = 8 * units.KiB
	queryUnit            = 1 * units.KiB
	regionReportInterval = 60 // 60s
	storeReportInterval  = 10 // 10s
	capacity             = 2 * units.TiB
)

var clusterID uint64

func trimHTTPPrefix(str string) string {
	str = strings.TrimPrefix(str, "http://")
	str = strings.TrimPrefix(str, "https://")
	return str
}

func newClient(cfg *config.Config) pdpb.PDClient {
	addr := trimHTTPPrefix(cfg.PDAddr)
	cc, err := grpc.Dial(addr, grpc.WithInsecure())
	if err != nil {
		log.Fatal("failed to create gRPC connection", zap.Error(err))
	}
	return pdpb.NewPDClient(cc)
}

func initClusterID(ctx context.Context, cli pdpb.PDClient) {
	cctx, cancel := context.WithCancel(ctx)
	res, err := cli.GetMembers(cctx, &pdpb.GetMembersRequest{})
	cancel()
	if err != nil {
		log.Fatal("failed to get members", zap.Error(err))
	}
	if res.GetHeader().GetError() != nil {
		log.Fatal("failed to get members", zap.String("err", res.GetHeader().GetError().String()))
	}
	clusterID = res.GetHeader().GetClusterId()
	log.Info("init cluster ID successfully", zap.Uint64("cluster-id", clusterID))
}

func header() *pdpb.RequestHeader {
	return &pdpb.RequestHeader{
		ClusterId: clusterID,
	}
}

func bootstrap(ctx context.Context, cli pdpb.PDClient) {
	cctx, cancel := context.WithCancel(ctx)
	isBootstrapped, err := cli.IsBootstrapped(cctx, &pdpb.IsBootstrappedRequest{Header: header()})
	cancel()
	if err != nil {
		log.Fatal("check if cluster has already bootstrapped failed", zap.Error(err))
	}
	if isBootstrapped.GetBootstrapped() {
		log.Info("already bootstrapped")
		return
	}

	store := &metapb.Store{
		Id:      1,
		Address: fmt.Sprintf("localhost:%d", 2),
		Version: "6.4.0-alpha",
	}
	region := &metapb.Region{
		Id:          1,
		Peers:       []*metapb.Peer{{StoreId: 1, Id: 1}},
		RegionEpoch: &metapb.RegionEpoch{ConfVer: 1, Version: 1},
	}
	req := &pdpb.BootstrapRequest{
		Header: header(),
		Store:  store,
		Region: region,
	}
	cctx, cancel = context.WithCancel(ctx)
	resp, err := cli.Bootstrap(cctx, req)
	cancel()
	if err != nil {
		log.Fatal("failed to bootstrap the cluster", zap.Error(err))
	}
	if resp.GetHeader().GetError() != nil {
		log.Fatal("failed to bootstrap the cluster", zap.String("err", resp.GetHeader().GetError().String()))
	}
	log.Info("bootstrapped")
}

func putStores(ctx context.Context, cfg *config.Config, cli pdpb.PDClient, regions *Regions) {
	storesStats := regions.collectStoresStats(cfg.StoreCount)
	for i := uint64(1); i <= uint64(cfg.StoreCount); i++ {
		store := &metapb.Store{
			Id:      i,
			Address: fmt.Sprintf("localhost:%d", i),
			Version: "6.4.0-alpha",
		}
		cctx, cancel := context.WithCancel(ctx)
		resp, err := cli.PutStore(cctx, &pdpb.PutStoreRequest{Header: header(), Store: store})
		cancel()
		if err != nil {
			log.Fatal("failed to put store", zap.Uint64("store-id", i), zap.Error(err))
		}
		if resp.GetHeader().GetError() != nil {
			log.Fatal("failed to put store", zap.Uint64("store-id", i), zap.String("err", resp.GetHeader().GetError().String()))
		}
		go func(ctx context.Context, storeID uint64) {
			var heartbeatTicker = time.NewTicker(10 * time.Second)
			defer heartbeatTicker.Stop()
			for {
				select {
				case <-heartbeatTicker.C:
					cctx, cancel := context.WithCancel(ctx)
					cli.StoreHeartbeat(cctx, &pdpb.StoreHeartbeatRequest{Header: header(), Stats: storesStats[storeID]})
					cancel()
				case <-ctx.Done():
					return
				}
			}
		}(ctx, i)
	}
}

func newStartKey(id uint64, keyLen int) []byte {
	k := make([]byte, keyLen)
	copy(k, fmt.Sprintf("%010d", id))
	return k
}

func newEndKey(id uint64, keyLen int) []byte {
	k := newStartKey(id, keyLen)
	k[len(k)-1]++
	return k
}

// Regions simulates all regions to heartbeat.
type Regions struct {
	regions []*pdpb.RegionHeartbeatRequest

	updateRound int

	updateLeader []int
	updateEpoch  []int
	updateSpace  []int
	updateFlow   []int
}

func (rs *Regions) init(cfg *config.Config) {
	rs.regions = make([]*pdpb.RegionHeartbeatRequest, 0, cfg.RegionCount)
	rs.updateRound = 0

	// Generate regions
	id := uint64(1)
	now := uint64(time.Now().Unix())

	keyLen := cfg.KeyLength
	for i := 0; i < cfg.RegionCount; i++ {
		region := &pdpb.RegionHeartbeatRequest{
			Header: header(),
			Region: &metapb.Region{
				Id:          id,
				StartKey:    newStartKey(id, keyLen),
				EndKey:      newEndKey(id, keyLen),
				RegionEpoch: &metapb.RegionEpoch{ConfVer: 2, Version: 1},
			},
			ApproximateSize: bytesUnit,
			Interval: &pdpb.TimeInterval{
				StartTimestamp: now,
				EndTimestamp:   now + regionReportInterval,
			},
			QueryStats:      &pdpb.QueryStats{},
			ApproximateKeys: keysUint,
			Term:            1,
		}
		id += 1
		if i == 0 {
			region.Region.StartKey = []byte("")
		}
		if i == cfg.RegionCount-1 {
			region.Region.EndKey = []byte("")
		}

		peers := make([]*metapb.Peer, 0, cfg.Replica)
		for j := 0; j < cfg.Replica; j++ {
			peers = append(peers, &metapb.Peer{Id: id, StoreId: uint64((i+j)%cfg.StoreCount + 1)})
			id += 1
		}

		region.Region.Peers = peers
		region.Leader = peers[0]
		rs.regions = append(rs.regions, region)
	}

	// Generate sample index
	slice := make([]int, cfg.RegionCount)
	for i := range slice {
		slice[i] = i
	}

	rand.Seed(0) // Ensure consistent behavior multiple times
	pick := func(ratio float64) []int {
		rand.Shuffle(cfg.RegionCount, func(i, j int) {
			slice[i], slice[j] = slice[j], slice[i]
		})
		return append(slice[:0:0], slice[0:int(float64(cfg.RegionCount)*ratio)]...)
	}

	rs.updateLeader = pick(cfg.LeaderUpdateRatio)
	rs.updateEpoch = pick(cfg.EpochUpdateRatio)
	rs.updateSpace = pick(cfg.SpaceUpdateRatio)
	rs.updateFlow = pick(cfg.FlowUpdateRatio)
}

func (rs *Regions) update(replica int) {
	rs.updateRound += 1

	// update leader
	for _, i := range rs.updateLeader {
		region := rs.regions[i]
		region.Leader = region.Region.Peers[rs.updateRound%replica]
	}
	// update epoch
	for _, i := range rs.updateEpoch {
		region := rs.regions[i]
		region.Region.RegionEpoch.Version += 1
	}
	// update space
	for _, i := range rs.updateSpace {
		region := rs.regions[i]
		region.ApproximateSize = uint64(bytesUnit * rand.Float64())
		region.ApproximateKeys = uint64(keysUint * rand.Float64())
	}
	// update flow
	for _, i := range rs.updateFlow {
		region := rs.regions[i]
		region.BytesWritten = uint64(bytesUnit * rand.Float64())
		region.BytesRead = uint64(bytesUnit * rand.Float64())
		region.KeysWritten = uint64(keysUint * rand.Float64())
		region.KeysRead = uint64(keysUint * rand.Float64())
<<<<<<< HEAD
=======
		region.QueryStats = &pdpb.QueryStats{
			Get: uint64(queryUnit * rand.Float64()),
			Put: uint64(queryUnit * rand.Float64()),
		}
>>>>>>> 544c86a7
	}
	// update interval
	for _, region := range rs.regions {
		region.Interval.StartTimestamp = region.Interval.EndTimestamp
		region.Interval.EndTimestamp = region.Interval.StartTimestamp + regionReportInterval
	}
}

func createHeartbeatStream(ctx context.Context, cfg *config.Config) pdpb.PD_RegionHeartbeatClient {
	cli := newClient(cfg)
	stream, err := cli.RegionHeartbeat(ctx)
	if err != nil {
		log.Fatal("create stream error", zap.Error(err))
	}

	go func() {
		// do nothing
		for {
			stream.Recv()
		}
	}()
	return stream
}

func (rs *Regions) handleRegionHeartbeat(wg *sync.WaitGroup, stream pdpb.PD_RegionHeartbeatClient, storeID uint64, rep report.Report) {
	defer wg.Done()
	var regions []*pdpb.RegionHeartbeatRequest
	for _, region := range rs.regions {
		if region.Leader.StoreId != storeID {
			continue
		}
		regions = append(regions, region)
	}

	start := time.Now()
	var err error
	for _, region := range regions {
		err = stream.Send(region)
		rep.Results() <- report.Result{Start: start, End: time.Now(), Err: err}
		if err == io.EOF {
			log.Error("receive eof error", zap.Uint64("store-id", storeID), zap.Error(err))
			err := stream.CloseSend()
			if err != nil {
				log.Error("fail to close stream", zap.Uint64("store-id", storeID), zap.Error(err))
			}
			return
		}
		if err != nil {
			log.Error("send result error", zap.Uint64("store-id", storeID), zap.Error(err))
			return
		}
	}
	log.Info("store finish one round region heartbeat", zap.Uint64("store-id", storeID), zap.Duration("cost-time", time.Since(start)))
}

func (rs *Regions) collectStoresStats(storeCount int) []*pdpb.StoreStats {
	stores := make([]*pdpb.StoreStats, storeCount+1)
	now := uint64(time.Now().Unix())
	for i := 1; i <= storeCount; i++ {
		stores[i] = &pdpb.StoreStats{
			StoreId:    uint64(i),
			Capacity:   capacity,
			Available:  capacity,
			QueryStats: &pdpb.QueryStats{},
			PeerStats:  make([]*pdpb.PeerStat, 0),
			Interval: &pdpb.TimeInterval{
				StartTimestamp: now,
				EndTimestamp:   now + storeReportInterval,
			},
		}
	}
	for _, region := range rs.regions {
		for _, peer := range region.Region.Peers {
			store := stores[peer.StoreId]
			store.UsedSize += region.ApproximateSize
			store.Available -= region.ApproximateSize
			store.RegionCount += 1
		}
		store := stores[region.Leader.StoreId]
		if region.BytesWritten != 0 {
			store.BytesWritten += region.BytesWritten
			store.BytesRead += region.BytesRead
			store.KeysWritten += region.KeysWritten
			store.KeysRead += region.KeysRead
			store.QueryStats.Get += region.QueryStats.Get
			store.QueryStats.Put += region.QueryStats.Put
			store.PeerStats = append(store.PeerStats, &pdpb.PeerStat{
				RegionId:     region.Region.Id,
				ReadKeys:     region.KeysRead,
				ReadBytes:    region.BytesRead,
				WrittenKeys:  region.KeysWritten,
				WrittenBytes: region.BytesWritten,
				QueryStats:   region.QueryStats,
			})
		}
	}
	return stores
}

func main() {
	cfg := config.NewConfig()
	err := cfg.Parse(os.Args[1:])
	defer logutil.LogPanic()

	switch errors.Cause(err) {
	case nil:
	case pflag.ErrHelp:
		exit(0)
	default:
		log.Fatal("parse cmd flags error", zap.Error(err))
	}

	// New zap logger
	err = cfg.SetupLogger()
	if err == nil {
		log.ReplaceGlobals(cfg.GetZapLogger(), cfg.GetZapLogProperties())
	} else {
		log.Fatal("initialize logger error", zap.Error(err))
	}

	// let PD have enough time to start
	time.Sleep(5 * time.Second)
	ctx, cancel := context.WithCancel(context.Background())
	sc := make(chan os.Signal, 1)
	signal.Notify(sc,
		syscall.SIGHUP,
		syscall.SIGINT,
		syscall.SIGTERM,
		syscall.SIGQUIT)

	var sig os.Signal
	go func() {
		sig = <-sc
		cancel()
	}()
	cli := newClient(cfg)
	initClusterID(ctx, cli)
	regions := new(Regions)
	regions.init(cfg)
	log.Info("finish init regions")
	bootstrap(ctx, cli)
	putStores(ctx, cfg, cli, regions)
	log.Info("finish put stores")
	streams := make(map[uint64]pdpb.PD_RegionHeartbeatClient, cfg.StoreCount)
	for i := 1; i <= cfg.StoreCount; i++ {
		streams[uint64(i)] = createHeartbeatStream(ctx, cfg)
	}
	var heartbeatTicker = time.NewTicker(regionReportInterval * time.Second)
	defer heartbeatTicker.Stop()
	for {
		select {
		case <-heartbeatTicker.C:
			if cfg.Round != 0 && regions.updateRound > cfg.Round {
				exit(0)
			}
			rep := newReport(cfg)
			r := rep.Stats()

			startTime := time.Now()
			wg := &sync.WaitGroup{}
			for i := 1; i <= cfg.StoreCount; i++ {
				id := uint64(i)
				wg.Add(1)
				go regions.handleRegionHeartbeat(wg, streams[id], id, rep)
			}
			wg.Wait()

			since := time.Since(startTime).Seconds()
			close(rep.Results())
			regions.result(cfg.RegionCount, since)
			stats := <-r
			log.Info("region heartbeat stats", zap.String("total", fmt.Sprintf("%.4fs", stats.Total.Seconds())),
				zap.String("slowest", fmt.Sprintf("%.4fs", stats.Slowest)),
				zap.String("fastest", fmt.Sprintf("%.4fs", stats.Fastest)),
				zap.String("average", fmt.Sprintf("%.4fs", stats.Average)),
				zap.String("stddev", fmt.Sprintf("%.4fs", stats.Stddev)),
				zap.String("rps", fmt.Sprintf("%.4f", stats.RPS)),
			)
			log.Info("store heartbeat stats", zap.String("max", fmt.Sprintf("%.4fs", since)))
			regions.update(cfg.Replica)
		case <-ctx.Done():
			log.Info("Got signal to exit")
			switch sig {
			case syscall.SIGTERM:
				exit(0)
			default:
				exit(1)
			}
		}
	}
}

func exit(code int) {
	os.Exit(code)
}

func newReport(cfg *config.Config) report.Report {
	p := "%4.4f"
	if cfg.Sample {
		return report.NewReportSample(p)
	}
	return report.NewReport(p)
}

func (rs *Regions) result(regionCount int, sec float64) {
	if rs.updateRound == 0 {
		// There was no difference in the first round
		return
	}

	updated := make(map[int]struct{})
	for _, i := range rs.updateLeader {
		updated[i] = struct{}{}
	}
	for _, i := range rs.updateEpoch {
		updated[i] = struct{}{}
	}
	for _, i := range rs.updateSpace {
		updated[i] = struct{}{}
	}
	for _, i := range rs.updateFlow {
		updated[i] = struct{}{}
	}
	inactiveCount := regionCount - len(updated)

	log.Info("update speed of each category", zap.String("rps", fmt.Sprintf("%.4f", float64(regionCount)/sec)),
		zap.String("save-tree", fmt.Sprintf("%.4f", float64(len(rs.updateLeader))/sec)),
		zap.String("save-kv", fmt.Sprintf("%.4f", float64(len(rs.updateEpoch))/sec)),
		zap.String("save-space", fmt.Sprintf("%.4f", float64(len(rs.updateSpace))/sec)),
		zap.String("save-flow", fmt.Sprintf("%.4f", float64(len(rs.updateFlow))/sec)),
		zap.String("skip", fmt.Sprintf("%.4f", float64(inactiveCount)/sec)))
}<|MERGE_RESOLUTION|>--- conflicted
+++ resolved
@@ -274,13 +274,10 @@
 		region.BytesRead = uint64(bytesUnit * rand.Float64())
 		region.KeysWritten = uint64(keysUint * rand.Float64())
 		region.KeysRead = uint64(keysUint * rand.Float64())
-<<<<<<< HEAD
-=======
 		region.QueryStats = &pdpb.QueryStats{
 			Get: uint64(queryUnit * rand.Float64()),
 			Put: uint64(queryUnit * rand.Float64()),
 		}
->>>>>>> 544c86a7
 	}
 	// update interval
 	for _, region := range rs.regions {

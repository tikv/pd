// Copyright 2019 TiKV Project Authors.
//
// Licensed under the Apache License, Version 2.0 (the "License");
// you may not use this file except in compliance with the License.
// You may obtain a copy of the License at
//
//     http://www.apache.org/licenses/LICENSE-2.0
//
// Unless required by applicable law or agreed to in writing, software
// distributed under the License is distributed on an "AS IS" BASIS,
// WITHOUT WARRANTIES OR CONDITIONS OF ANY KIND, either express or implied.
// See the License for the specific language governing permissions and
// limitations under the License.

package main

import (
	"context"
	"crypto/tls"
	"fmt"
	"io"
	"math/rand"
	"net/http"
	"os"
	"os/signal"
	"sync"
	"sync/atomic"
	"syscall"
	"time"

	"github.com/docker/go-units"
	"github.com/gin-contrib/cors"
	"github.com/gin-contrib/gzip"
	"github.com/gin-contrib/pprof"
	"github.com/gin-gonic/gin"
	"github.com/pingcap/errors"
	"github.com/pingcap/kvproto/pkg/metapb"
	"github.com/pingcap/kvproto/pkg/pdpb"
	"github.com/pingcap/log"
	"github.com/spf13/pflag"
	"github.com/tikv/pd/client/grpcutil"
	pdHttp "github.com/tikv/pd/client/http"
	"github.com/tikv/pd/client/tlsutil"
	"github.com/tikv/pd/pkg/codec"
	"github.com/tikv/pd/pkg/mcs/utils"
	"github.com/tikv/pd/pkg/statistics"
	"github.com/tikv/pd/pkg/utils/logutil"
	"github.com/tikv/pd/tools/pd-heartbeat-bench/config"
	"go.etcd.io/etcd/pkg/report"
	"go.uber.org/zap"
)

const (
	bytesUnit            = 128
	keysUint             = 8
	queryUnit            = 8
	hotByteUnit          = 16 * units.KiB
	hotKeysUint          = 256
	hotQueryUnit         = 256
	regionReportInterval = 60 // 60s
	storeReportInterval  = 10 // 10s
	capacity             = 4 * units.TiB
)

var clusterID uint64

func newClient(ctx context.Context, cfg *config.Config) (pdpb.PDClient, error) {
	tlsConfig, err := cfg.Security.ToTLSConfig()
	if err != nil {
		return nil, err
	}
	cc, err := grpcutil.GetClientConn(ctx, cfg.PDAddr, tlsConfig)
	if err != nil {
		return nil, err
	}
	return pdpb.NewPDClient(cc), nil
}

func initClusterID(ctx context.Context, cli pdpb.PDClient) {
	ticker := time.NewTicker(time.Second)
	defer ticker.Stop()
	for {
		select {
		case <-ctx.Done():
			return
		case <-ticker.C:
			cctx, cancel := context.WithCancel(ctx)
			res, err := cli.GetMembers(cctx, &pdpb.GetMembersRequest{})
			cancel()
			if err != nil {
				continue
			}
			if res.GetHeader().GetError() != nil {
				continue
			}
			clusterID = res.GetHeader().GetClusterId()
			log.Info("init cluster ID successfully", zap.Uint64("cluster-id", clusterID))
			return
		}
	}
}

func header() *pdpb.RequestHeader {
	return &pdpb.RequestHeader{
		ClusterId: clusterID,
	}
}

func bootstrap(ctx context.Context, cli pdpb.PDClient) {
	cctx, cancel := context.WithCancel(ctx)
	isBootstrapped, err := cli.IsBootstrapped(cctx, &pdpb.IsBootstrappedRequest{Header: header()})
	cancel()
	if err != nil {
		log.Fatal("check if cluster has already bootstrapped failed", zap.Error(err))
	}
	if isBootstrapped.GetBootstrapped() {
		log.Info("already bootstrapped")
		return
	}

	store := &metapb.Store{
		Id:      1,
		Address: fmt.Sprintf("localhost:%d", 2),
		Version: "6.4.0-alpha",
	}
	region := &metapb.Region{
		Id:          1,
		Peers:       []*metapb.Peer{{StoreId: 1, Id: 1}},
		RegionEpoch: &metapb.RegionEpoch{ConfVer: 1, Version: 1},
	}
	req := &pdpb.BootstrapRequest{
		Header: header(),
		Store:  store,
		Region: region,
	}
	cctx, cancel = context.WithCancel(ctx)
	resp, err := cli.Bootstrap(cctx, req)
	cancel()
	if err != nil {
		log.Fatal("failed to bootstrap the cluster", zap.Error(err))
	}
	if resp.GetHeader().GetError() != nil {
		log.Fatal("failed to bootstrap the cluster", zap.String("err", resp.GetHeader().GetError().String()))
	}
	log.Info("bootstrapped")
}

func putStores(ctx context.Context, cfg *config.Config, cli pdpb.PDClient, stores *Stores) {
	for i := uint64(1); i <= uint64(cfg.StoreCount); i++ {
		store := &metapb.Store{
			Id:      i,
			Address: fmt.Sprintf("localhost:%d", i),
			Version: "6.4.0-alpha",
		}
		cctx, cancel := context.WithCancel(ctx)
		resp, err := cli.PutStore(cctx, &pdpb.PutStoreRequest{Header: header(), Store: store})
		cancel()
		if err != nil {
			log.Fatal("failed to put store", zap.Uint64("store-id", i), zap.Error(err))
		}
		if resp.GetHeader().GetError() != nil {
			log.Fatal("failed to put store", zap.Uint64("store-id", i), zap.String("err", resp.GetHeader().GetError().String()))
		}
		go func(ctx context.Context, storeID uint64) {
			var heartbeatTicker = time.NewTicker(10 * time.Second)
			defer heartbeatTicker.Stop()
			for {
				select {
				case <-heartbeatTicker.C:
					stores.heartbeat(ctx, cli, storeID)
				case <-ctx.Done():
					return
				}
			}
		}(ctx, i)
	}
}

// Regions simulates all regions to heartbeat.
type Regions struct {
	regions       []*pdpb.RegionHeartbeatRequest
	awakenRegions atomic.Value

	updateRound int

	updateLeader []int
	updateEpoch  []int
	updateSpace  []int
	updateFlow   []int
}

func (rs *Regions) init(cfg *config.Config, options *config.Options) {
	rs.regions = make([]*pdpb.RegionHeartbeatRequest, 0, cfg.RegionCount)
	rs.updateRound = 0

	// Generate regions
	id := uint64(1)
	now := uint64(time.Now().Unix())

	for i := 0; i < cfg.RegionCount; i++ {
		region := &pdpb.RegionHeartbeatRequest{
			Header: header(),
			Region: &metapb.Region{
				Id:          id,
				StartKey:    codec.GenerateTableKey(int64(i)),
				EndKey:      codec.GenerateTableKey(int64(i + 1)),
				RegionEpoch: &metapb.RegionEpoch{ConfVer: 2, Version: 1},
			},
			ApproximateSize: bytesUnit,
			Interval: &pdpb.TimeInterval{
				StartTimestamp: now,
				EndTimestamp:   now + regionReportInterval,
			},
			QueryStats:      &pdpb.QueryStats{},
			ApproximateKeys: keysUint,
			Term:            1,
		}
		id += 1
		if i == 0 {
			region.Region.StartKey = []byte("")
		}
		if i == cfg.RegionCount-1 {
			region.Region.EndKey = []byte("")
		}

		peers := make([]*metapb.Peer, 0, cfg.Replica)
		for j := 0; j < cfg.Replica; j++ {
			peers = append(peers, &metapb.Peer{Id: id, StoreId: uint64((i+j)%cfg.StoreCount + 1)})
			id += 1
		}

		region.Region.Peers = peers
		region.Leader = peers[0]
		rs.regions = append(rs.regions, region)
	}
}

func (rs *Regions) update(cfg *config.Config, options *config.Options) {
	rs.updateRound += 1

	// Generate sample index
	indexes := make([]int, cfg.RegionCount)
	for i := range indexes {
		indexes[i] = i
	}
	reportRegions := pick(indexes, cfg.RegionCount, options.GetReportRatio())

	reportCount := len(reportRegions)
	rs.updateFlow = pick(reportRegions, reportCount, options.GetFlowUpdateRatio())
	rs.updateLeader = randomPick(reportRegions, reportCount, options.GetLeaderUpdateRatio())
	rs.updateEpoch = randomPick(reportRegions, reportCount, options.GetEpochUpdateRatio())
	rs.updateSpace = randomPick(reportRegions, reportCount, options.GetSpaceUpdateRatio())
	var (
		updatedStatisticsMap = make(map[int]*pdpb.RegionHeartbeatRequest)
		awakenRegions        []*pdpb.RegionHeartbeatRequest
	)

	// update leader
	for _, i := range rs.updateLeader {
		region := rs.regions[i]
		region.Leader = region.Region.Peers[rs.updateRound%cfg.Replica]
	}
	// update epoch
	for _, i := range rs.updateEpoch {
		region := rs.regions[i]
		region.Region.RegionEpoch.Version += 1
	}
	// update space
	for _, i := range rs.updateSpace {
		region := rs.regions[i]
		region.ApproximateSize = uint64(bytesUnit * rand.Float64())
		region.ApproximateKeys = uint64(keysUint * rand.Float64())
	}
	// update flow
	for _, i := range rs.updateFlow {
		region := rs.regions[i]
		if region.Leader.StoreId <= uint64(options.GetHotStoreCount()) {
			region.BytesWritten = uint64(hotByteUnit * (1 + rand.Float64()) * 60)
			region.BytesRead = uint64(hotByteUnit * (1 + rand.Float64()) * 10)
			region.KeysWritten = uint64(hotKeysUint * (1 + rand.Float64()) * 60)
			region.KeysRead = uint64(hotKeysUint * (1 + rand.Float64()) * 10)
			region.QueryStats = &pdpb.QueryStats{
				Get: uint64(hotQueryUnit * (1 + rand.Float64()) * 10),
				Put: uint64(hotQueryUnit * (1 + rand.Float64()) * 60),
			}
		} else {
			region.BytesWritten = uint64(bytesUnit * rand.Float64())
			region.BytesRead = uint64(bytesUnit * rand.Float64())
			region.KeysWritten = uint64(keysUint * rand.Float64())
			region.KeysRead = uint64(keysUint * rand.Float64())
			region.QueryStats = &pdpb.QueryStats{
				Get: uint64(queryUnit * rand.Float64()),
				Put: uint64(queryUnit * rand.Float64()),
			}
		}
		updatedStatisticsMap[i] = region
	}
	// update interval
	for _, region := range rs.regions {
		region.Interval.StartTimestamp = region.Interval.EndTimestamp
		region.Interval.EndTimestamp = region.Interval.StartTimestamp + regionReportInterval
	}
	for _, i := range reportRegions {
		region := rs.regions[i]
		// reset the statistics of the region which is not updated
		if _, exist := updatedStatisticsMap[i]; !exist {
			region.BytesWritten = 0
			region.BytesRead = 0
			region.KeysWritten = 0
			region.KeysRead = 0
			region.QueryStats = &pdpb.QueryStats{}
		}
		awakenRegions = append(awakenRegions, region)
	}

	rs.awakenRegions.Store(awakenRegions)
}

<<<<<<< HEAD
func createHeartbeatStream(ctx context.Context, cfg *config.Config) (pdpb.PDClient, pdpb.PD_RegionHeartbeatClient) {
	cli := newClient(cfg)
=======
func createHeartbeatStream(ctx context.Context, cfg *config.Config) pdpb.PD_RegionHeartbeatClient {
	cli, err := newClient(ctx, cfg)
	if err != nil {
		log.Fatal("create client error", zap.Error(err))
	}
>>>>>>> 0419004b
	stream, err := cli.RegionHeartbeat(ctx)
	if err != nil {
		log.Fatal("create stream error", zap.Error(err))
	}

	go func() {
		// do nothing
		for {
			stream.Recv()
		}
	}()
	return cli, stream
}

func (rs *Regions) handleRegionHeartbeat(wg *sync.WaitGroup, stream pdpb.PD_RegionHeartbeatClient, storeID uint64, rep report.Report) {
	defer wg.Done()
	var regions, toUpdate []*pdpb.RegionHeartbeatRequest
	updatedRegions := rs.awakenRegions.Load()
	if updatedRegions == nil {
		toUpdate = rs.regions
	} else {
		toUpdate = updatedRegions.([]*pdpb.RegionHeartbeatRequest)
	}
	for _, region := range toUpdate {
		if region.Leader.StoreId != storeID {
			continue
		}
		regions = append(regions, region)
	}

	start := time.Now()
	var err error
	for _, region := range regions {
		err = stream.Send(region)
		rep.Results() <- report.Result{Start: start, End: time.Now(), Err: err}
		if err == io.EOF {
			log.Error("receive eof error", zap.Uint64("store-id", storeID), zap.Error(err))
			err := stream.CloseSend()
			if err != nil {
				log.Error("fail to close stream", zap.Uint64("store-id", storeID), zap.Error(err))
			}
			return
		}
		if err != nil {
			log.Error("send result error", zap.Uint64("store-id", storeID), zap.Error(err))
			return
		}
	}
	log.Info("store finish one round region heartbeat", zap.Uint64("store-id", storeID), zap.Duration("cost-time", time.Since(start)), zap.Int("reported-region-count", len(regions)))
}

// Stores contains store stats with lock.
type Stores struct {
	stat []atomic.Value
}

func newStores(storeCount int) *Stores {
	return &Stores{
		stat: make([]atomic.Value, storeCount+1),
	}
}

func (s *Stores) heartbeat(ctx context.Context, cli pdpb.PDClient, storeID uint64) {
	cctx, cancel := context.WithCancel(ctx)
	defer cancel()
	cli.StoreHeartbeat(cctx, &pdpb.StoreHeartbeatRequest{Header: header(), Stats: s.stat[storeID].Load().(*pdpb.StoreStats)})
}

func (s *Stores) update(rs *Regions) {
	stats := make([]*pdpb.StoreStats, len(s.stat))
	now := uint64(time.Now().Unix())
	for i := range stats {
		stats[i] = &pdpb.StoreStats{
			StoreId:    uint64(i),
			Capacity:   capacity,
			Available:  capacity,
			QueryStats: &pdpb.QueryStats{},
			PeerStats:  make([]*pdpb.PeerStat, 0),
			Interval: &pdpb.TimeInterval{
				StartTimestamp: now - storeReportInterval,
				EndTimestamp:   now,
			},
		}
	}
	var toUpdate []*pdpb.RegionHeartbeatRequest
	updatedRegions := rs.awakenRegions.Load()
	if updatedRegions == nil {
		toUpdate = rs.regions
	} else {
		toUpdate = updatedRegions.([]*pdpb.RegionHeartbeatRequest)
	}
	for _, region := range toUpdate {
		for _, peer := range region.Region.Peers {
			store := stats[peer.StoreId]
			store.UsedSize += region.ApproximateSize
			store.Available -= region.ApproximateSize
			store.RegionCount += 1
		}
		store := stats[region.Leader.StoreId]
		if region.BytesWritten != 0 {
			store.BytesWritten += region.BytesWritten
			store.BytesRead += region.BytesRead
			store.KeysWritten += region.KeysWritten
			store.KeysRead += region.KeysRead
			store.QueryStats.Get += region.QueryStats.Get
			store.QueryStats.Put += region.QueryStats.Put
			store.PeerStats = append(store.PeerStats, &pdpb.PeerStat{
				RegionId:     region.Region.Id,
				ReadKeys:     region.KeysRead,
				ReadBytes:    region.BytesRead,
				WrittenKeys:  region.KeysWritten,
				WrittenBytes: region.BytesWritten,
				QueryStats:   region.QueryStats,
			})
		}
	}
	for i := range stats {
		s.stat[i].Store(stats[i])
	}
}

func randomPick(slice []int, total int, ratio float64) []int {
	rand.Shuffle(total, func(i, j int) {
		slice[i], slice[j] = slice[j], slice[i]
	})
	return append(slice[:0:0], slice[0:int(float64(total)*ratio)]...)
}

func pick(slice []int, total int, ratio float64) []int {
	return append(slice[:0:0], slice[0:int(float64(total)*ratio)]...)
}

func main() {
	rand.New(rand.NewSource(0)) // Ensure consistent behavior multiple times
	statistics.Denoising = false
	cfg := config.NewConfig()
	err := cfg.Parse(os.Args[1:])
	defer logutil.LogPanic()

	switch errors.Cause(err) {
	case nil:
	case pflag.ErrHelp:
		exit(0)
	default:
		log.Fatal("parse cmd flags error", zap.Error(err))
	}

	// New zap logger
	err = logutil.SetupLogger(cfg.Log, &cfg.Logger, &cfg.LogProps)
	if err == nil {
		log.ReplaceGlobals(cfg.Logger, cfg.LogProps)
	} else {
		log.Fatal("initialize logger error", zap.Error(err))
	}

	options := config.NewOptions(cfg)
	// let PD have enough time to start
	time.Sleep(5 * time.Second)
	ctx, cancel := context.WithCancel(context.Background())
	sc := make(chan os.Signal, 1)
	signal.Notify(sc,
		syscall.SIGHUP,
		syscall.SIGINT,
		syscall.SIGTERM,
		syscall.SIGQUIT)

	var sig os.Signal
	go func() {
		sig = <-sc
		cancel()
	}()
	cli, err := newClient(ctx, cfg)
	if err != nil {
		log.Fatal("create client error", zap.Error(err))
	}

	initClusterID(ctx, cli)
	go runHTTPServer(cfg, options)
	regions := new(Regions)
	regions.init(cfg, options)
	log.Info("finish init regions")
	stores := newStores(cfg.StoreCount)
	stores.update(regions)
	bootstrap(ctx, cli)
	putStores(ctx, cfg, cli, stores)
	log.Info("finish put stores")
<<<<<<< HEAD
	clis := make(map[uint64]pdpb.PDClient, cfg.StoreCount)
=======
	httpCli := pdHttp.NewClient("tools-heartbeat-bench", []string{cfg.PDAddr}, pdHttp.WithTLSConfig(loadTLSConfig(cfg)))
	go deleteOperators(ctx, httpCli)
>>>>>>> 0419004b
	streams := make(map[uint64]pdpb.PD_RegionHeartbeatClient, cfg.StoreCount)
	for i := 1; i <= cfg.StoreCount; i++ {
		clis[uint64(i)], streams[uint64(i)] = createHeartbeatStream(ctx, cfg)
	}
	header := &pdpb.RequestHeader{
		ClusterId: clusterID,
	}
	var heartbeatTicker = time.NewTicker(regionReportInterval * time.Second)
	defer heartbeatTicker.Stop()
	var resolvedTSTicker = time.NewTicker(time.Second)
	defer resolvedTSTicker.Stop()
	for {
		select {
		case <-heartbeatTicker.C:
			if cfg.Round != 0 && regions.updateRound > cfg.Round {
				exit(0)
			}
			rep := newReport(cfg)
			r := rep.Stats()

			startTime := time.Now()
			wg := &sync.WaitGroup{}
			for i := 1; i <= cfg.StoreCount; i++ {
				id := uint64(i)
				wg.Add(1)
				go regions.handleRegionHeartbeat(wg, streams[id], id, rep)
			}
			wg.Wait()

			since := time.Since(startTime).Seconds()
			close(rep.Results())
			regions.result(cfg.RegionCount, since)
			stats := <-r
			log.Info("region heartbeat stats", zap.String("total", fmt.Sprintf("%.4fs", stats.Total.Seconds())),
				zap.String("slowest", fmt.Sprintf("%.4fs", stats.Slowest)),
				zap.String("fastest", fmt.Sprintf("%.4fs", stats.Fastest)),
				zap.String("average", fmt.Sprintf("%.4fs", stats.Average)),
				zap.String("stddev", fmt.Sprintf("%.4fs", stats.Stddev)),
				zap.String("rps", fmt.Sprintf("%.4f", stats.RPS)),
			)
			log.Info("store heartbeat stats", zap.String("max", fmt.Sprintf("%.4fs", since)))
			regions.update(cfg, options)
			go stores.update(regions) // update stores in background, unusually region heartbeat is slower than store update.
		case <-resolvedTSTicker.C:
			wg := &sync.WaitGroup{}
			for i := 1; i <= cfg.StoreCount; i++ {
				id := uint64(i)
				wg.Add(1)
				go func(wg *sync.WaitGroup, id uint64) {
					defer wg.Done()
					cli := clis[id]
					_, err := cli.ReportMinResolvedTS(ctx, &pdpb.ReportMinResolvedTsRequest{
						Header:        header,
						StoreId:       id,
						MinResolvedTs: uint64(time.Now().Unix()),
					})
					if err != nil {
						log.Error("send resolved TS error", zap.Uint64("store-id", id), zap.Error(err))
						return
					}
				}(wg, id)
			}
			wg.Wait()
		case <-ctx.Done():
			log.Info("got signal to exit")
			switch sig {
			case syscall.SIGTERM:
				exit(0)
			default:
				exit(1)
			}
		}
	}
}

func exit(code int) {
	os.Exit(code)
}

func deleteOperators(ctx context.Context, httpCli pdHttp.Client) {
	ticker := time.NewTicker(30 * time.Second)
	defer ticker.Stop()
	for {
		select {
		case <-ctx.Done():
			return
		case <-ticker.C:
			err := httpCli.DeleteOperators(ctx)
			if err != nil {
				log.Error("fail to delete operators", zap.Error(err))
			}
		}
	}
}

func newReport(cfg *config.Config) report.Report {
	p := "%4.4f"
	if cfg.Sample {
		return report.NewReportSample(p)
	}
	return report.NewReport(p)
}

func (rs *Regions) result(regionCount int, sec float64) {
	if rs.updateRound == 0 {
		// There was no difference in the first round
		return
	}

	updated := make(map[int]struct{})
	for _, i := range rs.updateLeader {
		updated[i] = struct{}{}
	}
	for _, i := range rs.updateEpoch {
		updated[i] = struct{}{}
	}
	for _, i := range rs.updateSpace {
		updated[i] = struct{}{}
	}
	for _, i := range rs.updateFlow {
		updated[i] = struct{}{}
	}
	inactiveCount := regionCount - len(updated)

	log.Info("update speed of each category", zap.String("rps", fmt.Sprintf("%.4f", float64(regionCount)/sec)),
		zap.String("save-tree", fmt.Sprintf("%.4f", float64(len(rs.updateLeader))/sec)),
		zap.String("save-kv", fmt.Sprintf("%.4f", float64(len(rs.updateEpoch))/sec)),
		zap.String("save-space", fmt.Sprintf("%.4f", float64(len(rs.updateSpace))/sec)),
		zap.String("save-flow", fmt.Sprintf("%.4f", float64(len(rs.updateFlow))/sec)),
		zap.String("skip", fmt.Sprintf("%.4f", float64(inactiveCount)/sec)))
}

func runHTTPServer(cfg *config.Config, options *config.Options) {
	gin.SetMode(gin.ReleaseMode)
	engine := gin.New()
	engine.Use(gin.Recovery())
	engine.Use(cors.Default())
	engine.Use(gzip.Gzip(gzip.DefaultCompression))
	engine.GET("metrics", utils.PromHandler())
	// profile API
	pprof.Register(engine)
	engine.PUT("config", func(c *gin.Context) {
		newCfg := cfg.Clone()
		newCfg.HotStoreCount = options.GetHotStoreCount()
		newCfg.FlowUpdateRatio = options.GetFlowUpdateRatio()
		newCfg.LeaderUpdateRatio = options.GetLeaderUpdateRatio()
		newCfg.EpochUpdateRatio = options.GetEpochUpdateRatio()
		newCfg.SpaceUpdateRatio = options.GetSpaceUpdateRatio()
		newCfg.ReportRatio = options.GetReportRatio()
		if err := c.BindJSON(&newCfg); err != nil {
			c.String(http.StatusBadRequest, err.Error())
			return
		}
		if err := newCfg.Validate(); err != nil {
			c.String(http.StatusBadRequest, err.Error())
			return
		}
		options.SetOptions(newCfg)
		c.String(http.StatusOK, "Successfully updated the configuration")
	})
	engine.GET("config", func(c *gin.Context) {
		output := cfg.Clone()
		output.HotStoreCount = options.GetHotStoreCount()
		output.FlowUpdateRatio = options.GetFlowUpdateRatio()
		output.LeaderUpdateRatio = options.GetLeaderUpdateRatio()
		output.EpochUpdateRatio = options.GetEpochUpdateRatio()
		output.SpaceUpdateRatio = options.GetSpaceUpdateRatio()
		output.ReportRatio = options.GetReportRatio()

		c.IndentedJSON(http.StatusOK, output)
	})
	engine.Run(cfg.StatusAddr)
}

func loadTLSConfig(cfg *config.Config) *tls.Config {
	if len(cfg.Security.CAPath) == 0 {
		return nil
	}
	caData, err := os.ReadFile(cfg.Security.CAPath)
	if err != nil {
		log.Error("fail to read ca file", zap.Error(err))
	}
	certData, err := os.ReadFile(cfg.Security.CertPath)
	if err != nil {
		log.Error("fail to read cert file", zap.Error(err))
	}
	keyData, err := os.ReadFile(cfg.Security.KeyPath)
	if err != nil {
		log.Error("fail to read key file", zap.Error(err))
	}

	tlsConf, err := tlsutil.TLSConfig{
		SSLCABytes:   caData,
		SSLCertBytes: certData,
		SSLKEYBytes:  keyData,
	}.ToTLSConfig()
	if err != nil {
		log.Fatal("failed to load tlc config", zap.Error(err))
	}

	return tlsConf
}<|MERGE_RESOLUTION|>--- conflicted
+++ resolved
@@ -316,16 +316,11 @@
 	rs.awakenRegions.Store(awakenRegions)
 }
 
-<<<<<<< HEAD
 func createHeartbeatStream(ctx context.Context, cfg *config.Config) (pdpb.PDClient, pdpb.PD_RegionHeartbeatClient) {
-	cli := newClient(cfg)
-=======
-func createHeartbeatStream(ctx context.Context, cfg *config.Config) pdpb.PD_RegionHeartbeatClient {
 	cli, err := newClient(ctx, cfg)
 	if err != nil {
 		log.Fatal("create client error", zap.Error(err))
 	}
->>>>>>> 0419004b
 	stream, err := cli.RegionHeartbeat(ctx)
 	if err != nil {
 		log.Fatal("create stream error", zap.Error(err))
@@ -512,12 +507,9 @@
 	bootstrap(ctx, cli)
 	putStores(ctx, cfg, cli, stores)
 	log.Info("finish put stores")
-<<<<<<< HEAD
 	clis := make(map[uint64]pdpb.PDClient, cfg.StoreCount)
-=======
 	httpCli := pdHttp.NewClient("tools-heartbeat-bench", []string{cfg.PDAddr}, pdHttp.WithTLSConfig(loadTLSConfig(cfg)))
 	go deleteOperators(ctx, httpCli)
->>>>>>> 0419004b
 	streams := make(map[uint64]pdpb.PD_RegionHeartbeatClient, cfg.StoreCount)
 	for i := 1; i <= cfg.StoreCount; i++ {
 		clis[uint64(i)], streams[uint64(i)] = createHeartbeatStream(ctx, cfg)

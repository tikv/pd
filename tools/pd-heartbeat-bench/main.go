--- conflicted
+++ resolved
@@ -205,15 +205,9 @@
 			Header: header(),
 			Region: &metapb.Region{
 				Id:          id,
-<<<<<<< HEAD
-				StartKey:    newStartKey(id, keyLen),
-				EndKey:      newEndKey(id, keyLen),
-				RegionEpoch: &metapb.RegionEpoch{ConfVer: 2, Version: maxVersion},
-=======
 				StartKey:    codec.GenerateTableKey(int64(i)),
 				EndKey:      codec.GenerateTableKey(int64(i + 1)),
-				RegionEpoch: &metapb.RegionEpoch{ConfVer: 2, Version: 1},
->>>>>>> ba621f06
+				RegionEpoch: &metapb.RegionEpoch{ConfVer: 2, Version: maxVersion},
 			},
 			ApproximateSize: bytesUnit,
 			Interval: &pdpb.TimeInterval{

// Copyright 2017 TiKV Project Authors.
//
// Licensed under the Apache License, Version 2.0 (the "License");
// you may not use this file except in compliance with the License.
// You may obtain a copy of the License at
//
//     http://www.apache.org/licenses/LICENSE-2.0
//
// Unless required by applicable law or agreed to in writing, software
// distributed under the License is distributed on an "AS IS" BASIS,
// See the License for the specific language governing permissions and
// limitations under the License.

package command

import (
	"bytes"
	"encoding/json"
	"fmt"
	"github.com/tikv/pd/server/schedulers"
	"net/http"
	"net/url"
	"path"
	"strconv"
	"strings"

	"github.com/pingcap/errors"
	"github.com/spf13/cobra"
	"github.com/tikv/pd/server/schedulers"
)

var (
	schedulersPrefix         = "pd/api/v1/schedulers"
	schedulerConfigPrefix    = "pd/api/v1/scheduler-config"
	evictLeaderSchedulerName = "evict-leader-scheduler"
	grantLeaderSchedulerName = "grant-leader-scheduler"
)

// NewSchedulerCommand returns a scheduler command.
func NewSchedulerCommand() *cobra.Command {
	c := &cobra.Command{
		Use:   "scheduler",
		Short: "scheduler commands",
	}
	c.AddCommand(NewShowSchedulerCommand())
	c.AddCommand(NewAddSchedulerCommand())
	c.AddCommand(NewRemoveSchedulerCommand())
	c.AddCommand(NewPauseSchedulerCommand())
	c.AddCommand(NewResumeSchedulerCommand())
	c.AddCommand(NewConfigSchedulerCommand())
	return c
}

// NewPauseSchedulerCommand returns a command to pause a scheduler.
func NewPauseSchedulerCommand() *cobra.Command {
	c := &cobra.Command{
		Use:   "pause <scheduler> <delay>",
		Short: "pause a scheduler",
		Run:   pauseOrResumeSchedulerCommandFunc,
	}
	return c
}

func pauseOrResumeSchedulerCommandFunc(cmd *cobra.Command, args []string) {
	if len(args) != 2 && len(args) != 1 {
		cmd.Usage()
		return
	}
	path := schedulersPrefix + "/" + args[0]
	input := make(map[string]interface{})
	input["delay"] = 0
	if len(args) == 2 {
		delay, err := strconv.Atoi(args[1])
		if err != nil {
			cmd.Usage()
			return
		}
		input["delay"] = delay
	}
	postJSON(cmd, path, input)
}

// NewShowSchedulerCommand returns a command to show schedulers.
func NewShowSchedulerCommand() *cobra.Command {
	c := &cobra.Command{
		Use:   "show",
		Short: "show schedulers",
		Run:   showSchedulerCommandFunc,
	}
	c.Flags().String("status", "", "the scheduler status")
	return c
}

// NewResumeSchedulerCommand returns a command to resume a scheduler.
func NewResumeSchedulerCommand() *cobra.Command {
	c := &cobra.Command{
		Use:   "resume <scheduler>",
		Short: "resume a scheduler",
		Run:   pauseOrResumeSchedulerCommandFunc,
	}
	return c
}

func showSchedulerCommandFunc(cmd *cobra.Command, args []string) {
	if len(args) != 0 {
		cmd.Println(cmd.UsageString())
		return
	}

	url := schedulersPrefix
	if flag := cmd.Flag("status"); flag != nil && flag.Value.String() != "" {
		url = fmt.Sprintf("%s?status=%s", url, flag.Value.String())
	}
	r, err := doRequest(cmd, url, http.MethodGet)
	if err != nil {
		cmd.Println(err)
		return
	}
	cmd.Println(r)
}

// NewAddSchedulerCommand returns a command to add scheduler.
func NewAddSchedulerCommand() *cobra.Command {
	c := &cobra.Command{
		Use:   "add <scheduler>",
		Short: "add a scheduler",
	}
	c.AddCommand(NewGrantLeaderSchedulerCommand())
	c.AddCommand(NewEvictLeaderSchedulerCommand())
	c.AddCommand(NewShuffleLeaderSchedulerCommand())
	c.AddCommand(NewShuffleRegionSchedulerCommand())
	c.AddCommand(NewShuffleHotRegionSchedulerCommand())
	c.AddCommand(NewScatterRangeSchedulerCommand())
	c.AddCommand(NewBalanceLeaderSchedulerCommand())
	c.AddCommand(NewBalanceRegionSchedulerCommand())
	c.AddCommand(NewBalanceHotRegionSchedulerCommand())
	c.AddCommand(NewRandomMergeSchedulerCommand())
	c.AddCommand(NewLabelSchedulerCommand())
	return c
}

// NewGrantLeaderSchedulerCommand returns a command to add a grant-leader-scheduler.
func NewGrantLeaderSchedulerCommand() *cobra.Command {
	c := &cobra.Command{
		Use:   "grant-leader-scheduler <store_id>",
		Short: "add a scheduler to grant leader to a store",
		Run:   addSchedulerForStoreCommandFunc,
	}
	return c
}

// NewEvictLeaderSchedulerCommand returns a command to add a evict-leader-scheduler.
func NewEvictLeaderSchedulerCommand() *cobra.Command {
	c := &cobra.Command{
		Use:   "evict-leader-scheduler <store_id>",
		Short: "add a scheduler to evict leader from a store",
		Run:   addSchedulerForStoreCommandFunc,
	}
	return c
}

func checkSchedulerExist(cmd *cobra.Command, schedulerName string) (bool, error) {
	r, err := doRequest(cmd, schedulersPrefix, http.MethodGet)
	if err != nil {
		cmd.Println(err)
		return false, err
	}
	var schedulerList []string
	json.Unmarshal([]byte(r), &schedulerList)
	for idx := range schedulerList {
		if strings.Contains(schedulerList[idx], schedulerName) {
			return true, nil
		}
	}
	return false, nil
}

func addSchedulerForStoreCommandFunc(cmd *cobra.Command, args []string) {
	if len(args) != 1 {
		cmd.Println(cmd.UsageString())
		return
	}
	// we should ensure whether it is the first time to create evict-leader-scheduler
	// or just update the evict-leader. But is add one ttl time.
	switch cmd.Name() {
	case evictLeaderSchedulerName, grantLeaderSchedulerName:
		exist, err := checkSchedulerExist(cmd, cmd.Name())
		if err != nil {
			return
		}
		if exist {
			addStoreToSchedulerConfig(cmd, cmd.Name(), args)
			return
		}
		fallthrough
	default:
		storeID, err := strconv.ParseUint(args[0], 10, 64)
		if err != nil {
			cmd.Println(err)
			return
		}

		input := make(map[string]interface{})
		input["name"] = cmd.Name()
		input["store_id"] = storeID
		postJSON(cmd, schedulersPrefix, input)
	}

}

// NewShuffleLeaderSchedulerCommand returns a command to add a shuffle-leader-scheduler.
func NewShuffleLeaderSchedulerCommand() *cobra.Command {
	c := &cobra.Command{
		Use:   "shuffle-leader-scheduler",
		Short: "add a scheduler to shuffle leaders between stores",
		Run:   addSchedulerCommandFunc,
	}
	return c
}

// NewShuffleRegionSchedulerCommand returns a command to add a shuffle-region-scheduler.
func NewShuffleRegionSchedulerCommand() *cobra.Command {
	c := &cobra.Command{
		Use:   "shuffle-region-scheduler",
		Short: "add a scheduler to shuffle regions between stores",
		Run:   addSchedulerCommandFunc,
	}
	return c
}

// NewShuffleHotRegionSchedulerCommand returns a command to add a shuffle-hot-region-scheduler.
func NewShuffleHotRegionSchedulerCommand() *cobra.Command {
	c := &cobra.Command{
		Use:   "shuffle-hot-region-scheduler [limit]",
		Short: "add a scheduler to shuffle hot regions",
		Run:   addSchedulerForShuffleHotRegionCommandFunc,
	}
	return c
}

func addSchedulerForShuffleHotRegionCommandFunc(cmd *cobra.Command, args []string) {
	if len(args) > 1 {
		cmd.Println(cmd.UsageString())
		return
	}
	limit := uint64(1)
	if len(args) == 1 {
		l, err := strconv.ParseUint(args[0], 10, 64)
		if err != nil {
			cmd.Println("Error: ", err)
			return
		}
		limit = l
	}
	input := make(map[string]interface{})
	input["name"] = cmd.Name()
	input["limit"] = limit
	postJSON(cmd, schedulersPrefix, input)
}

// NewBalanceLeaderSchedulerCommand returns a command to add a balance-leader-scheduler.
func NewBalanceLeaderSchedulerCommand() *cobra.Command {
	c := &cobra.Command{
		Use:   "balance-leader-scheduler",
		Short: "add a scheduler to balance leaders between stores",
		Run:   addSchedulerCommandFunc,
	}
	return c
}

// NewBalanceRegionSchedulerCommand returns a command to add a balance-region-scheduler.
func NewBalanceRegionSchedulerCommand() *cobra.Command {
	c := &cobra.Command{
		Use:   "balance-region-scheduler",
		Short: "add a scheduler to balance regions between stores",
		Run:   addSchedulerCommandFunc,
	}
	return c
}

// NewBalanceHotRegionSchedulerCommand returns a command to add a balance-hot-region-scheduler.
func NewBalanceHotRegionSchedulerCommand() *cobra.Command {
	c := &cobra.Command{
		Use:   "balance-hot-region-scheduler",
		Short: "add a scheduler to balance hot regions between stores",
		Run:   addSchedulerCommandFunc,
	}
	return c
}

// NewRandomMergeSchedulerCommand returns a command to add a random-merge-scheduler.
func NewRandomMergeSchedulerCommand() *cobra.Command {
	c := &cobra.Command{
		Use:   "random-merge-scheduler",
		Short: "add a scheduler to merge regions randomly",
		Run:   addSchedulerCommandFunc,
	}
	return c
}

// NewLabelSchedulerCommand returns a command to add a label-scheduler.
func NewLabelSchedulerCommand() *cobra.Command {
	c := &cobra.Command{
		Use:   "label-scheduler",
		Short: "add a scheduler to schedule regions according to the label",
		Run:   addSchedulerCommandFunc,
	}
	return c
}

func addSchedulerCommandFunc(cmd *cobra.Command, args []string) {
	if len(args) != 0 {
		cmd.Println(cmd.UsageString())
		return
	}

	input := make(map[string]interface{})
	input["name"] = cmd.Name()
	postJSON(cmd, schedulersPrefix, input)
}

// NewScatterRangeSchedulerCommand returns a command to add a scatter-range-scheduler.
func NewScatterRangeSchedulerCommand() *cobra.Command {
	c := &cobra.Command{
		Use:   "scatter-range [--format=raw|encode|hex] <start_key> <end_key> <range_name>",
		Short: "add a scheduler to scatter range",
		Run:   addSchedulerForScatterRangeCommandFunc,
	}
	c.Flags().String("format", "hex", "the key format")
	return c
}

func addSchedulerForScatterRangeCommandFunc(cmd *cobra.Command, args []string) {
	if len(args) != 3 {
		cmd.Println(cmd.UsageString())
		return
	}
	startKey, err := parseKey(cmd.Flags(), args[0])
	if err != nil {
		cmd.Println("Error: ", err)
		return
	}
	endKey, err := parseKey(cmd.Flags(), args[1])
	if err != nil {
		cmd.Println("Error: ", err)
		return
	}

	input := make(map[string]interface{})
	input["name"] = cmd.Name()
	input["start_key"] = url.QueryEscape(startKey)
	input["end_key"] = url.QueryEscape(endKey)
	input["range_name"] = args[2]
	postJSON(cmd, schedulersPrefix, input)
}

// NewRemoveSchedulerCommand returns a command to remove scheduler.
func NewRemoveSchedulerCommand() *cobra.Command {
	c := &cobra.Command{
		Use:   "remove <scheduler>",
		Short: "remove a scheduler",
		Run:   removeSchedulerCommandFunc,
	}
	return c
}

func redirectRemoveSchedulerToDeleteConfig(cmd *cobra.Command, schedulerName string, args []string) {
	args = strings.Split(args[0], "-")
	args = args[len(args)-1:]
	deleteStoreFromSchedulerConfig(cmd, schedulerName, args)
}

func removeSchedulerCommandFunc(cmd *cobra.Command, args []string) {
	if len(args) != 1 {
		cmd.Println(cmd.Usage())
		return
	}
	// FIXME: maybe there is a more graceful method to handler it
	switch {
	case strings.HasPrefix(args[0], evictLeaderSchedulerName) && args[0] != evictLeaderSchedulerName:
		redirectRemoveSchedulerToDeleteConfig(cmd, evictLeaderSchedulerName, args)
	case strings.HasPrefix(args[0], grantLeaderSchedulerName) && args[0] != grantLeaderSchedulerName:
		redirectRemoveSchedulerToDeleteConfig(cmd, grantLeaderSchedulerName, args)
	default:
		path := schedulersPrefix + "/" + args[0]
		_, err := doRequest(cmd, path, http.MethodDelete)
		if err != nil {
			cmd.Println(err)
			return
		}
		cmd.Println("Success!")
	}

}

// NewConfigSchedulerCommand returns commands to config scheduler.
func NewConfigSchedulerCommand() *cobra.Command {
	c := &cobra.Command{
		Use:   "config",
		Short: "config a scheduler",
	}
	c.AddCommand(
		newConfigEvictLeaderCommand(),
		newConfigGrantLeaderCommand(),
		newConfigHotRegionCommand(),
		newConfigShuffleRegionCommand(),
	)
	return c
}

func newConfigHotRegionCommand() *cobra.Command {
	c := &cobra.Command{
		Use:   "balance-hot-region-scheduler",
		Short: "balance-hot-region-scheduler config",
		Run:   listSchedulerConfigCommandFunc,
	}
	c.AddCommand(&cobra.Command{
		Use:   "list",
		Short: "list the config item",
		Run:   listSchedulerConfigCommandFunc})
	c.AddCommand(&cobra.Command{
		Use:   "set <key> <value>",
		Short: "set the config item",
		Run:   func(cmd *cobra.Command, args []string) { postSchedulerConfigCommandFunc(cmd, c.Name(), args) }})
	return c
}

func newConfigEvictLeaderCommand() *cobra.Command {
	c := &cobra.Command{
		Use:   "evict-leader-scheduler",
		Short: "evict-leader-scheduler config",
		Run:   listSchedulerConfigCommandFunc,
	}
	c.AddCommand(&cobra.Command{
		Use:   "add-store <store-id>",
		Short: "add a store to evict leader list",
		Run:   func(cmd *cobra.Command, args []string) { addStoreToSchedulerConfig(cmd, c.Name(), args) },
	}, &cobra.Command{
		Use:   "delete-store <store-id>",
		Short: "delete a store from evict leader list",
		Run:   func(cmd *cobra.Command, args []string) { deleteStoreFromSchedulerConfig(cmd, c.Name(), args) },
	})
	return c
}

func newConfigGrantLeaderCommand() *cobra.Command {
	c := &cobra.Command{
		Use:   "grant-leader-scheduler",
		Short: "grant-leader-scheduler config",
		Run:   listSchedulerConfigCommandFunc,
	}
	c.AddCommand(&cobra.Command{
		Use:   "add-store <store-id>",
		Short: "add a store to grant leader list",
		Run:   func(cmd *cobra.Command, args []string) { addStoreToSchedulerConfig(cmd, c.Name(), args) },
	}, &cobra.Command{
		Use:   "delete-store <store-id>",
		Short: "delete a store from grant leader list",
		Run:   func(cmd *cobra.Command, args []string) { deleteStoreFromSchedulerConfig(cmd, c.Name(), args) },
	})
	return c
}

func newConfigShuffleRegionCommand() *cobra.Command {
	c := &cobra.Command{
		Use:   "shuffle-region-scheduler",
		Short: "shuffle-region-scheduler config",
		Run:   showShuffleRegionSchedulerRolesCommandFunc,
	}
	c.AddCommand(&cobra.Command{
		Use:   "show-roles",
		Short: "show affected roles (leader, follower, learner)",
		Run:   showShuffleRegionSchedulerRolesCommandFunc,
	}, &cobra.Command{
		Use:   "set-roles [leader,][follower,][learner]",
		Short: "set affected roles",
		Run:   setShuffleRegionSchedulerRolesCommandFunc,
	})
	return c
}

func addStoreToSchedulerConfig(cmd *cobra.Command, schedulerName string, args []string) {
	if len(args) != 1 {
		cmd.Println(cmd.UsageString())
		return
	}
	storeID, err := strconv.ParseUint(args[0], 10, 64)
	if err != nil {
		cmd.Println(err)
		return
	}
	input := make(map[string]interface{})
	input["name"] = schedulerName
	input["store_id"] = storeID

	postJSON(cmd, path.Join(schedulerConfigPrefix, schedulerName, "config"), input)
}

func listSchedulerConfigCommandFunc(cmd *cobra.Command, args []string) {
	if len(args) != 0 {
		cmd.Println(cmd.UsageString())
		return
	}
	p := cmd.Name()
	if p == "list" {
		p = cmd.Parent().Name()
	}
	path := path.Join(schedulerConfigPrefix, p, "list")
	r, err := doRequest(cmd, path, http.MethodGet)
	if err != nil {
		if strings.Contains(err.Error(), "404") {
			err = errors.New("[404] scheduler not found")
		}
		cmd.Println(err)
		return
	}
	cmd.Println(r)
}

func postSchedulerConfigCommandFunc(cmd *cobra.Command, schedulerName string, args []string) {
	if len(args) != 2 {
		cmd.Println(cmd.UsageString())
		return
	}
	var val interface{}
	input := make(map[string]interface{})
	key, value := args[0], args[1]
	val, err := strconv.ParseFloat(value, 64)
	if err != nil {
		val = value
	}
<<<<<<< HEAD
	if schedulerName == "balance-hot-region-scheduler" && (key == "read-priority" || key == "write-priority") {
		priorities := make([]string, 0)
		for _, priority := range strings.Split(value, ",") {
			if priority != schedulers.ByteDimPriority && priority != schedulers.KeyDimPriority {
				cmd.Println(fmt.Sprintf("priority should be one of %s,%s",
					schedulers.ByteDimPriority,
					schedulers.KeyDimPriority))
			}
			priorities = append(priorities, priority)
		}
		input[key] = priorities
=======
	if schedulerName == "balance-hot-region-scheduler" && (key == "read-priorities" || key == "write-priorities") {
		priorities := make([]string, 0)
		prioritiesMap := make(map[string]struct{})
		for _, priority := range strings.Split(value, ",") {
			if priority != schedulers.BytePriority && priority != schedulers.KeyPriority {
				cmd.Println(fmt.Sprintf("priority should be one of [%s, %s]",
					schedulers.BytePriority,
					schedulers.KeyPriority))
				return
			}
			priorities = append(priorities, priority)
			prioritiesMap[priority] = struct{}{}
		}
		input[key] = priorities
		if len(priorities) != len(prioritiesMap) {
			cmd.Println("priorities shouldn't be repeated")
			return
		}
>>>>>>> 127df634
	} else {
		input[key] = val
	}
	postJSON(cmd, path.Join(schedulerConfigPrefix, schedulerName, "config"), input)
}

func deleteStoreFromSchedulerConfig(cmd *cobra.Command, schedulerName string, args []string) {
	if len(args) != 1 {
		cmd.Println(cmd.Usage())
		return
	}
	path := path.Join(schedulerConfigPrefix, "/", schedulerName, "delete", args[0])
	_, err := doRequest(cmd, path, http.MethodDelete)
	if err != nil {
		cmd.Println(err)
		return
	}
	cmd.Println("Success!")
}

func showShuffleRegionSchedulerRolesCommandFunc(cmd *cobra.Command, args []string) {
	if len(args) != 0 {
		cmd.Println(cmd.UsageString())
		return
	}
	p := cmd.Name()
	if p == "show-roles" {
		p = cmd.Parent().Name()
	}
	path := path.Join(schedulerConfigPrefix, p, "roles")
	r, err := doRequest(cmd, path, http.MethodGet)
	if err != nil {
		cmd.Println(err)
		return
	}
	cmd.Println(r)
}

func setShuffleRegionSchedulerRolesCommandFunc(cmd *cobra.Command, args []string) {
	if len(args) != 1 {
		cmd.Println(cmd.UsageString())
		return
	}
	var roles []string
	fields := strings.Split(strings.ToLower(args[0]), ",")
	for _, f := range fields {
		if f != "" {
			roles = append(roles, f)
		}
	}
	b, _ := json.Marshal(roles)
	path := path.Join(schedulerConfigPrefix, cmd.Parent().Name(), "roles")
	_, err := doRequest(cmd, path, http.MethodPost,
		WithBody("application/json", bytes.NewBuffer(b)))
	if err != nil {
		cmd.Println(err)
		return
	}
	cmd.Println("Success!")
}<|MERGE_RESOLUTION|>--- conflicted
+++ resolved
@@ -529,19 +529,6 @@
 	if err != nil {
 		val = value
 	}
-<<<<<<< HEAD
-	if schedulerName == "balance-hot-region-scheduler" && (key == "read-priority" || key == "write-priority") {
-		priorities := make([]string, 0)
-		for _, priority := range strings.Split(value, ",") {
-			if priority != schedulers.ByteDimPriority && priority != schedulers.KeyDimPriority {
-				cmd.Println(fmt.Sprintf("priority should be one of %s,%s",
-					schedulers.ByteDimPriority,
-					schedulers.KeyDimPriority))
-			}
-			priorities = append(priorities, priority)
-		}
-		input[key] = priorities
-=======
 	if schedulerName == "balance-hot-region-scheduler" && (key == "read-priorities" || key == "write-priorities") {
 		priorities := make([]string, 0)
 		prioritiesMap := make(map[string]struct{})
@@ -560,7 +547,6 @@
 			cmd.Println("priorities shouldn't be repeated")
 			return
 		}
->>>>>>> 127df634
 	} else {
 		input[key] = val
 	}

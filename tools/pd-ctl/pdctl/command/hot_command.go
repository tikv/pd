// Copyright 2017 TiKV Project Authors.
//
// Licensed under the Apache License, Version 2.0 (the "License");
// you may not use this file except in compliance with the License.
// You may obtain a copy of the License at
//
//     http://www.apache.org/licenses/LICENSE-2.0
//
// Unless required by applicable law or agreed to in writing, software
// distributed under the License is distributed on an "AS IS" BASIS,
// WITHOUT WARRANTIES OR CONDITIONS OF ANY KIND, either express or implied.
// See the License for the specific language governing permissions and
// limitations under the License.

package command

import (
	"bytes"
	"encoding/json"
	"net/http"
	"sort"
	"strconv"
	"strings"

	"github.com/pingcap/errors"
	"github.com/spf13/cobra"
	"github.com/tikv/pd/server/core"
)

const (
	hotReadRegionsPrefix    = "pd/api/v1/hotspot/regions/read"
	hotWriteRegionsPrefix   = "pd/api/v1/hotspot/regions/write"
	hotStoresPrefix         = "pd/api/v1/hotspot/stores"
	hotRegionsHistoryPrefix = "pd/api/v1/hotspot/regions/history"
)

// NewHotSpotCommand return a hot subcommand of rootCmd
func NewHotSpotCommand() *cobra.Command {
	cmd := &cobra.Command{
		Use:   "hot",
		Short: "show the hotspot status of the cluster",
	}
	cmd.AddCommand(NewHotWriteRegionCommand())
	cmd.AddCommand(NewHotReadRegionCommand())
	cmd.AddCommand(NewHotStoreCommand())
	cmd.AddCommand(NewHotRegionsHistoryCommand())
	return cmd
}

// NewHotWriteRegionCommand return a hot regions subcommand of hotSpotCmd
func NewHotWriteRegionCommand() *cobra.Command {
	cmd := &cobra.Command{
		Use:   "write [<store id> ...]",
		Short: "show the hot write regions",
		Run:   showHotWriteRegionsCommandFunc,
	}
	return cmd
}

func showHotWriteRegionsCommandFunc(cmd *cobra.Command, args []string) {
	prefix, err := parseOptionalArgs(hotWriteRegionsPrefix, args)
	if err != nil {
		cmd.Println(err)
		return
	}
	r, err := doRequest(cmd, prefix, http.MethodGet)
	if err != nil {
		cmd.Printf("Failed to get write hotspot: %s\n", err)
		return
	}
	cmd.Println(r)
}

// NewHotReadRegionCommand return a hot read regions subcommand of hotSpotCmd
func NewHotReadRegionCommand() *cobra.Command {
	cmd := &cobra.Command{
		Use:   "read [<store id> ...]",
		Short: "show the hot read regions",
		Run:   showHotReadRegionsCommandFunc,
	}
	return cmd
}

func showHotReadRegionsCommandFunc(cmd *cobra.Command, args []string) {
	prefix, err := parseOptionalArgs(hotReadRegionsPrefix, args)
	if err != nil {
		cmd.Println(err)
		return
	}
	r, err := doRequest(cmd, prefix, http.MethodGet)
	if err != nil {
		cmd.Printf("Failed to get read hotspot: %s\n", err)
		return
	}
	cmd.Println(r)
}

// NewHotStoreCommand return a hot stores subcommand of hotSpotCmd
func NewHotStoreCommand() *cobra.Command {
	cmd := &cobra.Command{
		Use:   "store",
		Short: "show the hot stores",
		Run:   showHotStoresCommandFunc,
	}
	return cmd
}

func showHotStoresCommandFunc(cmd *cobra.Command, args []string) {
	r, err := doRequest(cmd, hotStoresPrefix, http.MethodGet)
	if err != nil {
		cmd.Printf("Failed to get store hotspot: %s\n", err)
		return
	}
	cmd.Println(r)
}

<<<<<<< HEAD
// NewHotRegionsHistoryCommand return a hot history regions subcommand of hotSpotCmd
func NewHotRegionsHistoryCommand() *cobra.Command {
	cmd := &cobra.Command{
		// TODO
		// Need a better description.
		Use:   "history <start_time> <end_time> [<key> <value>]",
		Short: "show the hot history regions",
		Run:   showHotRegionsHistoryCommandFunc,
	}
	return cmd
}

func showHotRegionsHistoryCommandFunc(cmd *cobra.Command, args []string) {
	if len(args) < 2 || len(args)%2 != 0 {
		cmd.Println(cmd.UsageString())
	}
	input, err := parseHotRegionsHistoryArgs(args)
	if err != nil {
		cmd.Printf("Failed to get history hotspot: %s\n", err)
	}
	data, _ := json.Marshal(input)
	endpoints := getEndpoints(cmd)
	hotRegions := &core.HistoryHotRegions{}
	for _, endpoint := range endpoints {
		tempHotRegions := core.HistoryHotRegions{}
		resp, err := doRequestSingleEndpoint(cmd, endpoint, hotRegionsHistoryPrefix,
			http.MethodGet, WithBody("application/json", bytes.NewBuffer(data)))
		if err != nil {
			cmd.Printf("Failed to get history hotspot: %s\n", err)
			return
		}
		err = json.Unmarshal([]byte(resp), &tempHotRegions)
		if err != nil {
			cmd.Printf("Failed to get history hotspot: %s\n", err)
			return
		}
		hotRegions.HistoryHotRegion = append(hotRegions.HistoryHotRegion, tempHotRegions.HistoryHotRegion...)
	}
	sort.SliceStable(hotRegions.HistoryHotRegion, func(i, j int) bool {
		return hotRegions.HistoryHotRegion[i].UpdateTime > hotRegions.HistoryHotRegion[j].UpdateTime
	})
	resp, err := json.Marshal(hotRegions)
	if err != nil {
		cmd.Printf("Failed to get history hotspot: %s\n", err)
		return
	}
	cmd.Println(string(resp))
}

func parseOptionalArgs(cmd *cobra.Command, prefix string, args []string) (string, error) {
=======
func parseOptionalArgs(prefix string, args []string) (string, error) {
>>>>>>> 318f9ced
	argsLen := len(args)
	if argsLen > 0 {
		prefix += "?"
	}
	for i, arg := range args {
		if _, err := strconv.Atoi(arg); err != nil {
			return "", errors.Errorf("store id should be a number, but got %s", arg)
		}
		if i != argsLen {
			prefix = prefix + "store_id=" + arg + "&"
		} else {
			prefix = prefix + "store_id=" + arg
		}
	}
	return prefix, nil
}

func parseHotRegionsHistoryArgs(args []string) (map[string]interface{}, error) {
	startTime, err := strconv.ParseInt(args[0], 10, 64)
	if err != nil {
		return nil, errors.Errorf("start_time should be a number,but got %s", args[0])
	}
	endTime, err := strconv.ParseInt(args[1], 10, 64)
	if err != nil {
		return nil, errors.Errorf("end_time should be a number,but got %s", args[1])
	}
	input := map[string]interface{}{
		"start_time": startTime,
		"end_time":   endTime,
	}
	stringToIntSlice := func(s string) ([]int64, error) {
		results := make([]int64, 0)
		args := strings.Split(s, ",")
		for _, arg := range args {
			result, err := strconv.ParseInt(arg, 10, 64)
			if err != nil {
				return nil, err
			}
			results = append(results, result)
		}
		return results, nil
	}
	for index := 2; index < len(args); index += 2 {
		switch args[index] {
		case "hot_region_type":
			input["hot_region_type"] = []string{args[index+1]}
		case "region_ids":
			results, err := stringToIntSlice(args[index+1])
			if err != nil {
				return nil, errors.Errorf("region_ids should be a number slice,but got %s", args[index+1])
			}
			input["region_ids"] = results
		case "store_ids":
			results, err := stringToIntSlice(args[index+1])
			if err != nil {
				return nil, errors.Errorf("store_ids should be a number slice,but got %s", args[index+1])
			}
			input["store_ids"] = results
		case "peer_ids":
			results, err := stringToIntSlice(args[index+1])
			if err != nil {
				return nil, errors.Errorf("peer_ids should be a number slice,but got %s", args[index+1])
			}
			input["peer_ids"] = results
		case "is_leader":
			isLeader, err := strconv.ParseBool(args[index+1])
			if err != nil {
				return nil, errors.Errorf("is_leader should be a bool,but got %s", args[index+1])
			}
			input["is_leaders"] = []bool{isLeader}
		case "is_learner":
			isLearner, err := strconv.ParseBool(args[index+1])
			if err != nil {
				return nil, errors.Errorf("is_learners should be a bool,but got %s", args[index+1])
			}
			input["is_learners"] = []bool{isLearner}
		default:
			return nil, errors.Errorf("key should be one of hot_region_type,region_ids,store_ids,peer_ids,is_leaders,is_learners")
		}
	}
	if _, ok := input["is_leaders"]; !ok {
		input["is_leaders"] = []bool{
			true,
			false,
		}
	}
	if _, ok := input["is_learners"]; !ok {
		input["is_learners"] = []bool{
			true,
			false,
		}
	}
	return input, nil
}<|MERGE_RESOLUTION|>--- conflicted
+++ resolved
@@ -114,7 +114,6 @@
 	cmd.Println(r)
 }
 
-<<<<<<< HEAD
 // NewHotRegionsHistoryCommand return a hot history regions subcommand of hotSpotCmd
 func NewHotRegionsHistoryCommand() *cobra.Command {
 	cmd := &cobra.Command{
@@ -164,10 +163,7 @@
 	cmd.Println(string(resp))
 }
 
-func parseOptionalArgs(cmd *cobra.Command, prefix string, args []string) (string, error) {
-=======
 func parseOptionalArgs(prefix string, args []string) (string, error) {
->>>>>>> 318f9ced
 	argsLen := len(args)
 	if argsLen > 0 {
 		prefix += "?"

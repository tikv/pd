--- conflicted
+++ resolved
@@ -74,11 +74,8 @@
 		command.NewKeyspaceGroupCommand(),
 		command.NewKeyspaceCommand(),
 		command.NewResourceManagerCommand(),
-<<<<<<< HEAD
+		command.NewMaintenanceCommand(),
 		command.NewMicroServicesCommand(),
-=======
-		command.NewMaintenanceCommand(),
->>>>>>> 01d96415
 	)
 
 	return rootCmd

// Copyright 2021 TiKV Project Authors.
//
// Licensed under the Apache License, Version 2.0 (the "License");
// you may not use this file except in compliance with the License.
// You may obtain a copy of the License at
//
//     http://www.apache.org/licenses/LICENSE-2.0
//
// Unless required by applicable law or agreed to in writing, software
// distributed under the License is distributed on an "AS IS" BASIS,
// WITHOUT WARRANTIES OR CONDITIONS OF ANY KIND, either express or implied.
// See the License for the specific language governing permissions and
// limitations under the License.

package tests

import (
	"context"
	"encoding/json"
<<<<<<< HEAD
=======
	"fmt"
>>>>>>> 7cc3b4e0
	"net/http"
	"testing"

	"github.com/pingcap/kvproto/pkg/metapb"
<<<<<<< HEAD
	"github.com/pingcap/log"
=======
>>>>>>> 7cc3b4e0
	"github.com/stretchr/testify/require"
	"github.com/tikv/pd/pkg/utils/apiutil"
	"github.com/tikv/pd/pkg/utils/assertutil"
	"github.com/tikv/pd/pkg/utils/testutil"
	"github.com/tikv/pd/server"
	"github.com/tikv/pd/server/api"
	cmd "github.com/tikv/pd/tools/pd-ctl/pdctl"
	"github.com/tikv/pd/tools/pd-ctl/pdctl/command"
)

<<<<<<< HEAD
const pdControlCallerID = "pd-http-client"

=======
>>>>>>> 7cc3b4e0
func TestSendAndGetComponent(t *testing.T) {
	re := require.New(t)
	handler := func(context.Context, *server.Server) (http.Handler, apiutil.APIServiceGroup, error) {
		mux := http.NewServeMux()
<<<<<<< HEAD
		mux.HandleFunc("/pd/api/v1/cluster", func(w http.ResponseWriter, _ *http.Request) {
			cluster := &metapb.Cluster{
				Id: 0,
			}
=======
		// check pd http sdk api
		mux.HandleFunc("/pd/api/v1/cluster", func(w http.ResponseWriter, r *http.Request) {
			callerID := apiutil.GetCallerIDOnHTTP(r)
			re.Equal(command.PDControlCallerID, callerID)
			cluster := &metapb.Cluster{Id: 1}
>>>>>>> 7cc3b4e0
			clusterBytes, err := json.Marshal(cluster)
			re.NoError(err)
			w.Write(clusterBytes)
		})
<<<<<<< HEAD
		mux.HandleFunc("/pd/api/v1/health", func(w http.ResponseWriter, r *http.Request) {
			callerID := apiutil.GetCallerIDOnHTTP(r)
			for k := range r.Header {
				log.Info("header", zap.String("key", k))
			}
			log.Info("caller id", zap.String("caller-id", callerID))
			re.Equal(pdControlCallerID, callerID)
			healths := []api.Health{
				{
					Name: "test",
				},
			}
			healthsBytes, err := json.Marshal(healths)
			re.NoError(err)
			w.Write(healthsBytes)
=======
		// check http client api
		// TODO: remove this comment after replacing dialClient with the PD HTTP client completely.
		mux.HandleFunc("/pd/api/v1/health", func(w http.ResponseWriter, r *http.Request) {
			callerID := apiutil.GetCallerIDOnHTTP(r)
			re.Equal(command.PDControlCallerID, callerID)
			fmt.Fprint(w, callerID)
		})
		mux.HandleFunc("/pd/api/v1/stores", func(w http.ResponseWriter, r *http.Request) {
			callerID := apiutil.GetCallerIDOnHTTP(r)
			re.Equal(command.PDControlCallerID, callerID)
			fmt.Fprint(w, callerID)
>>>>>>> 7cc3b4e0
		})
		info := apiutil.APIServiceGroup{
			IsCore: true,
		}
		return mux, info, nil
	}
	cfg := server.NewTestSingleConfig(assertutil.CheckerWithNilAssert(re))
	ctx, cancel := context.WithCancel(context.Background())
	svr, err := server.CreateServer(ctx, cfg, nil, handler)
	re.NoError(err)
	err = svr.Run()
	re.NoError(err)
	pdAddr := svr.GetAddr()
	defer func() {
		cancel()
		svr.Close()
		testutil.CleanServer(svr.GetConfig().DataDir)
	}()

	cmd := cmd.GetRootCmd()
	args := []string{"-u", pdAddr, "cluster"}
	output, err := ExecuteCommand(cmd, args...)
	re.NoError(err)
<<<<<<< HEAD
	re.Equal(`[
  {
    "name": "test",
    "member_id": 0,
    "client_urls": null,
    "health": false
  }
]
`, string(output))
=======
	re.Equal(fmt.Sprintf("%s\n", `{
  "id": 1
}`), string(output))

	args = []string{"-u", pdAddr, "health"}
	output, err = ExecuteCommand(cmd, args...)
	re.NoError(err)
	re.Equal(fmt.Sprintf("%s\n", command.PDControlCallerID), string(output))

	args = []string{"-u", pdAddr, "store"}
	output, err = ExecuteCommand(cmd, args...)
	re.NoError(err)
	re.Equal(fmt.Sprintf("%s\n", command.PDControlCallerID), string(output))
>>>>>>> 7cc3b4e0
}<|MERGE_RESOLUTION|>--- conflicted
+++ resolved
@@ -17,82 +17,38 @@
 import (
 	"context"
 	"encoding/json"
-<<<<<<< HEAD
-=======
 	"fmt"
->>>>>>> 7cc3b4e0
 	"net/http"
 	"testing"
 
 	"github.com/pingcap/kvproto/pkg/metapb"
-<<<<<<< HEAD
-	"github.com/pingcap/log"
-=======
->>>>>>> 7cc3b4e0
 	"github.com/stretchr/testify/require"
 	"github.com/tikv/pd/pkg/utils/apiutil"
 	"github.com/tikv/pd/pkg/utils/assertutil"
 	"github.com/tikv/pd/pkg/utils/testutil"
 	"github.com/tikv/pd/server"
-	"github.com/tikv/pd/server/api"
 	cmd "github.com/tikv/pd/tools/pd-ctl/pdctl"
 	"github.com/tikv/pd/tools/pd-ctl/pdctl/command"
 )
 
-<<<<<<< HEAD
-const pdControlCallerID = "pd-http-client"
-
-=======
->>>>>>> 7cc3b4e0
 func TestSendAndGetComponent(t *testing.T) {
 	re := require.New(t)
 	handler := func(context.Context, *server.Server) (http.Handler, apiutil.APIServiceGroup, error) {
 		mux := http.NewServeMux()
-<<<<<<< HEAD
-		mux.HandleFunc("/pd/api/v1/cluster", func(w http.ResponseWriter, _ *http.Request) {
-			cluster := &metapb.Cluster{
-				Id: 0,
-			}
-=======
 		// check pd http sdk api
 		mux.HandleFunc("/pd/api/v1/cluster", func(w http.ResponseWriter, r *http.Request) {
 			callerID := apiutil.GetCallerIDOnHTTP(r)
 			re.Equal(command.PDControlCallerID, callerID)
 			cluster := &metapb.Cluster{Id: 1}
->>>>>>> 7cc3b4e0
 			clusterBytes, err := json.Marshal(cluster)
 			re.NoError(err)
 			w.Write(clusterBytes)
 		})
-<<<<<<< HEAD
-		mux.HandleFunc("/pd/api/v1/health", func(w http.ResponseWriter, r *http.Request) {
-			callerID := apiutil.GetCallerIDOnHTTP(r)
-			for k := range r.Header {
-				log.Info("header", zap.String("key", k))
-			}
-			log.Info("caller id", zap.String("caller-id", callerID))
-			re.Equal(pdControlCallerID, callerID)
-			healths := []api.Health{
-				{
-					Name: "test",
-				},
-			}
-			healthsBytes, err := json.Marshal(healths)
-			re.NoError(err)
-			w.Write(healthsBytes)
-=======
 		// check http client api
-		// TODO: remove this comment after replacing dialClient with the PD HTTP client completely.
-		mux.HandleFunc("/pd/api/v1/health", func(w http.ResponseWriter, r *http.Request) {
-			callerID := apiutil.GetCallerIDOnHTTP(r)
-			re.Equal(command.PDControlCallerID, callerID)
-			fmt.Fprint(w, callerID)
-		})
 		mux.HandleFunc("/pd/api/v1/stores", func(w http.ResponseWriter, r *http.Request) {
 			callerID := apiutil.GetCallerIDOnHTTP(r)
 			re.Equal(command.PDControlCallerID, callerID)
 			fmt.Fprint(w, callerID)
->>>>>>> 7cc3b4e0
 		})
 		info := apiutil.APIServiceGroup{
 			IsCore: true,
@@ -116,29 +72,12 @@
 	args := []string{"-u", pdAddr, "cluster"}
 	output, err := ExecuteCommand(cmd, args...)
 	re.NoError(err)
-<<<<<<< HEAD
-	re.Equal(`[
-  {
-    "name": "test",
-    "member_id": 0,
-    "client_urls": null,
-    "health": false
-  }
-]
-`, string(output))
-=======
 	re.Equal(fmt.Sprintf("%s\n", `{
   "id": 1
 }`), string(output))
-
-	args = []string{"-u", pdAddr, "health"}
-	output, err = ExecuteCommand(cmd, args...)
-	re.NoError(err)
-	re.Equal(fmt.Sprintf("%s\n", command.PDControlCallerID), string(output))
 
 	args = []string{"-u", pdAddr, "store"}
 	output, err = ExecuteCommand(cmd, args...)
 	re.NoError(err)
 	re.Equal(fmt.Sprintf("%s\n", command.PDControlCallerID), string(output))
->>>>>>> 7cc3b4e0
 }
--- conflicted
+++ resolved
@@ -91,7 +91,7 @@
 		cancel()
 		return nil, err
 	}
-	speed := ioRate * units.MiB
+	speed := config.StoreIOMBPerSecond * units.MiB
 	return &Node{
 		Store:                    store,
 		stats:                    stats,
@@ -100,11 +100,7 @@
 		cancel:                   cancel,
 		tasks:                    make(map[uint64]Task),
 		receiveRegionHeartbeatCh: receiveRegionHeartbeatCh,
-<<<<<<< HEAD
 		limiter:                  ratelimit.NewRateLimiter(float64(speed), int(speed)),
-=======
-		ioRate:                   config.StoreIOMBPerSecond * units.MiB,
->>>>>>> e01ac9ae
 		tick:                     uint64(rand.Intn(storeHeartBeatPeriod)),
 	}, nil
 }

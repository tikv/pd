// Copyright 2017 PingCAP, Inc.
//
// Licensed under the Apache License, Version 2.0 (the "License");
// you may not use this file except in compliance with the License.
// You may obtain a copy of the License at
// //     http://www.apache.org/licenses/LICENSE-2.0
//
// Unless required by applicable law or agreed to in writing, software
// distributed under the License is distributed on an "AS IS" BASIS,
// See the License for the specific language governing permissions and
// limitations under the License.

package cases

import (
	"github.com/pingcap/kvproto/pkg/metapb"
	"github.com/pingcap/pd/server/core"
	"github.com/pingcap/pd/tools/pd-simulator/simulator/info"
	"github.com/pingcap/pd/tools/pd-simulator/simulator/simutil"
	"go.uber.org/zap"
	"math/rand"
)

func newAddNodes() *Case {
	var simCase Case

	storeNum, regionNum := readConfig()
	emptyRatio := rand.Float64()
	fullStoreNum := getFullStoreNum(storeNum, emptyRatio)

	for i := 1; i <= storeNum; i++ {
		simCase.Stores = append(simCase.Stores, &Store{
			ID:        IDAllocator.nextID(),
			Status:    metapb.StoreState_Up,
			Capacity:  1 * TB,
			Available: 900 * GB,
			Version:   "2.1.0",
		})
	}

	for i := 0; i < regionNum*storeNum/3; i++ {
		peers := []*metapb.Peer{
			{Id: IDAllocator.nextID(), StoreId: uint64(i)%fullStoreNum + 1},
			{Id: IDAllocator.nextID(), StoreId: uint64(i+1)%fullStoreNum + 1},
			{Id: IDAllocator.nextID(), StoreId: uint64(i+2)%fullStoreNum + 1},
		}
		simCase.Regions = append(simCase.Regions, Region{
			ID:     IDAllocator.nextID(),
			Peers:  peers,
			Leader: peers[0],
			Size:   96 * MB,
			Keys:   960000,
		})
	}

<<<<<<< HEAD
	ratio := 0.05
=======
>>>>>>> 9af07b01
	simCase.Checker = func(regions *core.RegionsInfo, stats []info.StoreStats) bool {
		res := true
		leaderCounts := make([]int, 0, storeNum)
		regionCounts := make([]int, 0, storeNum)
		for i := 1; i <= storeNum; i++ {
			leaderCount := regions.GetStoreLeaderCount(uint64(i))
			regionCount := regions.GetStoreRegionCount(uint64(i))
			leaderCounts = append(leaderCounts, leaderCount)
			regionCounts = append(regionCounts, regionCount)
			res = res && leaderAndRegionIsUniform(leaderCount, regionCount, regionNum, ratio)
		}

		simutil.Logger.Info("current counts", zap.Ints("leader", leaderCounts), zap.Ints("region", regionCounts))
		return res
	}
	return &simCase
}<|MERGE_RESOLUTION|>--- conflicted
+++ resolved
@@ -53,10 +53,8 @@
 		})
 	}
 
-<<<<<<< HEAD
+
 	ratio := 0.05
-=======
->>>>>>> 9af07b01
 	simCase.Checker = func(regions *core.RegionsInfo, stats []info.StoreStats) bool {
 		res := true
 		leaderCounts := make([]int, 0, storeNum)

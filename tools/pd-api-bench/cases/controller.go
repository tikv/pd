--- conflicted
+++ resolved
@@ -220,7 +220,6 @@
 		c.wg.Add(1)
 		go func(hCli pdHttp.Client) {
 			defer c.wg.Done()
-<<<<<<< HEAD
 			c.wg.Add(int(burst))
 			for i := int64(0); i < burst; i++ {
 				go func() {
@@ -237,17 +236,6 @@
 						case <-c.ctx.Done():
 							log.Info("Got signal to exit running HTTP case")
 							return
-=======
-			var ticker = time.NewTicker(tt)
-			defer ticker.Stop()
-			for {
-				select {
-				case <-ticker.C:
-					for i := int64(0); i < burst; i++ {
-						err := c.Do(c.ctx, hCli)
-						if err != nil {
-							log.Error("meet error when doing HTTP request", zap.String("case", c.Name()), zap.Error(err))
->>>>>>> 1833ce27
 						}
 					}
 				}()
@@ -301,7 +289,6 @@
 		c.wg.Add(1)
 		go func(cli pd.Client) {
 			defer c.wg.Done()
-<<<<<<< HEAD
 			c.wg.Add(int(burst))
 			for i := int64(0); i < burst; i++ {
 				go func() {
@@ -318,17 +305,6 @@
 						case <-c.ctx.Done():
 							log.Info("Got signal to exit running gRPC case")
 							return
-=======
-			var ticker = time.NewTicker(tt)
-			defer ticker.Stop()
-			for {
-				select {
-				case <-ticker.C:
-					for i := int64(0); i < burst; i++ {
-						err := c.Unary(c.ctx, cli)
-						if err != nil {
-							log.Error("meet error when doing gRPC request", zap.String("case", c.Name()), zap.Error(err))
->>>>>>> 1833ce27
 						}
 					}
 				}()
@@ -387,7 +363,6 @@
 		c.wg.Add(1)
 		go func(cli *clientv3.Client) {
 			defer c.wg.Done()
-<<<<<<< HEAD
 			c.wg.Add(int(burst))
 			for i := int64(0); i < burst; i++ {
 				go func() {
@@ -404,17 +379,6 @@
 						case <-c.ctx.Done():
 							log.Info("Got signal to exit running etcd case")
 							return
-=======
-			var ticker = time.NewTicker(tt)
-			defer ticker.Stop()
-			for {
-				select {
-				case <-ticker.C:
-					for i := int64(0); i < burst; i++ {
-						err := c.Unary(c.ctx, cli)
-						if err != nil {
-							log.Error("meet error when doing etcd request", zap.String("case", c.Name()), zap.Error(err))
->>>>>>> 1833ce27
 						}
 					}
 				}()

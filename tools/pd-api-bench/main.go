// Copyright 2023 TiKV Project Authors.
//
// Licensed under the Apache License, Version 2.0 (the "License");
// you may not use this file except in compliance with the License.
// You may obtain a copy of the License at
//
//     http://www.apache.org/licenses/LICENSE-2.0
//
// Unless required by applicable law or agreed to in writing, software
// distributed under the License is distributed on an "AS IS" BASIS,
// WITHOUT WARRANTIES OR CONDITIONS OF ANY KIND, either express or implied.
// See the License for the specific language governing permissions and
// limitations under the License.

package main

import (
	"context"
	"crypto/tls"
	"os"
	"os/signal"
	"strconv"
	"strings"
	"syscall"
	"time"

	"github.com/pingcap/log"
	"github.com/pkg/errors"
	flag "github.com/spf13/pflag"
	pd "github.com/tikv/pd/client"
	pdHttp "github.com/tikv/pd/client/http"
	"github.com/tikv/pd/client/tlsutil"
	"github.com/tikv/pd/pkg/utils/logutil"
	"github.com/tikv/pd/tools/pd-api-bench/cases"
	"github.com/tikv/pd/tools/pd-api-bench/config"
	"go.uber.org/zap"
	"google.golang.org/grpc"
	"google.golang.org/grpc/keepalive"
)

var (
	qps   = flag.Int64("qps", 1000, "qps")
	burst = flag.Int64("burst", 1, "burst")

	httpCases = flag.String("http-cases", "", "http api cases")
	gRPCCases = flag.String("grpc-cases", "", "grpc cases")
)

var base = int64(time.Second) / int64(time.Microsecond)

func main() {
	flagSet := flag.NewFlagSet("api-bench", flag.ContinueOnError)
	flagSet.ParseErrorsWhitelist.UnknownFlags = true
	cfg := config.NewConfig(flagSet)
	err := cfg.Parse(os.Args[1:])
	defer logutil.LogPanic()

	switch errors.Cause(err) {
	case nil:
	case flag.ErrHelp:
		exit(0)
	default:
		log.Fatal("parse cmd flags error", zap.Error(err))
	}
	err = logutil.SetupLogger(cfg.Log, &cfg.Logger, &cfg.LogProps)
	if err == nil {
		log.ReplaceGlobals(cfg.Logger, cfg.LogProps)
	} else {
		log.Fatal("initialize logger error", zap.Error(err))
	}
	ctx, cancel := context.WithCancel(context.Background())
	sc := make(chan os.Signal, 1)
	signal.Notify(sc,
		syscall.SIGHUP,
		syscall.SIGINT,
		syscall.SIGTERM,
		syscall.SIGQUIT)

	var sig os.Signal
	go func() {
		sig = <-sc
		cancel()
	}()

	hcaseStr := strings.Split(*httpCases, ",")
	for _, str := range hcaseStr {
		caseQPS := int64(0)
		caseBurst := int64(0)
		cStr := ""

		strs := strings.Split(str, "-")
		// to get case name
		strsa := strings.Split(strs[0], "+")
		cStr = strsa[0]
		// to get case Burst
		if len(strsa) > 1 {
			caseBurst, err = strconv.ParseInt(strsa[1], 10, 64)
			if err != nil {
				log.Error("parse burst failed for case", zap.String("case", cStr), zap.String("config", strsa[1]))
			}
		}
		// to get case qps
		if len(strs) > 1 {
			strsb := strings.Split(strs[1], "+")
			caseQPS, err = strconv.ParseInt(strsb[0], 10, 64)
			if err != nil {
				if err != nil {
					log.Error("parse qps failed for case", zap.String("case", cStr), zap.String("config", strsb[0]))
				}
			}
			// to get case Burst
			if len(strsb) > 1 {
				caseBurst, err = strconv.ParseInt(strsb[1], 10, 64)
				if err != nil {
					log.Error("parse burst failed for case", zap.String("case", cStr), zap.String("config", strsb[1]))
				}
			}
		}
		if len(cStr) == 0 {
			continue
		}
		if fn, ok := cases.HTTPCaseFnMap[cStr]; ok {
			var cas cases.HTTPCase
			if cas, ok = cases.HTTPCaseMap[cStr]; !ok {
				cas = fn()
				cases.HTTPCaseMap[cStr] = cas
			}
			if caseBurst > 0 {
				cas.SetBurst(caseBurst)
			} else if *burst > 0 {
				cas.SetBurst(*burst)
			}
			if caseQPS > 0 {
				cas.SetQPS(caseQPS)
			} else if *qps > 0 {
				cas.SetQPS(*qps)
			}
		} else {
			log.Warn("HTTP case not implemented", zap.String("case", cStr))
		}
	}
	gcaseStr := strings.Split(*gRPCCases, ",")
	// todo: see pull 7345
	for _, str := range gcaseStr {
		if fn, ok := cases.GRPCCaseFnMap[str]; ok {
			if _, ok = cases.GRPCCaseMap[str]; !ok {
				cases.GRPCCaseMap[str] = fn()
			}
		} else {
			log.Warn("gRPC case not implemented", zap.String("case", str))
		}
	}

	if cfg.Client == 0 {
		log.Error("concurrency == 0, exit")
		return
	}
	pdClis := make([]pd.Client, cfg.Client)
	for i := int64(0); i < cfg.Client; i++ {
		pdClis[i] = newPDClient(ctx, cfg)
	}
<<<<<<< HEAD
	httpClis := make([]pdHttp.Client, *client)
	sd := pd.NewDefaultPDServiceDiscovery(ctx, cancel, []string{*pdAddr}, nil)
	for i := 0; i < *client; i++ {
		httpClis[i] = pdHttp.NewClientWithServiceDiscovery("tools-api-bench", sd, pdHttp.WithTLSConfig(loadTLSConfig()))
=======
	httpClis := make([]pdHttp.Client, cfg.Client)
	for i := int64(0); i < cfg.Client; i++ {
		httpClis[i] = pdHttp.NewClient("tools-api-bench", []string{cfg.PDAddr}, pdHttp.WithTLSConfig(loadTLSConfig(cfg)))
>>>>>>> 2a2a6150
	}
	err = cases.InitCluster(ctx, pdClis[0], httpClis[0])
	if err != nil {
		log.Fatal("InitCluster error", zap.Error(err))
	}

	for _, hcase := range cases.HTTPCaseMap {
		handleHTTPCase(ctx, hcase, httpClis)
	}
	for _, gcase := range cases.GRPCCaseMap {
		handleGRPCCase(ctx, gcase, pdClis)
	}

	<-ctx.Done()
	for _, cli := range pdClis {
		cli.Close()
	}
	for _, cli := range httpClis {
		cli.Close()
	}
	log.Info("Exit")
	switch sig {
	case syscall.SIGTERM:
		exit(0)
	default:
		exit(1)
	}
}

func handleGRPCCase(ctx context.Context, gcase cases.GRPCCase, clients []pd.Client) {
	qps := gcase.GetQPS()
	burst := gcase.GetBurst()
	cliNum := int64(len(clients))
	tt := time.Duration(base/qps*burst*cliNum) * time.Microsecond
	log.Info("begin to run gRPC case", zap.String("case", gcase.Name()), zap.Int64("qps", qps), zap.Int64("burst", burst), zap.Duration("interval", tt))
	for _, cli := range clients {
		go func(cli pd.Client) {
			var ticker = time.NewTicker(tt)
			defer ticker.Stop()
			for {
				select {
				case <-ticker.C:
					for i := int64(0); i < burst; i++ {
						err := gcase.Unary(ctx, cli)
						if err != nil {
							log.Error("meet erorr when doing gRPC request", zap.String("case", gcase.Name()), zap.Error(err))
						}
					}
				case <-ctx.Done():
					log.Info("Got signal to exit handleGetRegion")
					return
				}
			}
		}(cli)
	}
}

func handleHTTPCase(ctx context.Context, hcase cases.HTTPCase, httpClis []pdHttp.Client) {
	qps := hcase.GetQPS()
	burst := hcase.GetBurst()
	cliNum := int64(len(httpClis))
	tt := time.Duration(base/qps*burst*cliNum) * time.Microsecond
	log.Info("begin to run http case", zap.String("case", hcase.Name()), zap.Int64("qps", qps), zap.Int64("burst", burst), zap.Duration("interval", tt))
	for _, hCli := range httpClis {
		go func(hCli pdHttp.Client) {
			var ticker = time.NewTicker(tt)
			defer ticker.Stop()
			for {
				select {
				case <-ticker.C:
					for i := int64(0); i < burst; i++ {
						err := hcase.Do(ctx, hCli)
						if err != nil {
							log.Error("meet erorr when doing HTTP request", zap.String("case", hcase.Name()), zap.Error(err))
						}
					}
				case <-ctx.Done():
					log.Info("Got signal to exit handleScanRegions")
					return
				}
			}
		}(hCli)
	}
}

func exit(code int) {
	os.Exit(code)
}

func trimHTTPPrefix(str string) string {
	str = strings.TrimPrefix(str, "http://")
	str = strings.TrimPrefix(str, "https://")
	return str
}

// newPDClient returns a pd client.
func newPDClient(ctx context.Context, cfg *config.Config) pd.Client {
	const (
		keepaliveTime    = 10 * time.Second
		keepaliveTimeout = 3 * time.Second
	)

	addrs := []string{trimHTTPPrefix(cfg.PDAddr)}
	pdCli, err := pd.NewClientWithContext(ctx, addrs, pd.SecurityOption{
		CAPath:   cfg.CaPath,
		CertPath: cfg.CertPath,
		KeyPath:  cfg.KeyPath,
	},
		pd.WithGRPCDialOptions(
			grpc.WithKeepaliveParams(keepalive.ClientParameters{
				Time:    keepaliveTime,
				Timeout: keepaliveTimeout,
			}),
		))
	if err != nil {
		log.Fatal("fail to create pd client", zap.Error(err))
	}
	return pdCli
}

func loadTLSConfig(cfg *config.Config) *tls.Config {
	if len(cfg.CaPath) == 0 {
		return nil
	}
	caData, err := os.ReadFile(cfg.CaPath)
	if err != nil {
		log.Error("fail to read ca file", zap.Error(err))
	}
	certData, err := os.ReadFile(cfg.CertPath)
	if err != nil {
		log.Error("fail to read cert file", zap.Error(err))
	}
	keyData, err := os.ReadFile(cfg.KeyPath)
	if err != nil {
		log.Error("fail to read key file", zap.Error(err))
	}

	tlsConf, err := tlsutil.TLSConfig{
		SSLCABytes:   caData,
		SSLCertBytes: certData,
		SSLKEYBytes:  keyData,
	}.ToTLSConfig()
	if err != nil {
		log.Fatal("failed to load tlc config", zap.Error(err))
	}

	return tlsConf
}<|MERGE_RESOLUTION|>--- conflicted
+++ resolved
@@ -159,16 +159,10 @@
 	for i := int64(0); i < cfg.Client; i++ {
 		pdClis[i] = newPDClient(ctx, cfg)
 	}
-<<<<<<< HEAD
-	httpClis := make([]pdHttp.Client, *client)
-	sd := pd.NewDefaultPDServiceDiscovery(ctx, cancel, []string{*pdAddr}, nil)
-	for i := 0; i < *client; i++ {
-		httpClis[i] = pdHttp.NewClientWithServiceDiscovery("tools-api-bench", sd, pdHttp.WithTLSConfig(loadTLSConfig()))
-=======
 	httpClis := make([]pdHttp.Client, cfg.Client)
 	for i := int64(0); i < cfg.Client; i++ {
-		httpClis[i] = pdHttp.NewClient("tools-api-bench", []string{cfg.PDAddr}, pdHttp.WithTLSConfig(loadTLSConfig(cfg)))
->>>>>>> 2a2a6150
+		sd := pdClis[i].GetServiceDiscovery()
+		httpClis[i] = pdHttp.NewClientWithServiceDiscovery("tools-api-bench", sd, pdHttp.WithTLSConfig(loadTLSConfig(cfg)))
 	}
 	err = cases.InitCluster(ctx, pdClis[0], httpClis[0])
 	if err != nil {

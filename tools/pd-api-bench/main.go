--- conflicted
+++ resolved
@@ -17,10 +17,7 @@
 import (
 	"context"
 	"crypto/tls"
-<<<<<<< HEAD
 	"net/http"
-=======
->>>>>>> 12035116
 	"os"
 	"os/signal"
 	"strconv"
@@ -28,7 +25,6 @@
 	"syscall"
 	"time"
 
-<<<<<<< HEAD
 	"github.com/gin-contrib/cors"
 	"github.com/gin-contrib/gzip"
 	"github.com/gin-contrib/pprof"
@@ -36,18 +32,11 @@
 	"github.com/pingcap/log"
 	"github.com/pkg/errors"
 	"github.com/prometheus/client_golang/prometheus"
-=======
-	"github.com/pingcap/log"
-	"github.com/pkg/errors"
->>>>>>> 12035116
 	flag "github.com/spf13/pflag"
 	pd "github.com/tikv/pd/client"
 	pdHttp "github.com/tikv/pd/client/http"
 	"github.com/tikv/pd/client/tlsutil"
-<<<<<<< HEAD
 	"github.com/tikv/pd/pkg/mcs/utils"
-=======
->>>>>>> 12035116
 	"github.com/tikv/pd/pkg/utils/logutil"
 	"github.com/tikv/pd/tools/pd-api-bench/cases"
 	"github.com/tikv/pd/tools/pd-api-bench/config"
@@ -57,12 +46,8 @@
 )
 
 var (
-	qps   = flag.Int64("qps", 1000, "qps")
-	burst = flag.Int64("burst", 1, "burst")
-<<<<<<< HEAD
-
-	httpCases = flag.String("http-cases", "", "http api cases")
-	gRPCCases = flag.String("grpc-cases", "", "grpc cases")
+	qps, burst           int64
+	httpCases, gRPCCases string
 )
 
 var (
@@ -82,23 +67,19 @@
 			Name:      "pd_api_request_total",
 			Help:      "Counter of the pd http api requests",
 		}, []string{"type", "result"})
-=======
-
-	httpCases = flag.String("http-cases", "", "http api cases")
-	gRPCCases = flag.String("grpc-cases", "", "grpc cases")
->>>>>>> 12035116
 )
 
 func main() {
-<<<<<<< HEAD
 	prometheus.MustRegister(pdAPIExecutionHistogram)
 	prometheus.MustRegister(pdAPIRequestCounter)
 
 	ctx, cancel := context.WithCancel(context.Background())
-=======
->>>>>>> 12035116
 	flagSet := flag.NewFlagSet("api-bench", flag.ContinueOnError)
 	flagSet.ParseErrorsWhitelist.UnknownFlags = true
+	flagSet.Int64Var(&qps, "qps", 1, "qps")
+	flagSet.Int64Var(&burst, "burst", 1, "burst")
+	flagSet.StringVar(&httpCases, "http-cases", "", "http api cases")
+	flagSet.StringVar(&gRPCCases, "grpc-cases", "", "grpc cases")
 	cfg := config.NewConfig(flagSet)
 	err := cfg.Parse(os.Args[1:])
 	defer logutil.LogPanic()
@@ -116,10 +97,6 @@
 	} else {
 		log.Fatal("initialize logger error", zap.Error(err))
 	}
-<<<<<<< HEAD
-=======
-	ctx, cancel := context.WithCancel(context.Background())
->>>>>>> 12035116
 	sc := make(chan os.Signal, 1)
 	signal.Notify(sc,
 		syscall.SIGHUP,
@@ -133,7 +110,6 @@
 		cancel()
 	}()
 
-<<<<<<< HEAD
 	if cfg.Client == 0 {
 		log.Error("concurrency == 0, exit")
 		return
@@ -154,120 +130,25 @@
 
 	coordinator := cases.NewCoordinator(ctx, httpClis, pdClis)
 
-	hcaseStr := strings.Split(*httpCases, ",")
+	hcaseStr := strings.Split(httpCases, ",")
 	for _, str := range hcaseStr {
 		name, cfg := parseCaseNameAndConfig(str)
 		if len(name) == 0 {
 			continue
 		}
 		coordinator.SetHTTPCase(name, cfg)
-=======
-	hcaseStr := strings.Split(*httpCases, ",")
-	for _, str := range hcaseStr {
-		caseQPS := int64(0)
-		caseBurst := int64(0)
-		cStr := ""
-
-		strs := strings.Split(str, "-")
-		// to get case name
-		strsa := strings.Split(strs[0], "+")
-		cStr = strsa[0]
-		// to get case Burst
-		if len(strsa) > 1 {
-			caseBurst, err = strconv.ParseInt(strsa[1], 10, 64)
-			if err != nil {
-				log.Error("parse burst failed for case", zap.String("case", cStr), zap.String("config", strsa[1]))
-			}
-		}
-		// to get case qps
-		if len(strs) > 1 {
-			strsb := strings.Split(strs[1], "+")
-			caseQPS, err = strconv.ParseInt(strsb[0], 10, 64)
-			if err != nil {
-				if err != nil {
-					log.Error("parse qps failed for case", zap.String("case", cStr), zap.String("config", strsb[0]))
-				}
-			}
-			// to get case Burst
-			if len(strsb) > 1 {
-				caseBurst, err = strconv.ParseInt(strsb[1], 10, 64)
-				if err != nil {
-					log.Error("parse burst failed for case", zap.String("case", cStr), zap.String("config", strsb[1]))
-				}
-			}
-		}
-		if len(cStr) == 0 {
-			continue
-		}
-		if fn, ok := cases.HTTPCaseFnMap[cStr]; ok {
-			var cas cases.HTTPCase
-			if cas, ok = cases.HTTPCaseMap[cStr]; !ok {
-				cas = fn()
-				cases.HTTPCaseMap[cStr] = cas
-			}
-			if caseBurst > 0 {
-				cas.SetBurst(caseBurst)
-			} else if *burst > 0 {
-				cas.SetBurst(*burst)
-			}
-			if caseQPS > 0 {
-				cas.SetQPS(caseQPS)
-			} else if *qps > 0 {
-				cas.SetQPS(*qps)
-			}
-		} else {
-			log.Warn("HTTP case not implemented", zap.String("case", cStr))
-		}
->>>>>>> 12035116
-	}
-	gcaseStr := strings.Split(*gRPCCases, ",")
-	// todo: see pull 7345
+	}
+	gcaseStr := strings.Split(gRPCCases, ",")
 	for _, str := range gcaseStr {
-<<<<<<< HEAD
 		name, cfg := parseCaseNameAndConfig(str)
 		if len(name) == 0 {
 			continue
 		}
 		coordinator.SetGRPCCase(name, cfg)
-=======
-		if fn, ok := cases.GRPCCaseFnMap[str]; ok {
-			if _, ok = cases.GRPCCaseMap[str]; !ok {
-				cases.GRPCCaseMap[str] = fn()
-			}
-		} else {
-			log.Warn("gRPC case not implemented", zap.String("case", str))
-		}
-	}
-
-	if cfg.Client == 0 {
-		log.Error("concurrency == 0, exit")
-		return
-	}
-	pdClis := make([]pd.Client, cfg.Client)
-	for i := int64(0); i < cfg.Client; i++ {
-		pdClis[i] = newPDClient(ctx, cfg)
-	}
-	httpClis := make([]pdHttp.Client, cfg.Client)
-	for i := int64(0); i < cfg.Client; i++ {
-		httpClis[i] = pdHttp.NewClient("tools-api-bench", []string{cfg.PDAddr}, pdHttp.WithTLSConfig(loadTLSConfig(cfg)))
-	}
-	err = cases.InitCluster(ctx, pdClis[0], httpClis[0])
-	if err != nil {
-		log.Fatal("InitCluster error", zap.Error(err))
->>>>>>> 12035116
 	}
 	cfg.InitCoordinator(coordinator)
 
-<<<<<<< HEAD
 	go runHTTPServer(cfg, coordinator)
-=======
-	for _, hcase := range cases.HTTPCaseMap {
-		handleHTTPCase(ctx, hcase, httpClis)
-	}
-	for _, gcase := range cases.GRPCCaseMap {
-		handleGRPCCase(ctx, gcase, pdClis)
-	}
->>>>>>> 12035116
 
 	<-ctx.Done()
 	for _, cli := range pdClis {
@@ -285,7 +166,6 @@
 	}
 }
 
-<<<<<<< HEAD
 func exit(code int) {
 	os.Exit(code)
 }
@@ -312,31 +192,6 @@
 		if err != nil {
 			if err != nil {
 				log.Error("parse qps failed for case", zap.String("case", name), zap.String("config", strsb[0]))
-=======
-func handleGRPCCase(ctx context.Context, gcase cases.GRPCCase, clients []pd.Client) {
-	qps := gcase.GetQPS()
-	burst := gcase.GetBurst()
-	cliNum := int64(len(clients))
-	tt := time.Duration(base/qps*burst*cliNum) * time.Microsecond
-	log.Info("begin to run gRPC case", zap.String("case", gcase.Name()), zap.Int64("qps", qps), zap.Int64("burst", burst), zap.Duration("interval", tt))
-	for _, cli := range clients {
-		go func(cli pd.Client) {
-			var ticker = time.NewTicker(tt)
-			defer ticker.Stop()
-			for {
-				select {
-				case <-ticker.C:
-					for i := int64(0); i < burst; i++ {
-						err := gcase.Unary(ctx, cli)
-						if err != nil {
-							log.Error("meet erorr when doing gRPC request", zap.String("case", gcase.Name()), zap.Error(err))
-						}
-					}
-				case <-ctx.Done():
-					log.Info("Got signal to exit handleGetRegion")
-					return
-				}
->>>>>>> 12035116
 			}
 		}
 		// to get case Burst
@@ -347,16 +202,15 @@
 			}
 		}
 	}
-	if cfg.QPS == 0 && *qps > 0 {
-		cfg.QPS = *qps
-	}
-	if cfg.Burst == 0 && *burst > 0 {
-		cfg.Burst = *burst
+	if cfg.QPS == 0 && qps > 0 {
+		cfg.QPS = qps
+	}
+	if cfg.Burst == 0 && burst > 0 {
+		cfg.Burst = burst
 	}
 	return name, cfg
 }
 
-<<<<<<< HEAD
 func runHTTPServer(cfg *config.Config, co *cases.Coordinator) {
 	gin.SetMode(gin.ReleaseMode)
 	engine := gin.New()
@@ -375,31 +229,6 @@
 			cfg.QPS, err = strconv.ParseInt(qpsStr, 10, 64)
 			if err != nil {
 				c.String(http.StatusBadRequest, err.Error())
-=======
-func handleHTTPCase(ctx context.Context, hcase cases.HTTPCase, httpClis []pdHttp.Client) {
-	qps := hcase.GetQPS()
-	burst := hcase.GetBurst()
-	cliNum := int64(len(httpClis))
-	tt := time.Duration(base/qps*burst*cliNum) * time.Microsecond
-	log.Info("begin to run http case", zap.String("case", hcase.Name()), zap.Int64("qps", qps), zap.Int64("burst", burst), zap.Duration("interval", tt))
-	for _, hCli := range httpClis {
-		go func(hCli pdHttp.Client) {
-			var ticker = time.NewTicker(tt)
-			defer ticker.Stop()
-			for {
-				select {
-				case <-ticker.C:
-					for i := int64(0); i < burst; i++ {
-						err := hcase.Do(ctx, hCli)
-						if err != nil {
-							log.Error("meet erorr when doing HTTP request", zap.String("case", hcase.Name()), zap.Error(err))
-						}
-					}
-				case <-ctx.Done():
-					log.Info("Got signal to exit handleScanRegions")
-					return
-				}
->>>>>>> 12035116
 			}
 		}
 		burstStr := c.Query("burst")

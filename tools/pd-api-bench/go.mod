--- conflicted
+++ resolved
@@ -29,19 +29,9 @@
 	go.uber.org/atomic v1.10.0 // indirect
 	go.uber.org/goleak v1.1.12 // indirect
 	go.uber.org/multierr v1.11.0 // indirect
-<<<<<<< HEAD
-	golang.org/x/net v0.17.0 // indirect
-	golang.org/x/sys v0.13.0 // indirect
-	golang.org/x/text v0.13.0 // indirect
-=======
-	golang.org/x/arch v0.3.0 // indirect
-	golang.org/x/crypto v0.15.0 // indirect
-	golang.org/x/exp v0.0.0-20230711005742-c3f37128e5a4 // indirect
 	golang.org/x/net v0.18.0 // indirect
 	golang.org/x/sys v0.14.0 // indirect
 	golang.org/x/text v0.14.0 // indirect
-	golang.org/x/time v0.1.0 // indirect
->>>>>>> 74ef91d1
 	google.golang.org/genproto v0.0.0-20230410155749-daa745c078e1 // indirect
 	google.golang.org/protobuf v1.31.0 // indirect
 	gopkg.in/natefinch/lumberjack.v2 v2.2.1 // indirect

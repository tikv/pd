--- conflicted
+++ resolved
@@ -28,15 +28,11 @@
 )
 
 var (
-<<<<<<< HEAD
-	pdClient pd.Client
+	pdClient   pd.Client
+	dailClient = &http.Client{}
 
 	pingPrifix     = "pd/ping"
 	errInvalidAddr = errors.New("Invalid pd address, Cannot get connect to it")
-)
-=======
-	pdClient   pd.Client
-	dailClient = &http.Client{}
 )
 
 func doRequest(cmd *cobra.Command, prefix string, method string) (string, error) {
@@ -70,7 +66,6 @@
 	res, _ := ioutil.ReadAll(r.Body)
 	return errors.Errorf("[%d] %s", r.StatusCode, res)
 }
->>>>>>> f5744d7b
 
 // InitPDClient initialize pd client from cmd
 func InitPDClient(cmd *cobra.Command) error {

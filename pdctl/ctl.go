// Copyright 2016 PingCAP, Inc.
//
// Licensed under the Apache License, Version 2.0 (the "License");
// you may not use this file except in compliance with the License.
// You may obtain a copy of the License at
//
//     http://www.apache.org/licenses/LICENSE-2.0
//
// Unless required by applicable law or agreed to in writing, software
// distributed under the License is distributed on an "AS IS" BASIS,
// See the License for the specific language governing permissions and
// limitations under the License.

package pdctl

import (
	"fmt"
	"os"

	"github.com/pingcap/pd/pdctl/command"
	"github.com/spf13/cobra"
)

// CommandFlags are flags that used in all Commands
type CommandFlags struct {
	URL string
}

var (
	rootCmd = &cobra.Command{
		Use:   "pdctl",
		Short: "Placement Driver control",
	}
	commandFlags = CommandFlags{}
)

func init() {
	rootCmd.PersistentFlags().StringVarP(&commandFlags.URL, "pd", "u", "http://127.0.0.1:2379", "pd address")
	rootCmd.AddCommand(
		command.NewConfigCommand(),
		command.NewRegionCommand(),
		command.NewStoreCommand(),
		command.NewMemberCommand(),
		command.NewExitCommand(),
		command.NewLabelCommand(),
<<<<<<< HEAD
		command.NewPingCommand(),
=======
		command.NewSchedulerCommand(),
>>>>>>> 9cbfbe5c
	)
	cobra.EnablePrefixMatching = true
}

// Start run Command
func Start(args []string) {
	rootCmd.SetArgs(args)
	rootCmd.SilenceErrors = true
	rootCmd.ParseFlags(args)
	err := command.InitPDClient(rootCmd)
	if err != nil {
		fmt.Println(err)
		os.Exit(1)
	}
	rootCmd.SetUsageTemplate(command.UsageTemplate)
	if err := rootCmd.Execute(); err != nil {
		fmt.Println(rootCmd.UsageString())
	}
}<|MERGE_RESOLUTION|>--- conflicted
+++ resolved
@@ -43,11 +43,8 @@
 		command.NewMemberCommand(),
 		command.NewExitCommand(),
 		command.NewLabelCommand(),
-<<<<<<< HEAD
 		command.NewPingCommand(),
-=======
 		command.NewSchedulerCommand(),
->>>>>>> 9cbfbe5c
 	)
 	cobra.EnablePrefixMatching = true
 }

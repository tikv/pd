// Copyright 2023 TiKV Project Authors.
//
// Licensed under the Apache License, Version 2.0 (the "License");
// you may not use this file except in compliance with the License.
// You may obtain a copy of the License at
//
//	http://www.apache.org/licenses/LICENSE-2.0
//
// Unless required by applicable law or agreed to in writing, software
// distributed under the License is distributed on an "AS IS" BASIS,
// WITHOUT WARRANTIES OR CONDITIONS OF ANY KIND, either express or implied.
// See the License for the specific language governing permissions and
// limitations under the License.

package tso

import (
	"context"
	"fmt"
	"net/http"
	"strings"
	"testing"
	"time"

	"github.com/pingcap/kvproto/pkg/metapb"
	"github.com/stretchr/testify/require"
	"github.com/stretchr/testify/suite"
<<<<<<< HEAD
	pd "github.com/tikv/pd/client"
	"github.com/tikv/pd/pkg/core"
	"github.com/tikv/pd/pkg/mcs/discovery"
=======
>>>>>>> 4cf10780
	tsosvr "github.com/tikv/pd/pkg/mcs/tso/server"
	tsoapi "github.com/tikv/pd/pkg/mcs/tso/server/apis/v1"
	"github.com/tikv/pd/pkg/utils/etcdutil"
	"github.com/tikv/pd/pkg/utils/testutil"
	"github.com/tikv/pd/pkg/utils/tsoutil"
	"github.com/tikv/pd/tests"
	"github.com/tikv/pd/tests/mcs"
	"go.etcd.io/etcd/clientv3"
	"go.uber.org/goleak"
	"google.golang.org/grpc"
)

func TestMain(m *testing.M) {
	goleak.VerifyTestMain(m, testutil.LeakOptions...)
}

type tsoServerTestSuite struct {
	suite.Suite
	ctx              context.Context
	cancel           context.CancelFunc
	cluster          *tests.TestCluster
	pdLeader         *tests.TestServer
	backendEndpoints string
}

func TestTSOServerTestSuite(t *testing.T) {
	suite.Run(t, new(tsoServerTestSuite))
}

func (suite *tsoServerTestSuite) SetupSuite() {
	var err error
	re := suite.Require()

	suite.ctx, suite.cancel = context.WithCancel(context.Background())
	suite.cluster, err = tests.NewTestCluster(suite.ctx, 1)
	re.NoError(err)

	err = suite.cluster.RunInitialServers()
	re.NoError(err)

	leaderName := suite.cluster.WaitLeader()
	suite.pdLeader = suite.cluster.GetServer(leaderName)
	suite.backendEndpoints = suite.pdLeader.GetAddr()
}

func (suite *tsoServerTestSuite) TearDownSuite() {
	suite.cluster.Destroy()
	suite.cancel()
}

func (suite *tsoServerTestSuite) TestTSOServerStartAndStopNormally() {
	defer func() {
		if r := recover(); r != nil {
			fmt.Println("Recovered from an unexpected panic", r)
			suite.T().Errorf("Expected no panic, but something bad occurred with")
		}
	}()

	re := suite.Require()
	s, cleanup := mcs.StartSingleTSOTestServer(suite.ctx, re, suite.backendEndpoints)

	defer cleanup()
	testutil.Eventually(re, func() bool {
		return s.IsServing()
	}, testutil.WithWaitFor(5*time.Second), testutil.WithTickInterval(50*time.Millisecond))

	// Test registered GRPC Service
	cc, err := grpc.DialContext(suite.ctx, s.GetAddr(), grpc.WithInsecure())
	re.NoError(err)
	cc.Close()
	url := s.GetAddr() + tsoapi.APIPathPrefix
	{
		resetJSON := `{"tso":"121312", "force-use-larger":true}`
		re.NoError(err)
		resp, err := http.Post(url+"/admin/reset-ts", "application/json", strings.NewReader(resetJSON))
		re.NoError(err)
		defer resp.Body.Close()
		re.Equal(http.StatusOK, resp.StatusCode)
	}
	{
		resetJSON := `{}`
		re.NoError(err)
		resp, err := http.Post(url+"/admin/reset-ts", "application/json", strings.NewReader(resetJSON))
		re.NoError(err)
		defer resp.Body.Close()
		re.Equal(http.StatusBadRequest, resp.StatusCode)
	}
}

func (suite *tsoServerTestSuite) TestTSOPath() {
	re := suite.Require()

	client := suite.pdLeader.GetEtcdClient()
	re.Equal(1, getEtcdTimestampKeyNum(re, client))

	_, cleanup := mcs.StartSingleTSOTestServer(suite.ctx, re, suite.backendEndpoints)
	defer cleanup()

	cli := mcs.SetupTSOClient(suite.ctx, re, []string{suite.backendEndpoints})
	physical, logical, err := cli.GetTS(suite.ctx)
	re.NoError(err)
	ts := tsoutil.ComposeTS(physical, logical)
	re.NotEmpty(ts)
	// After we request the tso server, etcd still has only one key related to the timestamp.
	re.Equal(1, getEtcdTimestampKeyNum(re, client))
}

func getEtcdTimestampKeyNum(re *require.Assertions, client *clientv3.Client) int {
	resp, err := etcdutil.EtcdKVGet(client, "/", clientv3.WithPrefix())
	re.NoError(err)
	var count int
	for _, kv := range resp.Kvs {
		key := strings.TrimSpace(string(kv.Key))
		if !strings.HasSuffix(key, "timestamp") {
			continue
		}
		count++
	}
	return count
}

type APIServerForwardTestSuite struct {
	suite.Suite
	ctx              context.Context
	cancel           context.CancelFunc
	cluster          *tests.TestCluster
	pdLeader         *tests.TestServer
	backendEndpoints string
	pdClient         pd.Client
	cleanup          CleanupFunc
}

func TestAPIServerForwardTestSuite(t *testing.T) {
	suite.Run(t, new(APIServerForwardTestSuite))
}

func (suite *APIServerForwardTestSuite) SetupTest() {
	var err error
	re := suite.Require()
	suite.ctx, suite.cancel = context.WithCancel(context.Background())
	suite.cluster, err = tests.NewTestAPICluster(suite.ctx, 1)
	re.NoError(err)

	err = suite.cluster.RunInitialServers()
	re.NoError(err)

	leaderName := suite.cluster.WaitLeader()
	suite.pdLeader = suite.cluster.GetServer(leaderName)
	suite.backendEndpoints = suite.pdLeader.GetAddr()

	suite.pdClient, err = pd.NewClientWithContext(suite.ctx, []string{suite.backendEndpoints}, pd.SecurityOption{})
	re.NoError(err)
}

func (suite *APIServerForwardTestSuite) TearDownTest() {
	etcdClient := suite.pdLeader.GetEtcdClient()
	endpoints, err := discovery.Discover(etcdClient, "tso")
	suite.NoError(err)
	if len(endpoints) != 0 {
		suite.cleanup()
		endpoints, err = discovery.Discover(etcdClient, "tso")
		suite.NoError(err)
		suite.Empty(endpoints)
	}
	suite.cluster.Destroy()
	suite.cancel()
}

func (suite *APIServerForwardTestSuite) TestForwardTSORelated() {
	var err error
	leader := suite.cluster.GetServer(suite.cluster.WaitLeader())
	suite.NoError(leader.BootstrapCluster())
	suite.addRegions()
	// Unable to use the tso-related interface without tso server
	{
		// try to get ts
		_, _, err = suite.pdClient.GetTS(suite.ctx)
		suite.Error(err)
		suite.Contains(err.Error(), "not found tso address")
		// try to update gc safe point
		_, err = suite.pdClient.UpdateServiceGCSafePoint(suite.ctx, "a", 1000, 1)
		suite.Contains(err.Error(), "not found tso address")
		// try to set external ts
		err = suite.pdClient.SetExternalTimestamp(suite.ctx, 1000)
		suite.Contains(err.Error(), "not found tso address")
	}
	// can use the tso-related interface with tso server
	{
		suite.addTSOService()
		// try to get ts
		_, _, err = suite.pdClient.GetTS(suite.ctx)
		suite.NoError(err)
		// try to update gc safe point
		min, err := suite.pdClient.UpdateServiceGCSafePoint(context.Background(),
			"a", 1000, 1)
		suite.NoError(err)
		suite.Equal(uint64(0), min)
		// try to set external ts
		err = suite.pdClient.SetExternalTimestamp(suite.ctx, 1000)
		suite.NoError(err)
	}
}

func (suite *APIServerForwardTestSuite) addTSOService() {
	var s *tsosvr.Server
	var err error
	re := suite.Require()
	s, suite.cleanup, err = startSingleTSOTestServer(suite.ctx, re, suite.backendEndpoints)
	suite.NoError(err)
	etcdClient := suite.pdLeader.GetEtcdClient()
	endpoints, err := discovery.Discover(etcdClient, "tso")
	suite.NoError(err)
	suite.Equal(s.GetConfig().ListenAddr, endpoints[0])
}

func (suite *APIServerForwardTestSuite) addRegions() {
	leader := suite.cluster.GetServer(suite.cluster.WaitLeader())
	rc := leader.GetServer().GetRaftCluster()
	for i := 0; i < 3; i++ {
		region := &metapb.Region{
			Id:       uint64(i*4 + 1),
			Peers:    []*metapb.Peer{{Id: uint64(i*4 + 2), StoreId: uint64(i*4 + 3)}},
			StartKey: []byte{byte(i)},
			EndKey:   []byte{byte(i + 1)},
		}
		rc.HandleRegionHeartbeat(core.NewRegionInfo(region, region.Peers[0]))
	}
}<|MERGE_RESOLUTION|>--- conflicted
+++ resolved
@@ -25,12 +25,9 @@
 	"github.com/pingcap/kvproto/pkg/metapb"
 	"github.com/stretchr/testify/require"
 	"github.com/stretchr/testify/suite"
-<<<<<<< HEAD
 	pd "github.com/tikv/pd/client"
 	"github.com/tikv/pd/pkg/core"
 	"github.com/tikv/pd/pkg/mcs/discovery"
-=======
->>>>>>> 4cf10780
 	tsosvr "github.com/tikv/pd/pkg/mcs/tso/server"
 	tsoapi "github.com/tikv/pd/pkg/mcs/tso/server/apis/v1"
 	"github.com/tikv/pd/pkg/utils/etcdutil"
@@ -160,7 +157,7 @@
 	pdLeader         *tests.TestServer
 	backendEndpoints string
 	pdClient         pd.Client
-	cleanup          CleanupFunc
+	cleanup          func()
 }
 
 func TestAPIServerForwardTestSuite(t *testing.T) {
@@ -238,7 +235,7 @@
 	var s *tsosvr.Server
 	var err error
 	re := suite.Require()
-	s, suite.cleanup, err = startSingleTSOTestServer(suite.ctx, re, suite.backendEndpoints)
+	s, suite.cleanup = mcs.StartSingleTSOTestServer(suite.ctx, re, suite.backendEndpoints)
 	suite.NoError(err)
 	etcdClient := suite.pdLeader.GetEtcdClient()
 	endpoints, err := discovery.Discover(etcdClient, "tso")

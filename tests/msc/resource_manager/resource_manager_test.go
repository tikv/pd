// Copyright 2022 TiKV Project Authors.
//
// Licensed under the Apache License, Version 2.0 (the "License");
// you may not use this file except in compliance with the License.
// You may obtain a copy of the License at
//
//	http://www.apache.org/licenses/LICENSE-2.0
//
// Unless required by applicable law or agreed to in writing, software
// distributed under the License is distributed on an "AS IS" BASIS,
// WITHOUT WARRANTIES OR CONDITIONS OF ANY KIND, either express or implied.
// See the License for the specific language governing permissions and
// limitations under the License.

package resourcemanager_test

import (
	"context"
	"encoding/json"
	"io"
	"net/http"
	"strconv"
	"strings"
	"testing"
	"time"

	"github.com/pingcap/failpoint"
	rmpb "github.com/pingcap/kvproto/pkg/resource_manager"
	"github.com/stretchr/testify/suite"
	pd "github.com/tikv/pd/client"
	rgcli "github.com/tikv/pd/pkg/mcs/resource_manager/client"
	"github.com/tikv/pd/pkg/mcs/resource_manager/server"
	"github.com/tikv/pd/pkg/utils/testutil"
	"github.com/tikv/pd/tests"
	"go.uber.org/goleak"

	// Register Service
	_ "github.com/tikv/pd/pkg/mcs/registry"
	_ "github.com/tikv/pd/pkg/mcs/resource_manager/server/install"
)

func TestMain(m *testing.M) {
	goleak.VerifyTestMain(m, testutil.LeakOptions...)
}

type resourceManagerClientTestSuite struct {
	suite.Suite
	ctx        context.Context
	clean      context.CancelFunc
	cluster    *tests.TestCluster
	client     pd.Client
	initGroups []*rmpb.ResourceGroup
}

func TestResourceManagerClientTestSuite(t *testing.T) {
	suite.Run(t, new(resourceManagerClientTestSuite))
}

func (suite *resourceManagerClientTestSuite) SetupSuite() {
	var err error
	re := suite.Require()

	suite.ctx, suite.clean = context.WithCancel(context.Background())

	suite.cluster, err = tests.NewTestCluster(suite.ctx, 2)
	re.NoError(err)

	err = suite.cluster.RunInitialServers()
	re.NoError(err)

	suite.client, err = pd.NewClientWithContext(suite.ctx, suite.cluster.GetConfig().GetClientURLs(), pd.SecurityOption{})
	re.NoError(err)
	leader := suite.cluster.GetServer(suite.cluster.WaitLeader())
	suite.waitLeader(suite.client, leader.GetAddr())

	suite.initGroups = []*rmpb.ResourceGroup{
		{
			Name: "test1",
			Mode: rmpb.GroupMode_RUMode,
			RUSettings: &rmpb.GroupRequestUnitSettings{
				RU: &rmpb.TokenBucket{
					Settings: &rmpb.TokenLimitSettings{
						FillRate: 10000,
					},
					Tokens: 100000,
				},
			},
		},
		{
			Name: "test2",
			Mode: rmpb.GroupMode_RUMode,
			RUSettings: &rmpb.GroupRequestUnitSettings{
				RU: &rmpb.TokenBucket{
					Settings: &rmpb.TokenLimitSettings{
						FillRate:   40000,
						BurstLimit: -1,
					},
					Tokens: 100000,
				},
			},
		},
	}
}

func (suite *resourceManagerClientTestSuite) waitLeader(cli pd.Client, leaderAddr string) {
	innerCli, ok := cli.(interface {
		GetLeaderAddr() string
		ScheduleCheckLeader()
	})
	suite.True(ok)
	suite.NotNil(innerCli)
	testutil.Eventually(suite.Require(), func() bool {
		innerCli.ScheduleCheckLeader()
		return innerCli.GetLeaderAddr() == leaderAddr
	})
}

func (suite *resourceManagerClientTestSuite) TearDownSuite() {
	suite.client.Close()
	suite.clean()
	suite.cluster.Destroy()
}

func (suite *resourceManagerClientTestSuite) cleanupResourceGroups() {
	cli := suite.client
	groups, err := cli.ListResourceGroups(suite.ctx)
	suite.NoError(err)
	for _, group := range groups {
		deleteResp, err := cli.DeleteResourceGroup(suite.ctx, group.GetName())
		suite.NoError(err)
		suite.Contains(deleteResp, "Success!")
	}
}

func (suite *resourceManagerClientTestSuite) resignAndWaitLeader() {
	suite.NoError(suite.cluster.ResignLeader())
	newLeader := suite.cluster.GetServer(suite.cluster.WaitLeader())
	suite.NotNil(newLeader)
	suite.waitLeader(suite.client, newLeader.GetAddr())
}

func (suite *resourceManagerClientTestSuite) TestWatchResourceGroup() {
	re := suite.Require()
	cli := suite.client
	group := &rmpb.ResourceGroup{
		Name: "test",
		Mode: rmpb.GroupMode_RUMode,
		RUSettings: &rmpb.GroupRequestUnitSettings{
			RU: &rmpb.TokenBucket{
				Settings: &rmpb.TokenLimitSettings{
					FillRate: 10000,
				},
				Tokens: 100000,
			},
		},
	}
	// Mock get revision by listing
	for i := 0; i < 3; i++ {
		group.Name += strconv.Itoa(i)
		resp, err := cli.AddResourceGroup(suite.ctx, group)
		group.Name = "test"
		re.NoError(err)
		re.Contains(resp, "Success!")
	}
	lresp, err := cli.ListResourceGroups(suite.ctx)
	re.NoError(err)
	re.Equal(len(lresp), 3)
	// Start watcher
	watchChan, err := suite.client.WatchResourceGroup(suite.ctx, int64(0))
	suite.NoError(err)
	// Mock add resource groups
	for i := 3; i < 9; i++ {
		group.Name = "test" + strconv.Itoa(i)
		resp, err := cli.AddResourceGroup(suite.ctx, group)
		re.NoError(err)
		re.Contains(resp, "Success!")
	}
	// Mock modify resource groups
	modifySettings := func(gs *rmpb.ResourceGroup) {
		gs.RUSettings = &rmpb.GroupRequestUnitSettings{
			RU: &rmpb.TokenBucket{
				Settings: &rmpb.TokenLimitSettings{
					FillRate: 20000,
				},
			},
		}
	}
	for i := 0; i < 9; i++ {
		group.Name = "test" + strconv.Itoa(i)
		modifySettings(group)
		resp, err := cli.ModifyResourceGroup(suite.ctx, group)
		re.NoError(err)
		re.Contains(resp, "Success!")
	}
	// Mock delete resource groups
	suite.cleanupResourceGroups()
	// Check watch result
	i := 0
	for {
		select {
		case <-time.After(time.Second):
			return
		case res := <-watchChan:
			if i < 6 {
				for _, r := range res {
					suite.Equal(uint64(10000), r.RUSettings.RU.Settings.FillRate)
					i++
				}
			} else { // after modify
				for _, r := range res {
					suite.Equal(uint64(20000), r.RUSettings.RU.Settings.FillRate)
					i++
				}
			}
		}
	}
}

const buffDuration = time.Millisecond * 200

type testRequestInfo struct {
	isWrite    bool
	writeBytes uint64
}

func (ti *testRequestInfo) IsWrite() bool {
	return ti.isWrite
}

func (ti *testRequestInfo) WriteBytes() uint64 {
	return ti.writeBytes
}

type testResponseInfo struct {
	cpuMs     uint64
	readBytes uint64
}

func (tri *testResponseInfo) ReadBytes() uint64 {
	return tri.readBytes
}

func (tri *testResponseInfo) KVCPUMs() uint64 {
	return tri.cpuMs
}

type tokenConsumptionPerSecond struct {
	rruTokensAtATime float64
	wruTokensAtATime float64
	times            int
	waitDuration     time.Duration
}

func (t tokenConsumptionPerSecond) makeReadRequest() *testRequestInfo {
	return &testRequestInfo{
		isWrite:    false,
		writeBytes: 0,
	}
}

func (t tokenConsumptionPerSecond) makeWriteRequest() *testRequestInfo {
	return &testRequestInfo{
		isWrite:    true,
		writeBytes: uint64(t.wruTokensAtATime - 1),
	}
}

func (t tokenConsumptionPerSecond) makeReadResponse() *testResponseInfo {
	return &testResponseInfo{
		readBytes: uint64((t.rruTokensAtATime - 1) / 2),
		cpuMs:     uint64(t.rruTokensAtATime / 2),
	}
}

func (t tokenConsumptionPerSecond) makeWriteResponse() *testResponseInfo {
	return &testResponseInfo{
		readBytes: 0,
		cpuMs:     0,
	}
}

func (suite *resourceManagerClientTestSuite) TestResourceGroupController() {
	re := suite.Require()
	cli := suite.client

	for _, group := range suite.initGroups {
		resp, err := cli.AddResourceGroup(suite.ctx, group)
		re.NoError(err)
		re.Contains(resp, "Success!")
	}

	cfg := &rgcli.RequestUnitConfig{
		ReadBaseCost:     1,
		ReadCostPerByte:  1,
		ReadCPUMsCost:    1,
		WriteBaseCost:    1,
		WriteCostPerByte: 1,
	}

	controller, _ := rgcli.NewResourceGroupController(1, cli, cfg)
	controller.Start(suite.ctx)

	testCases := []struct {
		resourceGroupName string
		tcs               []tokenConsumptionPerSecond
		len               int
	}{
		{
			resourceGroupName: suite.initGroups[0].Name,
			len:               8,
			tcs: []tokenConsumptionPerSecond{
				{rruTokensAtATime: 50, wruTokensAtATime: 20, times: 100, waitDuration: 0},
				{rruTokensAtATime: 50, wruTokensAtATime: 100, times: 100, waitDuration: 0},
				{rruTokensAtATime: 50, wruTokensAtATime: 100, times: 100, waitDuration: 0},
				{rruTokensAtATime: 20, wruTokensAtATime: 40, times: 250, waitDuration: 0},
				{rruTokensAtATime: 25, wruTokensAtATime: 50, times: 200, waitDuration: 0},
				{rruTokensAtATime: 30, wruTokensAtATime: 60, times: 165, waitDuration: 0},
				{rruTokensAtATime: 40, wruTokensAtATime: 80, times: 125, waitDuration: 0},
				{rruTokensAtATime: 50, wruTokensAtATime: 100, times: 100, waitDuration: 0},
			},
		},
	}
	tricker := time.NewTicker(time.Second)
	defer tricker.Stop()
	i := 0
	for {
		v := false
		<-tricker.C
		for _, cas := range testCases {
			if i >= cas.len {
				continue
			}
			v = true
			sum := time.Duration(0)
			for j := 0; j < cas.tcs[i].times; j++ {
				rreq := cas.tcs[i].makeReadRequest()
				wreq := cas.tcs[i].makeWriteRequest()
				rres := cas.tcs[i].makeReadResponse()
				wres := cas.tcs[i].makeWriteResponse()
				startTime := time.Now()
				controller.OnRequestWait(suite.ctx, cas.resourceGroupName, rreq)
				controller.OnRequestWait(suite.ctx, cas.resourceGroupName, wreq)
				endTime := time.Now()
				sum += endTime.Sub(startTime)
				controller.OnResponse(suite.ctx, cas.resourceGroupName, rreq, rres)
				controller.OnResponse(suite.ctx, cas.resourceGroupName, wreq, wres)
				time.Sleep(1000 * time.Microsecond)
			}
			re.LessOrEqual(sum, buffDuration+cas.tcs[i].waitDuration)
		}
		i++
		if !v {
			break
		}
	}
	suite.cleanupResourceGroups()
}

func (suite *resourceManagerClientTestSuite) TestAcquireTokenBucket() {
	re := suite.Require()
	re.NoError(failpoint.Enable("github.com/tikv/pd/pkg/mcs/resource_manager/server/noFastExitPersist", `return(true)`))
	cli := suite.client

	groups := make([]*rmpb.ResourceGroup, 0)
	groups = append(groups, suite.initGroups...)
	for _, group := range groups {
		resp, err := cli.AddResourceGroup(suite.ctx, group)
		re.NoError(err)
		re.Contains(resp, "Success!")
	}
	reqs := &rmpb.TokenBucketsRequest{
		Requests:              make([]*rmpb.TokenBucketRequest, 0),
		TargetRequestPeriodMs: uint64(time.Second * 10 / time.Millisecond),
	}

	groups = append(groups, &rmpb.ResourceGroup{Name: "test3"})
	for i := 0; i < 3; i++ {
		for _, group := range groups {
			requests := make([]*rmpb.RequestUnitItem, 0)
			requests = append(requests, &rmpb.RequestUnitItem{
				Type:  rmpb.RequestUnitType_RU,
				Value: 100,
			})
			req := &rmpb.TokenBucketRequest{
				ResourceGroupName: group.Name,
				Request: &rmpb.TokenBucketRequest_RuItems{
					RuItems: &rmpb.TokenBucketRequest_RequestRU{
						RequestRU: requests,
					},
				},
			}
			reqs.Requests = append(reqs.Requests, req)
		}
<<<<<<< HEAD
		reqs.Requests = append(reqs.Requests, req)
	}
	aresp, err := cli.AcquireTokenBuckets(suite.ctx, reqs)
	re.Len(aresp, 2)
	re.NoError(err)
	for _, resp := range aresp {
		re.Len(resp.GrantedRUTokens, 1)
		re.Equal(resp.GrantedRUTokens[0].GrantedTokens.Tokens, float64(100.))
		if resp.ResourceGroupName == "test2" {
			re.Equal(int64(-1), resp.GrantedRUTokens[0].GrantedTokens.GetSettings().GetBurstLimit())
		}
	}
	gresp, err := cli.GetResourceGroup(suite.ctx, groups[0].GetName())
	re.NoError(err)
	re.Less(gresp.RUSettings.RU.Tokens, groups[0].RUSettings.RU.Tokens)

	checkFunc := func(g1 *rmpb.ResourceGroup, g2 *rmpb.ResourceGroup) {
		re.Equal(g1.GetName(), g2.GetName())
		re.Equal(g1.GetMode(), g2.GetMode())
		re.Equal(g1.GetRUSettings().RU.Settings.FillRate, g2.GetRUSettings().RU.Settings.FillRate)
		// now we don't persistent tokens in running state, so tokens is original.
		re.Less(g1.GetRUSettings().RU.Tokens, g2.GetRUSettings().RU.Tokens)
=======
		aresp, err := cli.AcquireTokenBuckets(suite.ctx, reqs)
		re.NoError(err)
		for _, resp := range aresp {
			re.Len(resp.GrantedRUTokens, 1)
			re.Equal(resp.GrantedRUTokens[0].GrantedTokens.Tokens, float64(100.))
			if resp.ResourceGroupName == "test2" {
				re.Equal(int64(-1), resp.GrantedRUTokens[0].GrantedTokens.GetSettings().GetBurstLimit())
			}
		}
		gresp, err := cli.GetResourceGroup(suite.ctx, groups[0].GetName())
>>>>>>> 38449714
		re.NoError(err)
		re.Less(gresp.RUSettings.RU.Tokens, groups[0].RUSettings.RU.Tokens)

		checkFunc := func(g1 *rmpb.ResourceGroup, g2 *rmpb.ResourceGroup) {
			re.Equal(g1.GetName(), g2.GetName())
			re.Equal(g1.GetMode(), g2.GetMode())
			re.Equal(g1.GetRUSettings().RU.Settings.FillRate, g2.GetRUSettings().RU.Settings.FillRate)
			// now we don't persistent tokens in running state, so tokens is original.
			re.Equal(g1.GetRUSettings().RU.Tokens, g2.GetRUSettings().RU.Tokens)
			re.NoError(err)
		}

		// to test persistent
		suite.resignAndWaitLeader()
		gresp, err = cli.GetResourceGroup(suite.ctx, groups[0].GetName())
		re.NoError(err)
		checkFunc(gresp, groups[0])
	}
<<<<<<< HEAD
	re.NoError(failpoint.Disable("github.com/tikv/pd/pkg/mcs/resource_manager/server/noFastExitPersist"))
=======
	suite.cleanupResourceGroups()
>>>>>>> 38449714
}

func (suite *resourceManagerClientTestSuite) TestBasicResourceGroupCURD() {
	re := suite.Require()
	cli := suite.client

	leaderName := suite.cluster.WaitLeader()
	leader := suite.cluster.GetServer(leaderName)

	testCasesSet1 := []struct {
		name                string
		mode                rmpb.GroupMode
		addSuccess          bool
		modifySuccess       bool
		createExpectMarshal string
		createSettings      func(*rmpb.ResourceGroup)
		modifyExpectMarshal string
		modifySettings      func(*rmpb.ResourceGroup)
	}{
		{"test1", rmpb.GroupMode_RUMode, true, true,
			`{"name":"test1","mode":1,"r_u_settings":{"ru":{"settings":{"fill_rate":10000,"max_tokens":10000000},"state":{"initialized":false}}}}`,
			func(gs *rmpb.ResourceGroup) {
				gs.RUSettings = &rmpb.GroupRequestUnitSettings{
					RU: &rmpb.TokenBucket{
						Settings: &rmpb.TokenLimitSettings{
							FillRate: 10000,
						},
					},
				}
			},
			`{"name":"test1","mode":1,"r_u_settings":{"ru":{"settings":{"fill_rate":2000,"max_tokens":1000000},"state":{"initialized":false}}}}`,
			func(gs *rmpb.ResourceGroup) {
				gs.RUSettings = &rmpb.GroupRequestUnitSettings{
					RU: &rmpb.TokenBucket{
						Settings: &rmpb.TokenLimitSettings{
							FillRate:  2000,
							MaxTokens: 1000000,
						},
					},
				}
			},
		},

		{"test2", rmpb.GroupMode_RUMode, true, true,
			`{"name":"test2","mode":1,"r_u_settings":{"ru":{"settings":{"fill_rate":20000,"max_tokens":1000000},"state":{"initialized":false}}}}`,
			func(gs *rmpb.ResourceGroup) {
				gs.RUSettings = &rmpb.GroupRequestUnitSettings{
					RU: &rmpb.TokenBucket{
						Settings: &rmpb.TokenLimitSettings{
							FillRate:  20000,
							MaxTokens: 1000000,
						},
					},
				}
			},
			`{"name":"test2","mode":1,"r_u_settings":{"ru":{"settings":{"fill_rate":2000,"max_tokens":1000000},"state":{"initialized":false}}}}`,
			func(gs *rmpb.ResourceGroup) {
				gs.RUSettings = &rmpb.GroupRequestUnitSettings{
					RU: &rmpb.TokenBucket{
						Settings: &rmpb.TokenLimitSettings{
							FillRate:  2000,
							MaxTokens: 1000000,
						},
					},
				}
			},
		},
		{"test2", rmpb.GroupMode_RUMode, false, true,
			`{"name":"test2","mode":1,"r_u_settings":{"ru":{"settings":{"fill_rate":2000,"max_tokens":1000000},"state":{"initialized":false}}}}`,
			func(gs *rmpb.ResourceGroup) {
				gs.RUSettings = &rmpb.GroupRequestUnitSettings{
					RU: &rmpb.TokenBucket{
						Settings: &rmpb.TokenLimitSettings{
							FillRate: 30000,
						},
					},
				}
			},
			`{"name":"test2","mode":1,"r_u_settings":{"ru":{"settings":{"fill_rate":30000,"max_tokens":10000000},"state":{"initialized":false}}}}`,
			func(gs *rmpb.ResourceGroup) {
				gs.RawResourceSettings = &rmpb.GroupRawResourceSettings{
					Cpu: &rmpb.TokenBucket{
						Settings: &rmpb.TokenLimitSettings{
							FillRate: 30000,
						},
					},
				}
			},
		},
		{"test3", rmpb.GroupMode_RawMode, false, false,
			"",
			func(gs *rmpb.ResourceGroup) {
				gs.RUSettings = &rmpb.GroupRequestUnitSettings{
					RU: &rmpb.TokenBucket{
						Settings: &rmpb.TokenLimitSettings{
							FillRate: 10000,
						},
					},
				}
			},
			"",
			func(gs *rmpb.ResourceGroup) {},
		},
		{"test3", rmpb.GroupMode_RawMode, true, true,
			`{"name":"test3","mode":2,"raw_resource_settings":{"cpu":{"settings":{"fill_rate":1000000,"max_tokens":10000000},"state":{"initialized":false}},"io_read_bandwidth":{"state":{"initialized":false}},"io_write_bandwidth":{"state":{"initialized":false}}}}`,
			func(gs *rmpb.ResourceGroup) {
				gs.RawResourceSettings = &rmpb.GroupRawResourceSettings{
					Cpu: &rmpb.TokenBucket{
						Settings: &rmpb.TokenLimitSettings{
							FillRate: 1000000,
						},
					},
				}
			},
			`{"name":"test3","mode":2,"raw_resource_settings":{"cpu":{"settings":{"fill_rate":1000000,"max_tokens":10000000},"state":{"initialized":false}},"io_read_bandwidth":{"settings":{"fill_rate":1000000,"max_tokens":10000000},"state":{"initialized":false}},"io_write_bandwidth":{"state":{"initialized":false}}}}`,
			func(gs *rmpb.ResourceGroup) {
				gs.RawResourceSettings = &rmpb.GroupRawResourceSettings{
					IoRead: &rmpb.TokenBucket{
						Settings: &rmpb.TokenLimitSettings{
							FillRate: 1000000,
						},
					},
					Cpu: &rmpb.TokenBucket{
						Settings: &rmpb.TokenLimitSettings{
							FillRate: 1000000,
						},
					},
				}
			},
		},
	}
	checkErr := func(err error, success bool) {
		if success {
			re.NoError(err)
		} else {
			re.Error(err)
		}
	}
	updateGroup := func(g *rmpb.ResourceGroup) {
		switch g.Mode {
		case rmpb.GroupMode_RUMode:
			if g.RUSettings != nil {
				if g.RUSettings.RU != nil && g.RUSettings.RU.Settings.MaxTokens == 0 {
					g.RUSettings.RU.Settings.MaxTokens = 1e7
				}
			}
			g.RawResourceSettings = nil
		case rmpb.GroupMode_RawMode:
			if g.RawResourceSettings != nil {
				if g.RawResourceSettings.Cpu != nil && g.RawResourceSettings.Cpu.Settings.MaxTokens == 0 {
					g.RawResourceSettings.Cpu.Settings.MaxTokens = 1e7
				}
				if g.RawResourceSettings.IoRead != nil && g.RawResourceSettings.IoRead.Settings.MaxTokens == 0 {
					g.RawResourceSettings.IoRead.Settings.MaxTokens = 1e7
				}
				if g.RawResourceSettings.IoWrite != nil && g.RawResourceSettings.IoWrite.Settings.MaxTokens == 0 {
					g.RawResourceSettings.IoWrite.Settings.MaxTokens = 1e7
				}
			}
			g.RUSettings = nil
		}
	}

	finalNum := 0
	// Test Resource Group CURD via gRPC
	for i, tcase := range testCasesSet1 {
		group := &rmpb.ResourceGroup{
			Name: tcase.name,
			Mode: tcase.mode,
		}
		tcase.createSettings(group)
		// Create Resource Group
		resp, err := cli.AddResourceGroup(suite.ctx, group)
		updateGroup(group)
		checkErr(err, tcase.addSuccess)
		if tcase.addSuccess {
			finalNum++
			re.Contains(resp, "Success!")
			// Get Resource Group
			gresp, err := cli.GetResourceGroup(suite.ctx, tcase.name)
			re.NoError(err)
			re.Equal(group, gresp)
		}

		// Modify Resource Group
		tcase.modifySettings(group)
		mresp, err := cli.ModifyResourceGroup(suite.ctx, group)
		updateGroup(group)
		checkErr(err, tcase.modifySuccess)
		if tcase.modifySuccess {
			re.Contains(mresp, "Success!")
		}

		// Get Resource Group
		gresp, err := cli.GetResourceGroup(suite.ctx, tcase.name)
		if tcase.addSuccess || tcase.modifySuccess {
			re.NoError(err)
			re.Equal(tcase.name, gresp.Name)
		}
		if tcase.modifySuccess {
			re.Equal(group, gresp)
		}
		// Last one, Check list and delete all resource groups
		if i == len(testCasesSet1)-1 {
			// List Resource Groups
			lresp, err := cli.ListResourceGroups(suite.ctx)
			re.NoError(err)
			re.Equal(finalNum, len(lresp))

			for _, g := range lresp {
				// Delete Resource Group
				dresp, err := cli.DeleteResourceGroup(suite.ctx, g.Name)
				re.NoError(err)
				re.Contains(dresp, "Success!")
				_, err = cli.GetResourceGroup(suite.ctx, g.Name)
				re.EqualError(err, "rpc error: code = Unknown desc = resource group not found")
			}

			// to test the deletion of persistence
			suite.resignAndWaitLeader()
			leader = suite.cluster.GetServer(suite.cluster.GetLeader())
			// List Resource Group
			lresp, err = cli.ListResourceGroups(suite.ctx)
			re.NoError(err)
			re.Equal(0, len(lresp))
		}
	}

	// Test Resource Group CURD via HTTP
	finalNum = 0
	for i, tcase := range testCasesSet1 {
		// Create Resource Group
		group := &rmpb.ResourceGroup{
			Name: tcase.name,
			Mode: tcase.mode,
		}
		tcase.createSettings(group)
		createJSON, err := json.Marshal(group)
		re.NoError(err)
		resp, err := http.Post(leader.GetAddr()+"/resource-manager/api/v1/config/group", "application/json", strings.NewReader(string(createJSON)))
		updateGroup(group)
		re.NoError(err)
		defer resp.Body.Close()
		if tcase.addSuccess {
			re.Equal(http.StatusOK, resp.StatusCode)
			resp, err = http.Get(leader.GetAddr() + "/resource-manager/api/v1/config/group/" + tcase.name)
			re.NoError(err)
			defer resp.Body.Close()
			re.Equal(http.StatusOK, resp.StatusCode)
			respString, err := io.ReadAll(resp.Body)
			re.NoError(err)
			re.Contains(string(respString), tcase.name)
			re.Equal(string(respString), tcase.createExpectMarshal)
			finalNum++
		} else {
			re.Equal(http.StatusInternalServerError, resp.StatusCode)
		}

		// Modify Resource Group
		tcase.modifySettings(group)
		modifyJSON, err := json.Marshal(group)
		re.NoError(err)
		req, err := http.NewRequest(http.MethodPut, leader.GetAddr()+"/resource-manager/api/v1/config/group", strings.NewReader(string(modifyJSON)))
		re.NoError(err)
		req.Header.Set("Content-Type", "application/json")
		resp, err = http.DefaultClient.Do(req)
		updateGroup(group)
		re.NoError(err)
		defer resp.Body.Close()
		if tcase.modifySuccess {
			re.Equal(http.StatusOK, resp.StatusCode)
		} else {
			re.Equal(http.StatusInternalServerError, resp.StatusCode)
		}

		// Get Resource Group
		resp, err = http.Get(leader.GetAddr() + "/resource-manager/api/v1/config/group/" + tcase.name)
		re.NoError(err)
		defer resp.Body.Close()
		respString, err := io.ReadAll(resp.Body)
		if tcase.addSuccess || tcase.modifySuccess {
			re.Equal(http.StatusOK, resp.StatusCode)
			re.NoError(err)
			re.Contains(string(respString), tcase.name)
		}
		if tcase.modifySuccess {
			re.Equal(string(respString), tcase.modifyExpectMarshal)
		}

		// Last one, Check list and delete all resource groups
		if i == len(testCasesSet1)-1 {
			resp, err := http.Get(leader.GetAddr() + "/resource-manager/api/v1/config/groups")
			re.NoError(err)
			defer resp.Body.Close()
			re.Equal(http.StatusOK, resp.StatusCode)
			respString, err := io.ReadAll(resp.Body)
			re.NoError(err)
			groups := make([]*server.ResourceGroup, 0)
			json.Unmarshal(respString, &groups)
			re.Equal(finalNum, len(groups))

			// Delete all resource groups
			for _, g := range groups {
				req, err := http.NewRequest(http.MethodDelete, leader.GetAddr()+"/resource-manager/api/v1/config/group/"+g.Name, nil)
				re.NoError(err)
				resp, err := http.DefaultClient.Do(req)
				re.NoError(err)
				defer resp.Body.Close()
				re.Equal(http.StatusOK, resp.StatusCode)
				respString, err := io.ReadAll(resp.Body)
				re.NoError(err)
				re.Contains(string(respString), "Success!")
			}

			// verify again
			resp1, err := http.Get(leader.GetAddr() + "/resource-manager/api/v1/config/groups")
			re.NoError(err)
			defer resp1.Body.Close()
			re.Equal(http.StatusOK, resp1.StatusCode)
			respString1, err := io.ReadAll(resp1.Body)
			re.NoError(err)
			groups1 := make([]server.ResourceGroup, 0)
			json.Unmarshal(respString1, &groups1)
			re.Equal(0, len(groups1))
		}
	}
}

func (suite *resourceManagerClientTestSuite) TestResourceManagerClientFailover() {
	re := suite.Require()
	cli := suite.client

	group := &rmpb.ResourceGroup{
		Name: "test3",
		Mode: rmpb.GroupMode_RUMode,
		RUSettings: &rmpb.GroupRequestUnitSettings{
			RU: &rmpb.TokenBucket{
				Settings: &rmpb.TokenLimitSettings{
					FillRate: 10000,
				},
				Tokens: 100000,
			},
		},
	}
	addResp, err := cli.AddResourceGroup(suite.ctx, group)
	re.NoError(err)
	re.Contains(addResp, "Success!")
	getResp, err := cli.GetResourceGroup(suite.ctx, group.GetName())
	re.NoError(err)
	re.NotNil(getResp)
	re.Equal(*group, *getResp)

	// Change the leader after each time we modify the resource group.
	for i := 0; i < 4; i++ {
		group.RUSettings.RU.Settings.FillRate += uint64(i)
		modifyResp, err := cli.ModifyResourceGroup(suite.ctx, group)
		re.NoError(err)
		re.Contains(modifyResp, "Success!")
		suite.resignAndWaitLeader()
		getResp, err = cli.GetResourceGroup(suite.ctx, group.GetName())
		re.NoError(err)
		re.NotNil(getResp)
		re.Equal(group.RUSettings.RU.Settings.FillRate, getResp.RUSettings.RU.Settings.FillRate)
	}

	// Cleanup the resource group.
	suite.cleanupResourceGroups()
}<|MERGE_RESOLUTION|>--- conflicted
+++ resolved
@@ -24,7 +24,6 @@
 	"testing"
 	"time"
 
-	"github.com/pingcap/failpoint"
 	rmpb "github.com/pingcap/kvproto/pkg/resource_manager"
 	"github.com/stretchr/testify/suite"
 	pd "github.com/tikv/pd/client"
@@ -92,7 +91,7 @@
 			RUSettings: &rmpb.GroupRequestUnitSettings{
 				RU: &rmpb.TokenBucket{
 					Settings: &rmpb.TokenLimitSettings{
-						FillRate:   40000,
+						FillRate:   20000,
 						BurstLimit: -1,
 					},
 					Tokens: 100000,
@@ -358,7 +357,6 @@
 
 func (suite *resourceManagerClientTestSuite) TestAcquireTokenBucket() {
 	re := suite.Require()
-	re.NoError(failpoint.Enable("github.com/tikv/pd/pkg/mcs/resource_manager/server/noFastExitPersist", `return(true)`))
 	cli := suite.client
 
 	groups := make([]*rmpb.ResourceGroup, 0)
@@ -379,7 +377,7 @@
 			requests := make([]*rmpb.RequestUnitItem, 0)
 			requests = append(requests, &rmpb.RequestUnitItem{
 				Type:  rmpb.RequestUnitType_RU,
-				Value: 100,
+				Value: 30000,
 			})
 			req := &rmpb.TokenBucketRequest{
 				ResourceGroupName: group.Name,
@@ -391,41 +389,16 @@
 			}
 			reqs.Requests = append(reqs.Requests, req)
 		}
-<<<<<<< HEAD
-		reqs.Requests = append(reqs.Requests, req)
-	}
-	aresp, err := cli.AcquireTokenBuckets(suite.ctx, reqs)
-	re.Len(aresp, 2)
-	re.NoError(err)
-	for _, resp := range aresp {
-		re.Len(resp.GrantedRUTokens, 1)
-		re.Equal(resp.GrantedRUTokens[0].GrantedTokens.Tokens, float64(100.))
-		if resp.ResourceGroupName == "test2" {
-			re.Equal(int64(-1), resp.GrantedRUTokens[0].GrantedTokens.GetSettings().GetBurstLimit())
-		}
-	}
-	gresp, err := cli.GetResourceGroup(suite.ctx, groups[0].GetName())
-	re.NoError(err)
-	re.Less(gresp.RUSettings.RU.Tokens, groups[0].RUSettings.RU.Tokens)
-
-	checkFunc := func(g1 *rmpb.ResourceGroup, g2 *rmpb.ResourceGroup) {
-		re.Equal(g1.GetName(), g2.GetName())
-		re.Equal(g1.GetMode(), g2.GetMode())
-		re.Equal(g1.GetRUSettings().RU.Settings.FillRate, g2.GetRUSettings().RU.Settings.FillRate)
-		// now we don't persistent tokens in running state, so tokens is original.
-		re.Less(g1.GetRUSettings().RU.Tokens, g2.GetRUSettings().RU.Tokens)
-=======
 		aresp, err := cli.AcquireTokenBuckets(suite.ctx, reqs)
 		re.NoError(err)
 		for _, resp := range aresp {
 			re.Len(resp.GrantedRUTokens, 1)
-			re.Equal(resp.GrantedRUTokens[0].GrantedTokens.Tokens, float64(100.))
+			re.Equal(resp.GrantedRUTokens[0].GrantedTokens.Tokens, float64(30000.))
 			if resp.ResourceGroupName == "test2" {
 				re.Equal(int64(-1), resp.GrantedRUTokens[0].GrantedTokens.GetSettings().GetBurstLimit())
 			}
 		}
 		gresp, err := cli.GetResourceGroup(suite.ctx, groups[0].GetName())
->>>>>>> 38449714
 		re.NoError(err)
 		re.Less(gresp.RUSettings.RU.Tokens, groups[0].RUSettings.RU.Tokens)
 
@@ -434,7 +407,7 @@
 			re.Equal(g1.GetMode(), g2.GetMode())
 			re.Equal(g1.GetRUSettings().RU.Settings.FillRate, g2.GetRUSettings().RU.Settings.FillRate)
 			// now we don't persistent tokens in running state, so tokens is original.
-			re.Equal(g1.GetRUSettings().RU.Tokens, g2.GetRUSettings().RU.Tokens)
+			re.Less(g1.GetRUSettings().RU.Tokens, g2.GetRUSettings().RU.Tokens)
 			re.NoError(err)
 		}
 
@@ -444,11 +417,7 @@
 		re.NoError(err)
 		checkFunc(gresp, groups[0])
 	}
-<<<<<<< HEAD
-	re.NoError(failpoint.Disable("github.com/tikv/pd/pkg/mcs/resource_manager/server/noFastExitPersist"))
-=======
 	suite.cleanupResourceGroups()
->>>>>>> 38449714
 }
 
 func (suite *resourceManagerClientTestSuite) TestBasicResourceGroupCURD() {
@@ -787,7 +756,8 @@
 		RUSettings: &rmpb.GroupRequestUnitSettings{
 			RU: &rmpb.TokenBucket{
 				Settings: &rmpb.TokenLimitSettings{
-					FillRate: 10000,
+					FillRate:  10000,
+					MaxTokens: 10000000,
 				},
 				Tokens: 100000,
 			},

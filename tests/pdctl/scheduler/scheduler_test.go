// Copyright 2019 TiKV Project Authors.
//
// Licensed under the Apache License, Version 2.0 (the "License");
// you may not use this file except in compliance with the License.
// You may obtain a copy of the License at
//
//     http://www.apache.org/licenses/LICENSE-2.0
//
// Unless required by applicable law or agreed to in writing, software
// distributed under the License is distributed on an "AS IS" BASIS,
// WITHOUT WARRANTIES OR CONDITIONS OF ANY KIND, either express or implied.
// See the License for the specific language governing permissions and
// limitations under the License.

package scheduler_test

import (
	"context"
	"encoding/json"
	"reflect"
	"strings"
	"testing"
	"time"

	"github.com/pingcap/kvproto/pkg/metapb"
	"github.com/spf13/cobra"
	"github.com/stretchr/testify/require"
	"github.com/stretchr/testify/suite"
	"github.com/tikv/pd/pkg/core"
	sc "github.com/tikv/pd/pkg/schedule/config"
	"github.com/tikv/pd/pkg/utils/testutil"
	"github.com/tikv/pd/pkg/versioninfo"
	"github.com/tikv/pd/tests"
	"github.com/tikv/pd/tests/pdctl"
	pdctlCmd "github.com/tikv/pd/tools/pd-ctl/pdctl"
)

type schedulerTestSuite struct {
	suite.Suite
}

func TestSchedulerTestSuite(t *testing.T) {
	suite.Run(t, new(schedulerTestSuite))
}

func (suite *schedulerTestSuite) TestScheduler() {
	env := tests.NewSchedulingTestEnvironment(suite.T())
	env.RunTestInTwoModes(suite.checkScheduler)
	env.RunTestInTwoModes(suite.checkSchedulerDiagnostic)
}

func (suite *schedulerTestSuite) checkScheduler(cluster *tests.TestCluster) {
	re := suite.Require()
	pdAddr := cluster.GetConfig().GetClientURL()
	cmd := pdctlCmd.GetRootCmd()

	stores := []*metapb.Store{
		{
			Id:            1,
			State:         metapb.StoreState_Up,
			LastHeartbeat: time.Now().UnixNano(),
		},
		{
			Id:            2,
			State:         metapb.StoreState_Up,
			LastHeartbeat: time.Now().UnixNano(),
		},
		{
			Id:            3,
			State:         metapb.StoreState_Up,
			LastHeartbeat: time.Now().UnixNano(),
		},
		{
			Id:            4,
			State:         metapb.StoreState_Up,
			LastHeartbeat: time.Now().UnixNano(),
		},
	}

	mustUsage := func(args []string) {
		output, err := pdctl.ExecuteCommand(cmd, args...)
		re.NoError(err)
		re.Contains(string(output), "Usage")
	}

	checkSchedulerCommand := func(args []string, expected map[string]bool) {
		testutil.Eventually(re, func() bool {
			if args != nil {
				mustExec(re, cmd, args, nil)
			}
			var schedulers []string
			mustExec(re, cmd, []string{"-u", pdAddr, "scheduler", "show"}, &schedulers)
			if len(schedulers) != len(expected) {
				return false
			}
			for _, scheduler := range schedulers {
				if _, ok := expected[scheduler]; !ok {
					return false
				}
			}
			return true
		})
	}

	checkSchedulerConfigCommand := func(expectedConfig map[string]interface{}, schedulerName string) {
		testutil.Eventually(re, func() bool {
			configInfo := make(map[string]interface{})
			mustExec(re, cmd, []string{"-u", pdAddr, "scheduler", "config", schedulerName}, &configInfo)
			return reflect.DeepEqual(expectedConfig, configInfo)
		})
	}

	leaderServer := cluster.GetLeaderServer()
	for _, store := range stores {
		tests.MustPutStore(re, cluster, store)
	}

	// note: because pdqsort is a unstable sort algorithm, set ApproximateSize for this region.
	tests.MustPutRegion(re, cluster, 1, 1, []byte("a"), []byte("b"), core.SetApproximateSize(10))

	// scheduler show command
	expected := map[string]bool{
		"balance-region-scheduler":          true,
		"balance-leader-scheduler":          true,
		"balance-hot-region-scheduler":      true,
		"transfer-witness-leader-scheduler": true,
		"balance-witness-scheduler":         true,
	}
	checkSchedulerCommand(nil, expected)

	// scheduler delete command
	args := []string{"-u", pdAddr, "scheduler", "remove", "balance-region-scheduler"}
	expected = map[string]bool{
		"balance-leader-scheduler":          true,
		"balance-hot-region-scheduler":      true,
		"transfer-witness-leader-scheduler": true,
		"balance-witness-scheduler":         true,
	}
	checkSchedulerCommand(args, expected)

	schedulers := []string{"evict-leader-scheduler", "grant-leader-scheduler"}

	for idx := range schedulers {
		// scheduler add command
		args = []string{"-u", pdAddr, "scheduler", "add", schedulers[idx], "2"}
		expected = map[string]bool{
			"balance-leader-scheduler":          true,
			"balance-hot-region-scheduler":      true,
			schedulers[idx]:                     true,
			"transfer-witness-leader-scheduler": true,
			"balance-witness-scheduler":         true,
		}
		checkSchedulerCommand(args, expected)

		// scheduler config show command
		expectedConfig := make(map[string]interface{})
		expectedConfig["store-id-ranges"] = map[string]interface{}{"2": []interface{}{map[string]interface{}{"end-key": "", "start-key": ""}}}
		checkSchedulerConfigCommand(expectedConfig, schedulers[idx])

		// scheduler config update command
		args = []string{"-u", pdAddr, "scheduler", "config", schedulers[idx], "add-store", "3"}
		expected = map[string]bool{
			"balance-leader-scheduler":          true,
			"balance-hot-region-scheduler":      true,
			schedulers[idx]:                     true,
			"transfer-witness-leader-scheduler": true,
			"balance-witness-scheduler":         true,
		}
		checkSchedulerCommand(args, expected)

		// check update success
		// FIXME: remove this check after scheduler config is updated
		if cluster.GetSchedulingPrimaryServer() == nil && schedulers[idx] == "grant-leader-scheduler" {
			expectedConfig["store-id-ranges"] = map[string]interface{}{"2": []interface{}{map[string]interface{}{"end-key": "", "start-key": ""}}, "3": []interface{}{map[string]interface{}{"end-key": "", "start-key": ""}}}
			checkSchedulerConfigCommand(expectedConfig, schedulers[idx])
		}

		// scheduler delete command
		args = []string{"-u", pdAddr, "scheduler", "remove", schedulers[idx]}
		expected = map[string]bool{
			"balance-leader-scheduler":          true,
			"balance-hot-region-scheduler":      true,
			"transfer-witness-leader-scheduler": true,
			"balance-witness-scheduler":         true,
		}
		checkSchedulerCommand(args, expected)

		// scheduler add command
		args = []string{"-u", pdAddr, "scheduler", "add", schedulers[idx], "2"}
		expected = map[string]bool{
			"balance-leader-scheduler":          true,
			"balance-hot-region-scheduler":      true,
			schedulers[idx]:                     true,
			"transfer-witness-leader-scheduler": true,
			"balance-witness-scheduler":         true,
		}
		checkSchedulerCommand(args, expected)

		// scheduler add command twice
		args = []string{"-u", pdAddr, "scheduler", "add", schedulers[idx], "4"}
		expected = map[string]bool{
			"balance-leader-scheduler":          true,
			"balance-hot-region-scheduler":      true,
			schedulers[idx]:                     true,
			"transfer-witness-leader-scheduler": true,
			"balance-witness-scheduler":         true,
		}
		checkSchedulerCommand(args, expected)

		// check add success
		expectedConfig["store-id-ranges"] = map[string]interface{}{"2": []interface{}{map[string]interface{}{"end-key": "", "start-key": ""}}, "4": []interface{}{map[string]interface{}{"end-key": "", "start-key": ""}}}
		checkSchedulerConfigCommand(expectedConfig, schedulers[idx])

		// scheduler remove command [old]
		args = []string{"-u", pdAddr, "scheduler", "remove", schedulers[idx] + "-4"}
		expected = map[string]bool{
			"balance-leader-scheduler":          true,
			"balance-hot-region-scheduler":      true,
			schedulers[idx]:                     true,
			"transfer-witness-leader-scheduler": true,
			"balance-witness-scheduler":         true,
		}
		checkSchedulerCommand(args, expected)

		// check remove success
		expectedConfig["store-id-ranges"] = map[string]interface{}{"2": []interface{}{map[string]interface{}{"end-key": "", "start-key": ""}}}
		checkSchedulerConfigCommand(expectedConfig, schedulers[idx])

		// scheduler remove command, when remove the last store, it should remove whole scheduler
		args = []string{"-u", pdAddr, "scheduler", "remove", schedulers[idx] + "-2"}
		expected = map[string]bool{
			"balance-leader-scheduler":          true,
			"balance-hot-region-scheduler":      true,
			"transfer-witness-leader-scheduler": true,
			"balance-witness-scheduler":         true,
		}
		checkSchedulerCommand(args, expected)
	}

	// test shuffle region config
	checkSchedulerCommand([]string{"-u", pdAddr, "scheduler", "add", "shuffle-region-scheduler"}, map[string]bool{
		"balance-leader-scheduler":          true,
		"balance-hot-region-scheduler":      true,
		"shuffle-region-scheduler":          true,
		"transfer-witness-leader-scheduler": true,
		"balance-witness-scheduler":         true,
	})
	var roles []string
	mustExec(re, cmd, []string{"-u", pdAddr, "scheduler", "config", "shuffle-region-scheduler", "show-roles"}, &roles)
	re.Equal([]string{"leader", "follower", "learner"}, roles)
	mustExec(re, cmd, []string{"-u", pdAddr, "scheduler", "config", "shuffle-region-scheduler", "set-roles", "learner"}, nil)
	mustExec(re, cmd, []string{"-u", pdAddr, "scheduler", "config", "shuffle-region-scheduler", "show-roles"}, &roles)
	re.Equal([]string{"learner"}, roles)
	mustExec(re, cmd, []string{"-u", pdAddr, "scheduler", "config", "shuffle-region-scheduler"}, &roles)
	re.Equal([]string{"learner"}, roles)

	// test grant hot region scheduler config
	checkSchedulerCommand([]string{"-u", pdAddr, "scheduler", "add", "grant-hot-region-scheduler", "1", "1,2,3"}, map[string]bool{
		"balance-leader-scheduler":          true,
		"balance-hot-region-scheduler":      true,
		"shuffle-region-scheduler":          true,
		"grant-hot-region-scheduler":        true,
		"transfer-witness-leader-scheduler": true,
		"balance-witness-scheduler":         true,
	})
	var conf3 map[string]interface{}
	expected3 := map[string]interface{}{
		"store-id":        []interface{}{float64(1), float64(2), float64(3)},
		"store-leader-id": float64(1),
	}
	mustExec(re, cmd, []string{"-u", pdAddr, "scheduler", "config", "grant-hot-region-scheduler"}, &conf3)
	re.Equal(expected3, conf3)

	mustExec(re, cmd, []string{"-u", pdAddr, "scheduler", "config", "grant-hot-region-scheduler", "set", "2", "1,2,3"}, nil)
	expected3["store-leader-id"] = float64(2)
	// FIXME: remove this check after scheduler config is updated
	if cluster.GetSchedulingPrimaryServer() == nil { // "grant-hot-region-scheduler"
		mustExec(re, cmd, []string{"-u", pdAddr, "scheduler", "config", "grant-hot-region-scheduler"}, &conf3)
		re.Equal(expected3, conf3)
	}

	// test balance region config
	echo := mustExec(re, cmd, []string{"-u", pdAddr, "scheduler", "add", "balance-region-scheduler"}, nil)
	re.Contains(echo, "Success!")
	echo = mustExec(re, cmd, []string{"-u", pdAddr, "scheduler", "remove", "balance-region-scheduler"}, nil)
	re.Contains(echo, "Success!")
	echo = mustExec(re, cmd, []string{"-u", pdAddr, "scheduler", "remove", "balance-region-scheduler"}, nil)
	re.NotContains(echo, "Success!")
	echo = mustExec(re, cmd, []string{"-u", pdAddr, "scheduler", "add", "balance-region-scheduler"}, nil)
	re.Contains(echo, "Success!")
	echo = mustExec(re, cmd, []string{"-u", pdAddr, "scheduler", "add", "evict-leader-scheduler", "1"}, nil)
	re.Contains(echo, "Success!")
	echo = mustExec(re, cmd, []string{"-u", pdAddr, "scheduler", "remove", "evict-leader-scheduler-1"}, nil)
	re.Contains(echo, "Success!")
	echo = mustExec(re, cmd, []string{"-u", pdAddr, "scheduler", "remove", "evict-leader-scheduler-1"}, nil)
	re.Contains(echo, "404")

	// test hot region config
	echo = mustExec(re, cmd, []string{"-u", pdAddr, "scheduler", "config", "evict-leader-scheduler"}, nil)
	re.Contains(echo, "[404] scheduler not found")
	expected1 := map[string]interface{}{
		"min-hot-byte-rate":          float64(100),
		"min-hot-key-rate":           float64(10),
		"min-hot-query-rate":         float64(10),
		"max-zombie-rounds":          float64(3),
		"max-peer-number":            float64(1000),
		"byte-rate-rank-step-ratio":  0.05,
		"key-rate-rank-step-ratio":   0.05,
		"query-rate-rank-step-ratio": 0.05,
		"count-rank-step-ratio":      0.01,
		"great-dec-ratio":            0.95,
		"minor-dec-ratio":            0.99,
		"src-tolerance-ratio":        1.05,
		"dst-tolerance-ratio":        1.05,
		"read-priorities":            []interface{}{"byte", "key"},
		"write-leader-priorities":    []interface{}{"key", "byte"},
		"write-peer-priorities":      []interface{}{"byte", "key"},
		"strict-picking-store":       "true",
		"enable-for-tiflash":         "true",
		"rank-formula-version":       "v2",
		"split-thresholds":           0.2,
	}
	var conf map[string]interface{}
	mustExec(re, cmd, []string{"-u", pdAddr, "scheduler", "config", "balance-hot-region-scheduler", "list"}, &conf)
	re.Equal(expected1, conf)
	mustExec(re, cmd, []string{"-u", pdAddr, "scheduler", "config", "balance-hot-region-scheduler", "show"}, &conf)
	re.Equal(expected1, conf)
	mustExec(re, cmd, []string{"-u", pdAddr, "scheduler", "config", "balance-hot-region-scheduler", "set", "src-tolerance-ratio", "1.02"}, nil)
	expected1["src-tolerance-ratio"] = 1.02
	var conf1 map[string]interface{}
	// FIXME: remove this check after scheduler config is updated
	if cluster.GetSchedulingPrimaryServer() == nil { // "balance-hot-region-scheduler"
		mustExec(re, cmd, []string{"-u", pdAddr, "scheduler", "config", "balance-hot-region-scheduler"}, &conf1)
		re.Equal(expected1, conf1)

		mustExec(re, cmd, []string{"-u", pdAddr, "scheduler", "config", "balance-hot-region-scheduler", "set", "read-priorities", "byte,key"}, nil)
		expected1["read-priorities"] = []interface{}{"byte", "key"}
		mustExec(re, cmd, []string{"-u", pdAddr, "scheduler", "config", "balance-hot-region-scheduler"}, &conf1)
		re.Equal(expected1, conf1)

		mustExec(re, cmd, []string{"-u", pdAddr, "scheduler", "config", "balance-hot-region-scheduler", "set", "read-priorities", "key"}, nil)
		mustExec(re, cmd, []string{"-u", pdAddr, "scheduler", "config", "balance-hot-region-scheduler"}, &conf1)
		re.Equal(expected1, conf1)
		mustExec(re, cmd, []string{"-u", pdAddr, "scheduler", "config", "balance-hot-region-scheduler", "set", "read-priorities", "key,byte"}, nil)
		expected1["read-priorities"] = []interface{}{"key", "byte"}
		mustExec(re, cmd, []string{"-u", pdAddr, "scheduler", "config", "balance-hot-region-scheduler"}, &conf1)
		re.Equal(expected1, conf1)
		mustExec(re, cmd, []string{"-u", pdAddr, "scheduler", "config", "balance-hot-region-scheduler", "set", "read-priorities", "foo,bar"}, nil)
		mustExec(re, cmd, []string{"-u", pdAddr, "scheduler", "config", "balance-hot-region-scheduler"}, &conf1)
		re.Equal(expected1, conf1)
		mustExec(re, cmd, []string{"-u", pdAddr, "scheduler", "config", "balance-hot-region-scheduler", "set", "read-priorities", ""}, nil)
		mustExec(re, cmd, []string{"-u", pdAddr, "scheduler", "config", "balance-hot-region-scheduler"}, &conf1)
		re.Equal(expected1, conf1)
		mustExec(re, cmd, []string{"-u", pdAddr, "scheduler", "config", "balance-hot-region-scheduler", "set", "read-priorities", "key,key"}, nil)
		mustExec(re, cmd, []string{"-u", pdAddr, "scheduler", "config", "balance-hot-region-scheduler"}, &conf1)
		re.Equal(expected1, conf1)
		mustExec(re, cmd, []string{"-u", pdAddr, "scheduler", "config", "balance-hot-region-scheduler", "set", "read-priorities", "byte,byte"}, nil)
		mustExec(re, cmd, []string{"-u", pdAddr, "scheduler", "config", "balance-hot-region-scheduler"}, &conf1)
		re.Equal(expected1, conf1)
		mustExec(re, cmd, []string{"-u", pdAddr, "scheduler", "config", "balance-hot-region-scheduler", "set", "read-priorities", "key,key,byte"}, nil)
		mustExec(re, cmd, []string{"-u", pdAddr, "scheduler", "config", "balance-hot-region-scheduler"}, &conf1)
		re.Equal(expected1, conf1)

		// write-priorities is divided into write-leader-priorities and write-peer-priorities
		mustExec(re, cmd, []string{"-u", pdAddr, "scheduler", "config", "balance-hot-region-scheduler", "set", "write-priorities", "key,byte"}, nil)
		mustExec(re, cmd, []string{"-u", pdAddr, "scheduler", "config", "balance-hot-region-scheduler"}, &conf1)
		re.Equal(expected1, conf1)

		mustExec(re, cmd, []string{"-u", pdAddr, "scheduler", "config", "balance-hot-region-scheduler", "set", "rank-formula-version", "v0"}, nil)
		mustExec(re, cmd, []string{"-u", pdAddr, "scheduler", "config", "balance-hot-region-scheduler"}, &conf1)
		expected1["rank-formula-version"] = "v2"
		mustExec(re, cmd, []string{"-u", pdAddr, "scheduler", "config", "balance-hot-region-scheduler", "set", "rank-formula-version", "v2"}, nil)
		mustExec(re, cmd, []string{"-u", pdAddr, "scheduler", "config", "balance-hot-region-scheduler"}, &conf1)
		re.Equal(expected1, conf1)
		expected1["rank-formula-version"] = "v1"
		mustExec(re, cmd, []string{"-u", pdAddr, "scheduler", "config", "balance-hot-region-scheduler", "set", "rank-formula-version", "v1"}, nil)
		mustExec(re, cmd, []string{"-u", pdAddr, "scheduler", "config", "balance-hot-region-scheduler"}, &conf1)
		re.Equal(expected1, conf1)

		expected1["forbid-rw-type"] = "read"
		mustExec(re, cmd, []string{"-u", pdAddr, "scheduler", "config", "balance-hot-region-scheduler", "set", "forbid-rw-type", "read"}, nil)
		mustExec(re, cmd, []string{"-u", pdAddr, "scheduler", "config", "balance-hot-region-scheduler"}, &conf1)
		re.Equal(expected1, conf1)

		// test compatibility
		re.Equal("2.0.0", leaderServer.GetClusterVersion().String())
		for _, store := range stores {
			version := versioninfo.HotScheduleWithQuery
			store.Version = versioninfo.MinSupportedVersion(version).String()
			tests.MustPutStore(re, cluster, store)
		}
		re.Equal("5.2.0", leaderServer.GetClusterVersion().String())
		// After upgrading, we should not use query.
		mustExec(re, cmd, []string{"-u", pdAddr, "scheduler", "config", "balance-hot-region-scheduler"}, &conf1)
		re.Equal(conf1["read-priorities"], []interface{}{"key", "byte"})
		// cannot set qps as write-peer-priorities
		echo = mustExec(re, cmd, []string{"-u", pdAddr, "scheduler", "config", "balance-hot-region-scheduler", "set", "write-peer-priorities", "query,byte"}, nil)
		re.Contains(echo, "query is not allowed to be set in priorities for write-peer-priorities")
		mustExec(re, cmd, []string{"-u", pdAddr, "scheduler", "config", "balance-hot-region-scheduler"}, &conf1)
		re.Equal(conf1["write-peer-priorities"], []interface{}{"byte", "key"})
	}

	// test remove and add
	echo = mustExec(re, cmd, []string{"-u", pdAddr, "scheduler", "remove", "balance-hot-region-scheduler"}, nil)
	re.Contains(echo, "Success")
	echo = mustExec(re, cmd, []string{"-u", pdAddr, "scheduler", "add", "balance-hot-region-scheduler"}, nil)
	re.Contains(echo, "Success")

	// test balance leader config
	conf = make(map[string]interface{})
	conf1 = make(map[string]interface{})
	mustExec(re, cmd, []string{"-u", pdAddr, "scheduler", "config", "balance-leader-scheduler", "show"}, &conf)
	re.Equal(4., conf["batch"])
	mustExec(re, cmd, []string{"-u", pdAddr, "scheduler", "config", "balance-leader-scheduler", "set", "batch", "3"}, nil)
	mustExec(re, cmd, []string{"-u", pdAddr, "scheduler", "config", "balance-leader-scheduler"}, &conf1)
	re.Equal(3., conf1["batch"])
	echo = mustExec(re, cmd, []string{"-u", pdAddr, "scheduler", "add", "balance-leader-scheduler"}, nil)
	re.NotContains(echo, "Success!")
	echo = mustExec(re, cmd, []string{"-u", pdAddr, "scheduler", "remove", "balance-leader-scheduler"}, nil)
	re.Contains(echo, "Success!")
	echo = mustExec(re, cmd, []string{"-u", pdAddr, "scheduler", "remove", "balance-leader-scheduler"}, nil)
	re.Contains(echo, "404")
	re.Contains(echo, "PD:scheduler:ErrSchedulerNotFound]scheduler not found")
	echo = mustExec(re, cmd, []string{"-u", pdAddr, "scheduler", "config", "balance-leader-scheduler"}, nil)
	re.Contains(echo, "404")
	re.Contains(echo, "scheduler not found")
	echo = mustExec(re, cmd, []string{"-u", pdAddr, "scheduler", "add", "balance-leader-scheduler"}, nil)
	re.Contains(echo, "Success!")

	// test evict-slow-store && evict-slow-trend schedulers config
	evictSlownessSchedulers := []string{"evict-slow-store-scheduler", "evict-slow-trend-scheduler"}
	for _, schedulerName := range evictSlownessSchedulers {
		echo = mustExec(re, cmd, []string{"-u", pdAddr, "scheduler", "add", schedulerName}, nil)
		re.Contains(echo, "Success!")
		testutil.Eventually(re, func() bool {
			echo = mustExec(re, cmd, []string{"-u", pdAddr, "scheduler", "show"}, nil)
			return strings.Contains(echo, schedulerName)
		})
		echo = mustExec(re, cmd, []string{"-u", pdAddr, "scheduler", "config", schedulerName, "set", "recovery-duration", "100"}, nil)
		re.Contains(echo, "Success!")
		conf = make(map[string]interface{})
		// FIXME: remove this check after scheduler config is updated
		if cluster.GetSchedulingPrimaryServer() == nil && schedulerName == "evict-slow-store-scheduler" {
			mustExec(re, cmd, []string{"-u", pdAddr, "scheduler", "config", schedulerName, "show"}, &conf)
			re.Equal(100., conf["recovery-duration"])
		}
		echo = mustExec(re, cmd, []string{"-u", pdAddr, "scheduler", "remove", schedulerName}, nil)
		re.Contains(echo, "Success!")
		testutil.Eventually(re, func() bool {
			echo = mustExec(re, cmd, []string{"-u", pdAddr, "scheduler", "show"}, nil)
			return !strings.Contains(echo, schedulerName)
		})
	}

	// test show scheduler with paused and disabled status.
	checkSchedulerWithStatusCommand := func(status string, expected []string) {
		testutil.Eventually(re, func() bool {
			var schedulers []string
			mustExec(re, cmd, []string{"-u", pdAddr, "scheduler", "show", "--status", status}, &schedulers)
			return reflect.DeepEqual(expected, schedulers)
		})
	}

	mustUsage([]string{"-u", pdAddr, "scheduler", "pause", "balance-leader-scheduler"})
	mustExec(re, cmd, []string{"-u", pdAddr, "scheduler", "pause", "balance-leader-scheduler", "60"}, nil)
	checkSchedulerWithStatusCommand("paused", []string{
		"balance-leader-scheduler",
	})
	result := make(map[string]interface{})
	testutil.Eventually(re, func() bool {
		mightExec(re, cmd, []string{"-u", pdAddr, "scheduler", "describe", "balance-leader-scheduler"}, &result)
		return len(result) != 0 && result["status"] == "paused" && result["summary"] == ""
	}, testutil.WithWaitFor(30*time.Second))

	mustUsage([]string{"-u", pdAddr, "scheduler", "resume", "balance-leader-scheduler", "60"})
	mustExec(re, cmd, []string{"-u", pdAddr, "scheduler", "resume", "balance-leader-scheduler"}, nil)
	checkSchedulerWithStatusCommand("paused", nil)

	// set label scheduler to disabled manually.
	echo = mustExec(re, cmd, []string{"-u", pdAddr, "scheduler", "add", "label-scheduler"}, nil)
	re.Contains(echo, "Success!")
	cfg := leaderServer.GetServer().GetScheduleConfig()
	origin := cfg.Schedulers
	cfg.Schedulers = sc.SchedulerConfigs{{Type: "label", Disable: true}}
	err := leaderServer.GetServer().SetScheduleConfig(*cfg)
	re.NoError(err)
	checkSchedulerWithStatusCommand("disabled", []string{"label-scheduler"})
	// reset Schedulers in ScheduleConfig
	cfg.Schedulers = origin
	err = leaderServer.GetServer().SetScheduleConfig(*cfg)
	re.NoError(err)
	checkSchedulerWithStatusCommand("disabled", nil)
}

func (suite *schedulerTestSuite) checkSchedulerDiagnostic(cluster *tests.TestCluster) {
	re := suite.Require()
	pdAddr := cluster.GetConfig().GetClientURL()
	cmd := pdctlCmd.GetRootCmd()

	checkSchedulerDescribeCommand := func(schedulerName, expectedStatus, expectedSummary string) {
		testutil.Eventually(re, func() bool {
<<<<<<< HEAD
			result := make(map[string]interface{})
			testutil.Eventually(re, func() bool {
				mightExec(re, cmd, []string{"-u", pdAddr, "scheduler", "describe", schedulerName}, &result)
				return len(result) != 0
			}, testutil.WithTickInterval(50*time.Millisecond))
			return result["status"] == expectedStatus && result["summary"] == expectedSummary
		})
=======
			mightExec(re, cmd, []string{"-u", pdAddr, "scheduler", "describe", schedulerName}, &result)
			return len(result) != 0 && expectedStatus == result["status"] && expectedSummary == result["summary"]
		}, testutil.WithTickInterval(50*time.Millisecond))
>>>>>>> 744e51d3
	}

	stores := []*metapb.Store{
		{
			Id:            1,
			State:         metapb.StoreState_Up,
			LastHeartbeat: time.Now().UnixNano(),
		},
		{
			Id:            2,
			State:         metapb.StoreState_Up,
			LastHeartbeat: time.Now().UnixNano(),
		},
		{
			Id:            3,
			State:         metapb.StoreState_Up,
			LastHeartbeat: time.Now().UnixNano(),
		},
		{
			Id:            4,
			State:         metapb.StoreState_Up,
			LastHeartbeat: time.Now().UnixNano(),
		},
	}
	for _, store := range stores {
		tests.MustPutStore(re, cluster, store)
	}

	// note: because pdqsort is a unstable sort algorithm, set ApproximateSize for this region.
	tests.MustPutRegion(re, cluster, 1, 1, []byte("a"), []byte("b"), core.SetApproximateSize(10))

	echo := mustExec(re, cmd, []string{"-u", pdAddr, "config", "set", "enable-diagnostic", "true"}, nil)
	re.Contains(echo, "Success!")
	checkSchedulerDescribeCommand("balance-region-scheduler", "pending", "1 store(s) RegionNotMatchRule; ")

	// scheduler delete command
	mustExec(re, cmd, []string{"-u", pdAddr, "scheduler", "remove", "balance-region-scheduler"}, nil)
	checkSchedulerDescribeCommand("balance-region-scheduler", "disabled", "")

	mustExec(re, cmd, []string{"-u", pdAddr, "scheduler", "pause", "balance-leader-scheduler", "60"}, nil)
	mustExec(re, cmd, []string{"-u", pdAddr, "scheduler", "resume", "balance-leader-scheduler"}, nil)
	checkSchedulerDescribeCommand("balance-leader-scheduler", "normal", "")
}

func mustExec(re *require.Assertions, cmd *cobra.Command, args []string, v interface{}) string {
	output, err := pdctl.ExecuteCommand(cmd, args...)
	re.NoError(err)
	if v == nil {
		return string(output)
	}
	re.NoError(json.Unmarshal(output, v), string(output))
	return ""
}

func mightExec(re *require.Assertions, cmd *cobra.Command, args []string, v interface{}) {
	output, err := pdctl.ExecuteCommand(cmd, args...)
	re.NoError(err)
	if v == nil {
		return
	}
	json.Unmarshal(output, v)
}

func TestForwardSchedulerRequest(t *testing.T) {
	re := require.New(t)
	ctx, cancel := context.WithCancel(context.Background())
	defer cancel()
	cluster, err := tests.NewTestAPICluster(ctx, 1)
	re.NoError(err)
	re.NoError(cluster.RunInitialServers())
	re.NotEmpty(cluster.WaitLeader())
	server := cluster.GetLeaderServer()
	re.NoError(server.BootstrapCluster())
	backendEndpoints := server.GetAddr()
	tc, err := tests.NewTestSchedulingCluster(ctx, 2, backendEndpoints)
	re.NoError(err)
	defer tc.Destroy()
	tc.WaitForPrimaryServing(re)

	cmd := pdctlCmd.GetRootCmd()
	args := []string{"-u", backendEndpoints, "scheduler", "show"}
	var slice []string
	output, err := pdctl.ExecuteCommand(cmd, args...)
	re.NoError(err)
	re.NoError(json.Unmarshal(output, &slice))
	re.Contains(slice, "balance-leader-scheduler")

	mustUsage := func(args []string) {
		output, err := pdctl.ExecuteCommand(cmd, args...)
		re.NoError(err)
		re.Contains(string(output), "Usage")
	}
	mustUsage([]string{"-u", backendEndpoints, "scheduler", "pause", "balance-leader-scheduler"})
	mustExec(re, cmd, []string{"-u", backendEndpoints, "scheduler", "pause", "balance-leader-scheduler", "60"}, nil)
	checkSchedulerWithStatusCommand := func(status string, expected []string) {
		var schedulers []string
		mustExec(re, cmd, []string{"-u", backendEndpoints, "scheduler", "show", "--status", status}, &schedulers)
		re.Equal(expected, schedulers)
	}
	checkSchedulerWithStatusCommand("paused", []string{
		"balance-leader-scheduler",
	})
}<|MERGE_RESOLUTION|>--- conflicted
+++ resolved
@@ -498,20 +498,11 @@
 	cmd := pdctlCmd.GetRootCmd()
 
 	checkSchedulerDescribeCommand := func(schedulerName, expectedStatus, expectedSummary string) {
+		result := make(map[string]interface{})
 		testutil.Eventually(re, func() bool {
-<<<<<<< HEAD
-			result := make(map[string]interface{})
-			testutil.Eventually(re, func() bool {
-				mightExec(re, cmd, []string{"-u", pdAddr, "scheduler", "describe", schedulerName}, &result)
-				return len(result) != 0
-			}, testutil.WithTickInterval(50*time.Millisecond))
-			return result["status"] == expectedStatus && result["summary"] == expectedSummary
-		})
-=======
 			mightExec(re, cmd, []string{"-u", pdAddr, "scheduler", "describe", schedulerName}, &result)
 			return len(result) != 0 && expectedStatus == result["status"] && expectedSummary == result["summary"]
 		}, testutil.WithTickInterval(50*time.Millisecond))
->>>>>>> 744e51d3
 	}
 
 	stores := []*metapb.Store{

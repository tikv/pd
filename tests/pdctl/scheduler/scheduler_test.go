--- conflicted
+++ resolved
@@ -269,12 +269,8 @@
 		"minor-dec-ratio":            0.99,
 		"src-tolerance-ratio":        1.05,
 		"dst-tolerance-ratio":        1.05,
-<<<<<<< HEAD
-		"hot-dim-priority":           "none",
-=======
 		"read-priorities":            []interface{}{"byte", "key"},
 		"write-priorities":           []interface{}{"byte", "key"},
->>>>>>> 127df634
 	}
 	c.Assert(conf, DeepEquals, expected1)
 	mustExec([]string{"-u", pdAddr, "scheduler", "config", "balance-hot-region-scheduler", "set", "src-tolerance-ratio", "1.02"}, nil)

// Copyright 2025 TiKV Project Authors.
//
// Licensed under the Apache License, Version 2.0 (the "License");
// you may not use this file except in compliance with the License.
// You may obtain a copy of the License at
//
//     http://www.apache.org/licenses/LICENSE-2.0
//
// Unless required by applicable law or agreed to in writing, software
// distributed under the License is distributed on an "AS IS" BASIS,
// WITHOUT WARRANTIES OR CONDITIONS OF ANY KIND, either express or implied.
// See the License for the specific language governing permissions and
// limitations under the License.

package gc

import (
	"context"
	"math"
	"slices"
	"testing"
	"time"

	"github.com/stretchr/testify/require"
	"go.uber.org/goleak"

	"github.com/pingcap/kvproto/pkg/pdpb"

	"github.com/tikv/pd/pkg/keyspace"
	"github.com/tikv/pd/pkg/keyspace/constant"
	"github.com/tikv/pd/pkg/utils/testutil"
	"github.com/tikv/pd/server/config"
	"github.com/tikv/pd/tests"
)

// In tests in this file, we only verify that the parameters and results are properly passed. The detailed behavior
// of these APIs are covered elsewhere.

func TestMain(m *testing.M) {
	goleak.VerifyTestMain(m, testutil.LeakOptions...)
}

func TestGCOperations(t *testing.T) {
	re := require.New(t)
	ctx, cancel := context.WithCancel(context.Background())
	defer cancel()
	cluster, err := tests.NewTestCluster(ctx, 1, func(conf *config.Config, _ string) {
		conf.Keyspace.WaitRegionSplit = false
	})
	re.NoError(err)
	defer cluster.Destroy()
	re.NoError(cluster.RunInitialServers())
	re.NotEmpty(cluster.WaitLeader())

	leaderServer := cluster.GetLeaderServer()
	re.NotNil(leaderServer)
	re.NoError(leaderServer.BootstrapCluster())

	ks1, err := leaderServer.GetKeyspaceManager().CreateKeyspace(&keyspace.CreateKeyspaceRequest{
		Name:       "ks1",
		Config:     map[string]string{keyspace.GCManagementType: keyspace.KeyspaceLevelGC},
		CreateTime: time.Now().Unix(),
	})
	re.NoError(err)

	grpcPDClient := testutil.MustNewGrpcClient(re, leaderServer.GetAddr())
	clusterID := leaderServer.GetClusterID()
	header := testutil.NewRequestHeader(clusterID)

	testInKeyspace := func(keyspaceID uint32) {
		{
			// Successful advancement of txn safe point
			req := &pdpb.AdvanceTxnSafePointRequest{
				Header:        header,
				KeyspaceScope: &pdpb.KeyspaceScope{KeyspaceId: keyspaceID},
				Target:        10,
			}
			resp, err := grpcPDClient.AdvanceTxnSafePoint(ctx, req)
			re.NoError(err)
			re.NotNil(resp.Header)
			re.Nil(resp.Header.Error)
			re.Equal(uint64(10), resp.GetNewTxnSafePoint())
			re.Equal(uint64(0), resp.GetOldTxnSafePoint())
			re.Empty(resp.GetBlockerDescription())

			// Unsuccessful advancement of txn safe point (no backward)
			req.Target = 9
			resp, err = grpcPDClient.AdvanceTxnSafePoint(ctx, req)
			re.NoError(err)
			re.NotNil(resp.Header)
			re.NotNil(resp.Header.Error)
			re.Contains(resp.Header.Error.Message, "ErrDecreasingTxnSafePoint")
		}

		{
			// Successful advancement of GC safe point
			req := &pdpb.AdvanceGCSafePointRequest{
				Header:        header,
				KeyspaceScope: &pdpb.KeyspaceScope{KeyspaceId: keyspaceID},
				Target:        8,
			}
			resp, err := grpcPDClient.AdvanceGCSafePoint(ctx, req)
			re.NoError(err)
			re.NotNil(resp.Header)
			re.Nil(resp.Header.Error)
			re.Equal(uint64(8), resp.GetNewGcSafePoint())
			re.Equal(uint64(0), resp.GetOldGcSafePoint())

			// Unsuccessful advancement of GC safe point (exceeding txn safe point)
			req.Target = 11
			resp, err = grpcPDClient.AdvanceGCSafePoint(ctx, req)
			re.NoError(err)
			re.NotNil(resp.Header)
			re.NotNil(resp.Header.Error)
			re.Contains(resp.Header.Error.Message, "ErrGCSafePointExceedsTxnSafePoint")
		}

		{
			// Successfully sets a GC barrier
			req := &pdpb.SetGCBarrierRequest{
				Header:        header,
				KeyspaceScope: &pdpb.KeyspaceScope{KeyspaceId: keyspaceID},
				BarrierId:     "b1",
				BarrierTs:     15,
				TtlSeconds:    3600,
			}
			resp, err := grpcPDClient.SetGCBarrier(ctx, req)
			re.NoError(err)
			re.NotNil(resp.Header)
			re.Nil(resp.Header.Error)
			re.Equal("b1", resp.GetNewBarrierInfo().GetBarrierId())
			re.Equal(uint64(15), resp.GetNewBarrierInfo().GetBarrierTs())
			re.Greater(resp.GetNewBarrierInfo().GetTtlSeconds(), int64(3599))
			re.Less(resp.GetNewBarrierInfo().GetTtlSeconds(), int64(3601))

			// Successfully sets a GC barrier with infinite ttl.
			req = &pdpb.SetGCBarrierRequest{
				Header:        header,
				KeyspaceScope: &pdpb.KeyspaceScope{KeyspaceId: keyspaceID},
				BarrierId:     "b2",
				BarrierTs:     14,
				TtlSeconds:    math.MaxInt64,
			}
			resp, err = grpcPDClient.SetGCBarrier(ctx, req)
			re.NoError(err)
			re.NotNil(resp.Header)
			re.Nil(resp.Header.Error)
			re.Equal("b2", resp.GetNewBarrierInfo().GetBarrierId())
			re.Equal(uint64(14), resp.GetNewBarrierInfo().GetBarrierTs())
			re.Equal(math.MaxInt64, int(resp.GetNewBarrierInfo().GetTtlSeconds()))

			// Failed to set a GC barrier (below txn safe point)
			req = &pdpb.SetGCBarrierRequest{
				Header:        header,
				KeyspaceScope: &pdpb.KeyspaceScope{KeyspaceId: keyspaceID},
				BarrierId:     "b3",
				BarrierTs:     9,
				TtlSeconds:    3600,
			}
			resp, err = grpcPDClient.SetGCBarrier(ctx, req)
			re.NoError(err)
			re.NotNil(resp.Header)
			re.NotNil(resp.Header.Error)
			re.Contains(resp.Header.Error.Message, "ErrGCBarrierTSBehindTxnSafePoint")
		}

		{
			// Delete a GC barrier
			req := &pdpb.DeleteGCBarrierRequest{
				Header:        header,
				KeyspaceScope: &pdpb.KeyspaceScope{KeyspaceId: keyspaceID},
				BarrierId:     "b2",
			}
			resp, err := grpcPDClient.DeleteGCBarrier(ctx, req)
			re.NoError(err)
			re.NotNil(resp.Header)
			re.Nil(resp.Header.Error)
			re.Equal("b2", resp.GetDeletedBarrierInfo().GetBarrierId())
			re.Equal(uint64(14), resp.GetDeletedBarrierInfo().GetBarrierTs())
			re.Equal(math.MaxInt64, int(resp.GetDeletedBarrierInfo().GetTtlSeconds()))
		}

		{
			// Advance txn safe point reports the reason of being blocked
			req := &pdpb.AdvanceTxnSafePointRequest{
				Header:        header,
				KeyspaceScope: &pdpb.KeyspaceScope{KeyspaceId: keyspaceID},
				Target:        20,
			}
			resp, err := grpcPDClient.AdvanceTxnSafePoint(ctx, req)
			re.NoError(err)
			re.NotNil(resp.Header)
			re.Nil(resp.Header.Error)
			re.Equal(uint64(15), resp.GetNewTxnSafePoint())
			re.Equal(uint64(10), resp.GetOldTxnSafePoint())
			re.Contains(resp.GetBlockerDescription(), "b1")
		}

		{
			// Get GC states
			req := &pdpb.GetGCStateRequest{
				Header:        header,
				KeyspaceScope: &pdpb.KeyspaceScope{KeyspaceId: keyspaceID},
			}
			resp, err := grpcPDClient.GetGCState(ctx, req)
			re.NoError(err)
			re.NotNil(resp.Header)
			re.Nil(resp.Header.Error)
			re.Equal(keyspaceID, resp.GetGcState().KeyspaceScope.KeyspaceId)
			re.Equal(keyspaceID != constant.NullKeyspaceID, resp.GetGcState().GetIsKeyspaceLevelGc())
			re.Equal(uint64(15), resp.GetGcState().GetTxnSafePoint())
			re.Equal(uint64(8), resp.GetGcState().GetGcSafePoint())
			re.Len(resp.GetGcState().GetGcBarriers(), 1)
			re.Equal("b1", resp.GetGcState().GetGcBarriers()[0].GetBarrierId())
			re.Equal(uint64(15), resp.GetGcState().GetGcBarriers()[0].GetBarrierTs())
			re.Greater(resp.GetGcState().GetGcBarriers()[0].GetTtlSeconds(), int64(3500))
			re.Less(resp.GetGcState().GetGcBarriers()[0].GetTtlSeconds(), int64(3601))
		}
	}

	testInKeyspace(constant.NullKeyspaceID)
	testInKeyspace(ks1.Id)

	req := &pdpb.GetAllKeyspacesGCStatesRequest{
		Header: header,
	}
	resp, err := grpcPDClient.GetAllKeyspacesGCStates(ctx, req)
	re.NoError(err)
	re.NotNil(resp.Header)
	re.Nil(resp.Header.Error)
	// The default keyspace (keyspaceID == 0) will be included, so it has 3.
	re.Len(resp.GetGcStates(), 3)
	receivedKeyspaceIDs := make([]uint32, 0, 2)
	for _, gcState := range resp.GetGcStates() {
		receivedKeyspaceIDs = append(receivedKeyspaceIDs, gcState.KeyspaceScope.KeyspaceId)
	}
	slices.Sort(receivedKeyspaceIDs)
	re.Equal([]uint32{0, ks1.Id, constant.NullKeyspaceID}, receivedKeyspaceIDs)
	// As the same test logic was run on the two keyspaces, they should have the same result.
	for _, gcState := range resp.GetGcStates() {
		// Ignore the default keyspace (keyspaceID == 0) which is not used in this test.
		if gcState.KeyspaceScope.KeyspaceId == 0 {
			continue
		}
		re.Equal(gcState.KeyspaceScope.KeyspaceId != constant.NullKeyspaceID, gcState.GetIsKeyspaceLevelGc())
		re.Equal(uint64(15), gcState.GetTxnSafePoint())
		re.Equal(uint64(8), gcState.GetGcSafePoint())
		re.Len(gcState.GetGcBarriers(), 1)
		re.Equal("b1", gcState.GetGcBarriers()[0].GetBarrierId())
		re.Equal(uint64(15), gcState.GetGcBarriers()[0].GetBarrierTs())
		re.Greater(gcState.GetGcBarriers()[0].GetTtlSeconds(), int64(3500))
		re.Less(gcState.GetGcBarriers()[0].GetTtlSeconds(), int64(3601))
	}

	// Global GC Barrier API
<<<<<<< HEAD
	{
=======
	for _, keyspaceID := range []uint32{constant.NullKeyspaceID, ks1.Id} {
		// Cleanup before test
		req1 := &pdpb.GetGCStateRequest{
			Header:        header,
			KeyspaceScope: &pdpb.KeyspaceScope{KeyspaceId: keyspaceID},
		}
		resp1, err := grpcPDClient.GetGCState(ctx, req1)
		re.NoError(err)
		for _, state := range resp1.GcState.GcBarriers {
			req := &pdpb.DeleteGCBarrierRequest{
				Header:        header,
				KeyspaceScope: &pdpb.KeyspaceScope{KeyspaceId: keyspaceID},
				BarrierId:     state.BarrierId,
			}
			_, err := grpcPDClient.DeleteGCBarrier(ctx, req)
			re.NoError(err)
		}
	}

	{
		// Successfully sets a global GC barrier
>>>>>>> 7d93890a
		req := &pdpb.SetGlobalGCBarrierRequest{
			Header:     header,
			BarrierId:  "b1",
			BarrierTs:  20,
			TtlSeconds: 3600,
		}
		resp, err := grpcPDClient.SetGlobalGCBarrier(ctx, req)
		re.NoError(err)
		re.NotNil(resp.Header)
		re.Nil(resp.Header.Error)
		re.Equal("b1", resp.GetNewBarrierInfo().GetBarrierId())
		re.Equal(uint64(20), resp.GetNewBarrierInfo().GetBarrierTs())
		re.Greater(resp.GetNewBarrierInfo().GetTtlSeconds(), int64(3599))
		re.Less(resp.GetNewBarrierInfo().GetTtlSeconds(), int64(3601))
<<<<<<< HEAD

		resp1, err := grpcPDClient.GetAllKeyspacesGCStates(ctx, &pdpb.GetAllKeyspacesGCStatesRequest{
			Header: header,
		})
		re.NoError(err)
		re.Len(resp1.GetGlobalGcBarriers(), 1)
		re.Equal(resp1.GetGlobalGcBarriers()[0], resp.GetNewBarrierInfo())
	}

	// Successfully sets a global GC barrier with infinite ttl.
	{
=======
	}

	{
		// Successfully sets a global GC barrier with infinite ttl.
>>>>>>> 7d93890a
		req := &pdpb.SetGlobalGCBarrierRequest{
			Header:     header,
			BarrierId:  "b2",
			BarrierTs:  24,
			TtlSeconds: math.MaxInt64,
		}
		resp, err := grpcPDClient.SetGlobalGCBarrier(ctx, req)
		re.NoError(err)
		re.NotNil(resp.Header)
		re.Nil(resp.Header.Error)
		re.Equal("b2", resp.GetNewBarrierInfo().GetBarrierId())
		re.Equal(uint64(24), resp.GetNewBarrierInfo().GetBarrierTs())
		re.Equal(math.MaxInt64, int(resp.GetNewBarrierInfo().GetTtlSeconds()))
	}

<<<<<<< HEAD
	// Failed to set a global GC barrier (below txn safe point)
	{
=======
	{
		// Failed to set a global GC barrier (below txn safe point)
>>>>>>> 7d93890a
		req := &pdpb.SetGlobalGCBarrierRequest{
			Header:     header,
			BarrierId:  "b3",
			BarrierTs:  9,
			TtlSeconds: 3600,
		}
		resp, err := grpcPDClient.SetGlobalGCBarrier(ctx, req)
		re.NoError(err)
		re.NotNil(resp.Header)
		re.NotNil(resp.Header.Error)
		re.Contains(resp.Header.Error.Message, "ErrGlobalGCBarrierTSBehindTxnSafePoint")
	}

<<<<<<< HEAD
=======
	for _, keyspaceID := range []uint32{constant.NullKeyspaceID, ks1.Id} {
		// Advance txn safe point reports the reason of being blocked
		req := &pdpb.AdvanceTxnSafePointRequest{
			Header:        header,
			KeyspaceScope: &pdpb.KeyspaceScope{KeyspaceId: keyspaceID},
			Target:        30,
		}
		resp, err := grpcPDClient.AdvanceTxnSafePoint(ctx, req)
		re.NoError(err)
		re.NotNil(resp.Header)
		re.Nil(resp.Header.Error)
		re.Equal(uint64(20), resp.GetNewTxnSafePoint())
		re.Equal(uint64(15), resp.GetOldTxnSafePoint())
		re.Contains(resp.GetBlockerDescription(), "b1")
	}

>>>>>>> 7d93890a
	{
		// Delete a global GC barrier
		req := &pdpb.DeleteGlobalGCBarrierRequest{
			Header:    header,
<<<<<<< HEAD
			BarrierId: "b2",
=======
			BarrierId: "b1",
>>>>>>> 7d93890a
		}
		resp, err := grpcPDClient.DeleteGlobalGCBarrier(ctx, req)
		re.NoError(err)
		re.NotNil(resp.Header)
		re.Nil(resp.Header.Error)
<<<<<<< HEAD
		re.Equal("b2", resp.GetDeletedBarrierInfo().GetBarrierId())
		re.Equal(uint64(24), resp.GetDeletedBarrierInfo().GetBarrierTs())
		re.Equal(math.MaxInt64, int(resp.GetDeletedBarrierInfo().GetTtlSeconds()))
	}

	{
		// Cleanup before test
		keyspaceID := ks1.Id
		req1 := &pdpb.GetGCStateRequest{
			Header:        header,
			KeyspaceScope: &pdpb.KeyspaceScope{KeyspaceId: keyspaceID},
		}
		resp1, err := grpcPDClient.GetGCState(ctx, req1)
		re.NoError(err)
		for _, state := range resp1.GcState.GcBarriers {
			req := &pdpb.DeleteGCBarrierRequest{
				Header:        header,
				KeyspaceScope: &pdpb.KeyspaceScope{KeyspaceId: keyspaceID},
				BarrierId:     state.BarrierId,
			}
			_, err := grpcPDClient.DeleteGCBarrier(ctx, req)
			re.NoError(err)
		}

=======
		re.Equal("b1", resp.GetDeletedBarrierInfo().GetBarrierId())
		re.Equal(uint64(20), resp.GetDeletedBarrierInfo().GetBarrierTs())
		re.Equal(3600, int(resp.GetDeletedBarrierInfo().GetTtlSeconds()))
	}

	for _, keyspaceID := range []uint32{constant.NullKeyspaceID, ks1.Id} {
>>>>>>> 7d93890a
		// Advance txn safe point reports the reason of being blocked
		req := &pdpb.AdvanceTxnSafePointRequest{
			Header:        header,
			KeyspaceScope: &pdpb.KeyspaceScope{KeyspaceId: keyspaceID},
			Target:        30,
		}
		resp, err := grpcPDClient.AdvanceTxnSafePoint(ctx, req)
		re.NoError(err)
		re.NotNil(resp.Header)
		re.Nil(resp.Header.Error)
<<<<<<< HEAD
		re.Equal(uint64(20), resp.GetNewTxnSafePoint())
		re.Equal(uint64(15), resp.GetOldTxnSafePoint())
		re.Contains(resp.GetBlockerDescription(), "b1")
=======
		re.Equal(uint64(24), resp.GetNewTxnSafePoint())
		re.Equal(uint64(20), resp.GetOldTxnSafePoint())
		re.Contains(resp.GetBlockerDescription(), "b2")
>>>>>>> 7d93890a
	}
}<|MERGE_RESOLUTION|>--- conflicted
+++ resolved
@@ -253,9 +253,6 @@
 	}
 
 	// Global GC Barrier API
-<<<<<<< HEAD
-	{
-=======
 	for _, keyspaceID := range []uint32{constant.NullKeyspaceID, ks1.Id} {
 		// Cleanup before test
 		req1 := &pdpb.GetGCStateRequest{
@@ -277,7 +274,6 @@
 
 	{
 		// Successfully sets a global GC barrier
->>>>>>> 7d93890a
 		req := &pdpb.SetGlobalGCBarrierRequest{
 			Header:     header,
 			BarrierId:  "b1",
@@ -292,24 +288,10 @@
 		re.Equal(uint64(20), resp.GetNewBarrierInfo().GetBarrierTs())
 		re.Greater(resp.GetNewBarrierInfo().GetTtlSeconds(), int64(3599))
 		re.Less(resp.GetNewBarrierInfo().GetTtlSeconds(), int64(3601))
-<<<<<<< HEAD
-
-		resp1, err := grpcPDClient.GetAllKeyspacesGCStates(ctx, &pdpb.GetAllKeyspacesGCStatesRequest{
-			Header: header,
-		})
-		re.NoError(err)
-		re.Len(resp1.GetGlobalGcBarriers(), 1)
-		re.Equal(resp1.GetGlobalGcBarriers()[0], resp.GetNewBarrierInfo())
-	}
-
-	// Successfully sets a global GC barrier with infinite ttl.
-	{
-=======
 	}
 
 	{
 		// Successfully sets a global GC barrier with infinite ttl.
->>>>>>> 7d93890a
 		req := &pdpb.SetGlobalGCBarrierRequest{
 			Header:     header,
 			BarrierId:  "b2",
@@ -325,13 +307,8 @@
 		re.Equal(math.MaxInt64, int(resp.GetNewBarrierInfo().GetTtlSeconds()))
 	}
 
-<<<<<<< HEAD
-	// Failed to set a global GC barrier (below txn safe point)
-	{
-=======
 	{
 		// Failed to set a global GC barrier (below txn safe point)
->>>>>>> 7d93890a
 		req := &pdpb.SetGlobalGCBarrierRequest{
 			Header:     header,
 			BarrierId:  "b3",
@@ -345,8 +322,6 @@
 		re.Contains(resp.Header.Error.Message, "ErrGlobalGCBarrierTSBehindTxnSafePoint")
 	}
 
-<<<<<<< HEAD
-=======
 	for _, keyspaceID := range []uint32{constant.NullKeyspaceID, ks1.Id} {
 		// Advance txn safe point reports the reason of being blocked
 		req := &pdpb.AdvanceTxnSafePointRequest{
@@ -363,54 +338,22 @@
 		re.Contains(resp.GetBlockerDescription(), "b1")
 	}
 
->>>>>>> 7d93890a
 	{
 		// Delete a global GC barrier
 		req := &pdpb.DeleteGlobalGCBarrierRequest{
 			Header:    header,
-<<<<<<< HEAD
-			BarrierId: "b2",
-=======
 			BarrierId: "b1",
->>>>>>> 7d93890a
 		}
 		resp, err := grpcPDClient.DeleteGlobalGCBarrier(ctx, req)
 		re.NoError(err)
 		re.NotNil(resp.Header)
 		re.Nil(resp.Header.Error)
-<<<<<<< HEAD
-		re.Equal("b2", resp.GetDeletedBarrierInfo().GetBarrierId())
-		re.Equal(uint64(24), resp.GetDeletedBarrierInfo().GetBarrierTs())
-		re.Equal(math.MaxInt64, int(resp.GetDeletedBarrierInfo().GetTtlSeconds()))
-	}
-
-	{
-		// Cleanup before test
-		keyspaceID := ks1.Id
-		req1 := &pdpb.GetGCStateRequest{
-			Header:        header,
-			KeyspaceScope: &pdpb.KeyspaceScope{KeyspaceId: keyspaceID},
-		}
-		resp1, err := grpcPDClient.GetGCState(ctx, req1)
-		re.NoError(err)
-		for _, state := range resp1.GcState.GcBarriers {
-			req := &pdpb.DeleteGCBarrierRequest{
-				Header:        header,
-				KeyspaceScope: &pdpb.KeyspaceScope{KeyspaceId: keyspaceID},
-				BarrierId:     state.BarrierId,
-			}
-			_, err := grpcPDClient.DeleteGCBarrier(ctx, req)
-			re.NoError(err)
-		}
-
-=======
 		re.Equal("b1", resp.GetDeletedBarrierInfo().GetBarrierId())
 		re.Equal(uint64(20), resp.GetDeletedBarrierInfo().GetBarrierTs())
 		re.Equal(3600, int(resp.GetDeletedBarrierInfo().GetTtlSeconds()))
 	}
 
 	for _, keyspaceID := range []uint32{constant.NullKeyspaceID, ks1.Id} {
->>>>>>> 7d93890a
 		// Advance txn safe point reports the reason of being blocked
 		req := &pdpb.AdvanceTxnSafePointRequest{
 			Header:        header,
@@ -421,14 +364,8 @@
 		re.NoError(err)
 		re.NotNil(resp.Header)
 		re.Nil(resp.Header.Error)
-<<<<<<< HEAD
-		re.Equal(uint64(20), resp.GetNewTxnSafePoint())
-		re.Equal(uint64(15), resp.GetOldTxnSafePoint())
-		re.Contains(resp.GetBlockerDescription(), "b1")
-=======
 		re.Equal(uint64(24), resp.GetNewTxnSafePoint())
 		re.Equal(uint64(20), resp.GetOldTxnSafePoint())
 		re.Contains(resp.GetBlockerDescription(), "b2")
->>>>>>> 7d93890a
 	}
 }
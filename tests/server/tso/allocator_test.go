// Copyright 2020 TiKV Project Authors.
//
// Licensed under the Apache License, Version 2.0 (the "License");
// you may not use this file except in compliance with the License.
// You may obtain a copy of the License at
//
//     http://www.apache.org/licenses/LICENSE-2.0
//
// Unless required by applicable law or agreed to in writing, software
// distributed under the License is distributed on an "AS IS" BASIS,
// See the License for the specific language governing permissions and
// limitations under the License.

package tso_test

import (
	"context"
	"time"

	. "github.com/pingcap/check"
	"github.com/tikv/pd/pkg/slice"
	"github.com/tikv/pd/server"
	"github.com/tikv/pd/server/config"
	"github.com/tikv/pd/server/tso"
	"github.com/tikv/pd/tests"
)

<<<<<<< HEAD
const waitAllocatorLeaderCheckInterval = 1 * time.Second
=======
const waitAllocatorCheckInterval = 2 * time.Second
>>>>>>> 6e42fa5f

var _ = Suite(&testAllocatorSuite{})

type testAllocatorSuite struct {
	ctx    context.Context
	cancel context.CancelFunc
}

func (s *testAllocatorSuite) SetUpSuite(c *C) {
	s.ctx, s.cancel = context.WithCancel(context.Background())
	server.EnableZap = true
}

func (s *testAllocatorSuite) TearDownSuite(c *C) {
	s.cancel()
}

// Make sure we have the correct number of Local TSO Allocator leaders.
func (s *testAllocatorSuite) TestAllocatorLeader(c *C) {
	// There will be three Local TSO Allocator leaders elected
	dcLocationConfig := map[string]string{
		"pd1": "dc-1",
		"pd2": "dc-2",
		"pd3": "dc-3",
	}
	dcLocationNum := len(dcLocationConfig)
	cluster, err := tests.NewTestCluster(s.ctx, dcLocationNum, func(conf *config.Config, serverName string) {
		conf.LocalTSO.EnableLocalTSO = true
		conf.LocalTSO.DCLocation = dcLocationConfig[serverName]
	})
	defer cluster.Destroy()
	c.Assert(err, IsNil)

	err = cluster.RunInitialServers()
	c.Assert(err, IsNil)

	// Wait for a while to check
	time.Sleep(waitAllocatorLeaderCheckInterval)
	// To check whether we have enough Local TSO Allocator leaders
	allAllocatorLeaders := make([]tso.Allocator, 0, dcLocationNum)
	for _, server := range cluster.GetServers() {
		// Filter out Global TSO Allocator and Local TSO Allocator followers
		allocators := server.GetTSOAllocatorManager().GetAllocators(
			tso.FilterDCLocation(config.GlobalDCLocation),
			tso.FilterUnavailableLeadership(),
			tso.FilterUninitialized())
		// One PD server will have at most three initialized Local TSO Allocators,
		// which also means three allocator leaders
		c.Assert(len(allocators), LessEqual, dcLocationNum)
		if len(allocators) == 0 {
			continue
		}
		if len(allAllocatorLeaders) == 0 {
			allAllocatorLeaders = append(allAllocatorLeaders, allocators...)
			continue
		}
		for _, allocator := range allocators {
			if slice.NoneOf(allAllocatorLeaders, func(i int) bool { return allAllocatorLeaders[i] == allocator }) {
				allAllocatorLeaders = append(allAllocatorLeaders, allocator)
			}
		}
	}
	// At the end, we should have three initialized Local TSO Allocator,
	// i.e., the Local TSO Allocator leaders for all dc-locations in testDCLocations
	c.Assert(len(allAllocatorLeaders), Equals, dcLocationNum)
	allocatorLeaderMemberIDs := make([]uint64, 0, dcLocationNum)
	for _, allocator := range allAllocatorLeaders {
		allocatorLeader, _ := allocator.(*tso.LocalTSOAllocator)
		allocatorLeaderMemberIDs = append(allocatorLeaderMemberIDs, allocatorLeader.GetMember().GetMemberId())
	}
	for _, server := range cluster.GetServers() {
		// Filter out Global TSO Allocator
		allocators := server.GetTSOAllocatorManager().GetAllocators(tso.FilterDCLocation(config.GlobalDCLocation))
		c.Assert(len(allocators), Equals, dcLocationNum)
		for _, allocator := range allocators {
			allocatorFollower, _ := allocator.(*tso.LocalTSOAllocator)
			allocatorFollowerMemberID := allocatorFollower.GetAllocatorLeader().GetMemberId()
			c.Assert(
				slice.AnyOf(
					allocatorLeaderMemberIDs,
					func(i int) bool { return allocatorLeaderMemberIDs[i] == allocatorFollowerMemberID }),
				IsTrue)
		}
	}
}<|MERGE_RESOLUTION|>--- conflicted
+++ resolved
@@ -25,11 +25,7 @@
 	"github.com/tikv/pd/tests"
 )
 
-<<<<<<< HEAD
 const waitAllocatorLeaderCheckInterval = 1 * time.Second
-=======
-const waitAllocatorCheckInterval = 2 * time.Second
->>>>>>> 6e42fa5f
 
 var _ = Suite(&testAllocatorSuite{})
 

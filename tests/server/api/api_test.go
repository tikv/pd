// Copyright 2018 TiKV Project Authors.
//
// Licensed under the Apache License, Version 2.0 (the "License");
// you may not use this file except in compliance with the License.
// You may obtain a copy of the License at
//
//     http://www.apache.org/licenses/LICENSE-2.0
//
// Unless required by applicable law or agreed to in writing, software
// distributed under the License is distributed on an "AS IS" BASIS,
// WITHOUT WARRANTIES OR CONDITIONS OF ANY KIND, either express or implied.
// See the License for the specific language governing permissions and
// limitations under the License.

package api_test

import (
	"bytes"
	"context"
	"encoding/json"
	"fmt"
	"io"
	"math"
	"net/http"
	"os"
	"strings"
	"testing"
	"time"

	. "github.com/pingcap/check"
	"github.com/pingcap/failpoint"
	"github.com/pingcap/kvproto/pkg/metapb"
	"github.com/pingcap/kvproto/pkg/pdpb"
	"github.com/pingcap/log"
	"github.com/tikv/pd/pkg/apiutil/serverapi"
	"github.com/tikv/pd/pkg/testutil"
	"github.com/tikv/pd/pkg/typeutil"
	"github.com/tikv/pd/server"
	"github.com/tikv/pd/server/api"
	"github.com/tikv/pd/server/config"
	"github.com/tikv/pd/server/core"
	"github.com/tikv/pd/tests"
	"github.com/tikv/pd/tests/pdctl"
	"go.uber.org/goleak"
)

// dialClient used to dial http request.
var dialClient = &http.Client{
	Transport: &http.Transport{
		DisableKeepAlives: true,
	},
}

func Test(t *testing.T) {
	TestingT(t)
}

func TestMain(m *testing.M) {
	goleak.VerifyTestMain(m, testutil.LeakOptions...)
}

var _ = Suite(&serverTestSuite{})

type serverTestSuite struct{}

func (s *serverTestSuite) TestReconnect(c *C) {
	ctx, cancel := context.WithCancel(context.Background())
	defer cancel()
	cluster, err := tests.NewTestCluster(ctx, 3, func(conf *config.Config, serverName string) {
		conf.TickInterval = typeutil.Duration{Duration: 50 * time.Millisecond}
		conf.ElectionInterval = typeutil.Duration{Duration: 250 * time.Millisecond}
	})
	c.Assert(err, IsNil)
	defer cluster.Destroy()

	err = cluster.RunInitialServers()
	c.Assert(err, IsNil)

	// Make connections to followers.
	// Make sure they proxy requests to the leader.
	leader := cluster.WaitLeader()
	for name, s := range cluster.GetServers() {
		if name != leader {
			res, e := http.Get(s.GetConfig().AdvertiseClientUrls + "/pd/api/v1/version")
			c.Assert(e, IsNil)
			res.Body.Close()
			c.Assert(res.StatusCode, Equals, http.StatusOK)
		}
	}

	// Close the leader and wait for a new one.
	err = cluster.GetServer(leader).Stop()
	c.Assert(err, IsNil)
	newLeader := cluster.WaitLeader()
	c.Assert(newLeader, Not(HasLen), 0)

	// Make sure they proxy requests to the new leader.
	for name, s := range cluster.GetServers() {
		if name != leader {
			testutil.WaitUntil(c, func() bool {
				res, e := http.Get(s.GetConfig().AdvertiseClientUrls + "/pd/api/v1/version")
				c.Assert(e, IsNil)
				defer res.Body.Close()
				return res.StatusCode == http.StatusOK
			})
		}
	}

	// Close the new leader and then we have only one node.
	err = cluster.GetServer(newLeader).Stop()
	c.Assert(err, IsNil)

	// Request will fail with no leader.
	for name, s := range cluster.GetServers() {
		if name != leader && name != newLeader {
			testutil.WaitUntil(c, func() bool {
				res, err := http.Get(s.GetConfig().AdvertiseClientUrls + "/pd/api/v1/version")
				c.Assert(err, IsNil)
				defer res.Body.Close()
				return res.StatusCode == http.StatusServiceUnavailable
			})
		}
	}
}

var _ = Suite(&testMiddlewareSuite{})

type testMiddlewareSuite struct {
	cleanup func()
	cluster *tests.TestCluster
}

func (s *testMiddlewareSuite) SetUpSuite(c *C) {
	c.Assert(failpoint.Enable("github.com/tikv/pd/server/api/enableFailpointAPI", "return(true)"), IsNil)
	ctx, cancel := context.WithCancel(context.Background())
	server.EnableZap = true
	s.cleanup = cancel
	cluster, err := tests.NewTestCluster(ctx, 3)
	c.Assert(err, IsNil)
	c.Assert(cluster.RunInitialServers(), IsNil)
	c.Assert(cluster.WaitLeader(), Not(HasLen), 0)
	s.cluster = cluster
}

func (s *testMiddlewareSuite) TearDownSuite(c *C) {
	c.Assert(failpoint.Disable("github.com/tikv/pd/server/api/enableFailpointAPI"), IsNil)
	s.cleanup()
	s.cluster.Destroy()
}

func (s *testMiddlewareSuite) TestRequestInfoMiddleware(c *C) {
	c.Assert(failpoint.Enable("github.com/tikv/pd/server/api/addRequestInfoMiddleware", "return(true)"), IsNil)
	leader := s.cluster.GetServer(s.cluster.GetLeader())

	input := map[string]interface{}{
		"enable-audit": "true",
	}
	data, err := json.Marshal(input)
	c.Assert(err, IsNil)
	req, _ := http.NewRequest("POST", leader.GetAddr()+"/pd/api/v1/config", bytes.NewBuffer(data))
	resp, err := dialClient.Do(req)
	c.Assert(err, IsNil)
	resp.Body.Close()
	c.Assert(leader.GetServer().GetPersistOptions().IsAuditEnabled(), Equals, true)

	labels := make(map[string]interface{})
	labels["testkey"] = "testvalue"
	data, _ = json.Marshal(labels)
	resp, err = dialClient.Post(leader.GetAddr()+"/pd/api/v1/debug/pprof/profile?force=true", "application/json", bytes.NewBuffer(data))
	c.Assert(err, IsNil)
	_, err = io.ReadAll(resp.Body)
	resp.Body.Close()
	c.Assert(err, IsNil)
	c.Assert(resp.StatusCode, Equals, http.StatusOK)

	c.Assert(resp.Header.Get("service-label"), Equals, "Profile")
	c.Assert(resp.Header.Get("url-param"), Equals, "{\"force\":[\"true\"]}")
	c.Assert(resp.Header.Get("body-param"), Equals, "{\"testkey\":\"testvalue\"}")
	c.Assert(resp.Header.Get("method"), Equals, "HTTP/1.1/POST:/pd/api/v1/debug/pprof/profile")
	c.Assert(resp.Header.Get("component"), Equals, "anonymous")
	c.Assert(resp.Header.Get("ip"), Equals, "127.0.0.1")

	input = map[string]interface{}{
		"enable-audit": "false",
	}
	data, err = json.Marshal(input)
	c.Assert(err, IsNil)
	req, _ = http.NewRequest("POST", leader.GetAddr()+"/pd/api/v1/config", bytes.NewBuffer(data))
	resp, err = dialClient.Do(req)
	c.Assert(err, IsNil)
	resp.Body.Close()
	c.Assert(leader.GetServer().GetPersistOptions().IsAuditEnabled(), Equals, false)

	header := mustRequestSuccess(c, leader.GetServer())
	c.Assert(header.Get("service-label"), Equals, "")

	c.Assert(failpoint.Disable("github.com/tikv/pd/server/api/addRequestInfoMiddleware"), IsNil)
}

func BenchmarkDoRequestWithServiceMiddleware(b *testing.B) {
	b.StopTimer()
	ctx, cancel := context.WithCancel(context.Background())
	server.EnableZap = true
	cluster, _ := tests.NewTestCluster(ctx, 1)
	cluster.RunInitialServers()
	cluster.WaitLeader()
	leader := cluster.GetServer(cluster.GetLeader())
	input := map[string]interface{}{
		"enable-audit": "true",
	}
	data, _ := json.Marshal(input)
	req, _ := http.NewRequest("POST", leader.GetAddr()+"/pd/api/v1/config", bytes.NewBuffer(data))
	resp, _ := dialClient.Do(req)
	resp.Body.Close()
	b.StartTimer()
	for i := 0; i < b.N; i++ {
		doTestRequest(leader)
	}
	cancel()
	cluster.Destroy()
}

func BenchmarkDoRequestWithoutServiceMiddleware(b *testing.B) {
	b.StopTimer()
	ctx, cancel := context.WithCancel(context.Background())
	server.EnableZap = true
	cluster, _ := tests.NewTestCluster(ctx, 1)
	cluster.RunInitialServers()
	cluster.WaitLeader()
	leader := cluster.GetServer(cluster.GetLeader())
	input := map[string]interface{}{
		"enable-audit": "false",
	}
	data, _ := json.Marshal(input)
	req, _ := http.NewRequest("POST", leader.GetAddr()+"/pd/api/v1/config", bytes.NewBuffer(data))
	resp, _ := dialClient.Do(req)
	resp.Body.Close()
	b.StartTimer()
	for i := 0; i < b.N; i++ {
		doTestRequest(leader)
	}
	cancel()
	cluster.Destroy()
}

func doTestRequest(srv *tests.TestServer) {
	timeUnix := time.Now().Unix() - 20
	req, _ := http.NewRequest("GET", fmt.Sprintf("%s/pd/api/v1/trend?from=%d", srv.GetAddr(), timeUnix), nil)
	req.Header.Set("component", "test")
	resp, _ := dialClient.Do(req)
	resp.Body.Close()
}

func (s *testMiddlewareSuite) TestAuditPrometheusBackend(c *C) {
	leader := s.cluster.GetServer(s.cluster.GetLeader())
	input := map[string]interface{}{
		"enable-audit": "true",
	}
	data, err := json.Marshal(input)
	c.Assert(err, IsNil)
	req, _ := http.NewRequest("POST", leader.GetAddr()+"/pd/api/v1/config", bytes.NewBuffer(data))
	resp, err := dialClient.Do(req)
	c.Assert(err, IsNil)
	resp.Body.Close()
	c.Assert(leader.GetServer().GetPersistOptions().IsAuditEnabled(), Equals, true)
	timeUnix := time.Now().Unix() - 20
	req, _ = http.NewRequest("GET", fmt.Sprintf("%s/pd/api/v1/trend?from=%d", leader.GetAddr(), timeUnix), nil)
	resp, err = dialClient.Do(req)
	c.Assert(err, IsNil)
	_, err = io.ReadAll(resp.Body)
	resp.Body.Close()
	c.Assert(err, IsNil)

	req, _ = http.NewRequest("GET", leader.GetAddr()+"/metrics", nil)
	resp, err = dialClient.Do(req)
	c.Assert(err, IsNil)
	defer resp.Body.Close()
	content, _ := io.ReadAll(resp.Body)
	output := string(content)
	c.Assert(strings.Contains(output, "pd_service_audit_handling_seconds_count{component=\"anonymous\",method=\"HTTP\",service=\"GetTrend\"} 1"), Equals, true)

	// resign to test persist config
	oldLeaderName := leader.GetServer().Name()
	leader.GetServer().GetMember().ResignEtcdLeader(leader.GetServer().Context(), oldLeaderName, "")
	mustWaitLeader(c, s.cluster.GetServers())
	leader = s.cluster.GetServer(s.cluster.GetLeader())

<<<<<<< HEAD
	timeUnix = time.Now().Unix() - 20
=======
	req, _ = http.NewRequest("GET", leader.GetAddr()+"/pd/api/v1/fail/", nil)
	resp, err = dialClient.Do(req)
	c.Assert(err, IsNil)
	_, err = io.ReadAll(resp.Body)
	resp.Body.Close()
	c.Assert(err, IsNil)
	c.Assert(resp.StatusCode, Equals, http.StatusOK)
	c.Assert(resp.Header.Get("audit-label"), Equals, "test")

	input = map[string]interface{}{
		"enable-audit": "false",
	}
	data, err = json.Marshal(input)
	c.Assert(err, IsNil)
	req, _ = http.NewRequest("POST", leader.GetAddr()+"/pd/api/v1/config", bytes.NewBuffer(data))
	resp, err = dialClient.Do(req)
	c.Assert(err, IsNil)
	resp.Body.Close()
	c.Assert(leader.GetServer().GetPersistOptions().IsAuditEnabled(), Equals, false)

	req, _ = http.NewRequest("GET", leader.GetAddr()+"/pd/api/v1/fail/", nil)
	resp, err = dialClient.Do(req)
	c.Assert(err, IsNil)
	_, err = io.ReadAll(resp.Body)
	resp.Body.Close()
	c.Assert(err, IsNil)
	c.Assert(resp.StatusCode, Equals, http.StatusOK)
	c.Assert(resp.Header.Get("audit-label"), Equals, "")

	c.Assert(failpoint.Disable("github.com/tikv/pd/server/api/addAuditMiddleware"), IsNil)
}

func (s *testMiddlewareSuite) TestAuditPrometheusBackend(c *C) {
	leader := s.cluster.GetServer(s.cluster.GetLeader())
	input := map[string]interface{}{
		"enable-audit": "true",
	}
	data, err := json.Marshal(input)
	c.Assert(err, IsNil)
	req, _ := http.NewRequest("POST", leader.GetAddr()+"/pd/api/v1/config", bytes.NewBuffer(data))
	resp, err := dialClient.Do(req)
	c.Assert(err, IsNil)
	resp.Body.Close()
	c.Assert(leader.GetServer().GetPersistOptions().IsAuditEnabled(), Equals, true)
	timeUnix := time.Now().Unix() - 20
>>>>>>> 0d73c530
	req, _ = http.NewRequest("GET", fmt.Sprintf("%s/pd/api/v1/trend?from=%d", leader.GetAddr(), timeUnix), nil)
	resp, err = dialClient.Do(req)
	c.Assert(err, IsNil)
	_, err = io.ReadAll(resp.Body)
	resp.Body.Close()
	c.Assert(err, IsNil)

	req, _ = http.NewRequest("GET", leader.GetAddr()+"/metrics", nil)
	resp, err = dialClient.Do(req)
	c.Assert(err, IsNil)
	defer resp.Body.Close()
	content, _ = io.ReadAll(resp.Body)
	output = string(content)
	c.Assert(strings.Contains(output, "pd_service_audit_handling_seconds_count{component=\"anonymous\",method=\"HTTP\",service=\"GetTrend\"} 2"), Equals, true)

	input = map[string]interface{}{
		"enable-audit": "false",
	}
	data, err = json.Marshal(input)
	c.Assert(err, IsNil)
	req, _ = http.NewRequest("POST", leader.GetAddr()+"/pd/api/v1/config", bytes.NewBuffer(data))
	resp, err = dialClient.Do(req)
	c.Assert(err, IsNil)
	resp.Body.Close()
	c.Assert(leader.GetServer().GetPersistOptions().IsAuditEnabled(), Equals, false)
}

func (s *testMiddlewareSuite) TestAuditLocalLogBackend(c *C) {
	tempStdoutFile, _ := os.CreateTemp("/tmp", "pd_tests")
	cfg := &log.Config{}
	cfg.File.Filename = tempStdoutFile.Name()
	cfg.Level = "info"
	lg, p, _ := log.InitLogger(cfg)
	log.ReplaceGlobals(lg, p)
	leader := s.cluster.GetServer(s.cluster.GetLeader())
	input := map[string]interface{}{
		"enable-audit": "true",
	}
	data, err := json.Marshal(input)
	c.Assert(err, IsNil)
	req, _ := http.NewRequest("POST", leader.GetAddr()+"/pd/api/v1/config", bytes.NewBuffer(data))
	resp, err := dialClient.Do(req)
	c.Assert(err, IsNil)
	resp.Body.Close()
	c.Assert(leader.GetServer().GetPersistOptions().IsAuditEnabled(), Equals, true)

	req, _ = http.NewRequest("POST", leader.GetAddr()+"/pd/api/v1/admin/log", strings.NewReader("\"info\""))
	resp, err = dialClient.Do(req)
	c.Assert(err, IsNil)
	_, err = io.ReadAll(resp.Body)
	resp.Body.Close()
	b, _ := os.ReadFile(tempStdoutFile.Name())
	c.Assert(strings.Contains(string(b), "Audit Log"), Equals, true)
	c.Assert(err, IsNil)
	c.Assert(resp.StatusCode, Equals, http.StatusOK)

	os.Remove(tempStdoutFile.Name())
}

func BenchmarkDoRequestWithLocalLogAudit(b *testing.B) {
	b.StopTimer()
	ctx, cancel := context.WithCancel(context.Background())
	server.EnableZap = true
	cluster, _ := tests.NewTestCluster(ctx, 1)
	cluster.RunInitialServers()
	cluster.WaitLeader()
	leader := cluster.GetServer(cluster.GetLeader())
	input := map[string]interface{}{
		"enable-audit": "true",
	}
	data, _ := json.Marshal(input)
	req, _ := http.NewRequest("POST", leader.GetAddr()+"/pd/api/v1/config", bytes.NewBuffer(data))
	resp, _ := dialClient.Do(req)
	resp.Body.Close()
	b.StartTimer()
	for i := 0; i < b.N; i++ {
		doTestRequest(leader)
	}
	cancel()
	cluster.Destroy()
}

func BenchmarkDoRequestWithoutLocalLogAudit(b *testing.B) {
	b.StopTimer()
	ctx, cancel := context.WithCancel(context.Background())
	server.EnableZap = true
	cluster, _ := tests.NewTestCluster(ctx, 1)
	cluster.RunInitialServers()
	cluster.WaitLeader()
	leader := cluster.GetServer(cluster.GetLeader())
	input := map[string]interface{}{
		"enable-audit": "false",
	}
	data, _ := json.Marshal(input)
	req, _ := http.NewRequest("POST", leader.GetAddr()+"/pd/api/v1/config", bytes.NewBuffer(data))
	resp, _ := dialClient.Do(req)
	resp.Body.Close()
	b.StartTimer()
	for i := 0; i < b.N; i++ {
		doTestRequest(leader)
	}
	cancel()
	cluster.Destroy()
}

var _ = Suite(&testRedirectorSuite{})

type testRedirectorSuite struct {
	cleanup func()
	cluster *tests.TestCluster
}

func (s *testRedirectorSuite) SetUpSuite(c *C) {
	ctx, cancel := context.WithCancel(context.Background())
	server.EnableZap = true
	s.cleanup = cancel
	cluster, err := tests.NewTestCluster(ctx, 3, func(conf *config.Config, serverName string) {
		conf.TickInterval = typeutil.Duration{Duration: 50 * time.Millisecond}
		conf.ElectionInterval = typeutil.Duration{Duration: 250 * time.Millisecond}
	})
	c.Assert(err, IsNil)
	c.Assert(cluster.RunInitialServers(), IsNil)
	c.Assert(cluster.WaitLeader(), Not(HasLen), 0)
	s.cluster = cluster
}

func (s *testRedirectorSuite) TearDownSuite(c *C) {
	s.cleanup()
	s.cluster.Destroy()
}

func (s *testRedirectorSuite) TestRedirect(c *C) {
	leader := s.cluster.GetServer(s.cluster.GetLeader())
	c.Assert(leader, NotNil)
	header := mustRequestSuccess(c, leader.GetServer())
	header.Del("Date")
	for _, svr := range s.cluster.GetServers() {
		if svr != leader {
			h := mustRequestSuccess(c, svr.GetServer())
			h.Del("Date")
			c.Assert(header, DeepEquals, h)
		}
	}
}

func (s *testRedirectorSuite) TestAllowFollowerHandle(c *C) {
	// Find a follower.
	var follower *server.Server
	leader := s.cluster.GetServer(s.cluster.GetLeader())
	for _, svr := range s.cluster.GetServers() {
		if svr != leader {
			follower = svr.GetServer()
			break
		}
	}

	addr := follower.GetAddr() + "/pd/api/v1/version"
	request, err := http.NewRequest(http.MethodGet, addr, nil)
	c.Assert(err, IsNil)
	request.Header.Add(serverapi.AllowFollowerHandle, "true")
	resp, err := dialClient.Do(request)
	c.Assert(err, IsNil)
	c.Assert(resp.Header.Get(serverapi.RedirectorHeader), Equals, "")
	defer resp.Body.Close()
	c.Assert(resp.StatusCode, Equals, http.StatusOK)
	_, err = io.ReadAll(resp.Body)
	c.Assert(err, IsNil)
}

func (s *testRedirectorSuite) TestNotLeader(c *C) {
	// Find a follower.
	var follower *server.Server
	leader := s.cluster.GetServer(s.cluster.GetLeader())
	for _, svr := range s.cluster.GetServers() {
		if svr != leader {
			follower = svr.GetServer()
			break
		}
	}

	addr := follower.GetAddr() + "/pd/api/v1/version"
	// Request to follower without redirectorHeader is OK.
	request, err := http.NewRequest(http.MethodGet, addr, nil)
	c.Assert(err, IsNil)
	resp, err := dialClient.Do(request)
	c.Assert(err, IsNil)
	defer resp.Body.Close()
	c.Assert(resp.StatusCode, Equals, http.StatusOK)
	_, err = io.ReadAll(resp.Body)
	c.Assert(err, IsNil)

	// Request to follower with redirectorHeader will fail.
	request.RequestURI = ""
	request.Header.Set(serverapi.RedirectorHeader, "pd")
	resp1, err := dialClient.Do(request)
	c.Assert(err, IsNil)
	defer resp1.Body.Close()
	c.Assert(resp1.StatusCode, Not(Equals), http.StatusOK)
	_, err = io.ReadAll(resp1.Body)
	c.Assert(err, IsNil)
}

func mustRequestSuccess(c *C, s *server.Server) http.Header {
	resp, err := dialClient.Get(s.GetAddr() + "/pd/api/v1/version")
	c.Assert(err, IsNil)
	defer resp.Body.Close()
	_, err = io.ReadAll(resp.Body)
	c.Assert(err, IsNil)
	c.Assert(resp.StatusCode, Equals, http.StatusOK)
	return resp.Header
}

var _ = Suite(&testProgressSuite{})

type testProgressSuite struct{}

func (s *testProgressSuite) TestProgress(c *C) {
	c.Assert(failpoint.Enable("github.com/tikv/pd/server/cluster/hasPrepared", `return(true)`), IsNil)
	c.Assert(failpoint.Enable("github.com/tikv/pd/server/cluster/highFrequencyClusterJobs", `return(true)`), IsNil)
	ctx, cancel := context.WithCancel(context.Background())
	defer cancel()
	cluster, err := tests.NewTestCluster(ctx, 1, func(conf *config.Config, serverName string) {
		conf.Replication.MaxReplicas = 1
	})
	c.Assert(err, IsNil)
	defer cluster.Destroy()

	err = cluster.RunInitialServers()
	c.Assert(err, IsNil)

	cluster.WaitLeader()
	leader := cluster.GetServer(cluster.GetLeader())
	grpcPDClient := testutil.MustNewGrpcClient(c, leader.GetAddr())
	clusterID := leader.GetClusterID()
	req := &pdpb.BootstrapRequest{
		Header: testutil.NewRequestHeader(clusterID),
		Store:  &metapb.Store{Id: 1, Address: "127.0.0.1:0"},
		Region: &metapb.Region{Id: 2, Peers: []*metapb.Peer{{Id: 3, StoreId: 1, Role: metapb.PeerRole_Voter}}},
	}
	_, err = grpcPDClient.Bootstrap(context.Background(), req)
	c.Assert(err, IsNil)
	stores := []*metapb.Store{
		{
			Id:            1,
			State:         metapb.StoreState_Up,
			NodeState:     metapb.NodeState_Serving,
			LastHeartbeat: time.Now().UnixNano(),
		},
		{
			Id:            2,
			State:         metapb.StoreState_Up,
			NodeState:     metapb.NodeState_Serving,
			LastHeartbeat: time.Now().UnixNano(),
		},
		{
			Id:            3,
			State:         metapb.StoreState_Up,
			NodeState:     metapb.NodeState_Serving,
			LastHeartbeat: time.Now().UnixNano(),
		},
	}

	for _, store := range stores {
		pdctl.MustPutStore(c, leader.GetServer(), store)
	}
	pdctl.MustPutRegion(c, cluster, 1000, 1, []byte("a"), []byte("b"), core.SetApproximateSize(60))
	pdctl.MustPutRegion(c, cluster, 1001, 2, []byte("c"), []byte("d"), core.SetApproximateSize(30))
	pdctl.MustPutRegion(c, cluster, 1002, 1, []byte("e"), []byte("f"), core.SetApproximateSize(50))
	pdctl.MustPutRegion(c, cluster, 1003, 2, []byte("g"), []byte("h"), core.SetApproximateSize(40))

	// no store removing
	output := sendRequest(c, leader.GetAddr()+"/pd/api/v1/stores/progress?action=removing", http.MethodGet)
	var p api.Progress
	c.Assert(json.Unmarshal(output, &p), IsNil)
	c.Assert(p.Action, Equals, "removing")
	c.Assert(p.Progress, Equals, 0.0)
	c.Assert(p.CurrentSpeed, Equals, 0.0)
	c.Assert(p.LeftSeconds, Equals, 0.0)

	// remove store 1 and store 2
	_ = sendRequest(c, leader.GetAddr()+"/pd/api/v1/store/1", http.MethodDelete)
	_ = sendRequest(c, leader.GetAddr()+"/pd/api/v1/store/2", http.MethodDelete)

	// size is not changed.
	output = sendRequest(c, leader.GetAddr()+"/pd/api/v1/stores/progress?action=removing", http.MethodGet)
	c.Assert(json.Unmarshal(output, &p), IsNil)
	c.Assert(p.Action, Equals, "removing")
	c.Assert(p.Progress, Equals, 0.0)
	c.Assert(p.CurrentSpeed, Equals, 0.0)
	c.Assert(p.LeftSeconds, Equals, math.MaxFloat64)

	// update size
	pdctl.MustPutRegion(c, cluster, 1000, 1, []byte("a"), []byte("b"), core.SetApproximateSize(20))
	pdctl.MustPutRegion(c, cluster, 1001, 2, []byte("c"), []byte("d"), core.SetApproximateSize(10))

	time.Sleep(time.Second)
	output = sendRequest(c, leader.GetAddr()+"/pd/api/v1/stores/progress?action=removing", http.MethodGet)
	c.Assert(json.Unmarshal(output, &p), IsNil)
	c.Assert(p.Action, Equals, "removing")
	// store 1: (60-20)/(60+50) ~= 0.36
	// store 2: (30-10)/(30+40) ~= 0.28
	// average progress ~= (0.36+0.28)/2 = 0.32
	c.Assert(fmt.Sprintf("%.2f", p.Progress), Equals, "0.32")
	// store 1: 40/1s+ < 40
	// store 2: 20/1s+ < 20
	// average speed ~= (20+40)/2/1s+ < 30
	c.Assert(p.CurrentSpeed, Less, 30.0)
	c.Assert(p.CurrentSpeed, Greater, 25.0)
	// store 1: (20+50)/40 ~= 1.75s+
	// store 2: (10+40)/20 ~= 2.5s+
	// average time ~= (1.75+2.5)/2 = 2.125s+
	c.Assert(p.LeftSeconds, Greater, 2.125)
	c.Assert(p.LeftSeconds, Less, 2.5)

	output = sendRequest(c, leader.GetAddr()+"/pd/api/v1/stores/progress?id=2", http.MethodGet)
	c.Assert(json.Unmarshal(output, &p), IsNil)
	c.Assert(p.Action, Equals, "removing")
	// store 2: (30-10)/(30+40) ~= 0.285
	c.Assert(fmt.Sprintf("%.2f", p.Progress), Equals, "0.29")
	// store 2: 20/1s+ < 20
	c.Assert(p.CurrentSpeed, Less, 20.0)
	c.Assert(p.CurrentSpeed, Greater, 15.0)
	// store 2: (10+40)/20 ~= 2.5s+
	c.Assert(p.LeftSeconds, Greater, 2.5)
	c.Assert(p.LeftSeconds, Less, 3.0)

	c.Assert(failpoint.Disable("github.com/tikv/pd/server/cluster/hasPrepared"), IsNil)
	c.Assert(failpoint.Disable("github.com/tikv/pd/server/cluster/highFrequencyClusterJobs"), IsNil)
}

func sendRequest(c *C, url string, method string) []byte {
	req, _ := http.NewRequest(method, url, nil)
	resp, err := dialClient.Do(req)
	c.Assert(err, IsNil)
	c.Assert(resp.StatusCode, Equals, http.StatusOK)
	output, err := io.ReadAll(resp.Body)
	c.Assert(err, IsNil)
	resp.Body.Close()
	return output
}

func mustWaitLeader(c *C, svrs map[string]*tests.TestServer) *server.Server {
	var leader *server.Server
	testutil.WaitUntil(c, func() bool {
		for _, s := range svrs {
			if !s.GetServer().IsClosed() && s.GetServer().GetMember().IsLeader() {
				leader = s.GetServer()
				return true
			}
		}
		return false
	})
	return leader
}<|MERGE_RESOLUTION|>--- conflicted
+++ resolved
@@ -285,55 +285,7 @@
 	mustWaitLeader(c, s.cluster.GetServers())
 	leader = s.cluster.GetServer(s.cluster.GetLeader())
 
-<<<<<<< HEAD
 	timeUnix = time.Now().Unix() - 20
-=======
-	req, _ = http.NewRequest("GET", leader.GetAddr()+"/pd/api/v1/fail/", nil)
-	resp, err = dialClient.Do(req)
-	c.Assert(err, IsNil)
-	_, err = io.ReadAll(resp.Body)
-	resp.Body.Close()
-	c.Assert(err, IsNil)
-	c.Assert(resp.StatusCode, Equals, http.StatusOK)
-	c.Assert(resp.Header.Get("audit-label"), Equals, "test")
-
-	input = map[string]interface{}{
-		"enable-audit": "false",
-	}
-	data, err = json.Marshal(input)
-	c.Assert(err, IsNil)
-	req, _ = http.NewRequest("POST", leader.GetAddr()+"/pd/api/v1/config", bytes.NewBuffer(data))
-	resp, err = dialClient.Do(req)
-	c.Assert(err, IsNil)
-	resp.Body.Close()
-	c.Assert(leader.GetServer().GetPersistOptions().IsAuditEnabled(), Equals, false)
-
-	req, _ = http.NewRequest("GET", leader.GetAddr()+"/pd/api/v1/fail/", nil)
-	resp, err = dialClient.Do(req)
-	c.Assert(err, IsNil)
-	_, err = io.ReadAll(resp.Body)
-	resp.Body.Close()
-	c.Assert(err, IsNil)
-	c.Assert(resp.StatusCode, Equals, http.StatusOK)
-	c.Assert(resp.Header.Get("audit-label"), Equals, "")
-
-	c.Assert(failpoint.Disable("github.com/tikv/pd/server/api/addAuditMiddleware"), IsNil)
-}
-
-func (s *testMiddlewareSuite) TestAuditPrometheusBackend(c *C) {
-	leader := s.cluster.GetServer(s.cluster.GetLeader())
-	input := map[string]interface{}{
-		"enable-audit": "true",
-	}
-	data, err := json.Marshal(input)
-	c.Assert(err, IsNil)
-	req, _ := http.NewRequest("POST", leader.GetAddr()+"/pd/api/v1/config", bytes.NewBuffer(data))
-	resp, err := dialClient.Do(req)
-	c.Assert(err, IsNil)
-	resp.Body.Close()
-	c.Assert(leader.GetServer().GetPersistOptions().IsAuditEnabled(), Equals, true)
-	timeUnix := time.Now().Unix() - 20
->>>>>>> 0d73c530
 	req, _ = http.NewRequest("GET", fmt.Sprintf("%s/pd/api/v1/trend?from=%d", leader.GetAddr(), timeUnix), nil)
 	resp, err = dialClient.Do(req)
 	c.Assert(err, IsNil)

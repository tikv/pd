// Copyright 2018 TiKV Project Authors.
//
// Licensed under the Apache License, Version 2.0 (the "License");
// you may not use this file except in compliance with the License.
// You may obtain a copy of the License at
//
//     http://www.apache.org/licenses/LICENSE-2.0
//
// Unless required by applicable law or agreed to in writing, software
// distributed under the License is distributed on an "AS IS" BASIS,
// WITHOUT WARRANTIES OR CONDITIONS OF ANY KIND, either express or implied.
// See the License for the specific language governing permissions and
// limitations under the License.

package api_test

import (
	"bytes"
	"context"
	"encoding/json"
	"fmt"
	"io"
	"math"
	"net/http"
	"os"
	"strings"
	"testing"
	"time"

	"github.com/pingcap/failpoint"
	"github.com/pingcap/kvproto/pkg/metapb"
	"github.com/pingcap/kvproto/pkg/pdpb"
	"github.com/stretchr/testify/require"
	"github.com/stretchr/testify/suite"
	"github.com/tikv/pd/pkg/core"
	"github.com/tikv/pd/pkg/utils/apiutil"
	"github.com/tikv/pd/pkg/utils/testutil"
	"github.com/tikv/pd/pkg/utils/typeutil"
	"github.com/tikv/pd/server"
	"github.com/tikv/pd/server/api"
	"github.com/tikv/pd/server/config"
	"github.com/tikv/pd/tests"
	"github.com/tikv/pd/tests/pdctl"
	"go.uber.org/goleak"
)

// dialClient used to dial http request.
var dialClient = &http.Client{
	Transport: &http.Transport{
		DisableKeepAlives: true,
	},
}

func TestMain(m *testing.M) {
	goleak.VerifyTestMain(m, testutil.LeakOptions...)
}

func TestReconnect(t *testing.T) {
	re := require.New(t)
	ctx, cancel := context.WithCancel(context.Background())
	defer cancel()
	cluster, err := tests.NewTestCluster(ctx, 3, func(conf *config.Config, serverName string) {
		conf.TickInterval = typeutil.Duration{Duration: 50 * time.Millisecond}
		conf.ElectionInterval = typeutil.Duration{Duration: 250 * time.Millisecond}
	})
	re.NoError(err)
	defer cluster.Destroy()

	re.NoError(cluster.RunInitialServers())

	// Make connections to followers.
	// Make sure they proxy requests to the leader.
	leader := cluster.WaitLeader()
	for name, s := range cluster.GetServers() {
		if name != leader {
			res, err := http.Get(s.GetConfig().AdvertiseClientUrls + "/pd/api/v1/version")
			re.NoError(err)
			res.Body.Close()
			re.Equal(http.StatusOK, res.StatusCode)
		}
	}

	// Close the leader and wait for a new one.
	err = cluster.GetServer(leader).Stop()
	re.NoError(err)
	newLeader := cluster.WaitLeader()
	re.NotEmpty(newLeader)

	// Make sure they proxy requests to the new leader.
	for name, s := range cluster.GetServers() {
		if name != leader {
			testutil.Eventually(re, func() bool {
				res, err := http.Get(s.GetConfig().AdvertiseClientUrls + "/pd/api/v1/version")
				re.NoError(err)
				defer res.Body.Close()
				return res.StatusCode == http.StatusOK
			})
		}
	}

	// Close the new leader and then we have only one node.
	re.NoError(cluster.GetServer(newLeader).Stop())

	// Request will fail with no leader.
	for name, s := range cluster.GetServers() {
		if name != leader && name != newLeader {
			testutil.Eventually(re, func() bool {
				res, err := http.Get(s.GetConfig().AdvertiseClientUrls + "/pd/api/v1/version")
				re.NoError(err)
				defer res.Body.Close()
				return res.StatusCode == http.StatusServiceUnavailable
			})
		}
	}
}

type middlewareTestSuite struct {
	suite.Suite
	cleanup func()
	cluster *tests.TestCluster
}

func TestMiddlewareTestSuite(t *testing.T) {
	suite.Run(t, new(middlewareTestSuite))
}

func (suite *middlewareTestSuite) SetupSuite() {
	suite.NoError(failpoint.Enable("github.com/tikv/pd/server/api/enableFailpointAPI", "return(true)"))
	ctx, cancel := context.WithCancel(context.Background())
	suite.cleanup = cancel
	cluster, err := tests.NewTestCluster(ctx, 3)
	suite.NoError(err)
	suite.NoError(cluster.RunInitialServers())
	suite.NotEmpty(cluster.WaitLeader())
	suite.cluster = cluster
}

func (suite *middlewareTestSuite) TearDownSuite() {
	suite.NoError(failpoint.Disable("github.com/tikv/pd/server/api/enableFailpointAPI"))
	suite.cleanup()
	suite.cluster.Destroy()
}

func (suite *middlewareTestSuite) TestRequestInfoMiddleware() {
	suite.NoError(failpoint.Enable("github.com/tikv/pd/server/api/addRequestInfoMiddleware", "return(true)"))
	leader := suite.cluster.GetServer(suite.cluster.GetLeader())

	input := map[string]interface{}{
		"enable-audit": "true",
	}
	data, err := json.Marshal(input)
	suite.NoError(err)
	req, _ := http.NewRequest(http.MethodPost, leader.GetAddr()+"/pd/api/v1/service-middleware/config", bytes.NewBuffer(data))
	resp, err := dialClient.Do(req)
	suite.NoError(err)
	resp.Body.Close()
	suite.True(leader.GetServer().GetServiceMiddlewarePersistOptions().IsAuditEnabled())

	labels := make(map[string]interface{})
	labels["testkey"] = "testvalue"
	data, _ = json.Marshal(labels)
	resp, err = dialClient.Post(leader.GetAddr()+"/pd/api/v1/debug/pprof/profile?force=true", "application/json", bytes.NewBuffer(data))
	suite.NoError(err)
	_, err = io.ReadAll(resp.Body)
	resp.Body.Close()
	suite.NoError(err)
	suite.Equal(http.StatusOK, resp.StatusCode)

	suite.Equal("Profile", resp.Header.Get("service-label"))
	suite.Equal("{\"force\":[\"true\"]}", resp.Header.Get("url-param"))
	suite.Equal("{\"testkey\":\"testvalue\"}", resp.Header.Get("body-param"))
	suite.Equal("HTTP/1.1/POST:/pd/api/v1/debug/pprof/profile", resp.Header.Get("method"))
	suite.Equal("anonymous", resp.Header.Get("component"))
	suite.Equal("127.0.0.1", resp.Header.Get("ip"))

	input = map[string]interface{}{
		"enable-audit": "false",
	}
	data, err = json.Marshal(input)
	suite.NoError(err)
	req, _ = http.NewRequest(http.MethodPost, leader.GetAddr()+"/pd/api/v1/service-middleware/config", bytes.NewBuffer(data))
	resp, err = dialClient.Do(req)
	suite.NoError(err)
	resp.Body.Close()
	suite.False(leader.GetServer().GetServiceMiddlewarePersistOptions().IsAuditEnabled())

	header := mustRequestSuccess(suite.Require(), leader.GetServer())
	suite.Equal("", header.Get("service-label"))

	suite.NoError(failpoint.Disable("github.com/tikv/pd/server/api/addRequestInfoMiddleware"))
}

func BenchmarkDoRequestWithServiceMiddleware(b *testing.B) {
	b.StopTimer()
	ctx, cancel := context.WithCancel(context.Background())
	cluster, _ := tests.NewTestCluster(ctx, 1)
	cluster.RunInitialServers()
	cluster.WaitLeader()
	leader := cluster.GetServer(cluster.GetLeader())
	input := map[string]interface{}{
		"enable-audit": "true",
	}
	data, _ := json.Marshal(input)
	req, _ := http.NewRequest(http.MethodPost, leader.GetAddr()+"/pd/api/v1/service-middleware/config", bytes.NewBuffer(data))
	resp, _ := dialClient.Do(req)
	resp.Body.Close()
	b.StartTimer()
	for i := 0; i < b.N; i++ {
		doTestRequestWithLogAudit(leader)
	}
	cancel()
	cluster.Destroy()
}

func (suite *middlewareTestSuite) TestRateLimitMiddleware() {
	leader := suite.cluster.GetServer(suite.cluster.GetLeader())
	input := map[string]interface{}{
		"enable-rate-limit": "true",
	}
	data, err := json.Marshal(input)
	suite.NoError(err)
	req, _ := http.NewRequest(http.MethodPost, leader.GetAddr()+"/pd/api/v1/service-middleware/config", bytes.NewBuffer(data))
	resp, err := dialClient.Do(req)
	suite.NoError(err)
	resp.Body.Close()
	suite.Equal(leader.GetServer().GetServiceMiddlewarePersistOptions().IsRateLimitEnabled(), true)

	// returns StatusOK when no rate-limit config
	req, _ = http.NewRequest(http.MethodPost, leader.GetAddr()+"/pd/api/v1/admin/log", strings.NewReader("\"info\""))
	resp, err = dialClient.Do(req)
	suite.NoError(err)
	_, err = io.ReadAll(resp.Body)
	resp.Body.Close()
	suite.NoError(err)
	suite.Equal(resp.StatusCode, http.StatusOK)
	input = make(map[string]interface{})
	input["type"] = "label"
	input["label"] = "SetLogLevel"
	input["qps"] = 0.5
	input["concurrency"] = 1
	jsonBody, err := json.Marshal(input)
	suite.NoError(err)
	req, _ = http.NewRequest(http.MethodPost, leader.GetAddr()+"/pd/api/v1/service-middleware/config/rate-limit", bytes.NewBuffer(jsonBody))
	resp, err = dialClient.Do(req)
	suite.NoError(err)
	_, err = io.ReadAll(resp.Body)
	resp.Body.Close()
	suite.NoError(err)
	suite.Equal(resp.StatusCode, http.StatusOK)

	for i := 0; i < 3; i++ {
		req, _ = http.NewRequest(http.MethodPost, leader.GetAddr()+"/pd/api/v1/admin/log", strings.NewReader("\"info\""))
		resp, err = dialClient.Do(req)
		suite.NoError(err)
		data, err := io.ReadAll(resp.Body)
		resp.Body.Close()
		suite.NoError(err)
		if i > 0 {
			suite.Equal(resp.StatusCode, http.StatusTooManyRequests)
			suite.Equal(string(data), fmt.Sprintf("%s\n", http.StatusText(http.StatusTooManyRequests)))
		} else {
			suite.Equal(resp.StatusCode, http.StatusOK)
		}
	}

	// qps = 0.5, so sleep 2s
	time.Sleep(time.Second * 2)
	for i := 0; i < 2; i++ {
		req, _ = http.NewRequest(http.MethodPost, leader.GetAddr()+"/pd/api/v1/admin/log", strings.NewReader("\"info\""))
		resp, err = dialClient.Do(req)
		suite.NoError(err)
		data, err := io.ReadAll(resp.Body)
		resp.Body.Close()
		suite.NoError(err)
		if i > 0 {
			suite.Equal(resp.StatusCode, http.StatusTooManyRequests)
			suite.Equal(string(data), fmt.Sprintf("%s\n", http.StatusText(http.StatusTooManyRequests)))
		} else {
			suite.Equal(resp.StatusCode, http.StatusOK)
		}
	}

	// test only sleep 1s
	time.Sleep(time.Second)
	for i := 0; i < 2; i++ {
		req, _ = http.NewRequest(http.MethodPost, leader.GetAddr()+"/pd/api/v1/admin/log", strings.NewReader("\"info\""))
		resp, err = dialClient.Do(req)
		suite.NoError(err)
		data, err := io.ReadAll(resp.Body)
		resp.Body.Close()
		suite.NoError(err)
		suite.Equal(resp.StatusCode, http.StatusTooManyRequests)
		suite.Equal(string(data), fmt.Sprintf("%s\n", http.StatusText(http.StatusTooManyRequests)))
	}

	// resign leader
	oldLeaderName := leader.GetServer().Name()
	leader.GetServer().GetMember().ResignEtcdLeader(leader.GetServer().Context(), oldLeaderName, "")
	var servers []*server.Server
	for _, s := range suite.cluster.GetServers() {
		servers = append(servers, s.GetServer())
	}
	server.MustWaitLeader(suite.Require(), servers)
	leader = suite.cluster.GetServer(suite.cluster.GetLeader())
	suite.Equal(leader.GetServer().GetServiceMiddlewarePersistOptions().IsRateLimitEnabled(), true)
	cfg, ok := leader.GetServer().GetRateLimitConfig().LimiterConfig["SetLogLevel"]
	suite.Equal(ok, true)
	suite.Equal(cfg.ConcurrencyLimit, uint64(1))
	suite.Equal(cfg.QPS, 0.5)
	suite.Equal(cfg.QPSBurst, 1)

	for i := 0; i < 3; i++ {
		req, _ = http.NewRequest(http.MethodPost, leader.GetAddr()+"/pd/api/v1/admin/log", strings.NewReader("\"info\""))
		resp, err = dialClient.Do(req)
		suite.NoError(err)
		data, err := io.ReadAll(resp.Body)
		resp.Body.Close()
		suite.NoError(err)
		if i > 0 {
			suite.Equal(resp.StatusCode, http.StatusTooManyRequests)
			suite.Equal(string(data), fmt.Sprintf("%s\n", http.StatusText(http.StatusTooManyRequests)))
		} else {
			suite.Equal(resp.StatusCode, http.StatusOK)
		}
	}

	// qps = 0.5, so sleep 2s
	time.Sleep(time.Second * 2)
	for i := 0; i < 2; i++ {
		req, _ = http.NewRequest(http.MethodPost, leader.GetAddr()+"/pd/api/v1/admin/log", strings.NewReader("\"info\""))
		resp, err = dialClient.Do(req)
		suite.NoError(err)
		data, err := io.ReadAll(resp.Body)
		resp.Body.Close()
		suite.NoError(err)
		if i > 0 {
			suite.Equal(resp.StatusCode, http.StatusTooManyRequests)
			suite.Equal(string(data), fmt.Sprintf("%s\n", http.StatusText(http.StatusTooManyRequests)))
		} else {
			suite.Equal(resp.StatusCode, http.StatusOK)
		}
	}

	// test only sleep 1s
	time.Sleep(time.Second)
	for i := 0; i < 2; i++ {
		req, _ = http.NewRequest(http.MethodPost, leader.GetAddr()+"/pd/api/v1/admin/log", strings.NewReader("\"info\""))
		resp, err = dialClient.Do(req)
		suite.NoError(err)
		data, err := io.ReadAll(resp.Body)
		resp.Body.Close()
		suite.NoError(err)
		suite.Equal(resp.StatusCode, http.StatusTooManyRequests)
		suite.Equal(string(data), fmt.Sprintf("%s\n", http.StatusText(http.StatusTooManyRequests)))
	}

	input = map[string]interface{}{
		"enable-rate-limit": "false",
	}
	data, err = json.Marshal(input)
	suite.NoError(err)
	req, _ = http.NewRequest(http.MethodPost, leader.GetAddr()+"/pd/api/v1/service-middleware/config", bytes.NewBuffer(data))
	resp, err = dialClient.Do(req)
	suite.NoError(err)
	resp.Body.Close()
	suite.Equal(leader.GetServer().GetServiceMiddlewarePersistOptions().IsRateLimitEnabled(), false)

	for i := 0; i < 3; i++ {
		req, _ = http.NewRequest(http.MethodPost, leader.GetAddr()+"/pd/api/v1/admin/log", strings.NewReader("\"info\""))
		resp, err = dialClient.Do(req)
		suite.NoError(err)
		_, err = io.ReadAll(resp.Body)
		resp.Body.Close()
		suite.NoError(err)
		suite.Equal(resp.StatusCode, http.StatusOK)
	}
}

func (suite *middlewareTestSuite) TestSwaggerUrl() {
	leader := suite.cluster.GetServer(suite.cluster.GetLeader())
	req, _ := http.NewRequest(http.MethodGet, leader.GetAddr()+"/swagger/ui/index", nil)
	resp, err := dialClient.Do(req)
	suite.NoError(err)
	suite.True(resp.StatusCode == http.StatusNotFound)
	resp.Body.Close()
}

func (suite *middlewareTestSuite) TestAuditPrometheusBackend() {
	leader := suite.cluster.GetServer(suite.cluster.GetLeader())
	input := map[string]interface{}{
		"enable-audit": "true",
	}
	data, err := json.Marshal(input)
	suite.NoError(err)
	req, _ := http.NewRequest(http.MethodPost, leader.GetAddr()+"/pd/api/v1/service-middleware/config", bytes.NewBuffer(data))
	resp, err := dialClient.Do(req)
	suite.NoError(err)
	resp.Body.Close()
	suite.True(leader.GetServer().GetServiceMiddlewarePersistOptions().IsAuditEnabled())
	timeUnix := time.Now().Unix() - 20
	req, _ = http.NewRequest(http.MethodGet, fmt.Sprintf("%s/pd/api/v1/trend?from=%d", leader.GetAddr(), timeUnix), nil)
	resp, err = dialClient.Do(req)
	suite.NoError(err)
	_, err = io.ReadAll(resp.Body)
	resp.Body.Close()
	suite.NoError(err)

	req, _ = http.NewRequest(http.MethodGet, leader.GetAddr()+"/metrics", nil)
	resp, err = dialClient.Do(req)
	suite.NoError(err)
	defer resp.Body.Close()
	content, _ := io.ReadAll(resp.Body)
	output := string(content)
	suite.Contains(output, "pd_service_audit_handling_seconds_count{component=\"anonymous\",ip=\"127.0.0.1\",method=\"HTTP\",service=\"GetTrend\"} 1")

	// resign to test persist config
	oldLeaderName := leader.GetServer().Name()
	leader.GetServer().GetMember().ResignEtcdLeader(leader.GetServer().Context(), oldLeaderName, "")
	var servers []*server.Server
	for _, s := range suite.cluster.GetServers() {
		servers = append(servers, s.GetServer())
	}
	server.MustWaitLeader(suite.Require(), servers)
	leader = suite.cluster.GetServer(suite.cluster.GetLeader())

	timeUnix = time.Now().Unix() - 20
	req, _ = http.NewRequest(http.MethodGet, fmt.Sprintf("%s/pd/api/v1/trend?from=%d", leader.GetAddr(), timeUnix), nil)
	resp, err = dialClient.Do(req)
	suite.NoError(err)
	_, err = io.ReadAll(resp.Body)
	resp.Body.Close()
	suite.NoError(err)

	req, _ = http.NewRequest(http.MethodGet, leader.GetAddr()+"/metrics", nil)
	resp, err = dialClient.Do(req)
	suite.NoError(err)
	defer resp.Body.Close()
	content, _ = io.ReadAll(resp.Body)
	output = string(content)
	suite.Contains(output, "pd_service_audit_handling_seconds_count{component=\"anonymous\",ip=\"127.0.0.1\",method=\"HTTP\",service=\"GetTrend\"} 2")

	input = map[string]interface{}{
		"enable-audit": "false",
	}
	data, err = json.Marshal(input)
	suite.NoError(err)
	req, _ = http.NewRequest(http.MethodPost, leader.GetAddr()+"/pd/api/v1/service-middleware/config", bytes.NewBuffer(data))
	resp, err = dialClient.Do(req)
	suite.NoError(err)
	resp.Body.Close()
	suite.False(leader.GetServer().GetServiceMiddlewarePersistOptions().IsAuditEnabled())
}

func (suite *middlewareTestSuite) TestAuditLocalLogBackend() {
<<<<<<< HEAD
	fname := testutil.InitTempFileLogger("info")
	defer os.Remove(fname)
=======
	tempStdoutFile, _ := os.CreateTemp("/tmp", "pd_tests")
	defer os.RemoveAll(tempStdoutFile.Name())
	cfg := &log.Config{}
	cfg.File.Filename = tempStdoutFile.Name()
	cfg.Level = "info"
	lg, p, _ := log.InitLogger(cfg)
	log.ReplaceGlobals(lg, p)
>>>>>>> 91648e52
	leader := suite.cluster.GetServer(suite.cluster.GetLeader())
	input := map[string]interface{}{
		"enable-audit": "true",
	}
	data, err := json.Marshal(input)
	suite.NoError(err)
	req, _ := http.NewRequest(http.MethodPost, leader.GetAddr()+"/pd/api/v1/service-middleware/config", bytes.NewBuffer(data))
	resp, err := dialClient.Do(req)
	suite.NoError(err)
	resp.Body.Close()
	suite.True(leader.GetServer().GetServiceMiddlewarePersistOptions().IsAuditEnabled())

	req, _ = http.NewRequest(http.MethodPost, leader.GetAddr()+"/pd/api/v1/admin/log", strings.NewReader("\"info\""))
	resp, err = dialClient.Do(req)
	suite.NoError(err)
	_, err = io.ReadAll(resp.Body)
	resp.Body.Close()
	b, _ := os.ReadFile(fname)
	suite.Contains(string(b), "audit log")
	suite.NoError(err)
	suite.Equal(http.StatusOK, resp.StatusCode)
}

func BenchmarkDoRequestWithLocalLogAudit(b *testing.B) {
	b.StopTimer()
	ctx, cancel := context.WithCancel(context.Background())
	cluster, _ := tests.NewTestCluster(ctx, 1)
	cluster.RunInitialServers()
	cluster.WaitLeader()
	leader := cluster.GetServer(cluster.GetLeader())
	input := map[string]interface{}{
		"enable-audit": "true",
	}
	data, _ := json.Marshal(input)
	req, _ := http.NewRequest(http.MethodPost, leader.GetAddr()+"/pd/api/v1/service-middleware/config", bytes.NewBuffer(data))
	resp, _ := dialClient.Do(req)
	resp.Body.Close()
	b.StartTimer()
	for i := 0; i < b.N; i++ {
		doTestRequestWithLogAudit(leader)
	}
	cancel()
	cluster.Destroy()
}

func BenchmarkDoRequestWithPrometheusAudit(b *testing.B) {
	b.StopTimer()
	ctx, cancel := context.WithCancel(context.Background())
	cluster, _ := tests.NewTestCluster(ctx, 1)
	cluster.RunInitialServers()
	cluster.WaitLeader()
	leader := cluster.GetServer(cluster.GetLeader())
	input := map[string]interface{}{
		"enable-audit": "true",
	}
	data, _ := json.Marshal(input)
	req, _ := http.NewRequest(http.MethodPost, leader.GetAddr()+"/pd/api/v1/service-middleware/config", bytes.NewBuffer(data))
	resp, _ := dialClient.Do(req)
	resp.Body.Close()
	b.StartTimer()
	for i := 0; i < b.N; i++ {
		doTestRequestWithPrometheus(leader)
	}
	cancel()
	cluster.Destroy()
}

func BenchmarkDoRequestWithoutServiceMiddleware(b *testing.B) {
	b.StopTimer()
	ctx, cancel := context.WithCancel(context.Background())
	cluster, _ := tests.NewTestCluster(ctx, 1)
	cluster.RunInitialServers()
	cluster.WaitLeader()
	leader := cluster.GetServer(cluster.GetLeader())
	input := map[string]interface{}{
		"enable-audit": "false",
	}
	data, _ := json.Marshal(input)
	req, _ := http.NewRequest(http.MethodPost, leader.GetAddr()+"/pd/api/v1/service-middleware/config", bytes.NewBuffer(data))
	resp, _ := dialClient.Do(req)
	resp.Body.Close()
	b.StartTimer()
	for i := 0; i < b.N; i++ {
		doTestRequestWithLogAudit(leader)
	}
	cancel()
	cluster.Destroy()
}

func doTestRequestWithLogAudit(srv *tests.TestServer) {
	req, _ := http.NewRequest(http.MethodDelete, fmt.Sprintf("%s/pd/api/v1/admin/cache/regions", srv.GetAddr()), nil)
	req.Header.Set("component", "test")
	resp, _ := dialClient.Do(req)
	resp.Body.Close()
}

func doTestRequestWithPrometheus(srv *tests.TestServer) {
	timeUnix := time.Now().Unix() - 20
	req, _ := http.NewRequest(http.MethodGet, fmt.Sprintf("%s/pd/api/v1/trend?from=%d", srv.GetAddr(), timeUnix), nil)
	req.Header.Set("component", "test")
	resp, _ := dialClient.Do(req)
	resp.Body.Close()
}

type redirectorTestSuite struct {
	suite.Suite
	cleanup func()
	cluster *tests.TestCluster
}

func TestRedirectorTestSuite(t *testing.T) {
	suite.Run(t, new(redirectorTestSuite))
}

func (suite *redirectorTestSuite) SetupSuite() {
	ctx, cancel := context.WithCancel(context.Background())
	suite.cleanup = cancel
	cluster, err := tests.NewTestCluster(ctx, 3, func(conf *config.Config, serverName string) {
		conf.TickInterval = typeutil.Duration{Duration: 50 * time.Millisecond}
		conf.ElectionInterval = typeutil.Duration{Duration: 250 * time.Millisecond}
	})
	suite.NoError(err)
	suite.NoError(cluster.RunInitialServers())
	suite.NotEmpty(cluster.WaitLeader(), 0)
	suite.cluster = cluster
}

func (suite *redirectorTestSuite) TearDownSuite() {
	suite.cleanup()
	suite.cluster.Destroy()
}

func (suite *redirectorTestSuite) TestRedirect() {
	re := suite.Require()
	leader := suite.cluster.GetServer(suite.cluster.GetLeader())
	suite.NotNil(leader)
	header := mustRequestSuccess(re, leader.GetServer())
	header.Del("Date")
	for _, svr := range suite.cluster.GetServers() {
		if svr != leader {
			h := mustRequestSuccess(re, svr.GetServer())
			h.Del("Date")
			suite.Equal(h, header)
		}
	}
}

func (suite *redirectorTestSuite) TestAllowFollowerHandle() {
	// Find a follower.
	var follower *server.Server
	leader := suite.cluster.GetServer(suite.cluster.GetLeader())
	for _, svr := range suite.cluster.GetServers() {
		if svr != leader {
			follower = svr.GetServer()
			break
		}
	}

	addr := follower.GetAddr() + "/pd/api/v1/version"
	request, err := http.NewRequest(http.MethodGet, addr, nil)
	suite.NoError(err)
	request.Header.Add(apiutil.PDAllowFollowerHandleHeader, "true")
	resp, err := dialClient.Do(request)
	suite.NoError(err)
	suite.Equal("", resp.Header.Get(apiutil.PDRedirectorHeader))
	defer resp.Body.Close()
	suite.Equal(http.StatusOK, resp.StatusCode)
	_, err = io.ReadAll(resp.Body)
	suite.NoError(err)
}

func (suite *redirectorTestSuite) TestNotLeader() {
	// Find a follower.
	var follower *server.Server
	leader := suite.cluster.GetServer(suite.cluster.GetLeader())
	for _, svr := range suite.cluster.GetServers() {
		if svr != leader {
			follower = svr.GetServer()
			break
		}
	}

	addr := follower.GetAddr() + "/pd/api/v1/version"
	// Request to follower without redirectorHeader is OK.
	request, err := http.NewRequest(http.MethodGet, addr, nil)
	suite.NoError(err)
	resp, err := dialClient.Do(request)
	suite.NoError(err)
	defer resp.Body.Close()
	suite.Equal(http.StatusOK, resp.StatusCode)
	_, err = io.ReadAll(resp.Body)
	suite.NoError(err)

	// Request to follower with redirectorHeader will fail.
	request.RequestURI = ""
	request.Header.Set(apiutil.PDRedirectorHeader, "pd")
	resp1, err := dialClient.Do(request)
	suite.NoError(err)
	defer resp1.Body.Close()
	suite.NotEqual(http.StatusOK, resp1.StatusCode)
	_, err = io.ReadAll(resp1.Body)
	suite.NoError(err)
}

func (suite *redirectorTestSuite) TestXForwardedFor() {
	leader := suite.cluster.GetServer(suite.cluster.GetLeader())
	suite.NoError(leader.BootstrapCluster())
<<<<<<< HEAD
	fname := testutil.InitTempFileLogger("info")
	defer os.Remove(fname)
=======
	tempStdoutFile, _ := os.CreateTemp("/tmp", "pd_tests")
	defer os.RemoveAll(tempStdoutFile.Name())
	cfg := &log.Config{}
	cfg.File.Filename = tempStdoutFile.Name()
	cfg.Level = "info"
	lg, p, _ := log.InitLogger(cfg)
	log.ReplaceGlobals(lg, p)
>>>>>>> 91648e52

	follower := suite.cluster.GetServer(suite.cluster.GetFollower())
	addr := follower.GetAddr() + "/pd/api/v1/regions"
	request, err := http.NewRequest(http.MethodGet, addr, nil)
	suite.NoError(err)
	resp, err := dialClient.Do(request)
	suite.NoError(err)
	defer resp.Body.Close()
	suite.Equal(http.StatusOK, resp.StatusCode)
	time.Sleep(1 * time.Second)
	b, _ := os.ReadFile(fname)
	l := string(b)
	suite.Contains(l, "/pd/api/v1/regions")
	suite.NotContains(l, suite.cluster.GetConfig().GetClientURLs())
}

func mustRequestSuccess(re *require.Assertions, s *server.Server) http.Header {
	resp, err := dialClient.Get(s.GetAddr() + "/pd/api/v1/version")
	re.NoError(err)
	defer resp.Body.Close()
	_, err = io.ReadAll(resp.Body)
	re.NoError(err)
	re.Equal(http.StatusOK, resp.StatusCode)
	return resp.Header
}

func TestRemovingProgress(t *testing.T) {
	re := require.New(t)
	re.NoError(failpoint.Enable("github.com/tikv/pd/server/cluster/highFrequencyClusterJobs", `return(true)`))
	ctx, cancel := context.WithCancel(context.Background())
	defer cancel()
	cluster, err := tests.NewTestCluster(ctx, 1, func(conf *config.Config, serverName string) {
		conf.Replication.MaxReplicas = 1
	})
	re.NoError(err)
	defer cluster.Destroy()

	err = cluster.RunInitialServers()
	re.NoError(err)

	cluster.WaitLeader()
	leader := cluster.GetServer(cluster.GetLeader())
	grpcPDClient := testutil.MustNewGrpcClient(re, leader.GetAddr())
	clusterID := leader.GetClusterID()
	req := &pdpb.BootstrapRequest{
		Header: testutil.NewRequestHeader(clusterID),
		Store:  &metapb.Store{Id: 1, Address: "127.0.0.1:0"},
		Region: &metapb.Region{Id: 2, Peers: []*metapb.Peer{{Id: 3, StoreId: 1, Role: metapb.PeerRole_Voter}}},
	}
	resp, err := grpcPDClient.Bootstrap(context.Background(), req)
	re.NoError(err)
	re.Nil(resp.GetHeader().GetError())
	stores := []*metapb.Store{
		{
			Id:            1,
			State:         metapb.StoreState_Up,
			NodeState:     metapb.NodeState_Serving,
			LastHeartbeat: time.Now().UnixNano(),
		},
		{
			Id:            2,
			State:         metapb.StoreState_Up,
			NodeState:     metapb.NodeState_Serving,
			LastHeartbeat: time.Now().UnixNano(),
		},
		{
			Id:            3,
			State:         metapb.StoreState_Up,
			NodeState:     metapb.NodeState_Serving,
			LastHeartbeat: time.Now().UnixNano(),
		},
	}

	for _, store := range stores {
		pdctl.MustPutStore(re, leader.GetServer(), store)
	}
	pdctl.MustPutRegion(re, cluster, 1000, 1, []byte("a"), []byte("b"), core.SetApproximateSize(60))
	pdctl.MustPutRegion(re, cluster, 1001, 2, []byte("c"), []byte("d"), core.SetApproximateSize(30))
	pdctl.MustPutRegion(re, cluster, 1002, 1, []byte("e"), []byte("f"), core.SetApproximateSize(50))
	pdctl.MustPutRegion(re, cluster, 1003, 2, []byte("g"), []byte("h"), core.SetApproximateSize(40))

	// no store removing
	output := sendRequest(re, leader.GetAddr()+"/pd/api/v1/stores/progress?action=removing", http.MethodGet, http.StatusNotFound)
	re.Contains((string(output)), "no progress found for the action")
	output = sendRequest(re, leader.GetAddr()+"/pd/api/v1/stores/progress?id=2", http.MethodGet, http.StatusNotFound)
	re.Contains((string(output)), "no progress found for the given store ID")

	// remove store 1 and store 2
	_ = sendRequest(re, leader.GetAddr()+"/pd/api/v1/store/1", http.MethodDelete, http.StatusOK)
	_ = sendRequest(re, leader.GetAddr()+"/pd/api/v1/store/2", http.MethodDelete, http.StatusOK)

	// size is not changed.
	output = sendRequest(re, leader.GetAddr()+"/pd/api/v1/stores/progress?action=removing", http.MethodGet, http.StatusOK)
	var p api.Progress
	re.NoError(json.Unmarshal(output, &p))
	re.Equal("removing", p.Action)
	re.Equal(0.0, p.Progress)
	re.Equal(0.0, p.CurrentSpeed)
	re.Equal(math.MaxFloat64, p.LeftSeconds)

	// update size
	pdctl.MustPutRegion(re, cluster, 1000, 1, []byte("a"), []byte("b"), core.SetApproximateSize(20))
	pdctl.MustPutRegion(re, cluster, 1001, 2, []byte("c"), []byte("d"), core.SetApproximateSize(10))

	// is not prepared
	time.Sleep(2 * time.Second)
	output = sendRequest(re, leader.GetAddr()+"/pd/api/v1/stores/progress?action=removing", http.MethodGet, http.StatusOK)
	re.NoError(json.Unmarshal(output, &p))
	re.Equal("removing", p.Action)
	re.Equal(0.0, p.Progress)
	re.Equal(0.0, p.CurrentSpeed)
	re.Equal(math.MaxFloat64, p.LeftSeconds)

	leader.GetRaftCluster().SetPrepared()
	time.Sleep(2 * time.Second)
	output = sendRequest(re, leader.GetAddr()+"/pd/api/v1/stores/progress?action=removing", http.MethodGet, http.StatusOK)
	re.NoError(json.Unmarshal(output, &p))
	re.Equal("removing", p.Action)
	// store 1: (60-20)/(60+50) ~= 0.36
	// store 2: (30-10)/(30+40) ~= 0.28
	// average progress ~= (0.36+0.28)/2 = 0.32
	re.Equal("0.32", fmt.Sprintf("%.2f", p.Progress))
	// store 1: 40/10s = 4
	// store 2: 20/10s = 2
	// average speed = (2+4)/2 = 33
	re.Equal(3.0, p.CurrentSpeed)
	// store 1: (20+50)/4 = 17.5s
	// store 2: (10+40)/2 = 25s
	// average time = (17.5+25)/2 = 21.25s
	re.Equal(21.25, p.LeftSeconds)

	output = sendRequest(re, leader.GetAddr()+"/pd/api/v1/stores/progress?id=2", http.MethodGet, http.StatusOK)
	re.NoError(json.Unmarshal(output, &p))
	re.Equal("removing", p.Action)
	// store 2: (30-10)/(30+40) ~= 0.285
	re.Equal("0.29", fmt.Sprintf("%.2f", p.Progress))
	// store 2: 20/10s = 2
	re.Equal(2.0, p.CurrentSpeed)
	// store 2: (10+40)/2 = 25s
	re.Equal(25.0, p.LeftSeconds)

	re.NoError(failpoint.Disable("github.com/tikv/pd/server/cluster/highFrequencyClusterJobs"))
}

func TestPreparingProgress(t *testing.T) {
	re := require.New(t)
	re.NoError(failpoint.Enable("github.com/tikv/pd/server/cluster/highFrequencyClusterJobs", `return(true)`))
	ctx, cancel := context.WithCancel(context.Background())
	defer cancel()
	cluster, err := tests.NewTestCluster(ctx, 1, func(conf *config.Config, serverName string) {
		conf.Replication.MaxReplicas = 1
	})
	re.NoError(err)
	defer cluster.Destroy()

	err = cluster.RunInitialServers()
	re.NoError(err)

	cluster.WaitLeader()
	leader := cluster.GetServer(cluster.GetLeader())
	grpcPDClient := testutil.MustNewGrpcClient(re, leader.GetAddr())
	clusterID := leader.GetClusterID()
	req := &pdpb.BootstrapRequest{
		Header: testutil.NewRequestHeader(clusterID),
		Store:  &metapb.Store{Id: 1, Address: "127.0.0.1:0"},
		Region: &metapb.Region{Id: 2, Peers: []*metapb.Peer{{Id: 3, StoreId: 1, Role: metapb.PeerRole_Voter}}},
	}
	resp, err := grpcPDClient.Bootstrap(context.Background(), req)
	re.NoError(err)
	re.Nil(resp.GetHeader().GetError())
	stores := []*metapb.Store{
		{
			Id:             1,
			State:          metapb.StoreState_Up,
			NodeState:      metapb.NodeState_Serving,
			LastHeartbeat:  time.Now().UnixNano(),
			StartTimestamp: time.Now().UnixNano() - 100,
		},
		{
			Id:             2,
			State:          metapb.StoreState_Up,
			NodeState:      metapb.NodeState_Serving,
			LastHeartbeat:  time.Now().UnixNano(),
			StartTimestamp: time.Now().UnixNano() - 100,
		},
		{
			Id:             3,
			State:          metapb.StoreState_Up,
			NodeState:      metapb.NodeState_Serving,
			LastHeartbeat:  time.Now().UnixNano(),
			StartTimestamp: time.Now().UnixNano() - 100,
		},
		{
			Id:             4,
			State:          metapb.StoreState_Up,
			NodeState:      metapb.NodeState_Preparing,
			LastHeartbeat:  time.Now().UnixNano(),
			StartTimestamp: time.Now().UnixNano() - 100,
		},
		{
			Id:             5,
			State:          metapb.StoreState_Up,
			NodeState:      metapb.NodeState_Preparing,
			LastHeartbeat:  time.Now().UnixNano(),
			StartTimestamp: time.Now().UnixNano() - 100,
		},
	}

	for _, store := range stores {
		pdctl.MustPutStore(re, leader.GetServer(), store)
	}
	for i := 0; i < 100; i++ {
		pdctl.MustPutRegion(re, cluster, uint64(i+1), uint64(i)%3+1, []byte(fmt.Sprintf("p%d", i)), []byte(fmt.Sprintf("%d", i+1)), core.SetApproximateSize(10))
	}
	// no store preparing
	output := sendRequest(re, leader.GetAddr()+"/pd/api/v1/stores/progress?action=preparing", http.MethodGet, http.StatusNotFound)
	re.Contains((string(output)), "no progress found for the action")
	output = sendRequest(re, leader.GetAddr()+"/pd/api/v1/stores/progress?id=4", http.MethodGet, http.StatusNotFound)
	re.Contains((string(output)), "no progress found for the given store ID")

	// is not prepared
	time.Sleep(2 * time.Second)
	output = sendRequest(re, leader.GetAddr()+"/pd/api/v1/stores/progress?action=preparing", http.MethodGet, http.StatusNotFound)
	re.Contains((string(output)), "no progress found for the action")
	output = sendRequest(re, leader.GetAddr()+"/pd/api/v1/stores/progress?id=4", http.MethodGet, http.StatusNotFound)
	re.Contains((string(output)), "no progress found for the given store ID")

	// size is not changed.
	leader.GetRaftCluster().SetPrepared()
	time.Sleep(2 * time.Second)
	output = sendRequest(re, leader.GetAddr()+"/pd/api/v1/stores/progress?action=preparing", http.MethodGet, http.StatusOK)
	var p api.Progress
	re.NoError(json.Unmarshal(output, &p))
	re.Equal("preparing", p.Action)
	re.Equal(0.0, p.Progress)
	re.Equal(0.0, p.CurrentSpeed)
	re.Equal(math.MaxFloat64, p.LeftSeconds)

	// update size
	pdctl.MustPutRegion(re, cluster, 1000, 4, []byte(fmt.Sprintf("%d", 1000)), []byte(fmt.Sprintf("%d", 1001)), core.SetApproximateSize(10))
	pdctl.MustPutRegion(re, cluster, 1001, 5, []byte(fmt.Sprintf("%d", 1001)), []byte(fmt.Sprintf("%d", 1002)), core.SetApproximateSize(40))
	time.Sleep(2 * time.Second)
	output = sendRequest(re, leader.GetAddr()+"/pd/api/v1/stores/progress?action=preparing", http.MethodGet, http.StatusOK)
	re.NoError(json.Unmarshal(output, &p))
	re.Equal("preparing", p.Action)
	// store 4: 10/(210*0.9) ~= 0.05
	// store 5: 40/(210*0.9) ~= 0.21
	// average progress ~= (0.05+0.21)/2 = 0.13
	re.Equal("0.13", fmt.Sprintf("%.2f", p.Progress))
	// store 4: 10/10s = 1
	// store 5: 40/10s = 4
	// average speed = (1+4)/2 = 2.5
	re.Equal(2.5, p.CurrentSpeed)
	// store 4: 179/1 ~= 179
	// store 5: 149/4 ~= 37.25
	// average time ~= (179+37.25)/2 = 108.125
	re.Equal(108.125, p.LeftSeconds)

	output = sendRequest(re, leader.GetAddr()+"/pd/api/v1/stores/progress?id=4", http.MethodGet, http.StatusOK)
	re.NoError(json.Unmarshal(output, &p))
	re.Equal("preparing", p.Action)
	re.Equal("0.05", fmt.Sprintf("%.2f", p.Progress))
	re.Equal(1.0, p.CurrentSpeed)
	re.Equal(179.0, p.LeftSeconds)
	re.NoError(failpoint.Disable("github.com/tikv/pd/server/cluster/highFrequencyClusterJobs"))
}

func sendRequest(re *require.Assertions, url string, method string, statusCode int) []byte {
	req, _ := http.NewRequest(method, url, nil)
	resp, err := dialClient.Do(req)
	re.NoError(err)
	re.Equal(statusCode, resp.StatusCode)
	output, err := io.ReadAll(resp.Body)
	re.NoError(err)
	resp.Body.Close()
	return output
}<|MERGE_RESOLUTION|>--- conflicted
+++ resolved
@@ -452,18 +452,8 @@
 }
 
 func (suite *middlewareTestSuite) TestAuditLocalLogBackend() {
-<<<<<<< HEAD
 	fname := testutil.InitTempFileLogger("info")
-	defer os.Remove(fname)
-=======
-	tempStdoutFile, _ := os.CreateTemp("/tmp", "pd_tests")
-	defer os.RemoveAll(tempStdoutFile.Name())
-	cfg := &log.Config{}
-	cfg.File.Filename = tempStdoutFile.Name()
-	cfg.Level = "info"
-	lg, p, _ := log.InitLogger(cfg)
-	log.ReplaceGlobals(lg, p)
->>>>>>> 91648e52
+	defer os.RemoveAll(fname)
 	leader := suite.cluster.GetServer(suite.cluster.GetLeader())
 	input := map[string]interface{}{
 		"enable-audit": "true",
@@ -671,18 +661,8 @@
 func (suite *redirectorTestSuite) TestXForwardedFor() {
 	leader := suite.cluster.GetServer(suite.cluster.GetLeader())
 	suite.NoError(leader.BootstrapCluster())
-<<<<<<< HEAD
 	fname := testutil.InitTempFileLogger("info")
-	defer os.Remove(fname)
-=======
-	tempStdoutFile, _ := os.CreateTemp("/tmp", "pd_tests")
-	defer os.RemoveAll(tempStdoutFile.Name())
-	cfg := &log.Config{}
-	cfg.File.Filename = tempStdoutFile.Name()
-	cfg.Level = "info"
-	lg, p, _ := log.InitLogger(cfg)
-	log.ReplaceGlobals(lg, p)
->>>>>>> 91648e52
+	defer os.RemoveAll(fname)
 
 	follower := suite.cluster.GetServer(suite.cluster.GetFollower())
 	addr := follower.GetAddr() + "/pd/api/v1/regions"

--- conflicted
+++ resolved
@@ -264,10 +264,23 @@
 	c.Assert(failpoint.Disable("github.com/tikv/pd/server/api/addAuditMiddleware"), IsNil)
 }
 
-<<<<<<< HEAD
 // TestAuditPrometheusBackend is used to manually observe the results of etcd prometheus metrics
 func (s *testMiddlewareSuite) TestAuditPrometheusBackend(c *C) {
-=======
+	leader := s.cluster.GetServer(s.cluster.GetLeader())
+	req, _ := http.NewRequest("POST", leader.GetAddr()+"/pd/api/v1/admin/audit-middleware?enable=true", nil)
+	resp, err := dialClient.Do(req)
+	c.Assert(err, IsNil)
+	resp.Body.Close()
+	c.Assert(leader.GetServer().IsAuditMiddlewareEnabled(), Equals, true)
+	timeUnix := time.Now().Unix() - 20
+	req, _ = http.NewRequest("GET", fmt.Sprintf("%s/pd/api/v1/trend?from=%d", leader.GetAddr(), timeUnix), nil)
+	resp, err = dialClient.Do(req)
+	c.Assert(err, IsNil)
+	_, err = io.ReadAll(resp.Body)
+	resp.Body.Close()
+	c.Assert(err, IsNil)
+}
+
 func (s *testMiddlewareSuite) TestAuditLocalLogBackend(c *C) {
 	tempStdoutFile, _ := os.CreateTemp("/tmp", "pd_tests")
 	cfg := &log.Config{}
@@ -275,27 +288,18 @@
 	cfg.Level = "info"
 	lg, p, _ := log.InitLogger(cfg)
 	log.ReplaceGlobals(lg, p)
->>>>>>> 83285282
 	leader := s.cluster.GetServer(s.cluster.GetLeader())
 	req, _ := http.NewRequest("POST", leader.GetAddr()+"/pd/api/v1/admin/audit-middleware?enable=true", nil)
 	resp, err := dialClient.Do(req)
 	c.Assert(err, IsNil)
 	resp.Body.Close()
 	c.Assert(leader.GetServer().IsAuditMiddlewareEnabled(), Equals, true)
-<<<<<<< HEAD
-	timeUnix := time.Now().Unix() - 20
-	req, _ = http.NewRequest("GET", fmt.Sprintf("%s/pd/api/v1/trend?from=%d", leader.GetAddr(), timeUnix), nil)
-=======
 
 	req, _ = http.NewRequest("POST", leader.GetAddr()+"/pd/api/v1/admin/log", strings.NewReader("\"info\""))
->>>>>>> 83285282
-	resp, err = dialClient.Do(req)
-	c.Assert(err, IsNil)
-	_, err = io.ReadAll(resp.Body)
-	resp.Body.Close()
-<<<<<<< HEAD
-	c.Assert(err, IsNil)
-=======
+	resp, err = dialClient.Do(req)
+	c.Assert(err, IsNil)
+	_, err = io.ReadAll(resp.Body)
+	resp.Body.Close()
 	b, _ := os.ReadFile(tempStdoutFile.Name())
 	c.Assert(strings.Contains(string(b), "Audit Log"), Equals, true)
 	c.Assert(err, IsNil)
@@ -346,7 +350,6 @@
 	}
 	cancel()
 	cluster.Destroy()
->>>>>>> 83285282
 }
 
 var _ = Suite(&testRedirectorSuite{})

--- conflicted
+++ resolved
@@ -15,7 +15,6 @@
 package client_test
 
 import (
-	"path"
 	"strconv"
 	"testing"
 	"time"
@@ -81,13 +80,8 @@
 	suite.cleanup()
 }
 
-// TODO: remove it after changing resource manager storage prefix.
 func (suite *globalConfigTestSuite) GetEtcdPath(configPath string) string {
-<<<<<<< HEAD
-	return suite.server.GetFinalPathWithinPD(path.Join(globalConfigPath, configPath))
-=======
 	return globalConfigPath + configPath
->>>>>>> 73c188f5
 }
 
 func (suite *globalConfigTestSuite) TestLoadWithoutNames() {
@@ -99,7 +93,7 @@
 	r, err := suite.server.GetClient().Put(suite.server.Context(), suite.GetEtcdPath("test"), "test")
 	suite.NoError(err)
 	res, err := suite.server.LoadGlobalConfig(suite.server.Context(), &pdpb.LoadGlobalConfigRequest{
-		ConfigPath: path.Join(globalConfigPath, "test"),
+		ConfigPath: globalConfigPath,
 	})
 	suite.NoError(err)
 	suite.Len(res.Items, 1)
@@ -110,10 +104,10 @@
 func (suite *globalConfigTestSuite) TestLoadWithoutConfigPath() {
 	defer func() {
 		// clean up
-		_, err := suite.server.GetClient().Delete(suite.server.Context(), globalConfigPath+"source_id")
-		suite.NoError(err)
-	}()
-	_, err := suite.server.GetClient().Put(suite.server.Context(), globalConfigPath+"source_id", "1")
+		_, err := suite.server.GetClient().Delete(suite.server.Context(), suite.GetEtcdPath("source_id"))
+		suite.NoError(err)
+	}()
+	_, err := suite.server.GetClient().Put(suite.server.Context(), suite.GetEtcdPath("source_id"), "1")
 	suite.NoError(err)
 	res, err := suite.server.LoadGlobalConfig(suite.server.Context(), &pdpb.LoadGlobalConfigRequest{
 		Names: []string{"source_id"},
@@ -126,12 +120,12 @@
 func (suite *globalConfigTestSuite) TestLoadGlobalConfigPath() {
 	defer func() {
 		for i := 0; i < 3; i++ {
-			_, err := suite.server.GetClient().Delete(suite.server.Context(), globalConfigPath+strconv.Itoa(i))
-			suite.NoError(err)
-		}
-	}()
-	for i := 0; i < 3; i++ {
-		_, err := suite.server.GetClient().Put(suite.server.Context(), globalConfigPath+strconv.Itoa(i), strconv.Itoa(i))
+			_, err := suite.server.GetClient().Delete(suite.server.Context(), suite.GetEtcdPath(strconv.Itoa(i)))
+			suite.NoError(err)
+		}
+	}()
+	for i := 0; i < 3; i++ {
+		_, err := suite.server.GetClient().Put(suite.server.Context(), suite.GetEtcdPath(strconv.Itoa(i)), strconv.Itoa(i))
 		suite.NoError(err)
 	}
 	res, err := suite.server.LoadGlobalConfig(suite.server.Context(), &pdpb.LoadGlobalConfigRequest{
@@ -228,10 +222,10 @@
 
 func (suite *globalConfigTestSuite) TestClientLoadWithoutConfigPath() {
 	defer func() {
-		_, err := suite.server.GetClient().Delete(suite.server.Context(), globalConfigPath+"source_id")
-		suite.NoError(err)
-	}()
-	_, err := suite.server.GetClient().Put(suite.server.Context(), globalConfigPath+"source_id", "1")
+		_, err := suite.server.GetClient().Delete(suite.server.Context(), suite.GetEtcdPath("source_id"))
+		suite.NoError(err)
+	}()
+	_, err := suite.server.GetClient().Put(suite.server.Context(), suite.GetEtcdPath("source_id"), "1")
 	suite.NoError(err)
 	res, _, err := suite.client.LoadGlobalConfig(suite.server.Context(), []string{"source_id"}, "")
 	suite.NoError(err)
@@ -242,12 +236,12 @@
 func (suite *globalConfigTestSuite) TestClientLoadGlobalConfigPath() {
 	defer func() {
 		for i := 0; i < 3; i++ {
-			_, err := suite.server.GetClient().Delete(suite.server.Context(), globalConfigPath+strconv.Itoa(i))
-			suite.NoError(err)
-		}
-	}()
-	for i := 0; i < 3; i++ {
-		_, err := suite.server.GetClient().Put(suite.server.Context(), globalConfigPath+strconv.Itoa(i), strconv.Itoa(i))
+			_, err := suite.server.GetClient().Delete(suite.server.Context(), suite.GetEtcdPath(strconv.Itoa(i)))
+			suite.NoError(err)
+		}
+	}()
+	for i := 0; i < 3; i++ {
+		_, err := suite.server.GetClient().Put(suite.server.Context(), suite.GetEtcdPath(strconv.Itoa(i)), strconv.Itoa(i))
 		suite.NoError(err)
 	}
 	res, _, err := suite.client.LoadGlobalConfig(suite.server.Context(), []string{"0", "1"}, globalConfigPath)

--- conflicted
+++ resolved
@@ -2055,7 +2055,6 @@
 	}
 }
 
-<<<<<<< HEAD
 // checkGlobalGCBarrier checks whether the specified global GC barrier has the specified barrier TS.
 // This function assumes the barrier TS is never 0, and passing 0 means asserting the GC barrier does not exist.
 func (s *clientStatefulTestSuite) checkGlobalGCBarrier(re *require.Assertions, keyspaceID uint32, barrierID string, expectedBarrierTS uint64) {
@@ -2082,10 +2081,7 @@
 	}
 }
 
-func (s *clientStatefulTestSuite) TestUpdateGCSafePoint() {
-=======
 func (s *clientStatefulTestSuite) testUpdateGCSafePointImpl(keyspaceID uint32) {
->>>>>>> 7d93890a
 	re := s.Require()
 	client := s.client
 	if keyspaceID != constants.NullKeyspaceID {
@@ -2516,7 +2512,6 @@
 	}
 }
 
-<<<<<<< HEAD
 func (s *clientStatefulTestSuite) TestGlobalGCBarriers() {
 	s.prepareKeyspacesForGCTest()
 	re := s.Require()
@@ -2625,7 +2620,8 @@
 	re.Contains(err.Error(), "ErrGlobalGCBarrierTSBehindTxnSafePoint")
 	// The existing GC barrier remains unchanged.
 	s.checkGlobalGCBarrier(re, keyspaceID, "b1", 22)
-=======
+}
+
 func TestDecodeHttpKeyRange(t *testing.T) {
 	re := require.New(t)
 	input := make(map[string]any)
@@ -2644,5 +2640,4 @@
 	ret, err := keyutil.DecodeHTTPKeyRanges(input)
 	re.NoError(err)
 	re.Equal([]string{"100", "200", "300", "400"}, ret)
->>>>>>> 7d93890a
 }
--- conflicted
+++ resolved
@@ -71,45 +71,6 @@
 	goleak.VerifyTestMain(m, testutil.LeakOptions...)
 }
 
-<<<<<<< HEAD
-func TestClientClusterIDCheck(t *testing.T) {
-	re := require.New(t)
-	ctx, cancel := context.WithCancel(context.Background())
-	defer cancel()
-	// Create the cluster #1.
-	cluster1, err := tests.NewTestCluster(ctx, 3)
-	re.NoError(err)
-	defer cluster1.Destroy()
-	endpoints1 := runServer(re, cluster1)
-	// Create the cluster #2.
-	cluster2, err := tests.NewTestCluster(ctx, 3)
-	re.NoError(err)
-	defer cluster2.Destroy()
-	endpoints2 := runServer(re, cluster2)
-	// Try to create a client with the mixed endpoints.
-	_, err = pd.NewClientWithContext(
-		ctx, caller.TestID, caller.TestComponent,
-		append(endpoints1, endpoints2...),
-		pd.SecurityOption{}, pd.WithMaxErrorRetry(1),
-	)
-	re.Error(err)
-	re.Contains(err.Error(), "unmatched cluster id")
-	// updateMember should fail due to unmatched cluster ID found.
-	re.NoError(failpoint.Enable("github.com/tikv/pd/client/skipClusterIDCheck", `return(true)`))
-	re.NoError(failpoint.Enable("github.com/tikv/pd/client/skipFirstUpdateMember", `return(true)`))
-	_, err = pd.NewClientWithContext(ctx,
-		caller.TestID, caller.TestComponent,
-		[]string{endpoints1[0], endpoints2[0]},
-		pd.SecurityOption{}, pd.WithMaxErrorRetry(1),
-	)
-	re.Error(err)
-	re.Contains(err.Error(), "ErrClientGetMember")
-	re.NoError(failpoint.Disable("github.com/tikv/pd/client/skipFirstUpdateMember"))
-	re.NoError(failpoint.Disable("github.com/tikv/pd/client/skipClusterIDCheck"))
-}
-
-=======
->>>>>>> b27f021b
 func TestClientLeaderChange(t *testing.T) {
 	re := require.New(t)
 	ctx, cancel := context.WithCancel(context.Background())

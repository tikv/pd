// Copyright 2018 TiKV Project Authors.
//
// Licensed under the Apache License, Version 2.0 (the "License");
// you may not use this file except in compliance with the License.
// You may obtain a copy of the License at
//
//     http://www.apache.org/licenses/LICENSE-2.0
//
// Unless required by applicable law or agreed to in writing, software
// distributed under the License is distributed on an "AS IS" BASIS,
// WITHOUT WARRANTIES OR CONDITIONS OF ANY KIND, either express or implied.
// See the License for the specific language governing permissions and
// limitations under the License.

package client_test

import (
	"bytes"
	"context"
	"encoding/json"
	"fmt"
	"math"
	"os"
<<<<<<< HEAD
	"reflect"
=======
	"path"
>>>>>>> 2bbeb9c9
	"sort"
	"strconv"
	"strings"
	"sync"
	"sync/atomic"
	"testing"
	"time"

	"github.com/docker/go-units"
	"github.com/stretchr/testify/require"
	"github.com/stretchr/testify/suite"
	clientv3 "go.etcd.io/etcd/client/v3"
	"go.uber.org/goleak"
	"google.golang.org/grpc/codes"
	"google.golang.org/grpc/status"

	"github.com/pingcap/failpoint"
	"github.com/pingcap/kvproto/pkg/meta_storagepb"
	"github.com/pingcap/kvproto/pkg/metapb"
	"github.com/pingcap/kvproto/pkg/pdpb"

	pd "github.com/tikv/pd/client"
	"github.com/tikv/pd/client/clients/router"
	"github.com/tikv/pd/client/opt"
	"github.com/tikv/pd/client/pkg/caller"
	cb "github.com/tikv/pd/client/pkg/circuitbreaker"
	"github.com/tikv/pd/client/pkg/retry"
	sd "github.com/tikv/pd/client/servicediscovery"
	"github.com/tikv/pd/pkg/core"
	"github.com/tikv/pd/pkg/mcs/utils/constant"
	"github.com/tikv/pd/pkg/mock/mockid"
	"github.com/tikv/pd/pkg/storage/endpoint"
	"github.com/tikv/pd/pkg/utils/assertutil"
	"github.com/tikv/pd/pkg/utils/keypath"
	"github.com/tikv/pd/pkg/utils/testutil"
	"github.com/tikv/pd/pkg/utils/tsoutil"
	"github.com/tikv/pd/pkg/utils/typeutil"
	"github.com/tikv/pd/server"
	"github.com/tikv/pd/server/config"
	"github.com/tikv/pd/tests"
	"github.com/tikv/pd/tests/integrations/mcs"
)

const (
	tsoRequestConcurrencyNumber = 5
	tsoRequestRound             = 30
)

func TestMain(m *testing.M) {
	goleak.VerifyTestMain(m, testutil.LeakOptions...)
}

func TestClientLeaderChange(t *testing.T) {
	re := require.New(t)
	ctx, cancel := context.WithCancel(context.Background())
	defer cancel()
	cluster, err := tests.NewTestCluster(ctx, 3)
	re.NoError(err)
	defer cluster.Destroy()

	endpoints := runServer(re, cluster)
	endpointsWithWrongURL := append([]string{}, endpoints...)
	// inject wrong http scheme
	for i := range endpointsWithWrongURL {
		endpointsWithWrongURL[i] = "https://" + strings.TrimPrefix(endpointsWithWrongURL[i], "http://")
	}
	cli := setupCli(ctx, re, endpointsWithWrongURL)
	defer cli.Close()
	innerCli, ok := cli.(interface{ GetServiceDiscovery() sd.ServiceDiscovery })
	re.True(ok)

	var ts1, ts2 uint64
	testutil.Eventually(re, func() bool {
		p1, l1, err := cli.GetTS(context.TODO())
		if err == nil {
			ts1 = tsoutil.ComposeTS(p1, l1)
			return true
		}
		t.Log(err)
		return false
	})
	re.True(cluster.CheckTSOUnique(ts1))

	leader := cluster.GetLeader()
	waitLeader(re, innerCli.GetServiceDiscovery(), cluster.GetServer(leader))

	err = cluster.GetServer(leader).Stop()
	re.NoError(err)
	leader = cluster.WaitLeader()
	re.NotEmpty(leader)

	waitLeader(re, innerCli.GetServiceDiscovery(), cluster.GetServer(leader))

	// Check TS won't fall back after leader changed.
	testutil.Eventually(re, func() bool {
		p2, l2, err := cli.GetTS(context.TODO())
		if err == nil {
			ts2 = tsoutil.ComposeTS(p2, l2)
			return true
		}
		t.Log(err)
		return false
	})
	re.True(cluster.CheckTSOUnique(ts2))
	re.Less(ts1, ts2)

	// Check URL list.
	cli.Close()
	urls := innerCli.GetServiceDiscovery().GetServiceURLs()
	sort.Strings(urls)
	sort.Strings(endpoints)
	re.Equal(endpoints, urls)
}

func TestLeaderTransferAndMoveCluster(t *testing.T) {
	re := require.New(t)
	re.NoError(failpoint.Enable("github.com/tikv/pd/pkg/member/skipCampaignLeaderCheck", "return(true)"))
	defer func() {
		re.NoError(failpoint.Disable("github.com/tikv/pd/pkg/member/skipCampaignLeaderCheck"))
	}()
	ctx, cancel := context.WithCancel(context.Background())
	defer cancel()
	cluster, err := tests.NewTestCluster(ctx, 3)
	re.NoError(err)
	defer cluster.Destroy()

	endpoints := runServer(re, cluster)
	cli := setupCli(ctx, re, endpoints)
	defer cli.Close()

	var lastTS uint64
	testutil.Eventually(re, func() bool {
		physical, logical, err := cli.GetTS(context.TODO())
		if err == nil {
			lastTS = tsoutil.ComposeTS(physical, logical)
			return true
		}
		t.Log(err)
		return false
	})
	re.True(cluster.CheckTSOUnique(lastTS))

	// Start a goroutine the make sure TS won't fall back.
	quit := make(chan struct{})
	var wg sync.WaitGroup
	wg.Add(1)
	go func() {
		defer wg.Done()
		for {
			select {
			case <-quit:
				return
			default:
			}

			physical, logical, err := cli.GetTS(context.TODO())
			if err == nil {
				ts := tsoutil.ComposeTS(physical, logical)
				re.True(cluster.CheckTSOUnique(ts))
				re.Less(lastTS, ts)
				lastTS = ts
			}
			time.Sleep(time.Millisecond)
		}
	}()

	// Transfer leader.
	for range 3 {
		oldLeaderName := cluster.WaitLeader()
		err := cluster.GetServer(oldLeaderName).ResignLeader()
		re.NoError(err)
		newLeaderName := cluster.WaitLeader()
		re.NotEqual(oldLeaderName, newLeaderName)
	}

	// ABC->ABCDEF
	oldServers := cluster.GetServers()
	oldLeaderName := cluster.WaitLeader()
	for range 3 {
		time.Sleep(5 * time.Second)
		newPD, err := cluster.Join(ctx)
		re.NoError(err)
		re.NoError(newPD.Run())
		oldLeaderName = cluster.WaitLeader()
	}

	// ABCDEF->DEF
	oldNames := make([]string, 0)
	for _, s := range oldServers {
		oldNames = append(oldNames, s.GetServer().GetMemberInfo().GetName())
		s.Stop()
	}
	newLeaderName := cluster.WaitLeader()
	re.NotEqual(oldLeaderName, newLeaderName)
	re.NotContains(oldNames, newLeaderName)

	close(quit)
	wg.Wait()
}

func TestGetTSAfterTransferLeader(t *testing.T) {
	re := require.New(t)
	ctx, cancel := context.WithCancel(context.Background())
	defer cancel()
	cluster, err := tests.NewTestCluster(ctx, 2)
	re.NoError(err)
	defer cluster.Destroy()
	endpoints := runServer(re, cluster)
	leader := cluster.WaitLeader()
	re.NotEmpty(leader)

	cli := setupCli(ctx, re, endpoints, opt.WithCustomTimeoutOption(10*time.Second))
	defer cli.Close()

	var leaderSwitched atomic.Bool
	cli.GetServiceDiscovery().AddLeaderSwitchedCallback(func(string) error {
		leaderSwitched.Store(true)
		return nil
	})
	err = cluster.GetServer(leader).ResignLeader()
	re.NoError(err)
	newLeader := cluster.WaitLeader()
	re.NotEmpty(newLeader)
	re.NotEqual(leader, newLeader)
	leader = cluster.WaitLeader()
	re.NotEmpty(leader)
	err = cli.GetServiceDiscovery().CheckMemberChanged()
	re.NoError(err)

	testutil.Eventually(re, leaderSwitched.Load)
	// The leader stream must be updated after the leader switch is sensed by the client.
	_, _, err = cli.GetTS(context.TODO())
	re.NoError(err)
}

func TestTSOFollowerProxy(t *testing.T) {
	re := require.New(t)
	ctx, cancel := context.WithCancel(context.Background())
	defer cancel()
	cluster, err := tests.NewTestCluster(ctx, 3)
	re.NoError(err)
	defer cluster.Destroy()

	endpoints := runServer(re, cluster)
	cli1 := setupCli(ctx, re, endpoints)
	defer cli1.Close()
	cli2 := setupCli(ctx, re, endpoints)
	defer cli2.Close()
	re.NoError(failpoint.Enable("github.com/tikv/pd/client/clients/tso/speedUpTsoDispatcherUpdateInterval", "return(true)"))
	err = cli2.UpdateOption(opt.EnableTSOFollowerProxy, true)
	re.NoError(err)

	var wg sync.WaitGroup
	wg.Add(tsoRequestConcurrencyNumber)
	for range tsoRequestConcurrencyNumber {
		go func() {
			defer wg.Done()
			var lastTS uint64
			for range tsoRequestRound {
				physical, logical, err := cli2.GetTS(context.Background())
				re.NoError(err)
				ts := tsoutil.ComposeTS(physical, logical)
				re.Less(lastTS, ts)
				lastTS = ts
				// After requesting with the follower proxy, request with the leader directly.
				physical, logical, err = cli1.GetTS(context.Background())
				re.NoError(err)
				ts = tsoutil.ComposeTS(physical, logical)
				re.Less(lastTS, ts)
				lastTS = ts
			}
		}()
	}
	wg.Wait()

	followerServer := cluster.GetServer(cluster.GetFollower())
	re.NoError(followerServer.Stop())
	ch := make(chan struct{})
	re.NoError(failpoint.EnableCall("github.com/tikv/pd/server/delayStartServer", func() {
		// Server is not in `Running` state, so the follower proxy should return
		// error while create stream.
		ch <- struct{}{}
	}))
	wg.Add(1)
	go func() {
		defer wg.Done()
		re.NoError(followerServer.Run())
	}()
	re.Eventually(func() bool {
		_, _, err := cli2.GetTS(context.Background())
		if err == nil {
			return false
		}
		return strings.Contains(err.Error(), "server not started")
	}, 3*time.Second, 10*time.Millisecond)
	<-ch
	re.NoError(failpoint.Disable("github.com/tikv/pd/server/delayStartServer"))
	re.NoError(failpoint.Disable("github.com/tikv/pd/client/clients/tso/speedUpTsoDispatcherUpdateInterval"))
	wg.Wait()

	// Disable the follower proxy and check if the stream is updated.
	err = cli2.UpdateOption(opt.EnableTSOFollowerProxy, false)
	re.NoError(err)

	wg.Add(tsoRequestConcurrencyNumber)
	for range tsoRequestConcurrencyNumber {
		go func() {
			defer wg.Done()
			var lastTS uint64
			for range tsoRequestRound {
				physical, logical, err := cli2.GetTS(context.Background())
				if err != nil {
					// It can only be the context canceled error caused by the stale stream cleanup.
					re.ErrorContains(err, "context canceled")
					continue
				}
				re.NoError(err)
				ts := tsoutil.ComposeTS(physical, logical)
				re.Less(lastTS, ts)
				lastTS = ts
				// After requesting with the follower proxy, request with the leader directly.
				physical, logical, err = cli1.GetTS(context.Background())
				re.NoError(err)
				ts = tsoutil.ComposeTS(physical, logical)
				re.Less(lastTS, ts)
				lastTS = ts
			}
			// Ensure at least one request is successful.
			re.NotEmpty(lastTS)
		}()
	}
	wg.Wait()
}

func TestTSOFollowerProxyWithTSOService(t *testing.T) {
	re := require.New(t)
	re.NoError(failpoint.Enable("github.com/tikv/pd/client/servicediscovery/fastUpdateServiceMode", `return(true)`))
	ctx, cancel := context.WithCancel(context.Background())
	defer cancel()
	cluster, err := tests.NewTestClusterWithKeyspaceGroup(ctx, 1)
	re.NoError(err)
	defer cluster.Destroy()
	err = cluster.RunInitialServers()
	re.NoError(err)
	leaderName := cluster.WaitLeader()
	pdLeaderServer := cluster.GetServer(leaderName)
	re.NoError(pdLeaderServer.BootstrapCluster())
	backendEndpoints := pdLeaderServer.GetAddr()
	tsoCluster, err := tests.NewTestTSOCluster(ctx, 2, backendEndpoints)
	re.NoError(err)
	defer tsoCluster.Destroy()
	time.Sleep(100 * time.Millisecond)
	cli := mcs.SetupClientWithKeyspaceID(ctx, re, constant.DefaultKeyspaceID, strings.Split(backendEndpoints, ","))
	re.NotNil(cli)
	defer cli.Close()
	// TSO service does not support the follower proxy, so enabling it should fail.
	err = cli.UpdateOption(opt.EnableTSOFollowerProxy, true)
	re.Error(err)
	re.NoError(failpoint.Disable("github.com/tikv/pd/client/servicediscovery/fastUpdateServiceMode"))
}

// TestUnavailableTimeAfterLeaderIsReady is used to test https://github.com/tikv/pd/issues/5207
func TestUnavailableTimeAfterLeaderIsReady(t *testing.T) {
	re := require.New(t)
	ctx, cancel := context.WithCancel(context.Background())
	defer cancel()
	cluster, err := tests.NewTestCluster(ctx, 3)
	re.NoError(err)
	defer cluster.Destroy()

	endpoints := runServer(re, cluster)
	cli := setupCli(ctx, re, endpoints)
	defer cli.Close()

	var wg sync.WaitGroup
	var maxUnavailableTime, leaderReadyTime time.Time
	getTsoFunc := func() {
		defer wg.Done()
		var lastTS uint64
		for range tsoRequestRound {
			var physical, logical int64
			var ts uint64
			physical, logical, err = cli.GetTS(context.Background())
			ts = tsoutil.ComposeTS(physical, logical)
			if err != nil {
				maxUnavailableTime = time.Now()
				continue
			}
			re.NoError(err)
			re.Less(lastTS, ts)
			lastTS = ts
		}
	}

	// test resign pd leader or stop pd leader
	wg.Add(1 + 1)
	go getTsoFunc()
	go func() {
		defer wg.Done()
		leader := cluster.GetLeaderServer()
		leader.Stop()
		re.NotEmpty(cluster.WaitLeader())
		leaderReadyTime = time.Now()
		tests.RunServers([]*tests.TestServer{leader})
	}()
	wg.Wait()
	re.Less(maxUnavailableTime.UnixMilli(), leaderReadyTime.Add(1*time.Second).UnixMilli())

	// test kill pd leader pod or network of leader is unreachable
	wg.Add(1 + 1)
	maxUnavailableTime, leaderReadyTime = time.Time{}, time.Time{}
	go getTsoFunc()
	go func() {
		defer wg.Done()
		leader := cluster.GetLeaderServer()
		re.NoError(failpoint.Enable("github.com/tikv/pd/client/clients/tso/unreachableNetwork", "return(true)"))
		leader.Stop()
		re.NotEmpty(cluster.WaitLeader())
		re.NoError(failpoint.Disable("github.com/tikv/pd/client/clients/tso/unreachableNetwork"))
		leaderReadyTime = time.Now()
	}()
	wg.Wait()
	re.Less(maxUnavailableTime.UnixMilli(), leaderReadyTime.Add(1*time.Second).UnixMilli())
}

func TestCustomTimeout(t *testing.T) {
	re := require.New(t)
	ctx, cancel := context.WithCancel(context.Background())
	defer cancel()
	cluster, err := tests.NewTestCluster(ctx, 1)
	re.NoError(err)
	defer cluster.Destroy()

	endpoints := runServer(re, cluster)
	cli := setupCli(ctx, re, endpoints, opt.WithCustomTimeoutOption(time.Second))
	defer cli.Close()

	start := time.Now()
	re.NoError(failpoint.Enable("github.com/tikv/pd/server/customTimeout", "return(true)"))
	_, err = cli.GetAllStores(context.TODO())
	re.NoError(failpoint.Disable("github.com/tikv/pd/server/customTimeout"))
	re.Error(err)
	re.GreaterOrEqual(time.Since(start), time.Second)
	re.Less(time.Since(start), 2*time.Second)
}

type followerForwardAndHandleTestSuite struct {
	suite.Suite
	ctx   context.Context
	clean context.CancelFunc

	cluster   *tests.TestCluster
	endpoints []string
	regionID  uint64
}

func TestFollowerForwardAndHandleTestSuite(t *testing.T) {
	suite.Run(t, new(followerForwardAndHandleTestSuite))
}

func (suite *followerForwardAndHandleTestSuite) SetupSuite() {
	re := suite.Require()
	suite.ctx, suite.clean = context.WithCancel(context.Background())
	sd.MemberHealthCheckInterval = 100 * time.Millisecond
	cluster, err := tests.NewTestCluster(suite.ctx, 3)
	re.NoError(err)
	suite.cluster = cluster
	suite.endpoints = runServer(re, cluster)
	re.NotEmpty(cluster.WaitLeader())
	leader := cluster.GetLeaderServer()
	grpcPDClient := testutil.MustNewGrpcClient(re, leader.GetAddr())
	suite.regionID = regionIDAllocator.alloc()
	testutil.Eventually(re, func() bool {
		regionHeartbeat, err := grpcPDClient.RegionHeartbeat(suite.ctx)
		re.NoError(err)
		region := &metapb.Region{
			Id: suite.regionID,
			RegionEpoch: &metapb.RegionEpoch{
				ConfVer: 1,
				Version: 1,
			},
			Peers: peers,
		}
		req := &pdpb.RegionHeartbeatRequest{
			Header: newHeader(),
			Region: region,
			Leader: peers[0],
		}
		err = regionHeartbeat.Send(req)
		re.NoError(err)
		_, err = regionHeartbeat.Recv()
		return err == nil
	})
}

func (suite *followerForwardAndHandleTestSuite) TearDownSuite() {
	suite.cluster.Destroy()
	suite.clean()
}

func (suite *followerForwardAndHandleTestSuite) TestGetRegionByFollowerForwarding() {
	re := suite.Require()
	ctx, cancel := context.WithCancel(suite.ctx)
	defer cancel()

	cli := setupCli(ctx, re, suite.endpoints, opt.WithForwardingOption(true))
	defer cli.Close()
	re.NoError(failpoint.Enable("github.com/tikv/pd/client/servicediscovery/unreachableNetwork1", "return(true)"))
	time.Sleep(200 * time.Millisecond)
	r, err := cli.GetRegion(context.Background(), []byte("a"))
	re.NoError(err)
	re.NotNil(r)

	re.NoError(failpoint.Disable("github.com/tikv/pd/client/servicediscovery/unreachableNetwork1"))
	time.Sleep(200 * time.Millisecond)
	r, err = cli.GetRegion(context.Background(), []byte("a"))
	re.NoError(err)
	re.NotNil(r)
}

// case 1: unreachable -> normal
func (suite *followerForwardAndHandleTestSuite) TestGetTsoByFollowerForwarding1() {
	re := suite.Require()
	ctx, cancel := context.WithCancel(suite.ctx)
	defer cancel()
	cli := setupCli(ctx, re, suite.endpoints, opt.WithForwardingOption(true))
	defer cli.Close()

	re.NoError(failpoint.Enable("github.com/tikv/pd/client/clients/tso/unreachableNetwork", "return(true)"))
	var lastTS uint64
	testutil.Eventually(re, func() bool {
		physical, logical, err := cli.GetTS(context.TODO())
		if err == nil {
			lastTS = tsoutil.ComposeTS(physical, logical)
			return true
		}
		suite.T().Log(err)
		return false
	})

	lastTS = checkTS(re, cli, lastTS)
	re.NoError(failpoint.Disable("github.com/tikv/pd/client/clients/tso/unreachableNetwork"))
	time.Sleep(2 * time.Second)
	checkTS(re, cli, lastTS)

	re.NoError(failpoint.Enable("github.com/tikv/pd/client/responseNil", "return(true)"))
	regions, err := cli.BatchScanRegions(ctx, []router.KeyRange{{StartKey: []byte(""), EndKey: []byte("")}}, 100)
	re.NoError(err)
	re.Empty(regions)
	re.NoError(failpoint.Disable("github.com/tikv/pd/client/responseNil"))
	regions, err = cli.BatchScanRegions(ctx, []router.KeyRange{{StartKey: []byte(""), EndKey: []byte("")}}, 100)
	re.NoError(err)
	re.Len(regions, 1)
}

// case 2: unreachable -> leader transfer -> normal
func (suite *followerForwardAndHandleTestSuite) TestGetTsoByFollowerForwarding2() {
	re := suite.Require()
	ctx, cancel := context.WithCancel(suite.ctx)
	defer cancel()
	cli := setupCli(ctx, re, suite.endpoints, opt.WithForwardingOption(true))
	defer cli.Close()

	re.NoError(failpoint.Enable("github.com/tikv/pd/client/clients/tso/unreachableNetwork", "return(true)"))
	var lastTS uint64
	testutil.Eventually(re, func() bool {
		physical, logical, err := cli.GetTS(context.TODO())
		if err == nil {
			lastTS = tsoutil.ComposeTS(physical, logical)
			return true
		}
		suite.T().Log(err)
		return false
	})

	lastTS = checkTS(re, cli, lastTS)
	re.NoError(suite.cluster.GetLeaderServer().ResignLeader())
	re.NotEmpty(suite.cluster.WaitLeader())
	lastTS = checkTS(re, cli, lastTS)

	re.NoError(failpoint.Disable("github.com/tikv/pd/client/clients/tso/unreachableNetwork"))
	time.Sleep(5 * time.Second)
	checkTS(re, cli, lastTS)
}

// case 3: network partition between client and follower A -> transfer leader to follower A -> normal
func (suite *followerForwardAndHandleTestSuite) TestGetTsoAndRegionByFollowerForwarding() {
	re := suite.Require()
	ctx, cancel := context.WithCancel(suite.ctx)
	defer cancel()

	cluster := suite.cluster
	leader := cluster.GetLeaderServer()

	follower := cluster.GetServer(cluster.GetFollower())
	re.NoError(failpoint.Enable("github.com/tikv/pd/client/pkg/utils/grpcutil/unreachableNetwork2", fmt.Sprintf("return(\"%s\")", follower.GetAddr())))

	cli := setupCli(ctx, re, suite.endpoints, opt.WithForwardingOption(true))
	defer cli.Close()
	var lastTS uint64
	testutil.Eventually(re, func() bool {
		physical, logical, err := cli.GetTS(context.TODO())
		if err == nil {
			lastTS = tsoutil.ComposeTS(physical, logical)
			return true
		}
		suite.T().Log(err)
		return false
	})
	lastTS = checkTS(re, cli, lastTS)
	r, err := cli.GetRegion(context.Background(), []byte("a"))
	re.NoError(err)
	re.NotNil(r)
	leader.GetServer().GetMember().ResignEtcdLeader(leader.GetServer().Context(),
		leader.GetServer().Name(), follower.GetServer().Name())
	re.NotEmpty(cluster.WaitLeader())
	testutil.Eventually(re, func() bool {
		physical, logical, err := cli.GetTS(context.TODO())
		if err == nil {
			lastTS = tsoutil.ComposeTS(physical, logical)
			return true
		}
		suite.T().Log(err)
		return false
	})
	lastTS = checkTS(re, cli, lastTS)
	testutil.Eventually(re, func() bool {
		r, err = cli.GetRegion(context.Background(), []byte("a"))
		if err == nil && r != nil {
			return true
		}
		return false
	})

	re.NoError(failpoint.Disable("github.com/tikv/pd/client/pkg/utils/grpcutil/unreachableNetwork2"))
	testutil.Eventually(re, func() bool {
		physical, logical, err := cli.GetTS(context.TODO())
		if err == nil {
			lastTS = tsoutil.ComposeTS(physical, logical)
			return true
		}
		suite.T().Log(err)
		return false
	})
	lastTS = checkTS(re, cli, lastTS)
	testutil.Eventually(re, func() bool {
		r, err = cli.GetRegion(context.Background(), []byte("a"))
		if err == nil && r != nil {
			return true
		}
		return false
	})
}

func (suite *followerForwardAndHandleTestSuite) TestGetRegionFromLeaderWhenNetworkErr() {
	re := suite.Require()
	ctx, cancel := context.WithCancel(suite.ctx)
	defer cancel()

	cluster := suite.cluster
	re.NotEmpty(cluster.WaitLeader())
	leader := cluster.GetLeaderServer()

	follower := cluster.GetServer(cluster.GetFollower())
	re.NoError(failpoint.Enable("github.com/tikv/pd/client/pkg/utils/grpcutil/unreachableNetwork2", fmt.Sprintf("return(\"%s\")", follower.GetAddr())))

	cli := setupCli(ctx, re, suite.endpoints)
	defer cli.Close()

	cluster.GetLeaderServer().GetServer().GetMember().ResignEtcdLeader(ctx, leader.GetServer().Name(), follower.GetServer().Name())
	re.NotEmpty(cluster.WaitLeader())

	// here is just for trigger the leader change.
	cli.GetRegion(context.Background(), []byte("a"))

	testutil.Eventually(re, func() bool {
		return cli.GetLeaderURL() == follower.GetAddr()
	})
	r, err := cli.GetRegion(context.Background(), []byte("a"))
	re.Error(err)
	re.Nil(r)

	re.NoError(failpoint.Disable("github.com/tikv/pd/client/pkg/utils/grpcutil/unreachableNetwork2"))
	cli.GetServiceDiscovery().CheckMemberChanged()
	testutil.Eventually(re, func() bool {
		r, err = cli.GetRegion(context.Background(), []byte("a"))
		if err == nil && r != nil {
			return true
		}
		return false
	})
}

func (suite *followerForwardAndHandleTestSuite) TestGetRegionFromFollower() {
	re := suite.Require()
	ctx, cancel := context.WithCancel(suite.ctx)
	defer cancel()

	cluster := suite.cluster
	cli := setupCli(ctx, re, suite.endpoints)
	defer cli.Close()
	cli.UpdateOption(opt.EnableFollowerHandle, true)
	re.NotEmpty(cluster.WaitLeader())
	leader := cluster.GetLeaderServer()
	testutil.Eventually(re, func() bool {
		ret := true
		for _, s := range cluster.GetServers() {
			if s.IsLeader() {
				continue
			}
			if !s.GetServer().DirectlyGetRaftCluster().GetRegionSyncer().IsRunning() {
				ret = false
			}
		}
		return ret
	})
	// follower have no region
	cnt := 0
	for range 100 {
		resp, err := cli.GetRegion(ctx, []byte("a"), opt.WithAllowFollowerHandle())
		if err == nil && resp != nil {
			cnt++
		}
		re.Equal(resp.Meta.Id, suite.regionID)
	}
	re.Equal(100, cnt)

	// because we can't check whether this request is processed by followers from response,
	// we can disable forward and make network problem for leader.
	re.NoError(failpoint.Enable("github.com/tikv/pd/client/servicediscovery/unreachableNetwork1", fmt.Sprintf("return(\"%s\")", leader.GetAddr())))
	time.Sleep(150 * time.Millisecond)
	cnt = 0
	for range 100 {
		resp, err := cli.GetRegion(ctx, []byte("a"), opt.WithAllowFollowerHandle())
		if err == nil && resp != nil {
			cnt++
		}
		re.Equal(resp.Meta.Id, suite.regionID)
	}
	re.Equal(100, cnt)
	re.NoError(failpoint.Disable("github.com/tikv/pd/client/servicediscovery/unreachableNetwork1"))

	// make network problem for follower.
	follower := cluster.GetServer(cluster.GetFollower())
	re.NoError(failpoint.Enable("github.com/tikv/pd/client/servicediscovery/unreachableNetwork1", fmt.Sprintf("return(\"%s\")", follower.GetAddr())))
	time.Sleep(100 * time.Millisecond)
	cnt = 0
	for range 100 {
		resp, err := cli.GetRegion(ctx, []byte("a"), opt.WithAllowFollowerHandle())
		if err == nil && resp != nil {
			cnt++
		}
		re.Equal(resp.Meta.Id, suite.regionID)
	}
	re.Equal(100, cnt)
	re.NoError(failpoint.Disable("github.com/tikv/pd/client/servicediscovery/unreachableNetwork1"))

	// follower client failed will retry by leader service client.
	re.NoError(failpoint.Enable("github.com/tikv/pd/server/followerHandleError", "return(true)"))
	cnt = 0
	for range 100 {
		resp, err := cli.GetRegion(ctx, []byte("a"), opt.WithAllowFollowerHandle())
		if err == nil && resp != nil {
			cnt++
		}
		re.Equal(resp.Meta.Id, suite.regionID)
	}
	re.Equal(100, cnt)
	re.NoError(failpoint.Disable("github.com/tikv/pd/server/followerHandleError"))

	// test after being healthy
	re.NoError(failpoint.Enable("github.com/tikv/pd/client/servicediscovery/unreachableNetwork1", fmt.Sprintf("return(\"%s\")", leader.GetAddr())))
	re.NoError(failpoint.Enable("github.com/tikv/pd/client/servicediscovery/fastCheckAvailable", "return(true)"))
	time.Sleep(100 * time.Millisecond)
	cnt = 0
	for range 100 {
		resp, err := cli.GetRegion(ctx, []byte("a"), opt.WithAllowFollowerHandle())
		if err == nil && resp != nil {
			cnt++
		}
		re.Equal(resp.Meta.Id, suite.regionID)
	}
	re.Equal(100, cnt)
	re.NoError(failpoint.Disable("github.com/tikv/pd/client/servicediscovery/unreachableNetwork1"))
	re.NoError(failpoint.Disable("github.com/tikv/pd/client/servicediscovery/fastCheckAvailable"))
}

func (suite *followerForwardAndHandleTestSuite) TestGetTSFuture() {
	re := suite.Require()
	ctx, cancel := context.WithCancel(suite.ctx)
	defer cancel()

	re.NoError(failpoint.Enable("github.com/tikv/pd/client/clients/tso/shortDispatcherChannel", "return(true)"))

	cli := setupCli(ctx, re, suite.endpoints)

	ctxs := make([]context.Context, 20)
	cancels := make([]context.CancelFunc, 20)
	for i := range 20 {
		ctxs[i], cancels[i] = context.WithCancel(ctx)
	}
	start := time.Now()
	wg1 := sync.WaitGroup{}
	wg2 := sync.WaitGroup{}
	wg3 := sync.WaitGroup{}
	wg1.Add(1)
	go func() {
		<-time.After(time.Second)
		for i := range 20 {
			cancels[i]()
		}
		wg1.Done()
	}()
	wg2.Add(1)
	go func() {
		cli.Close()
		wg2.Done()
	}()
	wg3.Add(1)
	go func() {
		for i := range 20 {
			cli.GetTSAsync(ctxs[i])
		}
		wg3.Done()
	}()
	wg1.Wait()
	wg2.Wait()
	wg3.Wait()
	re.Less(time.Since(start), time.Second*2)
	re.NoError(failpoint.Disable("github.com/tikv/pd/client/clients/tso/shortDispatcherChannel"))
}

func checkTS(re *require.Assertions, cli pd.Client, lastTS uint64) uint64 {
	for range tsoRequestRound {
		physical, logical, err := cli.GetTS(context.TODO())
		if err == nil {
			ts := tsoutil.ComposeTS(physical, logical)
			re.Less(lastTS, ts)
			lastTS = ts
		}
		time.Sleep(time.Millisecond)
	}
	return lastTS
}

func runServer(re *require.Assertions, cluster *tests.TestCluster) []string {
	err := cluster.RunInitialServers()
	re.NoError(err)
	re.NotEmpty(cluster.WaitLeader())
	leaderServer := cluster.GetLeaderServer()
	re.NoError(leaderServer.BootstrapCluster())

	testServers := cluster.GetServers()
	endpoints := make([]string, 0, len(testServers))
	for _, s := range testServers {
		endpoints = append(endpoints, s.GetConfig().AdvertiseClientUrls)
	}
	return endpoints
}

func setupCli(ctx context.Context, re *require.Assertions, endpoints []string, opts ...opt.ClientOption) pd.Client {
	cli, err := pd.NewClientWithContext(ctx, caller.TestComponent,
		endpoints, pd.SecurityOption{}, opts...)
	re.NoError(err)
	return cli
}

func waitLeader(re *require.Assertions, cli sd.ServiceDiscovery, leader *tests.TestServer) {
	testutil.Eventually(re, func() bool {
		cli.ScheduleCheckMemberChanged()
		return cli.GetServingURL() == leader.GetConfig().ClientUrls && leader.GetAddr() == cli.GetServingURL()
	})
}

func TestConfigTTLAfterTransferLeader(t *testing.T) {
	re := require.New(t)
	ctx, cancel := context.WithCancel(context.Background())
	defer cancel()
	cluster, err := tests.NewTestCluster(ctx, 3)
	re.NoError(err)
	defer cluster.Destroy()
	err = cluster.RunInitialServers()
	re.NoError(err)
	leader := cluster.GetServer(cluster.WaitLeader())
	re.NoError(leader.BootstrapCluster())
	addr := fmt.Sprintf("%s/pd/api/v1/config?ttlSecond=5", leader.GetAddr())
	postData, err := json.Marshal(map[string]any{
		"schedule.max-snapshot-count":             999,
		"schedule.enable-location-replacement":    false,
		"schedule.max-merge-region-size":          999,
		"schedule.max-merge-region-keys":          999,
		"schedule.scheduler-max-waiting-operator": 999,
		"schedule.leader-schedule-limit":          999,
		"schedule.region-schedule-limit":          999,
		"schedule.hot-region-schedule-limit":      999,
		"schedule.replica-schedule-limit":         999,
		"schedule.merge-schedule-limit":           999,
	})
	re.NoError(err)
	resp, err := leader.GetHTTPClient().Post(addr, "application/json", bytes.NewBuffer(postData))
	resp.Body.Close()
	re.NoError(err)
	time.Sleep(2 * time.Second)
	re.NoError(leader.Destroy())
	time.Sleep(2 * time.Second)
	leader = cluster.GetServer(cluster.WaitLeader())
	re.NotNil(leader)
	options := leader.GetPersistOptions()
	re.NotNil(options)
	re.Equal(uint64(999), options.GetMaxSnapshotCount())
	re.False(options.IsLocationReplacementEnabled())
	re.Equal(uint64(999), options.GetMaxMergeRegionSize())
	re.Equal(uint64(999), options.GetMaxMergeRegionKeys())
	re.Equal(uint64(999), options.GetSchedulerMaxWaitingOperator())
	re.Equal(uint64(999), options.GetLeaderScheduleLimit())
	re.Equal(uint64(999), options.GetRegionScheduleLimit())
	re.Equal(uint64(999), options.GetHotRegionScheduleLimit())
	re.Equal(uint64(999), options.GetReplicaScheduleLimit())
	re.Equal(uint64(999), options.GetMergeScheduleLimit())
}

func TestCloseClient(t *testing.T) {
	re := require.New(t)
	ctx, cancel := context.WithCancel(context.Background())
	defer cancel()
	cluster, err := tests.NewTestCluster(ctx, 1)
	re.NoError(err)
	defer cluster.Destroy()
	endpoints := runServer(re, cluster)
	cli := setupCli(ctx, re, endpoints)
	ts := cli.GetTSAsync(context.TODO())
	time.Sleep(time.Second)
	cli.Close()
	physical, logical, err := ts.Wait()
	if err == nil {
		re.Positive(physical)
		re.Positive(logical)
	} else {
		re.ErrorIs(err, context.Canceled)
		re.Zero(physical)
		re.Zero(logical)
	}
	ts = cli.GetTSAsync(context.TODO())
	physical, logical, err = ts.Wait()
	re.ErrorIs(err, context.Canceled)
	re.Zero(physical)
	re.Zero(logical)
}

type idAllocator struct {
	allocator *mockid.IDAllocator
}

func (i *idAllocator) alloc() uint64 {
	id, _ := i.allocator.Alloc()
	return id
}

var (
	regionIDAllocator = &idAllocator{allocator: &mockid.IDAllocator{}}
	// Note: IDs below are entirely arbitrary. They are only for checking
	// whether GetRegion/GetStore works.
	// If we alloc ID in client in the future, these IDs must be updated.
	stores = []*metapb.Store{
		{Id: 1,
			Address: "localhost:1",
		},
		{Id: 2,
			Address: "localhost:2",
		},
		{Id: 3,
			Address: "localhost:3",
		},
		{Id: 4,
			Address: "localhost:4",
		},
	}

	peers = []*metapb.Peer{
		{Id: regionIDAllocator.alloc(),
			StoreId: stores[0].GetId(),
		},
		{Id: regionIDAllocator.alloc(),
			StoreId: stores[1].GetId(),
		},
		{Id: regionIDAllocator.alloc(),
			StoreId: stores[2].GetId(),
		},
	}
)

type clientTestSuite struct {
	suite.Suite
	cleanup         testutil.CleanupFunc
	ctx             context.Context
	clean           context.CancelFunc
	srv             *server.Server
	grpcSvr         *server.GrpcServer
	client          pd.Client
	grpcPDClient    pdpb.PDClient
	regionHeartbeat pdpb.PD_RegionHeartbeatClient
	reportBucket    pdpb.PD_ReportBucketsClient
}

func TestClientTestSuite(t *testing.T) {
	suite.Run(t, new(clientTestSuite))
}

func (suite *clientTestSuite) SetupSuite() {
	var err error
	re := suite.Require()
	suite.srv, suite.cleanup, err = server.NewTestServer(re, assertutil.CheckerWithNilAssert(re))
	re.NoError(err)
	suite.grpcPDClient = testutil.MustNewGrpcClient(re, suite.srv.GetAddr())
	suite.grpcSvr = &server.GrpcServer{Server: suite.srv}

	server.MustWaitLeader(re, []*server.Server{suite.srv})
	bootstrapServer(re, newHeader(), suite.grpcPDClient)

	suite.ctx, suite.clean = context.WithCancel(context.Background())
	suite.client = setupCli(suite.ctx, re, suite.srv.GetEndpoints())

	suite.regionHeartbeat, err = suite.grpcPDClient.RegionHeartbeat(suite.ctx)
	re.NoError(err)
	suite.reportBucket, err = suite.grpcPDClient.ReportBuckets(suite.ctx)
	re.NoError(err)
	cluster := suite.srv.GetRaftCluster()
	re.NotNil(cluster)
	now := time.Now().UnixNano()
	for _, store := range stores {
		suite.grpcSvr.PutStore(context.Background(), &pdpb.PutStoreRequest{
			Header: newHeader(),
			Store: &metapb.Store{
				Id:            store.Id,
				Address:       store.Address,
				LastHeartbeat: now,
			},
		})

		storeInfo := suite.grpcSvr.GetRaftCluster().GetStore(store.GetId())
		newStore := storeInfo.Clone(core.SetStoreStats(&pdpb.StoreStats{
			Capacity:  uint64(10 * units.GiB),
			UsedSize:  uint64(9 * units.GiB),
			Available: uint64(1 * units.GiB),
		}))
		suite.grpcSvr.GetRaftCluster().GetBasicCluster().PutStore(newStore)
	}
	cluster.GetOpts().(*config.PersistOptions).SetRegionBucketEnabled(true)
}

func (suite *clientTestSuite) TearDownSuite() {
	suite.client.Close()
	suite.clean()
	suite.cleanup()
}

func newHeader() *pdpb.RequestHeader {
	return &pdpb.RequestHeader{
		ClusterId: keypath.ClusterID(),
	}
}

func bootstrapServer(re *require.Assertions, header *pdpb.RequestHeader, client pdpb.PDClient) {
	regionID := regionIDAllocator.alloc()
	region := &metapb.Region{
		Id: regionID,
		RegionEpoch: &metapb.RegionEpoch{
			ConfVer: 1,
			Version: 1,
		},
		Peers: peers[:1],
	}
	req := &pdpb.BootstrapRequest{
		Header: header,
		Store:  stores[0],
		Region: region,
	}
	resp, err := client.Bootstrap(context.Background(), req)
	re.NoError(err)
	re.Equal(pdpb.ErrorType_OK, resp.GetHeader().GetError().GetType())
}

func (suite *clientTestSuite) SetupTest() {
	suite.grpcSvr.DirectlyGetRaftCluster().ResetRegionCache()
}

func (suite *clientTestSuite) TestScanRegions() {
	re := suite.Require()
	regionLen := 10
	regions := make([]*metapb.Region, 0, regionLen)
	for i := range regionLen {
		regionID := regionIDAllocator.alloc()
		r := &metapb.Region{
			Id: regionID,
			RegionEpoch: &metapb.RegionEpoch{
				ConfVer: 1,
				Version: 1,
			},
			StartKey: []byte{byte(i)},
			EndKey:   []byte{byte(i + 1)},
			Peers:    peers,
		}
		regions = append(regions, r)
		req := &pdpb.RegionHeartbeatRequest{
			Header: newHeader(),
			Region: r,
			Leader: peers[0],
		}
		err := suite.regionHeartbeat.Send(req)
		re.NoError(err)
	}

	// Wait for region heartbeats.
	testutil.Eventually(re, func() bool {
		scanRegions, err := suite.client.BatchScanRegions(context.Background(), []router.KeyRange{{StartKey: []byte{0}, EndKey: nil}}, 10)
		return err == nil && len(scanRegions) == 10
	})

	// Set leader of region3 to nil.
	region3 := core.NewRegionInfo(regions[3], nil)
	suite.srv.GetRaftCluster().HandleRegionHeartbeat(region3)

	// Add down peer for region4.
	region4 := core.NewRegionInfo(regions[4], regions[4].Peers[0], core.WithDownPeers([]*pdpb.PeerStats{{Peer: regions[4].Peers[1]}}))
	suite.srv.GetRaftCluster().HandleRegionHeartbeat(region4)

	// Add pending peers for region5.
	region5 := core.NewRegionInfo(regions[5], regions[5].Peers[0], core.WithPendingPeers([]*metapb.Peer{regions[5].Peers[1], regions[5].Peers[2]}))
	suite.srv.GetRaftCluster().HandleRegionHeartbeat(region5)

	t := suite.T()
	check := func(start, end []byte, limit int, expect []*metapb.Region) {
		scanRegions, err := suite.client.BatchScanRegions(context.Background(), []router.KeyRange{{StartKey: start, EndKey: end}}, limit)
		re.NoError(err)
		re.Len(scanRegions, len(expect))
		t.Log("scanRegions", scanRegions)
		t.Log("expect", expect)
		for i := range expect {
			re.Equal(expect[i], scanRegions[i].Meta)

			if scanRegions[i].Meta.GetId() == region3.GetID() {
				re.Equal(&metapb.Peer{}, scanRegions[i].Leader)
			} else {
				re.Equal(expect[i].Peers[0], scanRegions[i].Leader)
			}

			if scanRegions[i].Meta.GetId() == region4.GetID() {
				re.Equal([]*metapb.Peer{expect[i].Peers[1]}, scanRegions[i].DownPeers)
			}

			if scanRegions[i].Meta.GetId() == region5.GetID() {
				re.Equal([]*metapb.Peer{expect[i].Peers[1], expect[i].Peers[2]}, scanRegions[i].PendingPeers)
			}
		}
	}

	check([]byte{0}, nil, 10, regions)
	check([]byte{1}, nil, 5, regions[1:6])
	check([]byte{100}, nil, 1, nil)
	check([]byte{1}, []byte{6}, 0, regions[1:6])
	check([]byte{1}, []byte{6}, 2, regions[1:3])
}

func (suite *clientTestSuite) TestGetStore() {
	re := suite.Require()
	cluster := suite.srv.GetRaftCluster()
	re.NotNil(cluster)
	store := stores[0]

	// Get an up store should be OK.
	n, err := suite.client.GetStore(context.Background(), store.GetId())
	re.NoError(err)
	re.Equal(store, n)

	actualStores, err := suite.client.GetAllStores(context.Background())
	re.NoError(err)
	re.Len(actualStores, len(stores))
	stores = actualStores

	// Mark the store as offline.
	err = cluster.RemoveStore(store.GetId(), false)
	re.NoError(err)
	offlineStore := typeutil.DeepClone(store, core.StoreFactory)
	offlineStore.State = metapb.StoreState_Offline
	offlineStore.NodeState = metapb.NodeState_Removing

	// Get an offline store should be OK.
	n, err = suite.client.GetStore(context.Background(), store.GetId())
	re.NoError(err)
	re.Equal(offlineStore, n)

	// Should return offline stores.
	contains := false
	stores, err = suite.client.GetAllStores(context.Background())
	re.NoError(err)
	for _, store := range stores {
		if store.GetId() == offlineStore.GetId() {
			contains = true
			re.Equal(offlineStore, store)
		}
	}
	re.True(contains)

	// Mark the store as physically destroyed and offline.
	err = cluster.RemoveStore(store.GetId(), true)
	re.NoError(err)
	physicallyDestroyedStoreID := store.GetId()

	// Get a physically destroyed and offline store
	// It should be Tombstone(become Tombstone automatically) or Offline
	n, err = suite.client.GetStore(context.Background(), physicallyDestroyedStoreID)
	re.NoError(err)
	if n != nil { // store is still offline and physically destroyed
		re.Equal(metapb.NodeState_Removing, n.GetNodeState())
		re.True(n.PhysicallyDestroyed)
	}
	// Should return tombstone stores.
	contains = false
	stores, err = suite.client.GetAllStores(context.Background())
	re.NoError(err)
	for _, store := range stores {
		if store.GetId() == physicallyDestroyedStoreID {
			contains = true
			re.NotEqual(metapb.StoreState_Up, store.GetState())
			re.True(store.PhysicallyDestroyed)
		}
	}
	re.True(contains)

	// Should not return tombstone stores.
	stores, err = suite.client.GetAllStores(context.Background(), opt.WithExcludeTombstone())
	re.NoError(err)
	for _, store := range stores {
		if store.GetId() == physicallyDestroyedStoreID {
			re.Equal(metapb.StoreState_Offline, store.GetState())
			re.True(store.PhysicallyDestroyed)
		}
	}
}

func (suite *clientTestSuite) checkGCSafePoint(re *require.Assertions, expectedSafePoint uint64) {
	req := &pdpb.GetGCSafePointRequest{
		Header: newHeader(),
	}
	resp, err := suite.grpcSvr.GetGCSafePoint(context.Background(), req)
	re.NoError(err)
	re.Equal(expectedSafePoint, resp.SafePoint)
}

func (suite *clientTestSuite) TestUpdateGCSafePoint() {
	re := suite.Require()
	suite.checkGCSafePoint(re, 0)
	for _, safePoint := range []uint64{0, 1, 2, 3, 233, 23333, 233333333333, math.MaxUint64} {
		newSafePoint, err := suite.client.UpdateGCSafePoint(context.Background(), safePoint)
		re.NoError(err)
		re.Equal(safePoint, newSafePoint)
		suite.checkGCSafePoint(re, safePoint)
	}
	// If the new safe point is less than the old one, it should not be updated.
	newSafePoint, err := suite.client.UpdateGCSafePoint(context.Background(), 1)
	re.Equal(uint64(math.MaxUint64), newSafePoint)
	re.NoError(err)
	suite.checkGCSafePoint(re, math.MaxUint64)
}

func (suite *clientTestSuite) TestUpdateServiceGCSafePoint() {
	re := suite.Require()
	serviceSafePoints := []struct {
		ServiceID string
		TTL       int64
		SafePoint uint64
	}{
		{"b", 1000, 2},
		{"a", 1000, 1},
		{"c", 1000, 3},
	}
	for _, ssp := range serviceSafePoints {
		min, err := suite.client.UpdateServiceGCSafePoint(context.Background(),
			ssp.ServiceID, 1000, ssp.SafePoint)
		re.NoError(err)
		// An service safepoint of ID "gc_worker" is automatically initialized as 0
		re.Equal(uint64(0), min)
	}

	min, err := suite.client.UpdateServiceGCSafePoint(context.Background(),
		"gc_worker", math.MaxInt64, 10)
	re.NoError(err)
	re.Equal(uint64(1), min)

	min, err = suite.client.UpdateServiceGCSafePoint(context.Background(),
		"a", 1000, 4)
	re.NoError(err)
	re.Equal(uint64(2), min)

	min, err = suite.client.UpdateServiceGCSafePoint(context.Background(),
		"b", -100, 2)
	re.NoError(err)
	re.Equal(uint64(3), min)

	// Minimum safepoint does not regress
	min, err = suite.client.UpdateServiceGCSafePoint(context.Background(),
		"b", 1000, 2)
	re.NoError(err)
	re.Equal(uint64(3), min)

	// Update only the TTL of the minimum safepoint
	oldMinSsp, err := suite.srv.GetStorage().LoadMinServiceGCSafePoint(time.Now())
	re.NoError(err)
	re.Equal("c", oldMinSsp.ServiceID)
	re.Equal(uint64(3), oldMinSsp.SafePoint)
	min, err = suite.client.UpdateServiceGCSafePoint(context.Background(),
		"c", 2000, 3)
	re.NoError(err)
	re.Equal(uint64(3), min)
	minSsp, err := suite.srv.GetStorage().LoadMinServiceGCSafePoint(time.Now())
	re.NoError(err)
	re.Equal("c", minSsp.ServiceID)
	re.Equal(uint64(3), oldMinSsp.SafePoint)
	suite.GreaterOrEqual(minSsp.ExpiredAt-oldMinSsp.ExpiredAt, int64(1000))

	// Shrinking TTL is also allowed
	min, err = suite.client.UpdateServiceGCSafePoint(context.Background(),
		"c", 1, 3)
	re.NoError(err)
	re.Equal(uint64(3), min)
	minSsp, err = suite.srv.GetStorage().LoadMinServiceGCSafePoint(time.Now())
	re.NoError(err)
	re.Equal("c", minSsp.ServiceID)
	re.Less(minSsp.ExpiredAt, oldMinSsp.ExpiredAt)

	// TTL can be infinite (represented by math.MaxInt64)
	min, err = suite.client.UpdateServiceGCSafePoint(context.Background(),
		"c", math.MaxInt64, 3)
	re.NoError(err)
	re.Equal(uint64(3), min)
	minSsp, err = suite.srv.GetStorage().LoadMinServiceGCSafePoint(time.Now())
	re.NoError(err)
	re.Equal("c", minSsp.ServiceID)
	re.Equal(minSsp.ExpiredAt, int64(math.MaxInt64))

	// Delete "a" and "c"
	min, err = suite.client.UpdateServiceGCSafePoint(context.Background(),
		"c", -1, 3)
	re.NoError(err)
	re.Equal(uint64(4), min)
	min, err = suite.client.UpdateServiceGCSafePoint(context.Background(),
		"a", -1, 4)
	re.NoError(err)
	// Now gc_worker is the only remaining service safe point.
	re.Equal(uint64(10), min)

	// gc_worker cannot be deleted.
	_, err = suite.client.UpdateServiceGCSafePoint(context.Background(),
		"gc_worker", -1, 10)
	re.Error(err)

	// Cannot set non-infinity TTL for gc_worker
	_, err = suite.client.UpdateServiceGCSafePoint(context.Background(),
		"gc_worker", 10000000, 10)
	re.Error(err)

	// Service safepoint must have a non-empty ID
	_, err = suite.client.UpdateServiceGCSafePoint(context.Background(),
		"", 1000, 15)
	re.Error(err)

	// Put some other safepoints to test fixing gc_worker's safepoint when there exists other safepoints.
	_, err = suite.client.UpdateServiceGCSafePoint(context.Background(),
		"a", 1000, 11)
	re.NoError(err)
	_, err = suite.client.UpdateServiceGCSafePoint(context.Background(),
		"b", 1000, 12)
	re.NoError(err)
	_, err = suite.client.UpdateServiceGCSafePoint(context.Background(),
		"c", 1000, 13)
	re.NoError(err)

	// Force set invalid ttl to gc_worker
	gcWorkerKey := keypath.GCSafePointServicePath("gc_worker")
	{
		gcWorkerSsp := &endpoint.ServiceSafePoint{
			ServiceID: "gc_worker",
			ExpiredAt: -12345,
			SafePoint: 10,
		}
		value, err := json.Marshal(gcWorkerSsp)
		re.NoError(err)
		err = suite.srv.GetStorage().Save(gcWorkerKey, string(value))
		re.NoError(err)
	}

	minSsp, err = suite.srv.GetStorage().LoadMinServiceGCSafePoint(time.Now())
	re.NoError(err)
	re.Equal("gc_worker", minSsp.ServiceID)
	re.Equal(uint64(10), minSsp.SafePoint)
	re.Equal(int64(math.MaxInt64), minSsp.ExpiredAt)

	// Force delete gc_worker, then the min service safepoint is 11 of "a".
	err = suite.srv.GetStorage().Remove(gcWorkerKey)
	re.NoError(err)
	minSsp, err = suite.srv.GetStorage().LoadMinServiceGCSafePoint(time.Now())
	re.NoError(err)
	re.Equal(uint64(11), minSsp.SafePoint)
	// After calling LoadMinServiceGCS when "gc_worker"'s service safepoint is missing, "gc_worker"'s service safepoint
	// will be newly created.
	// Increase "a" so that "gc_worker" is the only minimum that will be returned by LoadMinServiceGCSafePoint.
	_, err = suite.client.UpdateServiceGCSafePoint(context.Background(),
		"a", 1000, 14)
	re.NoError(err)

	minSsp, err = suite.srv.GetStorage().LoadMinServiceGCSafePoint(time.Now())
	re.NoError(err)
	re.Equal("gc_worker", minSsp.ServiceID)
	re.Equal(uint64(11), minSsp.SafePoint)
	re.Equal(int64(math.MaxInt64), minSsp.ExpiredAt)
}

func (suite *clientTestSuite) TestScatterRegion() {
	re := suite.Require()
	regionID := regionIDAllocator.alloc()
	testutil.Eventually(re, func() bool {
		err := suite.regionHeartbeat.Send(&pdpb.RegionHeartbeatRequest{
			Header: newHeader(),
			Region: &metapb.Region{
				Id: regionID,
				RegionEpoch: &metapb.RegionEpoch{
					ConfVer: 1,
					Version: 1,
				},
				Peers:    peers,
				StartKey: []byte("fff"),
				EndKey:   []byte("ggg"),
			},
			Leader: peers[0],
		})
		if err != nil {
			return false
		}
		scatterResp, err := suite.client.ScatterRegions(context.Background(), []uint64{regionID}, opt.WithGroup("test"), opt.WithRetry(1))
		if err != nil {
			return false
		}
		if scatterResp.FinishedPercentage != uint64(100) {
			return false
		}
		resp, err := suite.client.GetOperator(context.Background(), regionID)
		if err != nil {
			return false
		}
		return resp.GetRegionId() == regionID &&
			string(resp.GetDesc()) == "scatter-region" &&
			resp.GetStatus() == pdpb.OperatorStatus_RUNNING
	})

	// Test interface `ScatterRegion`.
	// TODO: Deprecate interface `ScatterRegion`.
	// create a new region as scatter operation from previous test might be running
	regionID = regionIDAllocator.alloc()
	testutil.Eventually(re, func() bool {
		err := suite.regionHeartbeat.Send(&pdpb.RegionHeartbeatRequest{
			Header: newHeader(),
			Region: &metapb.Region{
				Id: regionID,
				RegionEpoch: &metapb.RegionEpoch{
					ConfVer: 1,
					Version: 1,
				},
				Peers:    peers,
				StartKey: []byte("ggg"),
				EndKey:   []byte("hhh"),
			},
			Leader: peers[0],
		})
		if err != nil {
			return false
		}
		err = suite.client.ScatterRegion(context.Background(), regionID)
		if err != nil {
			return false
		}
		resp, err := suite.client.GetOperator(context.Background(), regionID)
		if err != nil {
			return false
		}
		return resp.GetRegionId() == regionID &&
			string(resp.GetDesc()) == "scatter-region" &&
			resp.GetStatus() == pdpb.OperatorStatus_RUNNING
	})
}

func TestWatch(t *testing.T) {
	re := require.New(t)
	ctx, cancel := context.WithCancel(context.Background())
	defer cancel()
	cluster, err := tests.NewTestCluster(ctx, 1)
	re.NoError(err)
	defer cluster.Destroy()
	endpoints := runServer(re, cluster)
	client := setupCli(ctx, re, endpoints)
	defer client.Close()

	key := "test"
	resp, err := client.Get(ctx, []byte(key))
	re.NoError(err)
	rev := resp.GetHeader().GetRevision()
	ch, err := client.Watch(ctx, []byte(key), opt.WithRev(rev))
	re.NoError(err)
	exit := make(chan struct{})
	go func() {
		var events []*meta_storagepb.Event
		for e := range ch {
			events = append(events, e...)
			if len(events) >= 3 {
				break
			}
		}
		re.Equal(meta_storagepb.Event_PUT, events[0].GetType())
		re.Equal("1", string(events[0].GetKv().GetValue()))
		re.Equal(meta_storagepb.Event_PUT, events[1].GetType())
		re.Equal("2", string(events[1].GetKv().GetValue()))
		re.Equal(meta_storagepb.Event_DELETE, events[2].GetType())
		exit <- struct{}{}
	}()

	cli, err := clientv3.NewFromURLs(endpoints)
	re.NoError(err)
	defer cli.Close()
	cli.Put(context.Background(), key, "1")
	cli.Put(context.Background(), key, "2")
	cli.Delete(context.Background(), key)
	<-exit
}

func TestPutGet(t *testing.T) {
	re := require.New(t)
	ctx, cancel := context.WithCancel(context.Background())
	defer cancel()
	cluster, err := tests.NewTestCluster(ctx, 1)
	re.NoError(err)
	defer cluster.Destroy()
	endpoints := runServer(re, cluster)
	client := setupCli(ctx, re, endpoints)
	defer client.Close()

	key := []byte("test")
	putResp, err := client.Put(context.Background(), key, []byte("1"))
	re.NoError(err)
	re.Empty(putResp.GetPrevKv())
	getResp, err := client.Get(context.Background(), key)
	re.NoError(err)
	re.Equal([]byte("1"), getResp.GetKvs()[0].Value)
	re.NotEqual(0, getResp.GetHeader().GetRevision())
	putResp, err = client.Put(context.Background(), key, []byte("2"), opt.WithPrevKV())
	re.NoError(err)
	re.Equal([]byte("1"), putResp.GetPrevKv().Value)
	getResp, err = client.Get(context.Background(), key)
	re.NoError(err)
	re.Equal([]byte("2"), getResp.GetKvs()[0].Value)
	s := cluster.GetLeaderServer()
	// use etcd client delete the key
	_, err = s.GetEtcdClient().Delete(context.Background(), string(key))
	re.NoError(err)
	getResp, err = client.Get(context.Background(), key)
	re.NoError(err)
	re.Empty(getResp.GetKvs())
}

// TestClientWatchWithRevision is the same as TestClientWatchWithRevision in global config.
func TestClientWatchWithRevision(t *testing.T) {
	re := require.New(t)
	ctx, cancel := context.WithCancel(context.Background())
	defer cancel()
	cluster, err := tests.NewTestCluster(ctx, 1)
	re.NoError(err)
	defer cluster.Destroy()
	endpoints := runServer(re, cluster)
	client := setupCli(ctx, re, endpoints)
	defer client.Close()
	s := cluster.GetLeaderServer()
	watchPrefix := "watch_test"
	defer func() {
		_, err := s.GetEtcdClient().Delete(context.Background(), watchPrefix+"test")
		re.NoError(err)

		for i := 3; i < 9; i++ {
			_, err := s.GetEtcdClient().Delete(context.Background(), watchPrefix+strconv.Itoa(i))
			re.NoError(err)
		}
	}()
	// Mock get revision by loading
	r, err := s.GetEtcdClient().Put(context.Background(), watchPrefix+"test", "test")
	re.NoError(err)
	res, err := client.Get(context.Background(), []byte(watchPrefix), opt.WithPrefix())
	re.NoError(err)
	re.Len(res.Kvs, 1)
	re.LessOrEqual(r.Header.GetRevision(), res.GetHeader().GetRevision())
	// Mock when start watcher there are existed some keys, will load firstly

	for i := range 6 {
		_, err = s.GetEtcdClient().Put(context.Background(), watchPrefix+strconv.Itoa(i), strconv.Itoa(i))
		re.NoError(err)
	}
	// Start watcher at next revision
	ch, err := client.Watch(context.Background(), []byte(watchPrefix), opt.WithRev(res.GetHeader().GetRevision()), opt.WithPrefix(), opt.WithPrevKV())
	re.NoError(err)
	// Mock delete
	for i := range 3 {
		_, err = s.GetEtcdClient().Delete(context.Background(), watchPrefix+strconv.Itoa(i))
		re.NoError(err)
	}
	// Mock put
	for i := 6; i < 9; i++ {
		_, err = s.GetEtcdClient().Put(context.Background(), watchPrefix+strconv.Itoa(i), strconv.Itoa(i))
		re.NoError(err)
	}
	var watchCount int
	for {
		select {
		case <-time.After(1 * time.Second):
			re.Equal(13, watchCount)
			return
		case res := <-ch:
			for _, r := range res {
				watchCount++
				if r.GetType() == meta_storagepb.Event_DELETE {
					re.Equal(watchPrefix+string(r.PrevKv.Value), string(r.Kv.Key))
				} else {
					re.Equal(watchPrefix+string(r.Kv.Value), string(r.Kv.Key))
				}
			}
		}
	}
}

func (suite *clientTestSuite) TestMemberUpdateBackOff() {
	re := suite.Require()

	ctx, cancel := context.WithCancel(context.Background())
	defer cancel()
	cluster, err := tests.NewTestCluster(ctx, 3)
	re.NoError(err)
	defer cluster.Destroy()

	endpoints := runServer(re, cluster)
	cli := setupCli(ctx, re, endpoints)
	defer cli.Close()
	innerCli, ok := cli.(interface{ GetServiceDiscovery() sd.ServiceDiscovery })
	re.True(ok)

	leader := cluster.GetLeader()
	waitLeader(re, innerCli.GetServiceDiscovery(), cluster.GetServer(leader))
	memberID := cluster.GetServer(leader).GetLeader().GetMemberId()

	re.NoError(failpoint.Enable("github.com/tikv/pd/server/leaderLoopCheckAgain", fmt.Sprintf("return(\"%d\")", memberID)))
	re.NoError(failpoint.Enable("github.com/tikv/pd/server/exitCampaignLeader", fmt.Sprintf("return(\"%d\")", memberID)))
	re.NoError(failpoint.Enable("github.com/tikv/pd/server/timeoutWaitPDLeader", `return(true)`))
	// make sure back off executed.
	re.NoError(failpoint.Enable("github.com/tikv/pd/client/pkg/retry/backOffExecute", `return(true)`))
	leader2 := waitLeaderChange(re, cluster, leader, innerCli.GetServiceDiscovery())
	re.True(retry.TestBackOffExecute())

	re.NotEqual(leader, leader2)

	re.NoError(failpoint.Disable("github.com/tikv/pd/server/leaderLoopCheckAgain"))
	re.NoError(failpoint.Disable("github.com/tikv/pd/server/exitCampaignLeader"))
	re.NoError(failpoint.Disable("github.com/tikv/pd/server/timeoutWaitPDLeader"))
	re.NoError(failpoint.Disable("github.com/tikv/pd/client/pkg/retry/backOffExecute"))
}

func waitLeaderChange(re *require.Assertions, cluster *tests.TestCluster, old string, cli sd.ServiceDiscovery) string {
	var leader string
	testutil.Eventually(re, func() bool {
		cli.ScheduleCheckMemberChanged()
		leader = cluster.GetLeader()
		if leader == old || leader == "" {
			return false
		}
		return true
	})
	return leader
}

func (suite *clientTestSuite) TestBatchScanRegions() {
	var (
		re        = suite.Require()
		ctx       = context.Background()
		regionLen = 10
		regions   = make([]*metapb.Region, 0, regionLen)
	)

	for i := range regionLen {
		regionID := regionIDAllocator.alloc()
		r := &metapb.Region{
			Id: regionID,
			RegionEpoch: &metapb.RegionEpoch{
				ConfVer: 1,
				Version: 1,
			},
			StartKey: []byte{byte(i)},
			EndKey:   []byte{byte(i + 1)},
			Peers:    peers,
		}
		regions = append(regions, r)
		req := &pdpb.RegionHeartbeatRequest{
			Header: newHeader(),
			Region: r,
			Leader: peers[0],
		}
		err := suite.regionHeartbeat.Send(req)
		re.NoError(err)
	}

	// Wait for region heartbeats.
	testutil.Eventually(re, func() bool {
		scanRegions, err := suite.client.BatchScanRegions(ctx, []router.KeyRange{{StartKey: []byte{0}, EndKey: nil}}, 10)
		return err == nil && len(scanRegions) == 10
	})

	// Set leader of region3 to nil.
	region3 := core.NewRegionInfo(regions[3], nil)
	suite.srv.GetRaftCluster().HandleRegionHeartbeat(region3)

	// Add down peer for region4.
	region4 := core.NewRegionInfo(regions[4], regions[4].Peers[0], core.WithDownPeers([]*pdpb.PeerStats{{Peer: regions[4].Peers[1]}}))
	suite.srv.GetRaftCluster().HandleRegionHeartbeat(region4)

	// Add pending peers for region5.
	region5 := core.NewRegionInfo(regions[5], regions[5].Peers[0], core.WithPendingPeers([]*metapb.Peer{regions[5].Peers[1], regions[5].Peers[2]}))
	suite.srv.GetRaftCluster().HandleRegionHeartbeat(region5)

	// Add buckets for region6.
	region6 := core.NewRegionInfo(regions[6], regions[6].Peers[0], core.SetBuckets(&metapb.Buckets{RegionId: regions[6].Id, Version: 2}))
	suite.srv.GetRaftCluster().HandleRegionHeartbeat(region6)

	t := suite.T()
	var outputMustContainAllKeyRangeOptions []bool
	check := func(ranges []router.KeyRange, limit int, expect []*metapb.Region) {
		for _, bucket := range []bool{false, true} {
			for _, outputMustContainAllKeyRange := range outputMustContainAllKeyRangeOptions {
				var opts []opt.GetRegionOption
				if bucket {
					opts = append(opts, opt.WithBuckets())
				}
				if outputMustContainAllKeyRange {
					opts = append(opts, opt.WithOutputMustContainAllKeyRange())
				}
				scanRegions, err := suite.client.BatchScanRegions(ctx, ranges, limit, opts...)
				re.NoError(err)
				t.Log("scanRegions", scanRegions)
				t.Log("expect", expect)
				re.Len(scanRegions, len(expect))
				for i := range expect {
					re.Equal(expect[i], scanRegions[i].Meta)

					if scanRegions[i].Meta.GetId() == region3.GetID() {
						re.Equal(&metapb.Peer{}, scanRegions[i].Leader)
					} else {
						re.Equal(expect[i].Peers[0], scanRegions[i].Leader)
					}

					if scanRegions[i].Meta.GetId() == region4.GetID() {
						re.Equal([]*metapb.Peer{expect[i].Peers[1]}, scanRegions[i].DownPeers)
					}

					if scanRegions[i].Meta.GetId() == region5.GetID() {
						re.Equal([]*metapb.Peer{expect[i].Peers[1], expect[i].Peers[2]}, scanRegions[i].PendingPeers)
					}

					if scanRegions[i].Meta.GetId() == region6.GetID() {
						if !bucket {
							re.Nil(scanRegions[i].Buckets)
						} else {
							re.Equal(scanRegions[i].Buckets, region6.GetBuckets())
						}
					}
				}
			}
		}
	}

	// valid ranges
	outputMustContainAllKeyRangeOptions = []bool{false, true}
	check([]router.KeyRange{{StartKey: []byte{0}, EndKey: nil}}, 10, regions)
	check([]router.KeyRange{{StartKey: []byte{1}, EndKey: nil}}, 5, regions[1:6])
	check([]router.KeyRange{
		{StartKey: []byte{0}, EndKey: []byte{1}},
		{StartKey: []byte{2}, EndKey: []byte{3}},
		{StartKey: []byte{4}, EndKey: []byte{5}},
		{StartKey: []byte{6}, EndKey: []byte{7}},
		{StartKey: []byte{8}, EndKey: []byte{9}},
	}, 10, []*metapb.Region{regions[0], regions[2], regions[4], regions[6], regions[8]})
	check([]router.KeyRange{
		{StartKey: []byte{0}, EndKey: []byte{1}},
		{StartKey: []byte{2}, EndKey: []byte{3}},
		{StartKey: []byte{4}, EndKey: []byte{5}},
		{StartKey: []byte{6}, EndKey: []byte{7}},
		{StartKey: []byte{8}, EndKey: []byte{9}},
	}, 3, []*metapb.Region{regions[0], regions[2], regions[4]})

	outputMustContainAllKeyRangeOptions = []bool{false}
	check([]router.KeyRange{
		{StartKey: []byte{0}, EndKey: []byte{0, 1}}, // non-continuous ranges in a region
		{StartKey: []byte{0, 2}, EndKey: []byte{0, 3}},
		{StartKey: []byte{0, 3}, EndKey: []byte{0, 4}},
		{StartKey: []byte{0, 5}, EndKey: []byte{0, 6}},
		{StartKey: []byte{0, 7}, EndKey: []byte{3}},
		{StartKey: []byte{4}, EndKey: []byte{5}},
	}, 10, []*metapb.Region{regions[0], regions[1], regions[2], regions[4]})
	outputMustContainAllKeyRangeOptions = []bool{false}
	check([]router.KeyRange{
		{StartKey: []byte{9}, EndKey: []byte{10, 1}},
	}, 10, []*metapb.Region{regions[9]})

	// invalid ranges
	_, err := suite.client.BatchScanRegions(
		ctx,
		[]router.KeyRange{{StartKey: []byte{1}, EndKey: []byte{0}}},
		10,
		opt.WithOutputMustContainAllKeyRange(),
	)
	re.ErrorContains(err, "invalid key range, start key > end key")
	_, err = suite.client.BatchScanRegions(ctx, []router.KeyRange{
		{StartKey: []byte{0}, EndKey: []byte{2}},
		{StartKey: []byte{1}, EndKey: []byte{3}},
	}, 10)
	re.ErrorContains(err, "invalid key range, ranges overlapped")
	_, err = suite.client.BatchScanRegions(
		ctx,
		[]router.KeyRange{{StartKey: []byte{9}, EndKey: []byte{10, 1}}},
		10,
		opt.WithOutputMustContainAllKeyRange(),
	)
	re.ErrorContains(err, "found a hole region in the last")
	req := &pdpb.RegionHeartbeatRequest{
		Header: newHeader(),
		Region: &metapb.Region{
			Id: 100,
			RegionEpoch: &metapb.RegionEpoch{
				ConfVer: 1,
				Version: 1,
			},
			StartKey: []byte{100},
			EndKey:   []byte{101},
			Peers:    peers,
		},
		Leader: peers[0],
	}
	re.NoError(suite.regionHeartbeat.Send(req))

	// Wait for region heartbeats.
	testutil.Eventually(re, func() bool {
		_, err = suite.client.BatchScanRegions(
			ctx,
			[]router.KeyRange{{StartKey: []byte{9}, EndKey: []byte{101}}},
			10,
			opt.WithOutputMustContainAllKeyRange(),
		)
		return err != nil && strings.Contains(err.Error(), "found a hole region between")
	})
}

func TestGetRegionWithBackoff(t *testing.T) {
	re := require.New(t)
	re.NoError(failpoint.Enable("github.com/tikv/pd/server/rateLimit", "return(true)"))
	ctx, cancel := context.WithCancel(context.Background())
	defer cancel()

	cluster, err := tests.NewTestCluster(ctx, 1)
	re.NoError(err)
	defer cluster.Destroy()
	endpoints := runServer(re, cluster)

	// Define the backoff parameters
	base := 100 * time.Millisecond
	max := 500 * time.Millisecond
	total := 3 * time.Second

	// Create a backoff strategy
	bo := retry.InitialBackoffer(base, max, total)
	bo.SetRetryableChecker(needRetry, true)

	// Initialize the client with context and backoff
	client, err := pd.NewClientWithContext(ctx, caller.TestComponent, endpoints, pd.SecurityOption{})
	re.NoError(err)

	// Record the start time
	start := time.Now()

	ctx = retry.WithBackoffer(ctx, bo)
	// Call GetRegion and expect it to handle backoff internally
	_, err = client.GetRegion(ctx, []byte("key"))
	re.Error(err)
	// Calculate the elapsed time
	elapsed := time.Since(start)
	// Verify that some backoff occurred by checking if the elapsed time is greater than the base backoff
	re.Greater(elapsed, total, "Expected some backoff to have occurred")

	re.NoError(failpoint.Disable("github.com/tikv/pd/server/rateLimit"))
	// Call GetRegion again and expect it to succeed
	region, err := client.GetRegion(ctx, []byte("key"))
	re.NoError(err)
	re.Equal(uint64(2), region.Meta.Id) // Adjust this based on expected region
}

func needRetry(err error) bool {
	st, ok := status.FromError(err)
	if !ok {
		return false
	}
	return st.Code() == codes.ResourceExhausted
}

func TestCircuitBreaker(t *testing.T) {
	re := require.New(t)
	ctx, cancel := context.WithCancel(context.Background())
	defer cancel()

	cluster, err := tests.NewTestCluster(ctx, 1)
	re.NoError(err)
	defer cluster.Destroy()

	circuitBreakerSettings := cb.Settings{
		ErrorRateThresholdPct: 60,
		MinQPSForOpen:         10,
		ErrorRateWindow:       time.Millisecond,
		CoolDownInterval:      time.Second,
		HalfOpenSuccessCount:  1,
	}

	endpoints := runServer(re, cluster)
	cli := setupCli(ctx, re, endpoints)
	defer cli.Close()

	circuitBreaker := cb.NewCircuitBreaker("region_meta", circuitBreakerSettings)
	ctx = cb.WithCircuitBreaker(ctx, circuitBreaker)
	for range 10 {
		region, err := cli.GetRegion(ctx, []byte("a"))
		re.NoError(err)
		re.NotNil(region)
	}

	re.NoError(failpoint.Enable("github.com/tikv/pd/client/pkg/utils/grpcutil/triggerCircuitBreaker", "return(true)"))

	for range 100 {
		_, err := cli.GetRegion(ctx, []byte("a"))
		re.Error(err)
	}

	_, err = cli.GetRegion(ctx, []byte("a"))
	re.Error(err)
	re.Contains(err.Error(), "circuit breaker is open")
	re.NoError(failpoint.Disable("github.com/tikv/pd/client/pkg/utils/grpcutil/triggerCircuitBreaker"))

	_, err = cli.GetRegion(ctx, []byte("a"))
	re.Error(err)
	re.Contains(err.Error(), "circuit breaker is open")

	// wait cooldown
	time.Sleep(time.Second)

	for range 10 {
		region, err := cli.GetRegion(ctx, []byte("a"))
		re.NoError(err)
		re.NotNil(region)
	}
}

func TestCircuitBreakerOpenAndChangeSettings(t *testing.T) {
	re := require.New(t)
	ctx, cancel := context.WithCancel(context.Background())
	defer cancel()

	cluster, err := tests.NewTestCluster(ctx, 1)
	re.NoError(err)
	defer cluster.Destroy()

	circuitBreakerSettings := cb.Settings{
		ErrorRateThresholdPct: 60,
		MinQPSForOpen:         10,
		ErrorRateWindow:       time.Millisecond,
		CoolDownInterval:      time.Second,
		HalfOpenSuccessCount:  1,
	}

	endpoints := runServer(re, cluster)
	cli := setupCli(ctx, re, endpoints)
	defer cli.Close()

	circuitBreaker := cb.NewCircuitBreaker("region_meta", circuitBreakerSettings)
	ctx = cb.WithCircuitBreaker(ctx, circuitBreaker)
	for range 10 {
		region, err := cli.GetRegion(ctx, []byte("a"))
		re.NoError(err)
		re.NotNil(region)
	}

	re.NoError(failpoint.Enable("github.com/tikv/pd/client/pkg/utils/grpcutil/triggerCircuitBreaker", "return(true)"))

	for range 100 {
		_, err := cli.GetRegion(ctx, []byte("a"))
		re.Error(err)
	}

	_, err = cli.GetRegion(ctx, []byte("a"))
	re.Error(err)
	re.Contains(err.Error(), "circuit breaker is open")

	circuitBreaker.ChangeSettings(func(config *cb.Settings) {
		*config = cb.AlwaysClosedSettings
	})
	_, err = cli.GetRegion(ctx, []byte("a"))
	re.NoError(err)
	re.NoError(failpoint.Disable("github.com/tikv/pd/client/pkg/utils/grpcutil/triggerCircuitBreaker"))
}

func TestCircuitBreakerHalfOpenAndChangeSettings(t *testing.T) {
	re := require.New(t)
	ctx, cancel := context.WithCancel(context.Background())
	defer cancel()

	cluster, err := tests.NewTestCluster(ctx, 1)
	re.NoError(err)
	defer cluster.Destroy()

	circuitBreakerSettings := cb.Settings{
		ErrorRateThresholdPct: 60,
		MinQPSForOpen:         10,
		ErrorRateWindow:       time.Millisecond,
		CoolDownInterval:      time.Second,
		HalfOpenSuccessCount:  20,
	}

	endpoints := runServer(re, cluster)

	cli := setupCli(ctx, re, endpoints)
	defer cli.Close()

	circuitBreaker := cb.NewCircuitBreaker("region_meta", circuitBreakerSettings)
	ctx = cb.WithCircuitBreaker(ctx, circuitBreaker)
	for range 10 {
		region, err := cli.GetRegion(ctx, []byte("a"))
		re.NoError(err)
		re.NotNil(region)
	}

	re.NoError(failpoint.Enable("github.com/tikv/pd/client/pkg/utils/grpcutil/triggerCircuitBreaker", "return(true)"))

	for range 100 {
		_, err := cli.GetRegion(ctx, []byte("a"))
		re.Error(err)
	}

	_, err = cli.GetRegion(ctx, []byte("a"))
	re.Error(err)
	re.Contains(err.Error(), "circuit breaker is open")

	fname := testutil.InitTempFileLogger("info")
	defer os.RemoveAll(fname)
	// wait for cooldown
	time.Sleep(time.Second)
	re.NoError(failpoint.Disable("github.com/tikv/pd/client/pkg/utils/grpcutil/triggerCircuitBreaker"))
	// trigger circuit breaker state to be half open
	_, err = cli.GetRegion(ctx, []byte("a"))
	re.NoError(err)
	testutil.Eventually(re, func() bool {
		b, _ := os.ReadFile(fname)
		l := string(b)
		// We need to check the log to see if the circuit breaker is half open
		return strings.Contains(l, "Transitioning to half-open state to test the service")
	})

	// The state is half open
	re.NoError(failpoint.Enable("github.com/tikv/pd/client/pkg/utils/grpcutil/triggerCircuitBreaker", "return(true)"))
	// change settings to always closed
	circuitBreaker.ChangeSettings(func(config *cb.Settings) {
		*config = cb.AlwaysClosedSettings
	})
	// It won't be changed to open state.
	for range 100 {
		_, err := cli.GetRegion(ctx, []byte("a"))
		re.NoError(err)
	}
	re.NoError(failpoint.Disable("github.com/tikv/pd/client/pkg/utils/grpcutil/triggerCircuitBreaker"))
}<|MERGE_RESOLUTION|>--- conflicted
+++ resolved
@@ -21,11 +21,6 @@
 	"fmt"
 	"math"
 	"os"
-<<<<<<< HEAD
-	"reflect"
-=======
-	"path"
->>>>>>> 2bbeb9c9
 	"sort"
 	"strconv"
 	"strings"

// Copyright 2023 TiKV Project Authors.
//
// Licensed under the Apache License, Version 2.0 (the "License");
// you may not use this file except in compliance with the License.
// You may obtain a copy of the License at
//
//     http://www.apache.org/licenses/LICENSE-2.0
//
// Unless required by applicable law or agreed to in writing, software
// distributed under the License is distributed on an "AS IS" BASIS,
// WITHOUT WARRANTIES OR CONDITIONS OF ANY KIND, either express or implied.
// See the License for the specific language governing permissions and
// limitations under the License.

package client_test

import (
	"context"
	"math"
	"net/http"
	"net/url"
	"sort"
	"strings"
	"sync"
	"testing"
	"time"

	"github.com/pingcap/errors"
	"github.com/pingcap/failpoint"
	"github.com/pingcap/kvproto/pkg/metapb"
	"github.com/prometheus/client_golang/prometheus"
	dto "github.com/prometheus/client_model/go"
	"github.com/stretchr/testify/require"
	"github.com/stretchr/testify/suite"
	pd "github.com/tikv/pd/client/http"
	"github.com/tikv/pd/client/retry"
	"github.com/tikv/pd/pkg/core"
	"github.com/tikv/pd/pkg/keyspace"
	sc "github.com/tikv/pd/pkg/schedule/config"
	"github.com/tikv/pd/pkg/schedule/labeler"
	"github.com/tikv/pd/pkg/schedule/placement"
	"github.com/tikv/pd/pkg/storage/endpoint"
	"github.com/tikv/pd/pkg/utils/testutil"
	"github.com/tikv/pd/pkg/utils/tsoutil"
	"github.com/tikv/pd/pkg/versioninfo"
	"github.com/tikv/pd/server/api"
	"github.com/tikv/pd/tests"
)

type httpClientTestSuite struct {
	suite.Suite
	// 1. Using `NewClient` will create a `DefaultPDServiceDiscovery` internal.
	// 2. Using `NewClientWithServiceDiscovery` will need a `PDServiceDiscovery` to be passed in.
	withServiceDiscovery bool
	ctx                  context.Context
	cancelFunc           context.CancelFunc
	cluster              *tests.TestCluster
	endpoints            []string
	client               pd.Client
}

func TestHTTPClientTestSuite(t *testing.T) {
	suite.Run(t, &httpClientTestSuite{
		withServiceDiscovery: false,
	})
}

func TestHTTPClientTestSuiteWithServiceDiscovery(t *testing.T) {
	suite.Run(t, &httpClientTestSuite{
		withServiceDiscovery: true,
	})
}

func (suite *httpClientTestSuite) SetupSuite() {
	re := suite.Require()
	re.NoError(failpoint.Enable("github.com/tikv/pd/pkg/member/skipCampaignLeaderCheck", "return(true)"))
	suite.ctx, suite.cancelFunc = context.WithCancel(context.Background())

	cluster, err := tests.NewTestCluster(suite.ctx, 2)
	re.NoError(err)

	err = cluster.RunInitialServers()
	re.NoError(err)
	leader := cluster.WaitLeader()
	re.NotEmpty(leader)
	leaderServer := cluster.GetLeaderServer()

	err = leaderServer.BootstrapCluster()
	// Add 2 more stores to the cluster.
	for i := 2; i <= 4; i++ {
		tests.MustPutStore(re, cluster, &metapb.Store{
			Id:            uint64(i),
			State:         metapb.StoreState_Up,
			NodeState:     metapb.NodeState_Serving,
			LastHeartbeat: time.Now().UnixNano(),
		})
	}
	re.NoError(err)
	for _, region := range []*core.RegionInfo{
		core.NewTestRegionInfo(10, 1, []byte("a1"), []byte("a2")),
		core.NewTestRegionInfo(11, 1, []byte("a2"), []byte("a3")),
	} {
		err := leaderServer.GetRaftCluster().HandleRegionHeartbeat(region)
		re.NoError(err)
	}
	var (
		testServers = cluster.GetServers()
		endpoints   = make([]string, 0, len(testServers))
	)
	for _, s := range testServers {
		addr := s.GetConfig().AdvertiseClientUrls
		url, err := url.Parse(addr)
		re.NoError(err)
		endpoints = append(endpoints, url.Host)
	}
	suite.endpoints = endpoints
	suite.cluster = cluster

	if suite.withServiceDiscovery {
		// Run test with specific service discovery.
		cli := setupCli(suite.ctx, re, suite.endpoints)
		sd := cli.GetServiceDiscovery()
		suite.client = pd.NewClientWithServiceDiscovery("pd-http-client-it-grpc", sd)
	} else {
		// Run test with default service discovery.
		suite.client = pd.NewClient("pd-http-client-it-http", suite.endpoints)
	}
}

func (suite *httpClientTestSuite) TearDownSuite() {
	re := suite.Require()
	re.NoError(failpoint.Disable("github.com/tikv/pd/pkg/member/skipCampaignLeaderCheck"))
	suite.cancelFunc()
	suite.client.Close()
	suite.cluster.Destroy()
}

func (suite *httpClientTestSuite) TestMeta() {
	re := suite.Require()
	client := suite.client
	ctx, cancel := context.WithCancel(suite.ctx)
	defer cancel()
	replicateConfig, err := client.GetReplicateConfig(ctx)
	re.NoError(err)
	re.Equal(3.0, replicateConfig["max-replicas"])
	region, err := client.GetRegionByID(ctx, 10)
	re.NoError(err)
	re.Equal(int64(10), region.ID)
	re.Equal(core.HexRegionKeyStr([]byte("a1")), region.StartKey)
	re.Equal(core.HexRegionKeyStr([]byte("a2")), region.EndKey)
	region, err = client.GetRegionByKey(ctx, []byte("a2"))
	re.NoError(err)
	re.Equal(int64(11), region.ID)
	re.Equal(core.HexRegionKeyStr([]byte("a2")), region.StartKey)
	re.Equal(core.HexRegionKeyStr([]byte("a3")), region.EndKey)
	regions, err := client.GetRegions(ctx)
	re.NoError(err)
	re.Equal(int64(2), regions.Count)
	re.Len(regions.Regions, 2)
	regions, err = client.GetRegionsByKeyRange(ctx, pd.NewKeyRange([]byte("a1"), []byte("a3")), -1)
	re.NoError(err)
	re.Equal(int64(2), regions.Count)
	re.Len(regions.Regions, 2)
	regions, err = client.GetRegionsByStoreID(ctx, 1)
	re.NoError(err)
	re.Equal(int64(2), regions.Count)
	re.Len(regions.Regions, 2)
	regions, err = client.GetEmptyRegions(ctx)
	re.NoError(err)
	re.Equal(int64(2), regions.Count)
	re.Len(regions.Regions, 2)
	state, err := client.GetRegionsReplicatedStateByKeyRange(ctx, pd.NewKeyRange([]byte("a1"), []byte("a3")))
	re.NoError(err)
	re.Equal("INPROGRESS", state)
	regionStats, err := client.GetRegionStatusByKeyRange(ctx, pd.NewKeyRange([]byte("a1"), []byte("a3")), false)
	re.NoError(err)
	re.Positive(regionStats.Count)
	re.NotEmpty(regionStats.StoreLeaderCount)
	regionStats, err = client.GetRegionStatusByKeyRange(ctx, pd.NewKeyRange([]byte("a1"), []byte("a3")), true)
	re.NoError(err)
	re.Positive(regionStats.Count)
	re.Empty(regionStats.StoreLeaderCount)
	hotReadRegions, err := client.GetHotReadRegions(ctx)
	re.NoError(err)
	re.Len(hotReadRegions.AsPeer, 4)
	re.Len(hotReadRegions.AsLeader, 4)
	hotWriteRegions, err := client.GetHotWriteRegions(ctx)
	re.NoError(err)
	re.Len(hotWriteRegions.AsPeer, 4)
	re.Len(hotWriteRegions.AsLeader, 4)
	historyHorRegions, err := client.GetHistoryHotRegions(ctx, &pd.HistoryHotRegionsRequest{
		StartTime: 0,
		EndTime:   time.Now().AddDate(0, 0, 1).UnixNano() / int64(time.Millisecond),
	})
	re.NoError(err)
	re.Empty(historyHorRegions.HistoryHotRegion)
	stores, err := client.GetStores(ctx)
	re.NoError(err)
	re.Equal(4, stores.Count)
	re.Len(stores.Stores, 4)
	storeID := uint64(stores.Stores[0].Store.ID) // TODO: why type is different?
	store2, err := client.GetStore(ctx, storeID)
	re.NoError(err)
	re.EqualValues(storeID, store2.Store.ID)
	version, err := client.GetClusterVersion(ctx)
	re.NoError(err)
	re.Equal("1.0.0", version)
	rgs, _ := client.GetRegionsByKeyRange(ctx, pd.NewKeyRange([]byte("a"), []byte("a1")), 100)
	re.Equal(int64(0), rgs.Count)
	rgs, _ = client.GetRegionsByKeyRange(ctx, pd.NewKeyRange([]byte("a1"), []byte("a3")), 100)
	re.Equal(int64(2), rgs.Count)
	rgs, _ = client.GetRegionsByKeyRange(ctx, pd.NewKeyRange([]byte("a2"), []byte("b")), 100)
	re.Equal(int64(1), rgs.Count)
	rgs, _ = client.GetRegionsByKeyRange(ctx, pd.NewKeyRange([]byte(""), []byte("")), 100)
	re.Equal(int64(2), rgs.Count)
	// store 2 origin status:offline
	err = client.DeleteStore(ctx, 2)
	re.NoError(err)
	store2, err = client.GetStore(ctx, 2)
	re.NoError(err)
	re.Equal(int64(metapb.StoreState_Offline), store2.Store.State)
}

func (suite *httpClientTestSuite) TestGetMinResolvedTSByStoresIDs() {
	re := suite.Require()
	client := suite.client
	ctx, cancel := context.WithCancel(suite.ctx)
	defer cancel()
	testMinResolvedTS := tsoutil.TimeToTS(time.Now())
	raftCluster := suite.cluster.GetLeaderServer().GetRaftCluster()
	err := raftCluster.SetMinResolvedTS(1, testMinResolvedTS)
	re.NoError(err)
	// Make sure the min resolved TS is updated.
	testutil.Eventually(re, func() bool {
		minResolvedTS, _ := raftCluster.CheckAndUpdateMinResolvedTS()
		return minResolvedTS == testMinResolvedTS
	})
	// Wait for the cluster-level min resolved TS to be initialized.
	minResolvedTS, storeMinResolvedTSMap, err := client.GetMinResolvedTSByStoresIDs(ctx, nil)
	re.NoError(err)
	re.Equal(testMinResolvedTS, minResolvedTS)
	re.Empty(storeMinResolvedTSMap)
	// Get the store-level min resolved TS.
	minResolvedTS, storeMinResolvedTSMap, err = client.GetMinResolvedTSByStoresIDs(ctx, []uint64{1})
	re.NoError(err)
	re.Equal(testMinResolvedTS, minResolvedTS)
	re.Len(storeMinResolvedTSMap, 1)
	re.Equal(minResolvedTS, storeMinResolvedTSMap[1])
	// Get the store-level min resolved TS with an invalid store ID.
	minResolvedTS, storeMinResolvedTSMap, err = client.GetMinResolvedTSByStoresIDs(ctx, []uint64{1, 2})
	re.NoError(err)
	re.Equal(testMinResolvedTS, minResolvedTS)
	re.Len(storeMinResolvedTSMap, 2)
	re.Equal(minResolvedTS, storeMinResolvedTSMap[1])
	re.Equal(uint64(math.MaxUint64), storeMinResolvedTSMap[2])
}

func (suite *httpClientTestSuite) TestRule() {
	re := suite.Require()
	client := suite.client
	ctx, cancel := context.WithCancel(suite.ctx)
	defer cancel()
	bundles, err := client.GetAllPlacementRuleBundles(ctx)
	re.NoError(err)
	re.Len(bundles, 1)
	re.Equal(placement.DefaultGroupID, bundles[0].ID)
	bundle, err := client.GetPlacementRuleBundleByGroup(ctx, placement.DefaultGroupID)
	re.NoError(err)
	re.Equal(bundles[0], bundle)
	// Check if we have the default rule.
	suite.checkRuleResult(ctx, re, &pd.Rule{
		GroupID:  placement.DefaultGroupID,
		ID:       placement.DefaultRuleID,
		Role:     pd.Voter,
		Count:    3,
		StartKey: []byte{},
		EndKey:   []byte{},
	}, 1, true)
	// Should be the same as the rules in the bundle.
	suite.checkRuleResult(ctx, re, bundle.Rules[0], 1, true)
	testRule := &pd.Rule{
		GroupID:  placement.DefaultGroupID,
		ID:       "test",
		Role:     pd.Voter,
		Count:    3,
		StartKey: []byte{},
		EndKey:   []byte{},
	}
	err = client.SetPlacementRule(ctx, testRule)
	re.NoError(err)
	suite.checkRuleResult(ctx, re, testRule, 2, true)
	err = client.DeletePlacementRule(ctx, placement.DefaultGroupID, "test")
	re.NoError(err)
	suite.checkRuleResult(ctx, re, testRule, 1, false)
	testRuleOp := &pd.RuleOp{
		Rule:   testRule,
		Action: pd.RuleOpAdd,
	}
	err = client.SetPlacementRuleInBatch(ctx, []*pd.RuleOp{testRuleOp})
	re.NoError(err)
	suite.checkRuleResult(ctx, re, testRule, 2, true)
	testRuleOp = &pd.RuleOp{
		Rule:   testRule,
		Action: pd.RuleOpDel,
	}
	err = client.SetPlacementRuleInBatch(ctx, []*pd.RuleOp{testRuleOp})
	re.NoError(err)
	suite.checkRuleResult(ctx, re, testRule, 1, false)
	err = client.SetPlacementRuleBundles(ctx, []*pd.GroupBundle{
		{
			ID:    placement.DefaultGroupID,
			Rules: []*pd.Rule{testRule},
		},
	}, true)
	re.NoError(err)
	suite.checkRuleResult(ctx, re, testRule, 1, true)
	ruleGroups, err := client.GetAllPlacementRuleGroups(ctx)
	re.NoError(err)
	re.Len(ruleGroups, 1)
	re.Equal(placement.DefaultGroupID, ruleGroups[0].ID)
	ruleGroup, err := client.GetPlacementRuleGroupByID(ctx, placement.DefaultGroupID)
	re.NoError(err)
	re.Equal(ruleGroups[0], ruleGroup)
	testRuleGroup := &pd.RuleGroup{
		ID:       "test-group",
		Index:    1,
		Override: true,
	}
	err = client.SetPlacementRuleGroup(ctx, testRuleGroup)
	re.NoError(err)
	ruleGroup, err = client.GetPlacementRuleGroupByID(ctx, testRuleGroup.ID)
	re.NoError(err)
	re.Equal(testRuleGroup, ruleGroup)
	err = client.DeletePlacementRuleGroupByID(ctx, testRuleGroup.ID)
	re.NoError(err)
	ruleGroup, err = client.GetPlacementRuleGroupByID(ctx, testRuleGroup.ID)
	re.ErrorContains(err, http.StatusText(http.StatusNotFound))
	re.Empty(ruleGroup)
	// Test the start key and end key.
	testRule = &pd.Rule{
		GroupID:  placement.DefaultGroupID,
		ID:       "test",
		Role:     pd.Voter,
		Count:    5,
		StartKey: []byte("a1"),
		EndKey:   []byte(""),
	}
	err = client.SetPlacementRule(ctx, testRule)
	re.NoError(err)
	suite.checkRuleResult(ctx, re, testRule, 1, true)
}

func (suite *httpClientTestSuite) checkRuleResult(
	ctx context.Context, re *require.Assertions,
	rule *pd.Rule, totalRuleCount int, exist bool,
) {
	client := suite.client
	if exist {
		got, err := client.GetPlacementRule(ctx, rule.GroupID, rule.ID)
		re.NoError(err)
		// skip comparison of the generated field
		got.StartKeyHex = rule.StartKeyHex
		got.EndKeyHex = rule.EndKeyHex
		re.Equal(rule, got)
	} else {
		_, err := client.GetPlacementRule(ctx, rule.GroupID, rule.ID)
		re.ErrorContains(err, http.StatusText(http.StatusNotFound))
	}
	// Check through the `GetPlacementRulesByGroup` API.
	rules, err := client.GetPlacementRulesByGroup(ctx, rule.GroupID)
	re.NoError(err)
	checkRuleFunc(re, rules, rule, totalRuleCount, exist)
	// Check through the `GetPlacementRuleBundleByGroup` API.
	bundle, err := client.GetPlacementRuleBundleByGroup(ctx, rule.GroupID)
	re.NoError(err)
	checkRuleFunc(re, bundle.Rules, rule, totalRuleCount, exist)
}

func checkRuleFunc(
	re *require.Assertions,
	rules []*pd.Rule, rule *pd.Rule, totalRuleCount int, exist bool,
) {
	re.Len(rules, totalRuleCount)
	for _, r := range rules {
		if r.ID != rule.ID {
			continue
		}
		re.Equal(rule.GroupID, r.GroupID)
		re.Equal(rule.ID, r.ID)
		re.Equal(rule.Role, r.Role)
		re.Equal(rule.Count, r.Count)
		re.Equal(rule.StartKey, r.StartKey)
		re.Equal(rule.EndKey, r.EndKey)
		return
	}
	if exist {
		re.Failf("Failed to check the rule", "rule %+v not found", rule)
	}
}

func (suite *httpClientTestSuite) TestRegionLabel() {
	re := suite.Require()
	client := suite.client
	ctx, cancel := context.WithCancel(suite.ctx)
	defer cancel()
	labelRules, err := client.GetAllRegionLabelRules(ctx)
	re.NoError(err)
	re.Len(labelRules, 1)
	re.Equal("keyspaces/0", labelRules[0].ID)
	// Set a new region label rule.
	labelRule := &pd.LabelRule{
		ID:       "rule1",
		Labels:   []pd.RegionLabel{{Key: "k1", Value: "v1"}},
		RuleType: "key-range",
		Data:     labeler.MakeKeyRanges("1234", "5678"),
	}
	err = client.SetRegionLabelRule(ctx, labelRule)
	re.NoError(err)
	labelRules, err = client.GetAllRegionLabelRules(ctx)
	re.NoError(err)
	re.Len(labelRules, 2)
	sort.Slice(labelRules, func(i, j int) bool {
		return labelRules[i].ID < labelRules[j].ID
	})
	re.Equal(labelRule.ID, labelRules[1].ID)
	re.Equal(labelRule.Labels, labelRules[1].Labels)
	re.Equal(labelRule.RuleType, labelRules[1].RuleType)
	// Patch the region label rule.
	labelRule = &pd.LabelRule{
		ID:       "rule2",
		Labels:   []pd.RegionLabel{{Key: "k2", Value: "v2"}},
		RuleType: "key-range",
		Data:     labeler.MakeKeyRanges("ab12", "cd12"),
	}
	patch := &pd.LabelRulePatch{
		SetRules:    []*pd.LabelRule{labelRule},
		DeleteRules: []string{"rule1"},
	}
	err = client.PatchRegionLabelRules(ctx, patch)
	re.NoError(err)
	allLabelRules, err := client.GetAllRegionLabelRules(ctx)
	re.NoError(err)
	re.Len(labelRules, 2)
	sort.Slice(allLabelRules, func(i, j int) bool {
		return allLabelRules[i].ID < allLabelRules[j].ID
	})
	re.Equal(labelRule.ID, allLabelRules[1].ID)
	re.Equal(labelRule.Labels, allLabelRules[1].Labels)
	re.Equal(labelRule.RuleType, allLabelRules[1].RuleType)
	labelRules, err = client.GetRegionLabelRulesByIDs(ctx, []string{"rule2"})
	re.NoError(err)
	re.Len(labelRules, 1)
	re.Equal(labelRule, labelRules[0])
	labelRules, err = client.GetRegionLabelRulesByIDs(ctx, []string{"keyspaces/0", "rule2"})
	re.NoError(err)
	sort.Slice(labelRules, func(i, j int) bool {
		return labelRules[i].ID < labelRules[j].ID
	})
	re.Equal(allLabelRules, labelRules)
}

func (suite *httpClientTestSuite) TestAccelerateSchedule() {
	re := suite.Require()
	client := suite.client
	ctx, cancel := context.WithCancel(suite.ctx)
	defer cancel()
	raftCluster := suite.cluster.GetLeaderServer().GetRaftCluster()
	pendingProcessedRegions := raftCluster.GetPendingProcessedRegions()
	re.Empty(pendingProcessedRegions)
	err := client.AccelerateSchedule(ctx, pd.NewKeyRange([]byte("a1"), []byte("a2")))
	re.NoError(err)
	pendingProcessedRegions = raftCluster.GetPendingProcessedRegions()
	re.Len(pendingProcessedRegions, 1)
	for _, id := range pendingProcessedRegions {
		raftCluster.RemovePendingProcessedRegion(id)
	}
	pendingProcessedRegions = raftCluster.GetPendingProcessedRegions()
	re.Empty(pendingProcessedRegions)
	err = client.AccelerateScheduleInBatch(ctx, []*pd.KeyRange{
		pd.NewKeyRange([]byte("a1"), []byte("a2")),
		pd.NewKeyRange([]byte("a2"), []byte("a3")),
	})
	re.NoError(err)
	pendingProcessedRegions = raftCluster.GetPendingProcessedRegions()
	re.Len(pendingProcessedRegions, 2)
}

func (suite *httpClientTestSuite) TestConfig() {
	re := suite.Require()
	client := suite.client
	ctx, cancel := context.WithCancel(suite.ctx)
	defer cancel()
	config, err := client.GetConfig(ctx)
	re.NoError(err)
	re.Equal(float64(4), config["schedule"].(map[string]any)["leader-schedule-limit"])

	newConfig := map[string]any{
		"schedule.leader-schedule-limit": float64(8),
	}
	err = client.SetConfig(ctx, newConfig)
	re.NoError(err)

	config, err = client.GetConfig(ctx)
	re.NoError(err)
	re.Equal(float64(8), config["schedule"].(map[string]any)["leader-schedule-limit"])

	// Test the config with TTL.
	newConfig = map[string]any{
		"schedule.leader-schedule-limit": float64(16),
	}
	err = client.SetConfig(ctx, newConfig, 5)
	re.NoError(err)
	resp, err := suite.cluster.GetEtcdClient().Get(ctx, sc.TTLConfigPrefix+"/schedule.leader-schedule-limit")
	re.NoError(err)
	re.Equal([]byte("16"), resp.Kvs[0].Value)
	// delete the config with TTL.
	err = client.SetConfig(ctx, newConfig, 0)
	re.NoError(err)
	resp, err = suite.cluster.GetEtcdClient().Get(ctx, sc.TTLConfigPrefix+"/schedule.leader-schedule-limit")
	re.NoError(err)
	re.Empty(resp.Kvs)

	// Test the config with TTL for storing float64 as uint64.
	newConfig = map[string]any{
		"schedule.max-pending-peer-count": uint64(math.MaxInt32),
	}
	err = client.SetConfig(ctx, newConfig, 4)
	re.NoError(err)
	c := suite.cluster.GetLeaderServer().GetRaftCluster().GetOpts().GetMaxPendingPeerCount()
	re.Equal(uint64(math.MaxInt32), c)

	err = client.SetConfig(ctx, newConfig, 0)
	re.NoError(err)
	resp, err = suite.cluster.GetEtcdClient().Get(ctx, sc.TTLConfigPrefix+"/schedule.max-pending-peer-count")
	re.NoError(err)
	re.Empty(resp.Kvs)
}

func (suite *httpClientTestSuite) TestScheduleConfig() {
	re := suite.Require()
	client := suite.client
	ctx, cancel := context.WithCancel(suite.ctx)
	defer cancel()
	config, err := client.GetScheduleConfig(ctx)
	re.NoError(err)
	re.Equal(float64(4), config["hot-region-schedule-limit"])
	re.Equal(float64(2048), config["region-schedule-limit"])
	config["hot-region-schedule-limit"] = float64(8)
	err = client.SetScheduleConfig(ctx, config)
	re.NoError(err)
	config, err = client.GetScheduleConfig(ctx)
	re.NoError(err)
	re.Equal(float64(8), config["hot-region-schedule-limit"])
	re.Equal(float64(2048), config["region-schedule-limit"])
}

func (suite *httpClientTestSuite) TestSchedulers() {
	re := suite.Require()
	client := suite.client
	ctx, cancel := context.WithCancel(suite.ctx)
	defer cancel()
	schedulers, err := client.GetSchedulers(ctx)
	re.NoError(err)
	const schedulerName = "evict-leader-scheduler"
	re.NotContains(schedulers, schedulerName)

	err = client.CreateScheduler(ctx, schedulerName, 1)
	re.NoError(err)
	schedulers, err = client.GetSchedulers(ctx)
	re.NoError(err)
	re.Contains(schedulers, schedulerName)
	err = client.SetSchedulerDelay(ctx, schedulerName, 100)
	re.NoError(err)
	err = client.SetSchedulerDelay(ctx, "not-exist", 100)
	re.ErrorContains(err, "500 Internal Server Error") // TODO: should return friendly error message

	re.NoError(client.DeleteScheduler(ctx, schedulerName))
	schedulers, err = client.GetSchedulers(ctx)
	re.NoError(err)
	re.NotContains(schedulers, schedulerName)
}

func (suite *httpClientTestSuite) TestStoreLabels() {
	re := suite.Require()
	client := suite.client
	ctx, cancel := context.WithCancel(suite.ctx)
	defer cancel()
	resp, err := client.GetStores(ctx)
	re.NoError(err)
	re.NotEmpty(resp.Stores)
	firstStore := resp.Stores[0]
	re.Empty(firstStore.Store.Labels, nil)
	storeLabels := map[string]string{
		"zone": "zone1",
	}
	err = client.SetStoreLabels(ctx, firstStore.Store.ID, storeLabels)
	re.NoError(err)

	getResp, err := client.GetStore(ctx, uint64(firstStore.Store.ID))
	re.NoError(err)

	labelsMap := make(map[string]string)
	for _, label := range getResp.Store.Labels {
		re.NotNil(label)
		labelsMap[label.Key] = label.Value
	}

	for key, value := range storeLabels {
		re.Equal(value, labelsMap[key])
	}

	re.NoError(client.DeleteStoreLabel(ctx, firstStore.Store.ID, "zone"))
	store, err := client.GetStore(ctx, uint64(firstStore.Store.ID))
	re.NoError(err)
	re.Empty(store.Store.Labels)
}

func (suite *httpClientTestSuite) TestTransferLeader() {
	re := suite.Require()
	client := suite.client
	ctx, cancel := context.WithCancel(suite.ctx)
	defer cancel()
	members, err := client.GetMembers(ctx)
	re.NoError(err)
	re.Len(members.Members, 2)

	leader, err := client.GetLeader(ctx)
	re.NoError(err)

	// Transfer leader to another pd
	for _, member := range members.Members {
		if member.GetName() != leader.GetName() {
			err = client.TransferLeader(ctx, member.GetName())
			re.NoError(err)
			break
		}
	}

	newLeader := suite.cluster.WaitLeader()
	re.NotEmpty(newLeader)
	re.NoError(err)
	re.NotEqual(leader.GetName(), newLeader)
	// Force to update the members info.
	testutil.Eventually(re, func() bool {
		leader, err = client.GetLeader(ctx)
		re.NoError(err)
		return newLeader == leader.GetName()
	})
	members, err = client.GetMembers(ctx)
	re.NoError(err)
	re.Len(members.Members, 2)
	re.Equal(leader.GetName(), members.Leader.GetName())
}

func (suite *httpClientTestSuite) TestVersion() {
	re := suite.Require()
	ver, err := suite.client.GetPDVersion(suite.ctx)
	re.NoError(err)
	re.Equal(versioninfo.PDReleaseVersion, ver)
}

func (suite *httpClientTestSuite) TestStatus() {
	re := suite.Require()
	status, err := suite.client.GetStatus(suite.ctx)
	re.NoError(err)
	re.Equal(versioninfo.PDReleaseVersion, status.Version)
	re.Equal(versioninfo.PDGitHash, status.GitHash)
	re.Equal(versioninfo.PDBuildTS, status.BuildTS)
	re.GreaterOrEqual(time.Now().Unix(), status.StartTimestamp)
}

func (suite *httpClientTestSuite) TestAdmin() {
	re := suite.Require()
	client := suite.client
	ctx, cancel := context.WithCancel(suite.ctx)
	defer cancel()
	err := client.SetSnapshotRecoveringMark(ctx)
	re.NoError(err)
	err = client.ResetTS(ctx, 123, true)
	re.NoError(err)
	err = client.ResetBaseAllocID(ctx, 456)
	re.NoError(err)
	err = client.DeleteSnapshotRecoveringMark(ctx)
	re.NoError(err)
}

func (suite *httpClientTestSuite) TestWithBackoffer() {
	re := suite.Require()
	client := suite.client
	ctx, cancel := context.WithCancel(suite.ctx)
	defer cancel()
	// Should return with 404 error without backoffer.
	rule, err := client.GetPlacementRule(ctx, "non-exist-group", "non-exist-rule")
	re.ErrorContains(err, http.StatusText(http.StatusNotFound))
	re.Nil(rule)
	// Should return with 404 error even with an infinite backoffer.
	rule, err = client.
		WithBackoffer(retry.InitialBackoffer(100*time.Millisecond, time.Second, 0)).
		GetPlacementRule(ctx, "non-exist-group", "non-exist-rule")
	re.ErrorContains(err, http.StatusText(http.StatusNotFound))
	re.Nil(rule)
}

func (suite *httpClientTestSuite) TestRedirectWithMetrics() {
	re := suite.Require()

	cli := setupCli(suite.ctx, re, suite.endpoints)
	defer cli.Close()
	sd := cli.GetServiceDiscovery()

	metricCnt := prometheus.NewCounterVec(
		prometheus.CounterOpts{
			Name: "check",
		}, []string{"name", ""})
	// 1. Test all followers failed, need to send all followers.
	httpClient := pd.NewHTTPClientWithRequestChecker(func(req *http.Request) error {
		if req.URL.Path == pd.Schedulers {
			return errors.New("mock error")
		}
		return nil
	})
	c := pd.NewClientWithServiceDiscovery("pd-http-client-it", sd, pd.WithHTTPClient(httpClient), pd.WithMetrics(metricCnt, nil))
	c.CreateScheduler(context.Background(), "test", 0)
	var out dto.Metric
	failureCnt, err := metricCnt.GetMetricWithLabelValues([]string{"CreateScheduler", "network error"}...)
	re.NoError(err)
	failureCnt.Write(&out)
	re.Equal(float64(2), out.Counter.GetValue())
	c.Close()

	leader := sd.GetServingURL()
	httpClient = pd.NewHTTPClientWithRequestChecker(func(req *http.Request) error {
		// mock leader success.
		if !strings.Contains(leader, req.Host) {
			return errors.New("mock error")
		}
		return nil
	})
	c = pd.NewClientWithServiceDiscovery("pd-http-client-it", sd, pd.WithHTTPClient(httpClient), pd.WithMetrics(metricCnt, nil))
	c.CreateScheduler(context.Background(), "test", 0)
	successCnt, err := metricCnt.GetMetricWithLabelValues([]string{"CreateScheduler", ""}...)
	re.NoError(err)
	successCnt.Write(&out)
	re.Equal(float64(1), out.Counter.GetValue())
	c.Close()

	httpClient = pd.NewHTTPClientWithRequestChecker(func(req *http.Request) error {
		// mock leader success.
		if strings.Contains(leader, req.Host) {
			return errors.New("mock error")
		}
		return nil
	})
	c = pd.NewClientWithServiceDiscovery("pd-http-client-it", sd, pd.WithHTTPClient(httpClient), pd.WithMetrics(metricCnt, nil))
	c.CreateScheduler(context.Background(), "test", 0)
	successCnt, err = metricCnt.GetMetricWithLabelValues([]string{"CreateScheduler", ""}...)
	re.NoError(err)
	successCnt.Write(&out)
	re.Equal(float64(2), out.Counter.GetValue())
	failureCnt, err = metricCnt.GetMetricWithLabelValues([]string{"CreateScheduler", "network error"}...)
	re.NoError(err)
	failureCnt.Write(&out)
	re.Equal(float64(3), out.Counter.GetValue())
	c.Close()
}

func (suite *httpClientTestSuite) TestUpdateKeyspaceGCManagementType() {
	re := suite.Require()
	client := suite.client
	ctx, cancel := context.WithCancel(suite.ctx)
	defer cancel()

	keyspaceName := "DEFAULT"
	expectGCManagementType := "test-type"

	keyspaceSafePointVersionConfig := pd.KeyspaceGCManagementTypeConfig{
		Config: pd.KeyspaceGCManagementType{
			GCManagementType: expectGCManagementType,
		},
	}
	err := client.UpdateKeyspaceGCManagementType(ctx, keyspaceName, &keyspaceSafePointVersionConfig)
	re.NoError(err)

	keyspaceMetaRes, err := client.GetKeyspaceMetaByName(ctx, keyspaceName)
	re.NoError(err)
	val, ok := keyspaceMetaRes.Config[keyspace.GCManagementType]

	// Check it can get expect key and value in keyspace meta config.
	re.True(ok)
	re.Equal(expectGCManagementType, val)
<<<<<<< HEAD

	// Check it doesn't support update config to keyspace.KeyspaceLevelGC now.
	keyspaceSafePointVersionConfig = pd.KeyspaceGCManagementTypeConfig{
		Config: pd.KeyspaceGCManagementType{
			GCManagementType: keyspace.KeyspaceLevelGC,
		},
	}
	err = client.UpdateKeyspaceGCManagementType(env.ctx, keyspaceName, &keyspaceSafePointVersionConfig)
	re.Error(err)
=======
}

func (suite *httpClientTestSuite) TestGetHealthStatus() {
	re := suite.Require()
	healths, err := suite.client.GetHealthStatus(suite.ctx)
	re.NoError(err)
	re.Len(healths, 2)
	sort.Slice(healths, func(i, j int) bool {
		return healths[i].Name < healths[j].Name
	})
	re.Equal("pd1", healths[0].Name)
	re.Equal("pd2", healths[1].Name)
	re.True(healths[0].Health && healths[1].Health)
}

func (suite *httpClientTestSuite) TestRetryOnLeaderChange() {
	re := suite.Require()
	ctx, cancel := context.WithCancel(suite.ctx)
	defer cancel()

	var wg sync.WaitGroup
	wg.Add(1)
	go func() {
		defer wg.Done()
		bo := retry.InitialBackoffer(100*time.Millisecond, time.Second, 0)
		client := suite.client.WithBackoffer(bo)
		for {
			healths, err := client.GetHealthStatus(ctx)
			if err != nil && strings.Contains(err.Error(), "context canceled") {
				return
			}
			re.NoError(err)
			re.Len(healths, 2)
			select {
			case <-ctx.Done():
				return
			default:
			}
		}
	}()

	leader := suite.cluster.GetLeaderServer()
	re.NotNil(leader)
	for i := 0; i < 3; i++ {
		leader.ResignLeader()
		re.NotEmpty(suite.cluster.WaitLeader())
		leader = suite.cluster.GetLeaderServer()
		re.NotNil(leader)
	}

	// Cancel the context to stop the goroutine.
	cancel()
	wg.Wait()
}

func (suite *httpClientTestSuite) TestGetGCSafePoint() {
	re := suite.Require()
	client := suite.client
	ctx, cancel := context.WithCancel(suite.ctx)
	defer cancel()

	// adding some safepoints to the server
	list := &api.ListServiceGCSafepoint{
		ServiceGCSafepoints: []*endpoint.ServiceSafePoint{
			{
				ServiceID: "AAA",
				ExpiredAt: time.Now().Unix() + 10,
				SafePoint: 1,
			},
			{
				ServiceID: "BBB",
				ExpiredAt: time.Now().Unix() + 10,
				SafePoint: 2,
			},
			{
				ServiceID: "CCC",
				ExpiredAt: time.Now().Unix() + 10,
				SafePoint: 3,
			},
		},
		GCSafePoint:           1,
		MinServiceGcSafepoint: 1,
	}

	storage := suite.cluster.GetLeaderServer().GetServer().GetStorage()
	for _, ssp := range list.ServiceGCSafepoints {
		err := storage.SaveServiceGCSafePoint(ssp)
		re.NoError(err)
	}
	storage.SaveGCSafePoint(1)

	// get the safepoints and start testing
	l, err := client.GetGCSafePoint(ctx)
	re.NoError(err)

	re.Equal(uint64(1), l.GCSafePoint)
	re.Equal(uint64(1), l.MinServiceGcSafepoint)
	re.Len(l.ServiceGCSafepoints, 3)

	// sort the gc safepoints based on order of ServiceID
	sort.Slice(l.ServiceGCSafepoints, func(i, j int) bool {
		return l.ServiceGCSafepoints[i].ServiceID < l.ServiceGCSafepoints[j].ServiceID
	})

	for i, val := range l.ServiceGCSafepoints {
		re.Equal(list.ServiceGCSafepoints[i].ServiceID, val.ServiceID)
		re.Equal(list.ServiceGCSafepoints[i].SafePoint, val.SafePoint)
	}

	// delete the safepoints
	for i := 0; i < 3; i++ {
		msg, err := client.DeleteGCSafePoint(ctx, list.ServiceGCSafepoints[i].ServiceID)
		re.NoError(err)
		re.Equal("Delete service GC safepoint successfully.", msg)
	}

	// check that the safepoitns are indeed deleted
	l, err = client.GetGCSafePoint(ctx)
	re.NoError(err)

	re.Equal(uint64(1), l.GCSafePoint)
	re.Equal(uint64(0), l.MinServiceGcSafepoint)
	re.Empty(l.ServiceGCSafepoints)

	// try delete gc_worker, should get an error
	_, err = client.DeleteGCSafePoint(ctx, "gc_worker")
	re.Error(err)

	// try delete some non-exist safepoints, should return normally
	var msg string
	msg, err = client.DeleteGCSafePoint(ctx, "non_exist")
	re.NoError(err)
	re.Equal("Delete service GC safepoint successfully.", msg)
>>>>>>> eb033823
}<|MERGE_RESOLUTION|>--- conflicted
+++ resolved
@@ -788,7 +788,6 @@
 	// Check it can get expect key and value in keyspace meta config.
 	re.True(ok)
 	re.Equal(expectGCManagementType, val)
-<<<<<<< HEAD
 
 	// Check it doesn't support update config to keyspace.KeyspaceLevelGC now.
 	keyspaceSafePointVersionConfig = pd.KeyspaceGCManagementTypeConfig{
@@ -798,7 +797,6 @@
 	}
 	err = client.UpdateKeyspaceGCManagementType(env.ctx, keyspaceName, &keyspaceSafePointVersionConfig)
 	re.Error(err)
-=======
 }
 
 func (suite *httpClientTestSuite) TestGetHealthStatus() {
@@ -932,5 +930,4 @@
 	msg, err = client.DeleteGCSafePoint(ctx, "non_exist")
 	re.NoError(err)
 	re.Equal("Delete service GC safepoint successfully.", msg)
->>>>>>> eb033823
 }
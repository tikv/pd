// Copyright 2023 TiKV Project Authors.
//
// Licensed under the Apache License, Version 2.0 (the "License");
// you may not use this file except in compliance with the License.
// You may obtain a copy of the License at
//
//     http://www.apache.org/licenses/LICENSE-2.0
//
// Unless required by applicable law or agreed to in writing, software
// distributed under the License is distributed on an "AS IS" BASIS,
// WITHOUT WARRANTIES OR CONDITIONS OF ANY KIND, either express or implied.
// See the License for the specific language governing permissions and
// limitations under the License.

package client_test

import (
	"context"
	"math"
	"net/http"
	"net/url"
	"sort"
	"strings"
	"sync"
	"testing"
	"time"

	"github.com/prometheus/client_golang/prometheus"
	dto "github.com/prometheus/client_model/go"
	"github.com/stretchr/testify/require"
	"github.com/stretchr/testify/suite"

	"github.com/pingcap/errors"
	"github.com/pingcap/failpoint"
	"github.com/pingcap/kvproto/pkg/metapb"

	pd "github.com/tikv/pd/client/http"
	"github.com/tikv/pd/client/pkg/retry"
	"github.com/tikv/pd/pkg/core"
	"github.com/tikv/pd/pkg/keyspace"
	"github.com/tikv/pd/pkg/keyspace/constant"
	sc "github.com/tikv/pd/pkg/schedule/config"
	"github.com/tikv/pd/pkg/schedule/labeler"
	"github.com/tikv/pd/pkg/schedule/operator"
	"github.com/tikv/pd/pkg/schedule/placement"
	"github.com/tikv/pd/pkg/storage/endpoint"
	"github.com/tikv/pd/pkg/utils/testutil"
	"github.com/tikv/pd/pkg/utils/tsoutil"
	"github.com/tikv/pd/pkg/versioninfo"
	"github.com/tikv/pd/pkg/versioninfo/kerneltype"
	"github.com/tikv/pd/server/api"
	"github.com/tikv/pd/server/config"
	"github.com/tikv/pd/tests"
)

type httpClientTestSuite struct {
	suite.Suite
	// 1. Using `NewClient` will create a `DefaultPDServiceDiscovery` internal.
	// 2. Using `NewClientWithServiceDiscovery` will need a `PDServiceDiscovery` to be passed in.
	withServiceDiscovery bool
	ctx                  context.Context
	cancelFunc           context.CancelFunc
	cluster              *tests.TestCluster
	endpoints            []string
	client               pd.Client
}

func TestHTTPClientTestSuite(t *testing.T) {
	suite.Run(t, &httpClientTestSuite{
		withServiceDiscovery: false,
	})
}

func TestHTTPClientTestSuiteWithServiceDiscovery(t *testing.T) {
	suite.Run(t, &httpClientTestSuite{
		withServiceDiscovery: true,
	})
}

func (suite *httpClientTestSuite) SetupSuite() {
	re := suite.Require()
	re.NoError(failpoint.Enable("github.com/tikv/pd/pkg/member/skipCampaignLeaderCheck", "return(true)"))
	suite.ctx, suite.cancelFunc = context.WithCancel(context.Background())

	cluster, err := tests.NewTestCluster(suite.ctx, 2, func(conf *config.Config, _ string) {
<<<<<<< HEAD
		conf.Schedule.AffinityScheduleLimit = 4
=======
		conf.Schedule.EnableAffinityScheduling = true
>>>>>>> 09f1b5d3
	})
	re.NoError(err)

	err = cluster.RunInitialServers()
	re.NoError(err)
	leader := cluster.WaitLeader()
	re.NotEmpty(leader)
	leaderServer := cluster.GetLeaderServer()

	err = leaderServer.BootstrapCluster()
	// Add 2 more stores to the cluster.
	for i := 2; i <= 4; i++ {
		tests.MustPutStore(re, cluster, &metapb.Store{
			Id:            uint64(i),
			State:         metapb.StoreState_Up,
			NodeState:     metapb.NodeState_Serving,
			LastHeartbeat: time.Now().UnixNano(),
		})
	}
	re.NoError(err)
	for _, region := range []*core.RegionInfo{
		core.NewTestRegionInfo(10, 1, []byte("a1"), []byte("a2")),
		core.NewTestRegionInfo(11, 1, []byte("a2"), []byte("a3")),
		core.NewTestRegionInfo(12, 1, []byte("a3"), []byte("a4")),
	} {
		err := leaderServer.GetRaftCluster().HandleRegionHeartbeat(region)
		re.NoError(err)
	}
	var (
		testServers = cluster.GetServers()
		endpoints   = make([]string, 0, len(testServers))
	)
	for _, s := range testServers {
		addr := s.GetConfig().AdvertiseClientUrls
		url, err := url.Parse(addr)
		re.NoError(err)
		endpoints = append(endpoints, url.Host)
	}
	suite.endpoints = endpoints
	suite.cluster = cluster

	if suite.withServiceDiscovery {
		// Run test with specific service discovery.
		cli := setupCli(suite.ctx, re, suite.endpoints)
		sd := cli.GetServiceDiscovery()
		suite.client = pd.NewClientWithServiceDiscovery("pd-http-client-it-grpc", sd)
	} else {
		// Run test with default service discovery.
		suite.client = pd.NewClient("pd-http-client-it-http", suite.endpoints)
	}
}

func (suite *httpClientTestSuite) TearDownSuite() {
	re := suite.Require()
	re.NoError(failpoint.Disable("github.com/tikv/pd/pkg/member/skipCampaignLeaderCheck"))
	suite.cancelFunc()
	suite.client.Close()
	suite.cluster.Destroy()
}

func (suite *httpClientTestSuite) TestMeta() {
	re := suite.Require()
	client := suite.client
	ctx, cancel := context.WithCancel(suite.ctx)
	defer cancel()
	replicateConfig, err := client.GetReplicateConfig(ctx)
	re.NoError(err)
	re.Equal(3.0, replicateConfig["max-replicas"])
	region, err := client.GetRegionByID(ctx, 10)
	re.NoError(err)
	re.Equal(int64(10), region.ID)
	re.Equal(core.HexRegionKeyStr([]byte("a1")), region.StartKey)
	re.Equal(core.HexRegionKeyStr([]byte("a2")), region.EndKey)
	region, err = client.GetRegionByKey(ctx, []byte("a2"))
	re.NoError(err)
	re.Equal(int64(11), region.ID)
	re.Equal(core.HexRegionKeyStr([]byte("a2")), region.StartKey)
	re.Equal(core.HexRegionKeyStr([]byte("a3")), region.EndKey)
	regions, err := client.GetRegions(ctx)
	re.NoError(err)
	re.Equal(int64(3), regions.Count)
	re.Len(regions.Regions, 3)
	regions, err = client.GetRegionsByKeyRange(ctx, pd.NewKeyRange([]byte("a1"), []byte("a3")), -1)
	re.NoError(err)
	re.Equal(int64(2), regions.Count)
	re.Len(regions.Regions, 2)
	regions, err = client.GetRegionsByStoreID(ctx, 1)
	re.NoError(err)
	re.Equal(int64(3), regions.Count)
	re.Len(regions.Regions, 3)
	regions, err = client.GetEmptyRegions(ctx)
	re.NoError(err)
	re.Equal(int64(3), regions.Count)
	re.Len(regions.Regions, 3)
	state, err := client.GetRegionsReplicatedStateByKeyRange(ctx, pd.NewKeyRange([]byte("a1"), []byte("a3")))
	re.NoError(err)
	re.Equal("INPROGRESS", state)
	regionStats, err := client.GetRegionStatusByKeyRange(ctx, pd.NewKeyRange([]byte("a1"), []byte("a3")), false)
	re.NoError(err)
	re.Positive(regionStats.Count)
	re.NotEmpty(regionStats.StoreLeaderCount)
	regionStats, err = client.GetRegionStatusByKeyRange(ctx, pd.NewKeyRange([]byte("a1"), []byte("a3")), true)
	re.NoError(err)
	re.Positive(regionStats.Count)
	re.Empty(regionStats.StoreLeaderCount)
	hotReadRegions, err := client.GetHotReadRegions(ctx)
	re.NoError(err)
	re.Len(hotReadRegions.AsPeer, 4)
	re.Len(hotReadRegions.AsLeader, 4)
	hotWriteRegions, err := client.GetHotWriteRegions(ctx)
	re.NoError(err)
	re.Len(hotWriteRegions.AsPeer, 4)
	re.Len(hotWriteRegions.AsLeader, 4)

	distribution, err := client.GetRegionDistributionByKeyRange(ctx, pd.NewKeyRange([]byte("a1"), []byte("a3")), "tikv")
	re.NoError(err)
	re.Len(distribution.RegionDistributions, 4)
	sort.Slice(distribution.RegionDistributions, func(i, j int) bool {
		return distribution.RegionDistributions[i].StoreID < distribution.RegionDistributions[j].StoreID
	})
	re.Equal(2, distribution.RegionDistributions[0].RegionLeaderCount)
	re.Equal(2, distribution.RegionDistributions[0].RegionPeerCount)
	historyHorRegions, err := client.GetHistoryHotRegions(ctx, &pd.HistoryHotRegionsRequest{
		StartTime: 0,
		EndTime:   time.Now().AddDate(0, 0, 1).UnixNano() / int64(time.Millisecond),
	})
	re.NoError(err)
	re.Empty(historyHorRegions.HistoryHotRegion)
	stores, err := client.GetStores(ctx)
	re.NoError(err)
	re.Equal(4, stores.Count)
	re.Len(stores.Stores, 4)
	storeID := uint64(stores.Stores[0].Store.ID) // TODO: why type is different?
	store2, err := client.GetStore(ctx, storeID)
	re.NoError(err)
	re.EqualValues(storeID, store2.Store.ID)
	version, err := client.GetClusterVersion(ctx)
	re.NoError(err)
	re.Equal("1.0.0", version)
	rgs, err := client.GetRegionsByKeyRange(ctx, pd.NewKeyRange([]byte("a"), []byte("a1")), 100)
	re.NoError(err)
	re.Equal(int64(0), rgs.Count)
	rgs, err = client.GetRegionsByKeyRange(ctx, pd.NewKeyRange([]byte("a1"), []byte("a3")), 100)
	re.NoError(err)
	re.Equal(int64(2), rgs.Count)
	rgs, err = client.GetRegionsByKeyRange(ctx, pd.NewKeyRange([]byte("a2"), []byte("b")), 100)
	re.NoError(err)
	re.Equal(int64(2), rgs.Count)
	rgs, err = client.GetRegionsByKeyRange(ctx, pd.NewKeyRange([]byte(""), []byte("")), 100)
	re.NoError(err)
	re.Equal(int64(3), rgs.Count)
	// store 2 origin status:offline
	err = client.DeleteStore(ctx, 2)
	re.NoError(err)
	store2, err = client.GetStore(ctx, 2)
	re.NoError(err)
	re.Equal(int64(metapb.StoreState_Offline), store2.Store.State)
}

func (suite *httpClientTestSuite) TestGetMinResolvedTSByStoresIDs() {
	re := suite.Require()
	client := suite.client
	ctx, cancel := context.WithCancel(suite.ctx)
	defer cancel()
	testMinResolvedTS := tsoutil.TimeToTS(time.Now())
	raftCluster := suite.cluster.GetLeaderServer().GetRaftCluster()
	err := raftCluster.SetMinResolvedTS(1, testMinResolvedTS)
	re.NoError(err)
	// Make sure the min resolved TS is updated.
	testutil.Eventually(re, func() bool {
		minResolvedTS, _ := raftCluster.CheckAndUpdateMinResolvedTS()
		return minResolvedTS == testMinResolvedTS
	})
	// Wait for the cluster-level min resolved TS to be initialized.
	minResolvedTS, storeMinResolvedTSMap, err := client.GetMinResolvedTSByStoresIDs(ctx, nil)
	re.NoError(err)
	re.Equal(testMinResolvedTS, minResolvedTS)
	re.Empty(storeMinResolvedTSMap)
	// Get the store-level min resolved TS.
	minResolvedTS, storeMinResolvedTSMap, err = client.GetMinResolvedTSByStoresIDs(ctx, []uint64{1})
	re.NoError(err)
	re.Equal(testMinResolvedTS, minResolvedTS)
	re.Len(storeMinResolvedTSMap, 1)
	re.Equal(minResolvedTS, storeMinResolvedTSMap[1])
	// Get the store-level min resolved TS with an invalid store ID.
	minResolvedTS, storeMinResolvedTSMap, err = client.GetMinResolvedTSByStoresIDs(ctx, []uint64{1, 2})
	re.NoError(err)
	re.Equal(testMinResolvedTS, minResolvedTS)
	re.Len(storeMinResolvedTSMap, 2)
	re.Equal(minResolvedTS, storeMinResolvedTSMap[1])
	re.Equal(uint64(math.MaxUint64), storeMinResolvedTSMap[2])
}

func (suite *httpClientTestSuite) TestRule() {
	re := suite.Require()
	client := suite.client
	ctx, cancel := context.WithCancel(suite.ctx)
	defer cancel()
	bundles, err := client.GetAllPlacementRuleBundles(ctx)
	re.NoError(err)
	re.Len(bundles, 1)
	re.Equal(placement.DefaultGroupID, bundles[0].ID)
	bundle, err := client.GetPlacementRuleBundleByGroup(ctx, placement.DefaultGroupID)
	re.NoError(err)
	re.Equal(bundles[0], bundle)
	// Check if we have the default rule.
	suite.checkRuleResult(ctx, re, &pd.Rule{
		GroupID:  placement.DefaultGroupID,
		ID:       placement.DefaultRuleID,
		Role:     pd.Voter,
		Count:    3,
		StartKey: []byte{},
		EndKey:   []byte{},
	}, 1, true)
	// Should be the same as the rules in the bundle.
	suite.checkRuleResult(ctx, re, bundle.Rules[0], 1, true)
	testRule := &pd.Rule{
		GroupID:  placement.DefaultGroupID,
		ID:       "test",
		Role:     pd.Voter,
		Count:    3,
		StartKey: []byte{},
		EndKey:   []byte{},
	}
	err = client.SetPlacementRule(ctx, testRule)
	re.NoError(err)
	suite.checkRuleResult(ctx, re, testRule, 2, true)
	err = client.DeletePlacementRule(ctx, placement.DefaultGroupID, "test")
	re.NoError(err)
	suite.checkRuleResult(ctx, re, testRule, 1, false)
	testRuleOp := &pd.RuleOp{
		Rule:   testRule,
		Action: pd.RuleOpAdd,
	}
	err = client.SetPlacementRuleInBatch(ctx, []*pd.RuleOp{testRuleOp})
	re.NoError(err)
	suite.checkRuleResult(ctx, re, testRule, 2, true)
	testRuleOp = &pd.RuleOp{
		Rule:   testRule,
		Action: pd.RuleOpDel,
	}
	err = client.SetPlacementRuleInBatch(ctx, []*pd.RuleOp{testRuleOp})
	re.NoError(err)
	suite.checkRuleResult(ctx, re, testRule, 1, false)
	err = client.SetPlacementRuleBundles(ctx, []*pd.GroupBundle{
		{
			ID:    placement.DefaultGroupID,
			Rules: []*pd.Rule{testRule},
		},
	}, true)
	re.NoError(err)
	suite.checkRuleResult(ctx, re, testRule, 1, true)
	ruleGroups, err := client.GetAllPlacementRuleGroups(ctx)
	re.NoError(err)
	re.Len(ruleGroups, 1)
	re.Equal(placement.DefaultGroupID, ruleGroups[0].ID)
	ruleGroup, err := client.GetPlacementRuleGroupByID(ctx, placement.DefaultGroupID)
	re.NoError(err)
	re.Equal(ruleGroups[0], ruleGroup)
	testRuleGroup := &pd.RuleGroup{
		ID:       "test-group",
		Index:    1,
		Override: true,
	}
	err = client.SetPlacementRuleGroup(ctx, testRuleGroup)
	re.NoError(err)
	ruleGroup, err = client.GetPlacementRuleGroupByID(ctx, testRuleGroup.ID)
	re.NoError(err)
	re.Equal(testRuleGroup, ruleGroup)
	err = client.DeletePlacementRuleGroupByID(ctx, testRuleGroup.ID)
	re.NoError(err)
	ruleGroup, err = client.GetPlacementRuleGroupByID(ctx, testRuleGroup.ID)
	re.ErrorContains(err, http.StatusText(http.StatusNotFound))
	re.Empty(ruleGroup)
	// Test the start key and end key.
	testRule = &pd.Rule{
		GroupID:  placement.DefaultGroupID,
		ID:       "test",
		Role:     pd.Voter,
		Count:    5,
		StartKey: []byte("a1"),
		EndKey:   []byte(""),
	}
	err = client.SetPlacementRule(ctx, testRule)
	re.NoError(err)
	suite.checkRuleResult(ctx, re, testRule, 1, true)

	// ***** Test placement rule failed passing check after transfer leader
	// Transfer the leader to another store to ensure the PD follower
	// exists stale store labels.
	suite.transferLeader(ctx, re)
	tranferLeaderRule := []*pd.GroupBundle{
		{
			ID: "test-transfer-leader",
			Rules: []*pd.Rule{
				{
					GroupID:  "test-transfer-leader",
					ID:       "readonly",
					Role:     pd.Voter,
					Count:    3,
					StartKey: []byte{},
					EndKey:   []byte{},
					LabelConstraints: []pd.LabelConstraint{
						{
							Key:    "$mode",
							Op:     pd.In,
							Values: []string{"readonly"},
						},
					},
				},
			},
		},
	}
	err = client.SetPlacementRuleBundles(ctx, tranferLeaderRule, true)
	re.Error(err)
	re.ErrorContains(err, "invalid rule content, rule 'readonly' from rule group 'test-transfer-leader' can not match any store")
	storeID := suite.setStoreLabels(ctx, re, map[string]string{
		"$mode": "readonly",
	})
	err = client.SetPlacementRuleBundles(ctx, tranferLeaderRule, true)
	re.NoError(err)
	suite.checkRuleResult(ctx, re, tranferLeaderRule[0].Rules[0], 1, true)

	suite.transferLeader(ctx, re)
	suite.checkRuleResult(ctx, re, tranferLeaderRule[0].Rules[0], 1, true)
	re.NoError(client.DeleteStoreLabel(ctx, storeID, "$mode"))
	store, err := client.GetStore(ctx, uint64(storeID))
	re.NoError(err)
	re.Empty(store.Store.Labels)
}

func (suite *httpClientTestSuite) checkRuleResult(
	ctx context.Context, re *require.Assertions,
	rule *pd.Rule, totalRuleCount int, exist bool,
) {
	client := suite.client
	if exist {
		got, err := client.GetPlacementRule(ctx, rule.GroupID, rule.ID)
		re.NoError(err)
		// skip comparison of the generated field
		got.StartKeyHex = rule.StartKeyHex
		got.EndKeyHex = rule.EndKeyHex
		re.Equal(rule, got)
	} else {
		_, err := client.GetPlacementRule(ctx, rule.GroupID, rule.ID)
		re.ErrorContains(err, http.StatusText(http.StatusNotFound))
	}
	// Check through the `GetPlacementRulesByGroup` API.
	rules, err := client.GetPlacementRulesByGroup(ctx, rule.GroupID)
	re.NoError(err)
	checkRuleFunc(re, rules, rule, totalRuleCount, exist)
	// Check through the `GetPlacementRuleBundleByGroup` API.
	bundle, err := client.GetPlacementRuleBundleByGroup(ctx, rule.GroupID)
	re.NoError(err)
	checkRuleFunc(re, bundle.Rules, rule, totalRuleCount, exist)
}

func checkRuleFunc(
	re *require.Assertions,
	rules []*pd.Rule, rule *pd.Rule, totalRuleCount int, exist bool,
) {
	re.Len(rules, totalRuleCount)
	for _, r := range rules {
		if r.ID != rule.ID {
			continue
		}
		re.Equal(rule.GroupID, r.GroupID)
		re.Equal(rule.ID, r.ID)
		re.Equal(rule.Role, r.Role)
		re.Equal(rule.Count, r.Count)
		re.Equal(rule.StartKey, r.StartKey)
		re.Equal(rule.EndKey, r.EndKey)
		return
	}
	if exist {
		re.Failf("Failed to check the rule", "rule %+v not found", rule)
	}
}

func (suite *httpClientTestSuite) TestRegionLabel() {
	re := suite.Require()
	client := suite.client
	ctx, cancel := context.WithCancel(suite.ctx)
	defer cancel()
	labelRules, err := client.GetAllRegionLabelRules(ctx)
	re.NoError(err)
	re.Len(labelRules, 1)

	// In NextGen, the bootstrap keyspace is SYSTEM with ID 16777214, not DEFAULT with ID 0
	expectedKeyspaceID := "keyspaces/0"
	if kerneltype.IsNextGen() {
		expectedKeyspaceID = "keyspaces/16777214"
	}
	re.Equal(expectedKeyspaceID, labelRules[0].ID)
	// Set a new region label rule.
	labelRule := &pd.LabelRule{
		ID:       "rule1",
		Labels:   []pd.RegionLabel{{Key: "k1", Value: "v1"}},
		RuleType: "key-range",
		Data:     labeler.MakeKeyRanges("1234", "5678"),
	}
	err = client.SetRegionLabelRule(ctx, labelRule)
	re.NoError(err)
	labelRules, err = client.GetAllRegionLabelRules(ctx)
	re.NoError(err)
	re.Len(labelRules, 2)
	sort.Slice(labelRules, func(i, j int) bool {
		return labelRules[i].ID < labelRules[j].ID
	})
	re.Equal(labelRule.ID, labelRules[1].ID)
	re.Equal(labelRule.Labels, labelRules[1].Labels)
	re.Equal(labelRule.RuleType, labelRules[1].RuleType)
	// Patch the region label rule.
	labelRule = &pd.LabelRule{
		ID:       "rule2",
		Labels:   []pd.RegionLabel{{Key: "k2", Value: "v2"}},
		RuleType: "key-range",
		Data:     labeler.MakeKeyRanges("ab12", "cd12"),
	}
	patch := &pd.LabelRulePatch{
		SetRules:    []*pd.LabelRule{labelRule},
		DeleteRules: []string{"rule1"},
	}
	err = client.PatchRegionLabelRules(ctx, patch)
	re.NoError(err)
	allLabelRules, err := client.GetAllRegionLabelRules(ctx)
	re.NoError(err)
	re.Len(labelRules, 2)
	sort.Slice(allLabelRules, func(i, j int) bool {
		return allLabelRules[i].ID < allLabelRules[j].ID
	})
	re.Equal(labelRule.ID, allLabelRules[1].ID)
	re.Equal(labelRule.Labels, allLabelRules[1].Labels)
	re.Equal(labelRule.RuleType, allLabelRules[1].RuleType)
	labelRules, err = client.GetRegionLabelRulesByIDs(ctx, []string{"rule2"})
	re.NoError(err)
	re.Len(labelRules, 1)
	re.Equal(labelRule, labelRules[0])
	labelRules, err = client.GetRegionLabelRulesByIDs(ctx, []string{expectedKeyspaceID, "rule2"})
	re.NoError(err)
	sort.Slice(labelRules, func(i, j int) bool {
		return labelRules[i].ID < labelRules[j].ID
	})
	re.Equal(allLabelRules, labelRules)
}

func (suite *httpClientTestSuite) TestAccelerateSchedule() {
	re := suite.Require()
	client := suite.client
	ctx, cancel := context.WithCancel(suite.ctx)
	defer cancel()
	raftCluster := suite.cluster.GetLeaderServer().GetRaftCluster()
	pendingProcessedRegions := raftCluster.GetPendingProcessedRegions()
	re.Empty(pendingProcessedRegions)
	err := client.AccelerateSchedule(ctx, pd.NewKeyRange([]byte("a1"), []byte("a2")))
	re.NoError(err)
	pendingProcessedRegions = raftCluster.GetPendingProcessedRegions()
	re.Len(pendingProcessedRegions, 1)
	for _, id := range pendingProcessedRegions {
		raftCluster.RemovePendingProcessedRegion(id)
	}
	pendingProcessedRegions = raftCluster.GetPendingProcessedRegions()
	re.Empty(pendingProcessedRegions)
	err = client.AccelerateScheduleInBatch(ctx, []*pd.KeyRange{
		pd.NewKeyRange([]byte("a1"), []byte("a2")),
		pd.NewKeyRange([]byte("a2"), []byte("a3")),
	})
	re.NoError(err)
	pendingProcessedRegions = raftCluster.GetPendingProcessedRegions()
	re.Len(pendingProcessedRegions, 2)
}

func (suite *httpClientTestSuite) TestConfig() {
	re := suite.Require()
	client := suite.client
	ctx, cancel := context.WithCancel(suite.ctx)
	defer cancel()
	config, err := client.GetConfig(ctx)
	re.NoError(err)
	re.Equal(float64(4), config["schedule"].(map[string]any)["leader-schedule-limit"])

	newConfig := map[string]any{
		"schedule.leader-schedule-limit": float64(8),
	}
	err = client.SetConfig(ctx, newConfig)
	re.NoError(err)

	config, err = client.GetConfig(ctx)
	re.NoError(err)
	re.Equal(float64(8), config["schedule"].(map[string]any)["leader-schedule-limit"])

	// Test the config with TTL.
	newConfig = map[string]any{
		"schedule.leader-schedule-limit": float64(16),
	}
	err = client.SetConfig(ctx, newConfig, 5)
	re.NoError(err)
	resp, err := suite.cluster.GetEtcdClient().Get(ctx, sc.TTLConfigPrefix+"/schedule.leader-schedule-limit")
	re.NoError(err)
	re.Equal([]byte("16"), resp.Kvs[0].Value)
	// delete the config with TTL.
	err = client.SetConfig(ctx, newConfig, 0)
	re.NoError(err)
	resp, err = suite.cluster.GetEtcdClient().Get(ctx, sc.TTLConfigPrefix+"/schedule.leader-schedule-limit")
	re.NoError(err)
	re.Empty(resp.Kvs)

	// Test the config with TTL for storing float64 as uint64.
	newConfig = map[string]any{
		"schedule.max-pending-peer-count": uint64(math.MaxInt32),
	}
	err = client.SetConfig(ctx, newConfig, 4)
	re.NoError(err)
	c := suite.cluster.GetLeaderServer().GetRaftCluster().GetOpts().GetMaxPendingPeerCount()
	re.Equal(uint64(math.MaxInt32), c)

	err = client.SetConfig(ctx, newConfig, 0)
	re.NoError(err)
	resp, err = suite.cluster.GetEtcdClient().Get(ctx, sc.TTLConfigPrefix+"/schedule.max-pending-peer-count")
	re.NoError(err)
	re.Empty(resp.Kvs)
}

func (suite *httpClientTestSuite) TestTTLConfigPersist() {
	re := suite.Require()
	client := suite.client
	ctx, cancel := context.WithCancel(suite.ctx)
	defer cancel()
	configKey := "schedule.max-pending-peer-count"

	testCases := []struct {
		inputValue        any
		expectedEtcdValue string
	}{
		{
			inputValue:        uint64(10000000),
			expectedEtcdValue: "10000000",
		},
		{
			inputValue:        int(20000000),
			expectedEtcdValue: "20000000",
		},
		{
			inputValue:        float64(2147483647),
			expectedEtcdValue: "2147483647",
		},
		{
			inputValue:        float64(1234567890.0),
			expectedEtcdValue: "1234567890",
		},
		{
			inputValue:        float64(0.0),
			expectedEtcdValue: "0",
		},
		{
			inputValue:        float64(987.65),
			expectedEtcdValue: "987.65",
		},
		{
			inputValue:        int(-1),
			expectedEtcdValue: "-1",
		},
		{
			inputValue:        int32(-2147483647),
			expectedEtcdValue: "-2147483647",
		},
	}

	for _, tc := range testCases {
		newConfig := map[string]any{
			configKey: tc.inputValue,
		}
		err := client.SetConfig(ctx, newConfig, 10000)
		re.NoError(err)
		resp, err := suite.cluster.GetEtcdClient().Get(ctx, sc.TTLConfigPrefix+"/"+configKey)
		re.NoError(err)
		re.Len(resp.Kvs, 1)
		re.Equal([]byte(tc.expectedEtcdValue), resp.Kvs[0].Value)
		err = client.SetConfig(ctx, newConfig, 0)
		re.NoError(err)
	}
}

func (suite *httpClientTestSuite) TestScheduleConfig() {
	re := suite.Require()
	client := suite.client
	ctx, cancel := context.WithCancel(suite.ctx)
	defer cancel()
	config, err := client.GetScheduleConfig(ctx)
	re.NoError(err)
	re.Equal(float64(4), config["hot-region-schedule-limit"])
	re.Equal(float64(2048), config["region-schedule-limit"])
	config["hot-region-schedule-limit"] = float64(8)
	err = client.SetScheduleConfig(ctx, config)
	re.NoError(err)
	config, err = client.GetScheduleConfig(ctx)
	re.NoError(err)
	re.Equal(float64(8), config["hot-region-schedule-limit"])
	re.Equal(float64(2048), config["region-schedule-limit"])
}

func (suite *httpClientTestSuite) TestSchedulers() {
	re := suite.Require()
	client := suite.client
	ctx, cancel := context.WithCancel(suite.ctx)
	defer cancel()
	schedulers, err := client.GetSchedulers(ctx)
	re.NoError(err)
	const schedulerName = "evict-leader-scheduler"
	re.NotContains(schedulers, schedulerName)

	err = client.CreateScheduler(ctx, schedulerName, 1)
	re.NoError(err)
	checkScheduler := func() {
		schedulers, err = client.GetSchedulers(ctx)
		re.NoError(err)
		re.Contains(schedulers, schedulerName)
		config, err := client.GetSchedulerConfig(ctx, schedulerName)
		re.NoError(err)
		re.Contains(config, "store-id-ranges")
		re.Contains(config, "batch")
	}
	checkScheduler()
	err = client.SetSchedulerDelay(ctx, schedulerName, 100)
	re.NoError(err)
	err = client.SetSchedulerDelay(ctx, "not-exist", 100)
	re.ErrorContains(err, "500 Internal Server Error") // TODO: should return friendly error message

	re.NoError(client.DeleteScheduler(ctx, schedulerName))
	schedulers, err = client.GetSchedulers(ctx)
	re.NoError(err)
	re.NotContains(schedulers, schedulerName)

	input := map[string]any{
		"store_id": 1,
	}
	re.NoError(client.CreateSchedulerWithInput(ctx, schedulerName, input))
	checkScheduler()
	re.NoError(client.DeleteScheduler(ctx, schedulerName))
	const schedulerName2 = "balance-range-scheduler"
	input = map[string]any{
		"engine":    "tikv",
		"rule":      "leader-scatter",
		"start-key": "100",
		"end-key":   "200",
		"alias":     "test",
	}
	re.NoError(client.CreateSchedulerWithInput(ctx, schedulerName2, input))
	checkFn := func() map[string]any {
		config, err := client.GetSchedulerConfig(ctx, schedulerName2)
		re.NoError(err)
		jobs, ok := config.([]any)
		re.True(ok, config)
		res := make([]map[string]any, 0, len(jobs))
		for _, job := range jobs {
			jobMap, ok := job.(map[string]any)
			re.True(ok, config)
			res = append(res, jobMap)
		}
		return res[0]
	}
	job := checkFn()
	jobID := uint64(job["job-id"].(float64))
	re.Equal(uint64(0), jobID)
	_, ok := job["start"].(*time.Time)
	re.False(ok, job)

	// cancel one job
	re.NoError(client.CancelSchedulerJob(ctx, schedulerName2, jobID))
	job = checkFn()
	status, ok := job["status"]
	re.True(ok)
	re.Equal("cancelled", status)
}

func (suite *httpClientTestSuite) setStoreLabels(ctx context.Context, re *require.Assertions, storeLabels map[string]string) int64 {
	client := suite.client
	resp, err := client.GetStores(ctx)
	re.NoError(err)
	re.NotEmpty(resp.Stores)
	firstStore := resp.Stores[0]
	re.Empty(firstStore.Store.Labels, nil)

	err = client.SetStoreLabels(ctx, firstStore.Store.ID, storeLabels)
	re.NoError(err)

	getResp, err := client.GetStore(ctx, uint64(firstStore.Store.ID))
	re.NoError(err)

	labelsMap := make(map[string]string)
	for _, label := range getResp.Store.Labels {
		re.NotNil(label)
		labelsMap[label.Key] = label.Value
	}

	for key, value := range storeLabels {
		re.Equal(value, labelsMap[key])
	}

	return firstStore.Store.ID
}

func (suite *httpClientTestSuite) TestStoreLabels() {
	re := suite.Require()
	client := suite.client
	ctx, cancel := context.WithCancel(suite.ctx)
	defer cancel()

	storeID := suite.setStoreLabels(ctx, re, map[string]string{
		"zone": "zone1",
	})

	re.NoError(client.DeleteStoreLabel(ctx, storeID, "zone"))
	store, err := client.GetStore(ctx, uint64(storeID))
	re.NoError(err)
	re.Empty(store.Store.Labels)
}

func (suite *httpClientTestSuite) transferLeader(ctx context.Context, re *require.Assertions) {
	client := suite.client
	members, err := client.GetMembers(ctx)
	re.NoError(err)
	re.Len(members.Members, 2)

	leader, err := client.GetLeader(ctx)
	re.NoError(err)

	// Transfer leader to another pd
	for _, member := range members.Members {
		if member.GetName() != leader.GetName() {
			err = client.TransferLeader(ctx, member.GetName())
			re.NoError(err)
			break
		}
	}

	newLeader := suite.cluster.WaitLeader()
	re.NotEmpty(newLeader)
	re.NoError(err)
	re.NotEqual(leader.GetName(), newLeader)
	// Force to update the members info.
	testutil.Eventually(re, func() bool {
		leader, err = client.GetLeader(ctx)
		re.NoError(err)
		return newLeader == leader.GetName()
	})
	members, err = client.GetMembers(ctx)
	re.NoError(err)
	re.Len(members.Members, 2)
	re.Equal(leader.GetName(), members.Leader.GetName())
}
func (suite *httpClientTestSuite) TestTransferLeader() {
	re := suite.Require()
	ctx, cancel := context.WithCancel(suite.ctx)
	defer cancel()

	suite.transferLeader(ctx, re)
}

func (suite *httpClientTestSuite) TestVersion() {
	re := suite.Require()
	ver, err := suite.client.GetPDVersion(suite.ctx)
	re.NoError(err)
	re.Equal(versioninfo.PDReleaseVersion, ver)
}

func (suite *httpClientTestSuite) TestStatus() {
	re := suite.Require()
	status, err := suite.client.GetStatus(suite.ctx)
	re.NoError(err)
	re.Equal(versioninfo.PDReleaseVersion, status.Version)
	re.Equal(versioninfo.PDGitHash, status.GitHash)
	re.Equal(versioninfo.PDBuildTS, status.BuildTS)
	re.GreaterOrEqual(time.Now().Unix(), status.StartTimestamp)
	re.Equal(versioninfo.PDKernelType, status.KernelType)
}

func (suite *httpClientTestSuite) TestAdmin() {
	re := suite.Require()
	client := suite.client
	ctx, cancel := context.WithCancel(suite.ctx)
	defer cancel()
	err := client.SetSnapshotRecoveringMark(ctx)
	re.NoError(err)
	err = client.ResetTS(ctx, 123, true)
	re.NoError(err)
	err = client.ResetBaseAllocID(ctx, 456)
	re.NoError(err)
	err = client.DeleteSnapshotRecoveringMark(ctx)
	re.NoError(err)

	// Test PiTR restore mode mark APIs
	err = client.SetPitrRestoreModeMark(ctx)
	re.NoError(err)
	err = client.DeletePitrRestoreModeMark(ctx)
	re.NoError(err)
}

func (suite *httpClientTestSuite) TestWithBackoffer() {
	re := suite.Require()
	client := suite.client
	ctx, cancel := context.WithCancel(suite.ctx)
	defer cancel()
	// Should return with 404 error without backoffer.
	rule, err := client.GetPlacementRule(ctx, "non-exist-group", "non-exist-rule")
	re.ErrorContains(err, http.StatusText(http.StatusNotFound))
	re.Nil(rule)
	// Should return with 404 error even with an infinite backoffer.
	rule, err = client.
		WithBackoffer(retry.InitialBackoffer(100*time.Millisecond, time.Second, 0)).
		GetPlacementRule(ctx, "non-exist-group", "non-exist-rule")
	re.ErrorContains(err, http.StatusText(http.StatusNotFound))
	re.Nil(rule)
}

func (suite *httpClientTestSuite) TestRedirectWithMetrics() {
	re := suite.Require()

	cli := setupCli(suite.ctx, re, suite.endpoints)
	defer cli.Close()
	sd := cli.GetServiceDiscovery()

	metricCnt := prometheus.NewCounterVec(
		prometheus.CounterOpts{
			Name: "check",
		}, []string{"name", ""})
	// 1. Test all followers failed, need to send all followers.
	httpClient := pd.NewHTTPClientWithRequestChecker(func(req *http.Request) error {
		if req.URL.Path == pd.Schedulers {
			return errors.New("mock error")
		}
		return nil
	})
	c := pd.NewClientWithServiceDiscovery("pd-http-client-it", sd, pd.WithHTTPClient(httpClient), pd.WithMetrics(metricCnt, nil))
	err := c.CreateScheduler(context.Background(), "test", 0)
	re.ErrorContains(err, "mock error")
	var out dto.Metric
	failureCnt, err := metricCnt.GetMetricWithLabelValues([]string{"CreateScheduler", "network error"}...)
	re.NoError(err)
	err = failureCnt.Write(&out)
	re.NoError(err)
	re.Equal(float64(2), out.GetCounter().GetValue())
	c.Close()

	leader := sd.GetServingURL()
	httpClient = pd.NewHTTPClientWithRequestChecker(func(req *http.Request) error {
		// mock leader success.
		if !strings.Contains(leader, req.Host) {
			return errors.New("mock error")
		}
		return nil
	})
	c = pd.NewClientWithServiceDiscovery("pd-http-client-it", sd, pd.WithHTTPClient(httpClient), pd.WithMetrics(metricCnt, nil))
	err = c.CreateScheduler(context.Background(), "test", 0)
	re.NoError(err)
	successCnt, err := metricCnt.GetMetricWithLabelValues([]string{"CreateScheduler", ""}...)
	re.NoError(err)
	err = successCnt.Write(&out)
	re.NoError(err)
	re.Equal(float64(1), out.GetCounter().GetValue())
	c.Close()

	httpClient = pd.NewHTTPClientWithRequestChecker(func(req *http.Request) error {
		// mock leader success.
		if strings.Contains(leader, req.Host) {
			return errors.New("mock error")
		}
		return nil
	})
	c = pd.NewClientWithServiceDiscovery("pd-http-client-it", sd, pd.WithHTTPClient(httpClient), pd.WithMetrics(metricCnt, nil))
	err = c.CreateScheduler(context.Background(), "test", 0)
	re.NoError(err)
	successCnt, err = metricCnt.GetMetricWithLabelValues([]string{"CreateScheduler", ""}...)
	re.NoError(err)
	err = successCnt.Write(&out)
	re.NoError(err)
	re.Equal(float64(2), out.GetCounter().GetValue())
	failureCnt, err = metricCnt.GetMetricWithLabelValues([]string{"CreateScheduler", "network error"}...)
	re.NoError(err)
	err = failureCnt.Write(&out)
	re.NoError(err)
	re.Equal(float64(3), out.GetCounter().GetValue())
	c.Close()
}

func (suite *httpClientTestSuite) TestUpdateKeyspaceGCManagementType() {
	re := suite.Require()
	client := suite.client
	ctx, cancel := context.WithCancel(suite.ctx)
	defer cancel()

	// Use the correct bootstrap keyspace name based on build type
	var keyspaceName string
	if kerneltype.IsNextGen() {
		keyspaceName = constant.SystemKeyspaceName
	} else {
		keyspaceName = constant.DefaultKeyspaceName
	}
	expectGCManagementType := "test-type"

	keyspaceSafePointVersionConfig := pd.KeyspaceGCManagementTypeConfig{
		Config: pd.KeyspaceGCManagementType{
			GCManagementType: expectGCManagementType,
		},
	}
	err := client.UpdateKeyspaceGCManagementType(ctx, keyspaceName, &keyspaceSafePointVersionConfig)
	re.NoError(err)

	keyspaceMetaRes, err := client.GetKeyspaceMetaByName(ctx, keyspaceName)
	re.NoError(err)
	val, ok := keyspaceMetaRes.Config[keyspace.GCManagementType]

	// Check it can get expect key and value in keyspace meta config.
	re.True(ok)
	re.Equal(expectGCManagementType, val)

	// Check it doesn't support update config to keyspace.KeyspaceLevelGC now.
	keyspaceSafePointVersionConfig = pd.KeyspaceGCManagementTypeConfig{
		Config: pd.KeyspaceGCManagementType{
			GCManagementType: keyspace.KeyspaceLevelGC,
		},
	}
	err = client.UpdateKeyspaceGCManagementType(suite.ctx, keyspaceName, &keyspaceSafePointVersionConfig)
	re.Error(err)
}

func (suite *httpClientTestSuite) TestGetKeyspaceMetaByID() {
	re := suite.Require()
	client := suite.client
	ctx, cancel := context.WithCancel(suite.ctx)
	defer cancel()

	// Fetch the bootstrap keyspace by name first to get its ID.
	// In NextGen, it's SYSTEM keyspace; in Classic, it's DEFAULT keyspace.
	var bootstrapKeyspaceName string
	if kerneltype.IsNextGen() {
		bootstrapKeyspaceName = constant.SystemKeyspaceName
	} else {
		bootstrapKeyspaceName = constant.DefaultKeyspaceName
	}

	metaByName, err := client.GetKeyspaceMetaByName(ctx, bootstrapKeyspaceName)
	re.NoError(err)
	re.NotNil(metaByName)

	// Fetch the same keyspace by ID and compare.
	metaByID, err := client.GetKeyspaceMetaByID(ctx, metaByName.GetId())
	re.NoError(err)
	re.NotNil(metaByID)
	re.Equal(metaByName, metaByID)

	// Query a non-existing ID should return error.
	_, err = client.GetKeyspaceMetaByID(ctx, math.MaxUint32)
	re.Error(err)
}

func (suite *httpClientTestSuite) TestGetHealthStatus() {
	re := suite.Require()
	healths, err := suite.client.GetHealthStatus(suite.ctx)
	re.NoError(err)
	re.Len(healths, 2)
	sort.Slice(healths, func(i, j int) bool {
		return healths[i].Name < healths[j].Name
	})
	re.Equal("pd1", healths[0].Name)
	re.Equal("pd2", healths[1].Name)
	re.True(healths[0].Health && healths[1].Health)
}

func (suite *httpClientTestSuite) TestRetryOnLeaderChange() {
	re := suite.Require()
	ctx, cancel := context.WithCancel(suite.ctx)
	defer cancel()

	var wg sync.WaitGroup
	wg.Add(1)
	go func() {
		defer wg.Done()
		bo := retry.InitialBackoffer(100*time.Millisecond, time.Second, 0)
		client := suite.client.WithBackoffer(bo)
		for {
			healths, err := client.GetHealthStatus(ctx)
			if err != nil && strings.Contains(err.Error(), "context canceled") {
				return
			}
			re.NoError(err)
			re.Len(healths, 2)
			select {
			case <-ctx.Done():
				return
			default:
			}
		}
	}()

	leader := suite.cluster.GetLeaderServer()
	re.NotNil(leader)
	for range 3 {
		err := leader.ResignLeader()
		re.NoError(err)
		re.NotEmpty(suite.cluster.WaitLeader())
		leader = suite.cluster.GetLeaderServer()
		re.NotNil(leader)
	}

	// Cancel the context to stop the goroutine.
	cancel()
	wg.Wait()
}

func (suite *httpClientTestSuite) TestGetGCSafePoint() {
	re := suite.Require()
	client := suite.client
	ctx, cancel := context.WithCancel(suite.ctx)
	defer cancel()

	// adding some safepoints to the server
	now := time.Now().Truncate(time.Second)
	list := &api.ListServiceGCSafepoint{
		ServiceGCSafepoints: []*endpoint.ServiceSafePoint{
			{
				ServiceID:  "AAA",
				ExpiredAt:  now.Unix() + 10,
				SafePoint:  10,
				KeyspaceID: constant.NullKeyspaceID,
			},
			{
				ServiceID:  "BBB",
				ExpiredAt:  now.Unix() + 10,
				SafePoint:  20,
				KeyspaceID: constant.NullKeyspaceID,
			},
			{
				ServiceID:  "CCC",
				ExpiredAt:  now.Unix() + 10,
				SafePoint:  30,
				KeyspaceID: constant.NullKeyspaceID,
			},
			{
				ServiceID:  "gc_worker",
				ExpiredAt:  math.MaxInt64,
				SafePoint:  1,
				KeyspaceID: constant.NullKeyspaceID,
			},
		},
		GCSafePoint:           1,
		MinServiceGcSafepoint: 1,
	}

	gcStateManager := suite.cluster.GetLeaderServer().GetServer().GetGCStateManager()
	// Skip writing "gc_worker".
	for _, ssp := range list.ServiceGCSafepoints[:3] {
		_, _, err := gcStateManager.CompatibleUpdateServiceGCSafePoint(constant.NullKeyspaceID, ssp.ServiceID, ssp.SafePoint, ssp.ExpiredAt-now.Unix(), now)
		re.NoError(err)
	}
	_, err := gcStateManager.AdvanceTxnSafePoint(constant.NullKeyspaceID, 1, now)
	re.NoError(err)
	_, _, err = gcStateManager.AdvanceGCSafePoint(constant.NullKeyspaceID, 1)
	re.NoError(err)

	// get the safepoints and start testing
	l, err := client.GetGCSafePoint(ctx)
	re.NoError(err)

	re.Equal(uint64(1), l.GCSafePoint)
	re.Equal(uint64(1), l.MinServiceGcSafepoint)
	re.Len(l.ServiceGCSafepoints, 4)

	// sort the gc safepoints based on order of ServiceID
	sort.Slice(l.ServiceGCSafepoints, func(i, j int) bool {
		return l.ServiceGCSafepoints[i].ServiceID < l.ServiceGCSafepoints[j].ServiceID
	})

	for i, val := range l.ServiceGCSafepoints {
		re.Equal(list.ServiceGCSafepoints[i].ServiceID, val.ServiceID)
		re.Equal(list.ServiceGCSafepoints[i].SafePoint, val.SafePoint)
	}

	// delete the safepoints
	for i := range 3 {
		msg, err := client.DeleteGCSafePoint(ctx, list.ServiceGCSafepoints[i].ServiceID)
		re.NoError(err)
		re.Equal("Delete service GC safepoint successfully.", msg)
	}

	// check that the safepoints are indeed deleted.
	// "gc_worker" will still exist in the result set as it's pseudo.
	l, err = client.GetGCSafePoint(ctx)
	re.NoError(err)

	re.Equal(uint64(1), l.GCSafePoint)
	re.Equal(uint64(1), l.MinServiceGcSafepoint)
	re.Len(l.ServiceGCSafepoints, 1)
	re.Equal("gc_worker", l.ServiceGCSafepoints[0].ServiceID)

	// Deleting "gc_worker" should result in an error in earlier version. As the service safe point becomes a
	// compatibility layer over GC barriers, it won't take any effect except that possibly deleting the residual
	// service safe point of "gc_worker" that was written by previous version.
	_, err = client.DeleteGCSafePoint(ctx, "gc_worker")
	re.NoError(err)

	// However, after the deletion, it doesn't affect the behavior that generates the pseudo service safe point for
	// "gc_worker".
	l, err = client.GetGCSafePoint(ctx)
	re.NoError(err)
	re.Equal(uint64(1), l.GCSafePoint)
	re.Equal(uint64(1), l.MinServiceGcSafepoint)
	re.Len(l.ServiceGCSafepoints, 1)
	re.Equal("gc_worker", l.ServiceGCSafepoints[0].ServiceID)

	// try delete some non-exist safepoints, should return normally
	var msg string
	msg, err = client.DeleteGCSafePoint(ctx, "non_exist")
	re.NoError(err)
	re.Equal("Delete service GC safepoint successfully.", msg)
}

func (suite *httpClientTestSuite) TestGetSiblingsRegions() {
	re := suite.Require()

	rg, err := suite.client.GetRegionByID(suite.ctx, 11)
	re.NoError(err)
	re.NotNil(rg)
	rgs, err := suite.client.GetRegionSiblingsByID(suite.ctx, 11)
	re.NoError(err)
	re.Equal(int64(2), rgs.Count)
	re.Equal(int64(10), rgs.Regions[0].ID)
	re.Equal(int64(12), rgs.Regions[1].ID)

	rightStartKey := rgs.Regions[rgs.Count-1].GetStartKey()
	re.Zero(strings.Compare(rightStartKey, rg.EndKey))

	// Create a merge operator to test the siblings regions.
	leaderServer := suite.cluster.GetLeaderServer()
	oc := leaderServer.GetRaftCluster().GetOperatorController()
	err = suite.client.SetConfig(suite.ctx, map[string]any{
		"max-replicas": 1,
	})
	re.NoError(err)
	defer func() {
		// clean operators
		oc.RemoveOperators()
		oc.CleanAllOpRecords()
		re.Empty(oc.GetOperators())
		// reset to default value to avoid affecting other tests.
		err = suite.client.SetConfig(suite.ctx, map[string]any{
			"max-replicas": 3,
		})
		re.NoError(err)
	}()
	input := map[string]any{
		"name":             "merge-region",
		"source_region_id": 10,
		"target_region_id": 11,
	}
	err = suite.client.CreateOperators(suite.ctx, input)
	re.NoError(err)
	ops := oc.GetOperators()
	re.Len(ops, 2)
	re.NotZero(ops[0].Kind() & operator.OpMerge)
	re.NotZero(ops[1].Kind() & operator.OpMerge)
}

func (suite *httpClientTestSuite) TestAffinityGroups() {
	re := suite.Require()
	client := suite.client
	ctx, cancel := context.WithCancel(suite.ctx)
	defer cancel()

	// Test key encoding: use raw keys that will be properly encoded
	testKey1 := []byte("test_key_1")
	testKey2 := []byte("test_key_2")
	testKey3 := []byte("test_key_3")
	testKey4 := []byte("test_key_4")

	// Test 1: Create affinity groups
	affinityGroups := map[string][]pd.AffinityGroupKeyRange{
		"test-group-1": {
			{
				StartKey: testKey1,
				EndKey:   testKey2,
			},
		},
		"test-group-2": {
			{
				StartKey: testKey3,
				EndKey:   testKey4,
			},
		},
	}

	createResp, err := client.CreateAffinityGroups(ctx, affinityGroups)
	re.NoError(err)
	re.NotNil(createResp)
	re.Len(createResp, 2)
	re.Contains(createResp, "test-group-1")
	re.Contains(createResp, "test-group-2")

	// Verify the created groups
	group1 := createResp["test-group-1"]
	re.NotNil(group1)
	re.Equal("test-group-1", group1.ID)
	re.Equal(1, group1.RangeCount)

	group2 := createResp["test-group-2"]
	re.NotNil(group2)
	re.Equal("test-group-2", group2.ID)
	re.Equal(1, group2.RangeCount)

	// Test 2: Get single affinity group
	getGroup, err := client.GetAffinityGroup(ctx, "test-group-1")
	re.NoError(err)
	re.NotNil(getGroup)
	re.Equal("test-group-1", getGroup.ID)
	re.Equal(1, getGroup.RangeCount)

	// Test 3: Get all affinity groups
	allGroups, err := client.GetAllAffinityGroups(ctx)
	re.NoError(err)
	re.NotNil(allGroups)
	re.GreaterOrEqual(len(allGroups), 2)
	re.Contains(allGroups, "test-group-1")
	re.Contains(allGroups, "test-group-2")

	// Test 4: Add key ranges to affinity groups
	testKey5 := []byte("test_key_5")
	testKey6 := []byte("test_key_6")

	addRanges := map[string][]pd.AffinityGroupKeyRange{
		"test-group-1": {
			{
				StartKey: testKey5,
				EndKey:   testKey6,
			},
		},
	}

	modifyResp, err := client.AddAffinityGroupKeyRanges(ctx, addRanges)
	re.NoError(err)
	re.NotNil(modifyResp)
	re.Contains(modifyResp, "test-group-1")
	modifiedGroup := modifyResp["test-group-1"]
	re.Equal(2, modifiedGroup.RangeCount)

	// Test 5: Update affinity group peers
	updatedGroup, err := client.UpdateAffinityGroupPeers(ctx, "test-group-1", 1, []uint64{1, 2, 3})
	re.NoError(err)
	re.NotNil(updatedGroup)
	re.Equal(uint64(1), updatedGroup.LeaderStoreID)
	re.Equal([]uint64{1, 2, 3}, updatedGroup.VoterStoreIDs)

	// Test 6: Remove key ranges from affinity groups
	removeRanges := map[string][]pd.AffinityGroupKeyRange{
		"test-group-1": {
			{
				StartKey: testKey5,
				EndKey:   testKey6,
			},
		},
	}

	removeResp, err := client.RemoveAffinityGroupKeyRanges(ctx, removeRanges)
	re.NoError(err)
	re.NotNil(removeResp)
	re.Contains(removeResp, "test-group-1")
	removedGroup := removeResp["test-group-1"]
	re.Equal(1, removedGroup.RangeCount)

	// Test 7: Delete single affinity group (with force since it still has ranges)
	err = client.DeleteAffinityGroup(ctx, "test-group-1", true)
	re.NoError(err)

	// Verify deletion
	_, err = client.GetAffinityGroup(ctx, "test-group-1")
	re.Error(err)

	// Test 8: Batch delete affinity groups (with force since they have ranges)
	err = client.BatchDeleteAffinityGroups(ctx, []string{"test-group-2"}, true)
	re.NoError(err)

	// Verify batch deletion
	_, err = client.GetAffinityGroup(ctx, "test-group-2")
	re.Error(err)

	// Test 9: Test force delete with non-empty group
	affinityGroups2 := map[string][]pd.AffinityGroupKeyRange{
		"test-group-3": {
			{
				StartKey: testKey1,
				EndKey:   testKey2,
			},
		},
	}

	_, err = client.CreateAffinityGroups(ctx, affinityGroups2)
	re.NoError(err)

	// Force delete the group
	err = client.DeleteAffinityGroup(ctx, "test-group-3", true)
	re.NoError(err)

	// Verify force deletion
	_, err = client.GetAffinityGroup(ctx, "test-group-3")
	re.Error(err)
}<|MERGE_RESOLUTION|>--- conflicted
+++ resolved
@@ -83,11 +83,7 @@
 	suite.ctx, suite.cancelFunc = context.WithCancel(context.Background())
 
 	cluster, err := tests.NewTestCluster(suite.ctx, 2, func(conf *config.Config, _ string) {
-<<<<<<< HEAD
 		conf.Schedule.AffinityScheduleLimit = 4
-=======
-		conf.Schedule.EnableAffinityScheduling = true
->>>>>>> 09f1b5d3
 	})
 	re.NoError(err)
 

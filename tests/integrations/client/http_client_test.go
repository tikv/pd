--- conflicted
+++ resolved
@@ -1022,13 +1022,9 @@
 		_, _, err := gcStateManager.CompatibleUpdateServiceGCSafePoint(constant.NullKeyspaceID, ssp.ServiceID, ssp.SafePoint, ssp.ExpiredAt-now.Unix(), now)
 		re.NoError(err)
 	}
-<<<<<<< HEAD
 	_, err := gcStateManager.AdvanceTxnSafePoint(constant.NullKeyspaceID, 1, now)
 	re.NoError(err)
 	_, _, err = gcStateManager.AdvanceGCSafePoint(constant.NullKeyspaceID, 1)
-=======
-	err := storage.SaveGCSafePoint(1)
->>>>>>> 071b864e
 	re.NoError(err)
 
 	// get the safepoints and start testing

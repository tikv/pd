--- conflicted
+++ resolved
@@ -170,28 +170,6 @@
 
 	// nolint:errcheck
 	go func() {
-<<<<<<< HEAD
-		if ms {
-			runCommand("sh", "-c",
-				tiupBin+` playground nightly --pd.mode ms --kv 3 --db 1 --pd 3 --tso 1 --scheduling 1 \
-			--without-monitor --tag `+tag+` \ 
-			--pd.binpath ./bin/pd-server \
-			--kv.binpath ./third_bin/tikv-server \
-			--db.binpath ./third_bin/tidb-server \ 
-			--tso.binpath ./bin/pd-server \
-			--scheduling.binpath ./bin/pd-server \
-			--pd.config ./tests/integrations/realcluster/pd.toml \
-			> `+filepath.Join(playgroundLogDir, tag+".log")+` 2>&1 & `)
-		} else {
-			runCommand("sh", "-c",
-				tiupBin+` playground nightly --kv 3 --db 1 --pd 3 \
-			--without-monitor --tag `+tag+` \
-			--pd.binpath ./bin/pd-server \
-			--kv.binpath ./third_bin/tikv-server \
-			--db.binpath ./third_bin/tidb-server \
-			--pd.config ./tests/integrations/realcluster/pd.toml \
-			> `+filepath.Join(playgroundLogDir, tag+".log")+` 2>&1 & `)
-=======
 		defer logutil.LogPanic()
 		playgroundOpts := []string{
 			fmt.Sprintf("--kv %d", defaultTiKVCount),
@@ -208,7 +186,6 @@
 				"--tso 1",
 				"--scheduling 1",
 			)
->>>>>>> 6504311c
 		}
 
 		cmd := fmt.Sprintf(`%s playground nightly %s %s > %s 2>&1 & `,

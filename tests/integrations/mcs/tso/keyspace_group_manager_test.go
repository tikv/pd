// Copyright 2023 TiKV Project Authors.
//
// Licensed under the Apache License, Version 2.0 (the "License");
// you may not use this file except in compliance with the License.
// You may obtain a copy of the License at
//
//     http://www.apache.org/licenses/LICENSE-2.0
//
// Unless required by applicable law or agreed to in writing, software
// distributed under the License is distributed on an "AS IS" BASIS,
// WITHOUT WARRANTIES OR CONDITIONS OF ANY KIND, either express or implied.
// See the License for the specific language governing permissions and
// limitations under the License.

package tso

import (
	"context"
	"errors"
	"fmt"
	"math/rand"
	"net/http"
	"strings"
	"sync"
	"testing"
	"time"

	"github.com/pingcap/failpoint"
	"github.com/pingcap/kvproto/pkg/pdpb"
	"github.com/stretchr/testify/require"
	"github.com/stretchr/testify/suite"
	pd "github.com/tikv/pd/client"
	clierrs "github.com/tikv/pd/client/errs"
	"github.com/tikv/pd/client/pkg/caller"
	"github.com/tikv/pd/pkg/election"
	"github.com/tikv/pd/pkg/errs"
	"github.com/tikv/pd/pkg/mcs/utils/constant"
	"github.com/tikv/pd/pkg/member"
	"github.com/tikv/pd/pkg/mock/mockid"
	"github.com/tikv/pd/pkg/storage/endpoint"
	"github.com/tikv/pd/pkg/utils/etcdutil"
	"github.com/tikv/pd/pkg/utils/keypath"
	"github.com/tikv/pd/pkg/utils/testutil"
	"github.com/tikv/pd/pkg/utils/tsoutil"
	"github.com/tikv/pd/server/apiv2/handlers"
	"github.com/tikv/pd/server/config"
	"github.com/tikv/pd/tests"
	"github.com/tikv/pd/tests/integrations/mcs"
	handlersutil "github.com/tikv/pd/tests/server/apiv2/handlers"
)

type tsoKeyspaceGroupManagerTestSuite struct {
	suite.Suite

	ctx    context.Context
	cancel context.CancelFunc

	// The PD cluster.
	cluster *tests.TestCluster
	// pdLeaderServer is the leader server of the PD cluster.
	pdLeaderServer *tests.TestServer
	// tsoCluster is the TSO service cluster.
	tsoCluster *tests.TestTSOCluster

	allocator *mockid.IDAllocator
}

func (suite *tsoKeyspaceGroupManagerTestSuite) allocID() uint32 {
	id, _ := suite.allocator.Alloc()
	return uint32(id)
}

func TestTSOKeyspaceGroupManagerSuite(t *testing.T) {
	suite.Run(t, &tsoKeyspaceGroupManagerTestSuite{})
}

func (suite *tsoKeyspaceGroupManagerTestSuite) SetupSuite() {
	re := suite.Require()
	re.NoError(failpoint.Enable("github.com/tikv/pd/pkg/tso/fastGroupSplitPatroller", `return(true)`))

	var err error
	suite.ctx, suite.cancel = context.WithCancel(context.Background())
	suite.cluster, err = tests.NewTestAPICluster(suite.ctx, 1)
	re.NoError(err)
	err = suite.cluster.RunInitialServers()
	re.NoError(err)
	leaderName := suite.cluster.WaitLeader()
	re.NotEmpty(leaderName)
	suite.pdLeaderServer = suite.cluster.GetServer(leaderName)
	re.NoError(suite.pdLeaderServer.BootstrapCluster())
	suite.tsoCluster, err = tests.NewTestTSOCluster(suite.ctx, 2, suite.pdLeaderServer.GetAddr())
	re.NoError(err)
	suite.allocator = mockid.NewIDAllocator()
	suite.allocator.SetBase(uint64(time.Now().Second()))
}

func (suite *tsoKeyspaceGroupManagerTestSuite) TearDownSuite() {
	suite.cancel()
	suite.tsoCluster.Destroy()
	suite.cluster.Destroy()
	suite.Require().NoError(failpoint.Disable("github.com/tikv/pd/pkg/tso/fastGroupSplitPatroller"))
}

func (suite *tsoKeyspaceGroupManagerTestSuite) TearDownTest() {
	cleanupKeyspaceGroups(suite.Require(), suite.pdLeaderServer)
}

func cleanupKeyspaceGroups(re *require.Assertions, server *tests.TestServer) {
	keyspaceGroups := handlersutil.MustLoadKeyspaceGroups(re, server, "0", "0")
	for _, group := range keyspaceGroups {
		// Do not delete default keyspace group.
		if group.ID == constant.DefaultKeyspaceGroupID {
			continue
		}
		handlersutil.MustDeleteKeyspaceGroup(re, server, group.ID)
	}
}

func (suite *tsoKeyspaceGroupManagerTestSuite) TestKeyspacesServedByDefaultKeyspaceGroup() {
	// There is only default keyspace group. Any keyspace, which hasn't been assigned to
	// a keyspace group before, will be served by the default keyspace group.
	re := suite.Require()
	testutil.Eventually(re, func() bool {
		for _, keyspaceID := range []uint32{0, 1, 2} {
			served := false
			for _, server := range suite.tsoCluster.GetServers() {
				if server.IsKeyspaceServing(keyspaceID, constant.DefaultKeyspaceGroupID) {
					tam, err := server.GetTSOAllocatorManager(constant.DefaultKeyspaceGroupID)
					re.NoError(err)
					re.NotNil(tam)
					served = true
					break
				}
			}
			if !served {
				return false
			}
		}
		return true
	}, testutil.WithWaitFor(5*time.Second), testutil.WithTickInterval(50*time.Millisecond))

	// Any keyspace that was assigned to a keyspace group before, except default keyspace,
	// won't be served at this time. Default keyspace will be served by default keyspace group
	// all the time.
	for _, server := range suite.tsoCluster.GetServers() {
		server.IsKeyspaceServing(constant.DefaultKeyspaceID, constant.DefaultKeyspaceGroupID)
		for _, keyspaceGroupID := range []uint32{1, 2, 3} {
			server.IsKeyspaceServing(constant.DefaultKeyspaceID, keyspaceGroupID)
			server.IsKeyspaceServing(constant.DefaultKeyspaceID, keyspaceGroupID)
			for _, keyspaceID := range []uint32{1, 2, 3} {
				if server.IsKeyspaceServing(keyspaceID, keyspaceGroupID) {
					tam, err := server.GetTSOAllocatorManager(keyspaceGroupID)
					re.NoError(err)
					re.NotNil(tam)
				}
			}
		}
	}

	// Create a client for each keyspace and make sure they can successfully discover the service
	// provided by the default keyspace group.
	keyspaceIDs := []uint32{0, 1, 2, 3, 1000}
	clients := mcs.WaitForMultiKeyspacesTSOAvailable(
		suite.ctx, re, keyspaceIDs, []string{suite.pdLeaderServer.GetAddr()})
	re.Equal(len(keyspaceIDs), len(clients))
	mcs.CheckMultiKeyspacesTSO(suite.ctx, re, clients, func() {
		time.Sleep(3 * time.Second)
	})
	for _, client := range clients {
		client.Close()
	}
}

func (suite *tsoKeyspaceGroupManagerTestSuite) TestKeyspacesServedByNonDefaultKeyspaceGroups() {
	// Create multiple keyspace groups, and every keyspace should be served by one of them
	// on a tso server.
	re := suite.Require()

	// Create keyspace groups.
	params := []struct {
		keyspaceGroupID uint32
		keyspaceIDs     []uint32
	}{
		{suite.allocID(), []uint32{0, 10}},
		{suite.allocID(), []uint32{1, 11}},
		{suite.allocID(), []uint32{2, 12}},
	}

	for _, param := range params {
		if param.keyspaceGroupID == 0 {
			// we have already created default keyspace group, so we can skip it.
			// keyspace 10 isn't assigned to any keyspace group, so they will be
			// served by default keyspace group.
			continue
		}
		handlersutil.MustCreateKeyspaceGroup(re, suite.pdLeaderServer, &handlers.CreateKeyspaceGroupParams{
			KeyspaceGroups: []*endpoint.KeyspaceGroup{
				{
					ID:        param.keyspaceGroupID,
					UserKind:  endpoint.Standard.String(),
					Members:   suite.tsoCluster.GetKeyspaceGroupMember(),
					Keyspaces: param.keyspaceIDs,
				},
			},
		})
	}

	// Wait until all keyspace groups are ready.
	testutil.Eventually(re, func() bool {
		for _, param := range params {
			for _, keyspaceID := range param.keyspaceIDs {
				served := false
				for _, server := range suite.tsoCluster.GetServers() {
					if server.IsKeyspaceServing(keyspaceID, param.keyspaceGroupID) {
						am, err := server.GetTSOAllocatorManager(param.keyspaceGroupID)
						re.NoError(err)
						re.NotNil(am)

						// Make sure every keyspace group is using the right timestamp path
						// for loading/saving timestamp from/to etcd and the right primary path
						// for primary election.
<<<<<<< HEAD
						rootPath := keypath.TSOSvcRootPath()
						primaryPath := keypath.KeyspaceGroupPrimaryPath(rootPath, param.keyspaceGroupID)
=======
						primaryPath := keypath.LeaderPath(&keypath.MsParam{
							ServiceName: constant.TSOServiceName,
							GroupID:     param.keyspaceGroupID,
						})
						timestampPath := keypath.FullTimestampPath(param.keyspaceGroupID)
						re.Equal(timestampPath, am.GetTimestampPath())
>>>>>>> 3cfd66fd
						re.Equal(primaryPath, am.GetMember().GetLeaderPath())

						served = true
					}
				}
				if !served {
					return false
				}
			}
		}
		return true
	}, testutil.WithWaitFor(5*time.Second), testutil.WithTickInterval(50*time.Millisecond))

	// Create a client for each keyspace and make sure they can successfully discover the service
	// provided by the corresponding keyspace group.
	keyspaceIDs := make([]uint32, 0)
	for _, param := range params {
		keyspaceIDs = append(keyspaceIDs, param.keyspaceIDs...)
	}

	clients := mcs.WaitForMultiKeyspacesTSOAvailable(
		suite.ctx, re, keyspaceIDs, []string{suite.pdLeaderServer.GetAddr()})
	re.Equal(len(keyspaceIDs), len(clients))
	mcs.CheckMultiKeyspacesTSO(suite.ctx, re, clients, func() {
		time.Sleep(3 * time.Second)
	})
	for _, client := range clients {
		client.Close()
	}
}

func (suite *tsoKeyspaceGroupManagerTestSuite) TestTSOKeyspaceGroupSplit() {
	re := suite.Require()
	// Create the keyspace group `oldID` with keyspaces [111, 222, 333].
	oldID := suite.allocID()
	handlersutil.MustCreateKeyspaceGroup(re, suite.pdLeaderServer, &handlers.CreateKeyspaceGroupParams{
		KeyspaceGroups: []*endpoint.KeyspaceGroup{
			{
				ID:        oldID,
				UserKind:  endpoint.Standard.String(),
				Members:   suite.tsoCluster.GetKeyspaceGroupMember(),
				Keyspaces: []uint32{111, 222, 333},
			},
		},
	})
	kg1 := handlersutil.MustLoadKeyspaceGroupByID(re, suite.pdLeaderServer, oldID)
	re.Equal(oldID, kg1.ID)
	re.Equal([]uint32{111, 222, 333}, kg1.Keyspaces)
	re.False(kg1.IsSplitting())
	// Get a TSO from the keyspace group `oldID`.
	var (
		ts  pdpb.Timestamp
		err error
	)
	testutil.Eventually(re, func() bool {
		ts, err = suite.requestTSO(re, 222, oldID)
		return err == nil && tsoutil.CompareTimestamp(&ts, &pdpb.Timestamp{}) > 0
	})
	ts.Physical += time.Hour.Milliseconds()
	// Set the TSO of the keyspace group `oldID` to a large value.
	err = suite.tsoCluster.GetPrimaryServer(222, oldID).ResetTS(tsoutil.GenerateTS(&ts), false, true, oldID)
	re.NoError(err)
	// Split the keyspace group `oldID` to `newID`.
	newID := suite.allocID()
	handlersutil.MustSplitKeyspaceGroup(re, suite.pdLeaderServer, oldID, &handlers.SplitKeyspaceGroupByIDParams{
		NewID:     newID,
		Keyspaces: []uint32{222, 333},
	})
	// Wait for the split to complete automatically even there is no TSO request from the outside.
	testutil.Eventually(re, func() bool {
		kg2, code := handlersutil.TryLoadKeyspaceGroupByID(re, suite.pdLeaderServer, newID)
		if code != http.StatusOK {
			return false
		}
		re.Equal(newID, kg2.ID)
		re.Equal([]uint32{222, 333}, kg2.Keyspaces)
		return !kg2.IsSplitting()
	})
	// Check the split TSO from keyspace group `newID` now.
	splitTS, err := suite.requestTSO(re, 222, newID)
	re.NoError(err)
	re.Positive(tsoutil.CompareTimestamp(&splitTS, &ts))
}

func (suite *tsoKeyspaceGroupManagerTestSuite) requestTSO(
	re *require.Assertions,
	keyspaceID, keyspaceGroupID uint32,
) (pdpb.Timestamp, error) {
	primary := suite.tsoCluster.WaitForPrimaryServing(re, keyspaceID, keyspaceGroupID)
	kgm := primary.GetKeyspaceGroupManager()
	re.NotNil(kgm)
	ts, _, err := kgm.HandleTSORequest(suite.ctx, keyspaceID, keyspaceGroupID, 1)
	return ts, err
}

func (suite *tsoKeyspaceGroupManagerTestSuite) TestTSOKeyspaceGroupSplitElection() {
	re := suite.Require()
	// Create the keyspace group `oldID` with keyspaces [111, 222, 333].
	oldID := suite.allocID()
	handlersutil.MustCreateKeyspaceGroup(re, suite.pdLeaderServer, &handlers.CreateKeyspaceGroupParams{
		KeyspaceGroups: []*endpoint.KeyspaceGroup{
			{
				ID:        oldID,
				UserKind:  endpoint.Standard.String(),
				Members:   suite.tsoCluster.GetKeyspaceGroupMember(),
				Keyspaces: []uint32{111, 222, 333},
			},
		},
	})
	kg1 := handlersutil.MustLoadKeyspaceGroupByID(re, suite.pdLeaderServer, oldID)
	re.Equal(oldID, kg1.ID)
	re.Equal([]uint32{111, 222, 333}, kg1.Keyspaces)
	re.False(kg1.IsSplitting())
	// Split the keyspace group `oldID` to `newID`.
	newID := suite.allocID()
	handlersutil.MustSplitKeyspaceGroup(re, suite.pdLeaderServer, oldID, &handlers.SplitKeyspaceGroupByIDParams{
		NewID:     newID,
		Keyspaces: []uint32{222, 333},
	})
	kg2 := handlersutil.MustLoadKeyspaceGroupByID(re, suite.pdLeaderServer, newID)
	re.Equal(newID, kg2.ID)
	re.Equal([]uint32{222, 333}, kg2.Keyspaces)
	re.True(kg2.IsSplitTarget())
	// Check the leadership.
	member1, err := suite.tsoCluster.WaitForPrimaryServing(re, 111, oldID).GetMember(111, oldID)
	re.NoError(err)
	re.NotNil(member1)
	member2, err := suite.tsoCluster.WaitForPrimaryServing(re, 222, newID).GetMember(222, newID)
	re.NoError(err)
	re.NotNil(member2)
	// Wait for the leader of the keyspace group `oldID` and `newID` to be elected.
	testutil.Eventually(re, func() bool {
		return len(member1.GetLeaderListenUrls()) > 0 && len(member2.GetLeaderListenUrls()) > 0
	})
	// Check if the leader of the keyspace group `oldID` and `newID` are the same.
	re.Equal(member1.GetLeaderListenUrls(), member2.GetLeaderListenUrls())
	// Resign and block the leader of the keyspace group `oldID` from being elected.
	member1.(*member.Participant).SetCampaignChecker(func(*election.Leadership) bool {
		return false
	})
	member1.ResetLeader()
	// The leader of the keyspace group `newID` should be resigned also.
	testutil.Eventually(re, func() bool {
		return member2.IsLeader() == false
	})
	// Check if the leader of the keyspace group `oldID` and `newID` are the same again.
	member1.(*member.Participant).SetCampaignChecker(nil)
	testutil.Eventually(re, func() bool {
		return len(member1.GetLeaderListenUrls()) > 0 && len(member2.GetLeaderListenUrls()) > 0
	})
	re.Equal(member1.GetLeaderListenUrls(), member2.GetLeaderListenUrls())
	// Wait for the keyspace groups to finish the split.
	waitFinishSplit(re, suite.pdLeaderServer, oldID, newID, []uint32{111}, []uint32{222, 333})
}

func waitFinishSplit(
	re *require.Assertions,
	server *tests.TestServer,
	splitSourceID, splitTargetID uint32,
	splitSourceKeyspaces, splitTargetKeyspaces []uint32,
) {
	testutil.Eventually(re, func() bool {
		kg, code := handlersutil.TryLoadKeyspaceGroupByID(re, server, splitTargetID)
		if code != http.StatusOK {
			return false
		}
		re.Equal(splitTargetID, kg.ID)
		re.Equal(splitTargetKeyspaces, kg.Keyspaces)
		return !kg.IsSplitTarget()
	})
	testutil.Eventually(re, func() bool {
		kg, code := handlersutil.TryLoadKeyspaceGroupByID(re, server, splitSourceID)
		if code != http.StatusOK {
			return false
		}
		re.Equal(splitSourceID, kg.ID)
		re.Equal(splitSourceKeyspaces, kg.Keyspaces)
		return !kg.IsSplitSource()
	})
}

func (suite *tsoKeyspaceGroupManagerTestSuite) TestTSOKeyspaceGroupSplitClient() {
	re := suite.Require()
	// Enable the failpoint to slow down the system time to test whether the TSO is monotonic.
	re.NoError(failpoint.Enable("github.com/tikv/pd/pkg/tso/systemTimeSlow", `return(true)`))
	// Create the keyspace group `oldID` with keyspaces [444, 555, 666].
	oldID := suite.allocID()
	handlersutil.MustCreateKeyspaceGroup(re, suite.pdLeaderServer, &handlers.CreateKeyspaceGroupParams{
		KeyspaceGroups: []*endpoint.KeyspaceGroup{
			{
				ID:        oldID,
				UserKind:  endpoint.Standard.String(),
				Members:   suite.tsoCluster.GetKeyspaceGroupMember(),
				Keyspaces: []uint32{444, 555, 666},
			},
		},
	})
	kg1 := handlersutil.MustLoadKeyspaceGroupByID(re, suite.pdLeaderServer, oldID)
	re.Equal(oldID, kg1.ID)
	re.Equal([]uint32{444, 555, 666}, kg1.Keyspaces)
	re.False(kg1.IsSplitting())
	// Request the TSO for keyspace 555 concurrently via client.
	cancel := suite.dispatchClient(re, 555, oldID)
	// Split the keyspace group `oldID` to `newID`.
	newID := suite.allocID()
	handlersutil.MustSplitKeyspaceGroup(re, suite.pdLeaderServer, oldID, &handlers.SplitKeyspaceGroupByIDParams{
		NewID:     newID,
		Keyspaces: []uint32{555, 666},
	})
	// Wait for the keyspace groups to finish the split.
	waitFinishSplit(re, suite.pdLeaderServer, oldID, newID, []uint32{444}, []uint32{555, 666})
	// Stop the client.
	cancel()
	re.NoError(failpoint.Disable("github.com/tikv/pd/pkg/tso/systemTimeSlow"))
}

func (suite *tsoKeyspaceGroupManagerTestSuite) dispatchClient(
	re *require.Assertions, keyspaceID, keyspaceGroupID uint32,
) context.CancelFunc {
	// Make sure the leader of the keyspace group is elected.
	member, err := suite.tsoCluster.
		WaitForPrimaryServing(re, keyspaceID, keyspaceGroupID).
		GetMember(keyspaceID, keyspaceGroupID)
	re.NoError(err)
	re.NotNil(member)
	// Prepare the client for keyspace.
	tsoClient, err := pd.NewClientWithKeyspace(suite.ctx,
		caller.TestComponent,
		keyspaceID, []string{suite.pdLeaderServer.GetAddr()}, pd.SecurityOption{})
	re.NoError(err)
	re.NotNil(tsoClient)
	var (
		wg                        sync.WaitGroup
		ctx, cancel               = context.WithCancel(suite.ctx)
		lastPhysical, lastLogical int64
	)
	wg.Add(1)
	go func() {
		defer wg.Done()
		for {
			select {
			case <-ctx.Done():
				return
			default:
			}
			physical, logical, err := tsoClient.GetTS(ctx)
			if err != nil {
				errMsg := err.Error()
				// Ignore the errors caused by the split and context cancellation.
				if strings.Contains(errMsg, "context canceled") ||
					strings.Contains(errMsg, clierrs.NotLeaderErr) ||
					strings.Contains(errMsg, clierrs.NotServedErr) ||
					strings.Contains(errMsg, "ErrKeyspaceNotAssigned") ||
					strings.Contains(errMsg, "ErrKeyspaceGroupIsMerging") ||
					errors.Is(err, clierrs.ErrClientTSOStreamClosed) {
					continue
				}
				re.FailNow(fmt.Sprintf("%+v", err))
			}
			if physical == lastPhysical {
				re.Greater(logical, lastLogical)
			} else {
				re.Greater(physical, lastPhysical)
			}
			lastPhysical, lastLogical = physical, logical
		}
	}()
	return func() {
		// Wait for a while to make sure the client has sent more TSO requests.
		time.Sleep(time.Second)
		// Cancel the context to stop the client.
		cancel()
		// Wait for the client to stop.
		wg.Wait()
	}
}

func (suite *tsoKeyspaceGroupManagerTestSuite) TestTSOKeyspaceGroupMembers() {
	re := suite.Require()
	re.NoError(failpoint.Enable("github.com/tikv/pd/pkg/keyspace/skipSplitRegion", "return(true)"))
	re.NoError(failpoint.Enable("github.com/tikv/pd/pkg/keyspace/acceleratedAllocNodes", `return(true)`))
	// wait for finishing alloc nodes
	waitFinishAllocNodes(re, suite.pdLeaderServer, constant.DefaultKeyspaceGroupID)
	testConfig := map[string]string{
		"config":                "1",
		"tso_keyspace_group_id": "0",
		"user_kind":             "basic",
	}
	handlersutil.MustCreateKeyspace(re, suite.pdLeaderServer, &handlers.CreateKeyspaceParams{
		Name:   "test_keyspace",
		Config: testConfig,
	})
	waitFinishAllocNodes(re, suite.pdLeaderServer, constant.DefaultKeyspaceGroupID)
	re.NoError(failpoint.Disable("github.com/tikv/pd/pkg/keyspace/skipSplitRegion"))
	re.NoError(failpoint.Disable("github.com/tikv/pd/pkg/keyspace/acceleratedAllocNodes"))
}

func waitFinishAllocNodes(re *require.Assertions, server *tests.TestServer, groupID uint32) {
	testutil.Eventually(re, func() bool {
		kg := handlersutil.MustLoadKeyspaceGroupByID(re, server, groupID)
		re.Equal(groupID, kg.ID)
		return len(kg.Members) == constant.DefaultKeyspaceGroupReplicaCount
	})
}

func TestTwiceSplitKeyspaceGroup(t *testing.T) {
	re := require.New(t)
	ctx, cancel := context.WithCancel(context.Background())
	defer cancel()
	re.NoError(failpoint.Enable("github.com/tikv/pd/pkg/keyspace/acceleratedAllocNodes", `return(true)`))
	re.NoError(failpoint.Enable("github.com/tikv/pd/pkg/tso/fastGroupSplitPatroller", `return(true)`))

	// Init api server config but not start.
	tc, err := tests.NewTestAPICluster(ctx, 1, func(conf *config.Config, _ string) {
		conf.Keyspace.PreAlloc = []string{
			"keyspace_a", "keyspace_b",
		}
	})
	re.NoError(err)
	pdAddr := tc.GetConfig().GetClientURL()

	// Start api server and tso server.
	err = tc.RunInitialServers()
	re.NoError(err)
	defer tc.Destroy()
	tc.WaitLeader()
	leaderServer := tc.GetLeaderServer()
	re.NoError(leaderServer.BootstrapCluster())

	tsoCluster, err := tests.NewTestTSOCluster(ctx, 2, pdAddr)
	re.NoError(err)
	defer tsoCluster.Destroy()
	tsoCluster.WaitForDefaultPrimaryServing(re)

	// First split keyspace group 0 to 1 with keyspace 2.
	kgm := leaderServer.GetServer().GetKeyspaceGroupManager()
	re.NotNil(kgm)
	testutil.Eventually(re, func() bool {
		err = kgm.SplitKeyspaceGroupByID(0, 1, []uint32{2})
		return err == nil
	})

	waitFinishSplit(re, leaderServer, 0, 1, []uint32{constant.DefaultKeyspaceID, 1}, []uint32{2})

	// Then split keyspace group 0 to 2 with keyspace 1.
	testutil.Eventually(re, func() bool {
		err = kgm.SplitKeyspaceGroupByID(0, 2, []uint32{1})
		return err == nil
	})

	waitFinishSplit(re, leaderServer, 0, 2, []uint32{constant.DefaultKeyspaceID}, []uint32{1})

	// Check the keyspace group 0 is split to 1 and 2.
	kg0 := handlersutil.MustLoadKeyspaceGroupByID(re, leaderServer, 0)
	kg1 := handlersutil.MustLoadKeyspaceGroupByID(re, leaderServer, 1)
	kg2 := handlersutil.MustLoadKeyspaceGroupByID(re, leaderServer, 2)
	re.Equal([]uint32{0}, kg0.Keyspaces)
	re.Equal([]uint32{2}, kg1.Keyspaces)
	re.Equal([]uint32{1}, kg2.Keyspaces)
	re.False(kg0.IsSplitting())
	re.False(kg1.IsSplitting())
	re.False(kg2.IsSplitting())

	re.NoError(failpoint.Disable("github.com/tikv/pd/pkg/tso/fastGroupSplitPatroller"))
	re.NoError(failpoint.Disable("github.com/tikv/pd/pkg/keyspace/acceleratedAllocNodes"))
}

func (suite *tsoKeyspaceGroupManagerTestSuite) TestTSOKeyspaceGroupMerge() {
	re := suite.Require()
	// Create the keyspace group `firstID` and `secondID` with keyspaces [111, 222] and [333].
	firstID, secondID := suite.allocID(), suite.allocID()
	handlersutil.MustCreateKeyspaceGroup(re, suite.pdLeaderServer, &handlers.CreateKeyspaceGroupParams{
		KeyspaceGroups: []*endpoint.KeyspaceGroup{
			{
				ID:        firstID,
				UserKind:  endpoint.Standard.String(),
				Members:   suite.tsoCluster.GetKeyspaceGroupMember(),
				Keyspaces: []uint32{111, 222},
			},
			{
				ID:        secondID,
				UserKind:  endpoint.Standard.String(),
				Members:   suite.tsoCluster.GetKeyspaceGroupMember(),
				Keyspaces: []uint32{333},
			},
		},
	})
	// Get a TSO from the keyspace group `firstID`.
	var (
		ts  pdpb.Timestamp
		err error
	)
	testutil.Eventually(re, func() bool {
		ts, err = suite.requestTSO(re, 222, firstID)
		return err == nil && tsoutil.CompareTimestamp(&ts, &pdpb.Timestamp{}) > 0
	})
	ts.Physical += time.Hour.Milliseconds()
	// Set the TSO of the keyspace group `firstID` to a large value.
	err = suite.tsoCluster.GetPrimaryServer(222, firstID).ResetTS(tsoutil.GenerateTS(&ts), false, true, firstID)
	re.NoError(err)
	// Merge the keyspace group `firstID` and `secondID` to the default keyspace group.
	handlersutil.MustMergeKeyspaceGroup(re, suite.pdLeaderServer, constant.DefaultKeyspaceGroupID, &handlers.MergeKeyspaceGroupsParams{
		MergeList: []uint32{firstID, secondID},
	})
	// Check the keyspace group `firstID` and `secondID` are merged to the default keyspace group.
	kg := handlersutil.MustLoadKeyspaceGroupByID(re, suite.pdLeaderServer, constant.DefaultKeyspaceGroupID)
	re.Equal(constant.DefaultKeyspaceGroupID, kg.ID)
	for _, keyspaceID := range []uint32{111, 222, 333} {
		re.Contains(kg.Keyspaces, keyspaceID)
	}
	re.True(kg.IsMergeTarget())
	// Check the merged TSO from the default keyspace group is greater than the TSO from the keyspace group`firstID`.
	var mergedTS pdpb.Timestamp
	testutil.Eventually(re, func() bool {
		mergedTS, err = suite.requestTSO(re, 333, constant.DefaultKeyspaceGroupID)
		if err != nil {
			re.ErrorIs(err, errs.ErrKeyspaceGroupIsMerging)
		}
		return err == nil && tsoutil.CompareTimestamp(&mergedTS, &pdpb.Timestamp{}) > 0
	}, testutil.WithTickInterval(5*time.Second), testutil.WithWaitFor(time.Minute))
	re.Positive(tsoutil.CompareTimestamp(&mergedTS, &ts))
}

func (suite *tsoKeyspaceGroupManagerTestSuite) TestTSOKeyspaceGroupMergeClient() {
	re := suite.Require()
	// Create the keyspace group `id` with keyspaces [111, 222, 333].
	id := suite.allocID()
	handlersutil.MustCreateKeyspaceGroup(re, suite.pdLeaderServer, &handlers.CreateKeyspaceGroupParams{
		KeyspaceGroups: []*endpoint.KeyspaceGroup{
			{
				ID:        id,
				UserKind:  endpoint.Standard.String(),
				Members:   suite.tsoCluster.GetKeyspaceGroupMember(),
				Keyspaces: []uint32{111, 222, 333},
			},
		},
	})
	kg1 := handlersutil.MustLoadKeyspaceGroupByID(re, suite.pdLeaderServer, id)
	re.Equal(id, kg1.ID)
	re.Equal([]uint32{111, 222, 333}, kg1.Keyspaces)
	re.False(kg1.IsMerging())
	// Request the TSO for keyspace 222 concurrently via client.
	cancel := suite.dispatchClient(re, 222, id)
	// Merge the keyspace group 1 to the default keyspace group.
	handlersutil.MustMergeKeyspaceGroup(re, suite.pdLeaderServer, constant.DefaultKeyspaceGroupID, &handlers.MergeKeyspaceGroupsParams{
		MergeList: []uint32{id},
	})
	// Wait for the default keyspace group to finish the merge.
	waitFinishMerge(re, suite.pdLeaderServer, constant.DefaultKeyspaceGroupID, []uint32{111, 222, 333})
	// Stop the client.
	cancel()
}

func waitFinishMerge(
	re *require.Assertions,
	server *tests.TestServer,
	mergeTargetID uint32,
	keyspaces []uint32,
) {
	var kg *endpoint.KeyspaceGroup
	testutil.Eventually(re, func() bool {
		kg = handlersutil.MustLoadKeyspaceGroupByID(re, server, mergeTargetID)
		re.Equal(mergeTargetID, kg.ID)
		return !kg.IsMergeTarget()
	})
	// If the merge is finished, the target keyspace group should contain all the keyspaces.
	for _, keyspaceID := range keyspaces {
		re.Contains(kg.Keyspaces, keyspaceID)
	}
}

func (suite *tsoKeyspaceGroupManagerTestSuite) TestTSOKeyspaceGroupMergeBeforeInitTSO() {
	re := suite.Require()
	// Make sure the TSO of keyspace group `id` won't be initialized before it's merged.
	re.NoError(failpoint.Enable("github.com/tikv/pd/pkg/tso/failedToSaveTimestamp", `return(true)`))
	// Request the TSO for the default keyspace concurrently via client.
	id := suite.allocID()
	cancel := suite.dispatchClient(re, constant.DefaultKeyspaceID, constant.DefaultKeyspaceGroupID)
	// Create the keyspace group 1 with keyspaces [111, 222, 333].
	handlersutil.MustCreateKeyspaceGroup(re, suite.pdLeaderServer, &handlers.CreateKeyspaceGroupParams{
		KeyspaceGroups: []*endpoint.KeyspaceGroup{
			{
				ID:        id,
				UserKind:  endpoint.Standard.String(),
				Members:   suite.tsoCluster.GetKeyspaceGroupMember(),
				Keyspaces: []uint32{111, 222, 333},
			},
		},
	})
	// Merge the keyspace group `id` to the default keyspace group.
	handlersutil.MustMergeKeyspaceGroup(re, suite.pdLeaderServer, constant.DefaultKeyspaceGroupID, &handlers.MergeKeyspaceGroupsParams{
		MergeList: []uint32{id},
	})
	// Wait for the default keyspace group to finish the merge.
	waitFinishMerge(re, suite.pdLeaderServer, constant.DefaultKeyspaceGroupID, []uint32{111, 222, 333})
	// Stop the client.
	cancel()
	re.NoError(failpoint.Disable("github.com/tikv/pd/pkg/tso/failedToSaveTimestamp"))
}

// See https://github.com/tikv/pd/issues/6748
func TestGetTSOImmediately(t *testing.T) {
	re := require.New(t)
	ctx, cancel := context.WithCancel(context.Background())
	defer cancel()
	re.NoError(failpoint.Enable("github.com/tikv/pd/pkg/tso/fastPrimaryPriorityCheck", `return(true)`))
	re.NoError(failpoint.Enable("github.com/tikv/pd/pkg/keyspace/acceleratedAllocNodes", `return(true)`))
	re.NoError(failpoint.Enable("github.com/tikv/pd/pkg/tso/fastGroupSplitPatroller", `return(true)`))

	// Init api server config but not start.
	tc, err := tests.NewTestAPICluster(ctx, 1, func(conf *config.Config, _ string) {
		conf.Keyspace.PreAlloc = []string{
			"keyspace_a", "keyspace_b",
		}
	})
	re.NoError(err)
	pdAddr := tc.GetConfig().GetClientURL()

	// Start api server and tso server.
	err = tc.RunInitialServers()
	re.NoError(err)
	defer tc.Destroy()
	tc.WaitLeader()
	leaderServer := tc.GetLeaderServer()
	re.NoError(leaderServer.BootstrapCluster())

	tsoCluster, err := tests.NewTestTSOCluster(ctx, 2, pdAddr)
	re.NoError(err)
	defer tsoCluster.Destroy()
	tsoCluster.WaitForDefaultPrimaryServing(re)

	// First split keyspace group 0 to 1 with keyspace 2.
	kgm := leaderServer.GetServer().GetKeyspaceGroupManager()
	re.NotNil(kgm)
	testutil.Eventually(re, func() bool {
		err = kgm.SplitKeyspaceGroupByID(0, 1, []uint32{2})
		return err == nil
	})

	waitFinishSplit(re, leaderServer, 0, 1, []uint32{constant.DefaultKeyspaceID, 1}, []uint32{2})

	kg0 := handlersutil.MustLoadKeyspaceGroupByID(re, leaderServer, 0)
	kg1 := handlersutil.MustLoadKeyspaceGroupByID(re, leaderServer, 1)
	re.Equal([]uint32{0, 1}, kg0.Keyspaces)
	re.Equal([]uint32{2}, kg1.Keyspaces)
	re.False(kg0.IsSplitting())
	re.False(kg1.IsSplitting())

	// Let group 0 and group 1 have different primary node.
	kgm.SetPriorityForKeyspaceGroup(0, kg0.Members[0].Address, 100)
	kgm.SetPriorityForKeyspaceGroup(1, kg1.Members[1].Address, 100)
	testutil.Eventually(re, func() bool {
		p0, _ := kgm.GetKeyspaceGroupPrimaryByID(0)
		p1, _ := kgm.GetKeyspaceGroupPrimaryByID(1)
		return p0 == kg0.Members[0].Address && p1 == kg1.Members[1].Address
	}, testutil.WithWaitFor(5*time.Second), testutil.WithTickInterval(50*time.Millisecond))

	apiCtx := pd.NewAPIContextV2("keyspace_b") // its keyspace id is 2.
	cli, err := pd.NewClientWithAPIContext(ctx, apiCtx,
		caller.TestComponent,
		[]string{pdAddr}, pd.SecurityOption{})
	re.NoError(err)
	_, _, err = cli.GetTS(ctx)
	re.NoError(err)
	cli.Close()
	re.NoError(failpoint.Disable("github.com/tikv/pd/pkg/tso/fastPrimaryPriorityCheck"))
	re.NoError(failpoint.Disable("github.com/tikv/pd/pkg/keyspace/acceleratedAllocNodes"))
	re.NoError(failpoint.Disable("github.com/tikv/pd/pkg/tso/fastGroupSplitPatroller"))
}

func (suite *tsoKeyspaceGroupManagerTestSuite) TestKeyspaceGroupMergeIntoDefault() {
	re := suite.Require()
	re.NoError(failpoint.Enable("github.com/tikv/pd/pkg/keyspace/acceleratedAllocNodes", `return(true)`))

	var (
		keyspaceGroupNum = etcdutil.MaxEtcdTxnOps
		keyspaceGroups   = make([]*endpoint.KeyspaceGroup, 0, keyspaceGroupNum)
		keyspaces        = make([]uint32, 0, keyspaceGroupNum)
	)
	for i := 1; i <= keyspaceGroupNum; i++ {
		id := suite.allocID()
		keyspaceGroups = append(keyspaceGroups, &endpoint.KeyspaceGroup{
			ID:        id,
			UserKind:  endpoint.UserKind(rand.Intn(int(endpoint.UserKindCount))).String(),
			Keyspaces: []uint32{id},
		})
		keyspaces = append(keyspaces, id)
		if i != keyspaceGroupNum {
			continue
		}
		handlersutil.MustCreateKeyspaceGroup(re, suite.pdLeaderServer, &handlers.CreateKeyspaceGroupParams{
			KeyspaceGroups: keyspaceGroups,
		})
	}
	// Check if all the keyspace groups are created.
	groups := handlersutil.MustLoadKeyspaceGroups(re, suite.pdLeaderServer, "0", "0")
	re.Len(groups, keyspaceGroupNum+1)
	// Wait for all the keyspace groups to be served.
	// Check if the first keyspace group is served.
	svr := suite.tsoCluster.WaitForDefaultPrimaryServing(re)
	re.NotNil(svr)
	for i := 1; i < keyspaceGroupNum; i++ {
		// Check if the keyspace group is served.
		svr = suite.tsoCluster.WaitForPrimaryServing(re, keyspaceGroups[i].ID, keyspaceGroups[i].ID)
		re.NotNil(svr)
	}
	// Merge all the keyspace groups into the default keyspace group.
	handlersutil.MustMergeKeyspaceGroup(re, suite.pdLeaderServer, constant.DefaultKeyspaceGroupID, &handlers.MergeKeyspaceGroupsParams{
		MergeAllIntoDefault: true,
	})
	// Wait for all the keyspace groups to be merged.
	waitFinishMerge(re, suite.pdLeaderServer, constant.DefaultKeyspaceGroupID, keyspaces)
	// Check if all the keyspace groups are merged.
	groups = handlersutil.MustLoadKeyspaceGroups(re, suite.pdLeaderServer, "0", "0")
	re.Len(groups, 1)

	re.NoError(failpoint.Disable("github.com/tikv/pd/pkg/keyspace/acceleratedAllocNodes"))
}<|MERGE_RESOLUTION|>--- conflicted
+++ resolved
@@ -219,17 +219,10 @@
 						// Make sure every keyspace group is using the right timestamp path
 						// for loading/saving timestamp from/to etcd and the right primary path
 						// for primary election.
-<<<<<<< HEAD
-						rootPath := keypath.TSOSvcRootPath()
-						primaryPath := keypath.KeyspaceGroupPrimaryPath(rootPath, param.keyspaceGroupID)
-=======
 						primaryPath := keypath.LeaderPath(&keypath.MsParam{
 							ServiceName: constant.TSOServiceName,
 							GroupID:     param.keyspaceGroupID,
 						})
-						timestampPath := keypath.FullTimestampPath(param.keyspaceGroupID)
-						re.Equal(timestampPath, am.GetTimestampPath())
->>>>>>> 3cfd66fd
 						re.Equal(primaryPath, am.GetMember().GetLeaderPath())
 
 						served = true

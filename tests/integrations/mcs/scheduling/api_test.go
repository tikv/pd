--- conflicted
+++ resolved
@@ -244,7 +244,6 @@
 	re.NoError(err)
 }
 
-<<<<<<< HEAD
 func (suite *apiTestSuite) TestConfig() {
 	re := suite.Require()
 	s, cleanup := tests.StartSingleSchedulingTestServer(suite.ctx, re, suite.backendEndpoints, tempurl.Alloc())
@@ -319,7 +318,8 @@
 	}
 	env := tests.NewSchedulingTestEnvironment(t)
 	env.RunTestInAPIMode(checkConfigForward)
-=======
+}
+
 func TestAdminRegionCache(t *testing.T) {
 	re := require.New(t)
 	checkAdminRegionCache := func(cluster *tests.TestCluster) {
@@ -376,5 +376,4 @@
 	}
 	env := tests.NewSchedulingTestEnvironment(t)
 	env.RunTestInAPIMode(checkAdminRegionCache)
->>>>>>> a1a1eea8
 }
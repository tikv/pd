--- conflicted
+++ resolved
@@ -79,7 +79,6 @@
 	// make pd client can work
 	_, suite.tsoCleanup = tests.StartSingleTSOTestServer(suite.ctx, re, suite.backendEndpoints, tempurl.Alloc())
 
-	// init some regions
 	regions := tests.InitRegions(10)
 	for _, region := range regions {
 		re.NoError(suite.cluster.HandleRegionHeartbeat(region))
@@ -106,54 +105,7 @@
 	suite.cancel()
 }
 
-<<<<<<< HEAD
 func (suite *serverTestSuite) SetupTest() {
-=======
-func (suite *serverTestSuite) TestBasic() {
-	re := suite.Require()
-	re.NoError(failpoint.Enable("github.com/tikv/pd/pkg/mcs/router/server/speedUpMemberLoop", `return(true)`))
-	defer func() {
-		re.NoError(failpoint.Disable("github.com/tikv/pd/pkg/mcs/router/server/speedUpMemberLoop"))
-	}()
-	tc, cleanup, err := tests.StartSingleRouterServerWithoutCheck(suite.ctx, re, suite.backendEndpoints, tempurl.Alloc())
-	re.NoError(err)
-	defer cleanup()
-	// check sync work well
-	testutil.Eventually(re, func() bool {
-		return tc.IsReady()
-	})
-	url := tc.GetAdvertiseListenAddr() + "/status"
-	resp, err := http.DefaultClient.Get(url)
-	defer re.NoError(resp.Body.Close())
-	re.Equal(http.StatusOK, resp.StatusCode)
-	re.NoError(err)
-
-	url = tc.GetAdvertiseListenAddr() + "/metrics"
-	resp, err = http.DefaultClient.Get(url)
-	re.Equal(http.StatusOK, resp.StatusCode)
-	re.NoError(err)
-	re.NotNil(resp)
-	body, err := io.ReadAll(resp.Body)
-	re.NoError(err)
-	lines := strings.Split(string(body), "\n")
-	var grpcMetrics []string
-	for _, line := range lines {
-		if strings.Contains(line, "grpc_server_handled_total") {
-			grpcMetrics = append(grpcMetrics, line)
-		}
-	}
-	re.NoError(resp.Body.Close())
-	re.NotEmpty(grpcMetrics)
-
-	// stop router server and ensure it can not serve requests
-	tc.Close()
-	testutil.Eventually(re, func() bool {
-		return !tc.IsReady()
-	})
-}
-
-func (suite *serverTestSuite) TestBasicSync() {
->>>>>>> f222df17
 	re := suite.Require()
 	re.NoError(failpoint.Enable("github.com/tikv/pd/pkg/mcs/router/server/speedUpMemberLoop", `return(true)`))
 	var err error
@@ -183,7 +135,7 @@
 	store1 := uint64(1)
 	// make sure pd server can't support region grpc request
 	cli, err := pd.NewClientWithContext(suite.ctx, caller.TestComponent,
-		[]string{suite.backendEndpoints}, pd.SecurityOption{})
+		[]string{suite.backendEndpoints}, pd.SecurityOption{}, opt.WithEnableFollowerHandle(true))
 	re.NoError(err)
 	_, err = cli.GetStore(suite.ctx, store1)
 	re.Error(err)
@@ -232,7 +184,7 @@
 	}()
 	// make sure pd server can't support region grpc request
 	cli, err := pd.NewClientWithContext(suite.ctx, caller.TestComponent,
-		[]string{suite.backendEndpoints}, pd.SecurityOption{})
+		[]string{suite.backendEndpoints}, pd.SecurityOption{}, opt.WithEnableFollowerHandle(true))
 	re.NoError(err)
 	_, err = cli.GetRegionByID(suite.ctx, 1)
 	re.Error(err)
@@ -318,4 +270,28 @@
 		newEpoch := tc.GetBasicCluster().GetRegion(1).GetRegionEpoch()
 		return newEpoch.GetVersion() == newRegion.GetRegionEpoch().GetVersion()
 	})
+
+	// test for http api and metrics
+	url := suite.routerServer.GetAddr() + "/status"
+	resp, err := http.DefaultClient.Get(url)
+	defer re.NoError(resp.Body.Close())
+	re.Equal(http.StatusOK, resp.StatusCode)
+	re.NoError(err)
+
+	url = suite.routerServer.GetAddr() + "/metrics"
+	resp, err = http.DefaultClient.Get(url)
+	re.Equal(http.StatusOK, resp.StatusCode)
+	re.NoError(err)
+	re.NotNil(resp)
+	body, err := io.ReadAll(resp.Body)
+	re.NoError(err)
+	lines := strings.Split(string(body), "\n")
+	var grpcMetrics []string
+	for _, line := range lines {
+		if strings.Contains(line, "grpc_server_handled_total") {
+			grpcMetrics = append(grpcMetrics, line)
+		}
+	}
+	re.NoError(resp.Body.Close())
+	re.NotEmpty(grpcMetrics)
 }
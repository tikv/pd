--- conflicted
+++ resolved
@@ -36,14 +36,10 @@
 	cluster          *tests.TestCluster
 	server           *tests.TestServer
 	backendEndpoints string
-<<<<<<< HEAD
-	dialClient       pdClient.Client
+	pdClient         pdClient.Client
 
 	tsoNodes        map[string]bs.Server
 	schedulingNodes map[string]bs.Server
-=======
-	pdClient         pdClient.Client
->>>>>>> 2fabb741
 }
 
 func TestMemberTestSuite(t *testing.T) {
@@ -127,7 +123,7 @@
 
 func (suite *memberTestSuite) TestCampaignPrimaryWhileServerClose() {
 	re := suite.Require()
-	primary, err := suite.dialClient.GetMicroServicePrimary(suite.ctx, "tso")
+	primary, err := suite.pdClient.GetMicroServicePrimary(suite.ctx, "tso")
 	re.NoError(err)
 	re.NotEmpty(primary)
 
@@ -141,7 +137,7 @@
 			nodes = suite.schedulingNodes
 		}
 
-		primary, err := suite.dialClient.GetMicroServicePrimary(suite.ctx, service)
+		primary, err := suite.pdClient.GetMicroServicePrimary(suite.ctx, service)
 		re.NoError(err)
 
 		// Close old and new primary to mock campaign primary
@@ -155,7 +151,7 @@
 		tests.WaitForPrimaryServing(re, nodes)
 
 		// primary should be different with before
-		onlyPrimary, err := suite.dialClient.GetMicroServicePrimary(suite.ctx, service)
+		onlyPrimary, err := suite.pdClient.GetMicroServicePrimary(suite.ctx, service)
 		re.NoError(err)
 		re.NotEqual(primary, onlyPrimary)
 	}
@@ -163,7 +159,7 @@
 
 func (suite *memberTestSuite) TestTransferPrimary() {
 	re := suite.Require()
-	primary, err := suite.dialClient.GetMicroServicePrimary(suite.ctx, "tso")
+	primary, err := suite.pdClient.GetMicroServicePrimary(suite.ctx, "tso")
 	re.NoError(err)
 	re.NotEmpty(primary)
 
@@ -178,9 +174,9 @@
 		}
 
 		// Test resign primary by random
-		primary, err = suite.dialClient.GetMicroServicePrimary(suite.ctx, service)
-		re.NoError(err)
-		err = suite.dialClient.TransferMicroServicePrimary(suite.ctx, service, "")
+		primary, err = suite.pdClient.GetMicroServicePrimary(suite.ctx, service)
+		re.NoError(err)
+		err = suite.pdClient.TransferMicroServicePrimary(suite.ctx, service, "")
 		re.NoError(err)
 
 		testutil.Eventually(re, func() bool {
@@ -192,7 +188,7 @@
 			return false
 		}, testutil.WithWaitFor(5*time.Second), testutil.WithTickInterval(50*time.Millisecond))
 
-		primary, err := suite.dialClient.GetMicroServicePrimary(suite.ctx, service)
+		primary, err := suite.pdClient.GetMicroServicePrimary(suite.ctx, service)
 		re.NoError(err)
 
 		// Test transfer primary to a specific node
@@ -203,27 +199,27 @@
 				break
 			}
 		}
-		err = suite.dialClient.TransferMicroServicePrimary(suite.ctx, service, newPrimary)
+		err = suite.pdClient.TransferMicroServicePrimary(suite.ctx, service, newPrimary)
 		re.NoError(err)
 
 		testutil.Eventually(re, func() bool {
 			return nodes[newPrimary].IsServing()
 		}, testutil.WithWaitFor(5*time.Second), testutil.WithTickInterval(50*time.Millisecond))
 
-		primary, err = suite.dialClient.GetMicroServicePrimary(suite.ctx, service)
+		primary, err = suite.pdClient.GetMicroServicePrimary(suite.ctx, service)
 		re.NoError(err)
 		re.Equal(primary, newPrimary)
 
 		// Test transfer primary to a non-exist node
 		newPrimary = "http://"
-		err = suite.dialClient.TransferMicroServicePrimary(suite.ctx, service, newPrimary)
+		err = suite.pdClient.TransferMicroServicePrimary(suite.ctx, service, newPrimary)
 		re.Error(err)
 	}
 }
 
 func (suite *memberTestSuite) TestCampaignPrimaryAfterTransfer() {
 	re := suite.Require()
-	primary, err := suite.dialClient.GetMicroServicePrimary(suite.ctx, "tso")
+	primary, err := suite.pdClient.GetMicroServicePrimary(suite.ctx, "tso")
 	re.NoError(err)
 	re.NotEmpty(primary)
 
@@ -237,7 +233,7 @@
 			nodes = suite.schedulingNodes
 		}
 
-		primary, err := suite.dialClient.GetMicroServicePrimary(suite.ctx, service)
+		primary, err := suite.pdClient.GetMicroServicePrimary(suite.ctx, service)
 		re.NoError(err)
 
 		// Test transfer primary to a specific node
@@ -248,11 +244,11 @@
 				break
 			}
 		}
-		err = suite.dialClient.TransferMicroServicePrimary(suite.ctx, service, newPrimary)
+		err = suite.pdClient.TransferMicroServicePrimary(suite.ctx, service, newPrimary)
 		re.NoError(err)
 
 		tests.WaitForPrimaryServing(re, nodes)
-		newPrimary, err = suite.dialClient.GetMicroServicePrimary(suite.ctx, service)
+		newPrimary, err = suite.pdClient.GetMicroServicePrimary(suite.ctx, service)
 		re.NoError(err)
 		re.NotEqual(primary, newPrimary)
 
@@ -261,7 +257,7 @@
 		nodes[newPrimary].Close()
 		tests.WaitForPrimaryServing(re, nodes)
 		// Primary should be different with before
-		onlyPrimary, err := suite.dialClient.GetMicroServicePrimary(suite.ctx, service)
+		onlyPrimary, err := suite.pdClient.GetMicroServicePrimary(suite.ctx, service)
 		re.NoError(err)
 		re.NotEqual(primary, onlyPrimary)
 		re.NotEqual(newPrimary, onlyPrimary)
@@ -270,7 +266,7 @@
 
 func (suite *memberTestSuite) TestTransferPrimaryWhileLeaseExpired() {
 	re := suite.Require()
-	primary, err := suite.dialClient.GetMicroServicePrimary(suite.ctx, "tso")
+	primary, err := suite.pdClient.GetMicroServicePrimary(suite.ctx, "tso")
 	re.NoError(err)
 	re.NotEmpty(primary)
 
@@ -284,7 +280,7 @@
 			nodes = suite.schedulingNodes
 		}
 
-		primary, err := suite.dialClient.GetMicroServicePrimary(suite.ctx, service)
+		primary, err := suite.pdClient.GetMicroServicePrimary(suite.ctx, service)
 		re.NoError(err)
 
 		// Test transfer primary to a specific node
@@ -297,7 +293,7 @@
 		}
 		// Mock the new primary can not grant leader which means the lease will expire
 		re.NoError(failpoint.Enable("github.com/tikv/pd/pkg/election/skipGrantLeader", fmt.Sprintf("return(\"%s\")", newPrimary)))
-		err = suite.dialClient.TransferMicroServicePrimary(suite.ctx, service, newPrimary)
+		err = suite.pdClient.TransferMicroServicePrimary(suite.ctx, service, newPrimary)
 		re.NoError(err)
 
 		// Wait for the old primary exit and new primary campaign
@@ -314,7 +310,7 @@
 
 		tests.WaitForPrimaryServing(re, nodes)
 		// Primary should be different with before
-		onlyPrimary, err := suite.dialClient.GetMicroServicePrimary(suite.ctx, service)
+		onlyPrimary, err := suite.pdClient.GetMicroServicePrimary(suite.ctx, service)
 		re.NoError(err)
 		re.NotEqual(newPrimary, onlyPrimary)
 	}

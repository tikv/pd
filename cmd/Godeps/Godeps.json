--- conflicted
+++ resolved
@@ -75,91 +75,47 @@
 		},
 		{
 			"ImportPath": "github.com/pingcap/kvproto/pkg/coprocessor",
-<<<<<<< HEAD
-			"Rev": "16b88952db5389cab102db4d531b4addadd3f474"
+			"Rev": "0297e2b2a5c84d778ccb9695632d7573018748b4"
 		},
 		{
 			"ImportPath": "github.com/pingcap/kvproto/pkg/errorpb",
-			"Rev": "16b88952db5389cab102db4d531b4addadd3f474"
+			"Rev": "0297e2b2a5c84d778ccb9695632d7573018748b4"
 		},
 		{
 			"ImportPath": "github.com/pingcap/kvproto/pkg/kvrpcpb",
-			"Rev": "16b88952db5389cab102db4d531b4addadd3f474"
+			"Rev": "0297e2b2a5c84d778ccb9695632d7573018748b4"
 		},
 		{
 			"ImportPath": "github.com/pingcap/kvproto/pkg/metapb",
-			"Rev": "16b88952db5389cab102db4d531b4addadd3f474"
+			"Rev": "0297e2b2a5c84d778ccb9695632d7573018748b4"
 		},
 		{
 			"ImportPath": "github.com/pingcap/kvproto/pkg/msgpb",
-			"Rev": "16b88952db5389cab102db4d531b4addadd3f474"
+			"Rev": "0297e2b2a5c84d778ccb9695632d7573018748b4"
 		},
 		{
 			"ImportPath": "github.com/pingcap/kvproto/pkg/pd_jobpb",
-			"Rev": "16b88952db5389cab102db4d531b4addadd3f474"
+			"Rev": "0297e2b2a5c84d778ccb9695632d7573018748b4"
 		},
 		{
 			"ImportPath": "github.com/pingcap/kvproto/pkg/pdpb",
-			"Rev": "16b88952db5389cab102db4d531b4addadd3f474"
+			"Rev": "0297e2b2a5c84d778ccb9695632d7573018748b4"
 		},
 		{
 			"ImportPath": "github.com/pingcap/kvproto/pkg/raft_cmdpb",
-			"Rev": "16b88952db5389cab102db4d531b4addadd3f474"
+			"Rev": "0297e2b2a5c84d778ccb9695632d7573018748b4"
 		},
 		{
 			"ImportPath": "github.com/pingcap/kvproto/pkg/raft_serverpb",
-			"Rev": "16b88952db5389cab102db4d531b4addadd3f474"
+			"Rev": "0297e2b2a5c84d778ccb9695632d7573018748b4"
 		},
 		{
 			"ImportPath": "github.com/pingcap/kvproto/pkg/raftpb",
-			"Rev": "16b88952db5389cab102db4d531b4addadd3f474"
+			"Rev": "0297e2b2a5c84d778ccb9695632d7573018748b4"
 		},
 		{
 			"ImportPath": "github.com/pingcap/kvproto/pkg/util",
-			"Rev": "16b88952db5389cab102db4d531b4addadd3f474"
-=======
-			"Rev": "e34b5ae5fe56dd9e45898fa6447b820eba4c0d70"
-		},
-		{
-			"ImportPath": "github.com/pingcap/kvproto/pkg/errorpb",
-			"Rev": "e34b5ae5fe56dd9e45898fa6447b820eba4c0d70"
-		},
-		{
-			"ImportPath": "github.com/pingcap/kvproto/pkg/kvrpcpb",
-			"Rev": "e34b5ae5fe56dd9e45898fa6447b820eba4c0d70"
-		},
-		{
-			"ImportPath": "github.com/pingcap/kvproto/pkg/metapb",
-			"Rev": "e34b5ae5fe56dd9e45898fa6447b820eba4c0d70"
-		},
-		{
-			"ImportPath": "github.com/pingcap/kvproto/pkg/msgpb",
-			"Rev": "e34b5ae5fe56dd9e45898fa6447b820eba4c0d70"
-		},
-		{
-			"ImportPath": "github.com/pingcap/kvproto/pkg/pd_jobpb",
-			"Rev": "e34b5ae5fe56dd9e45898fa6447b820eba4c0d70"
-		},
-		{
-			"ImportPath": "github.com/pingcap/kvproto/pkg/pdpb",
-			"Rev": "e34b5ae5fe56dd9e45898fa6447b820eba4c0d70"
-		},
-		{
-			"ImportPath": "github.com/pingcap/kvproto/pkg/raft_cmdpb",
-			"Rev": "e34b5ae5fe56dd9e45898fa6447b820eba4c0d70"
-		},
-		{
-			"ImportPath": "github.com/pingcap/kvproto/pkg/raft_serverpb",
-			"Rev": "e34b5ae5fe56dd9e45898fa6447b820eba4c0d70"
-		},
-		{
-			"ImportPath": "github.com/pingcap/kvproto/pkg/raftpb",
-			"Rev": "e34b5ae5fe56dd9e45898fa6447b820eba4c0d70"
-		},
-		{
-			"ImportPath": "github.com/pingcap/kvproto/pkg/util",
-			"Rev": "e34b5ae5fe56dd9e45898fa6447b820eba4c0d70"
->>>>>>> edf629fd
+			"Rev": "0297e2b2a5c84d778ccb9695632d7573018748b4"
 		},
 		{
 			"ImportPath": "github.com/twinj/uuid",

// Copyright 2016 PingCAP, Inc.
//
// Licensed under the Apache License, Version 2.0 (the "License");
// you may not use this file except in compliance with the License.
// You may obtain a copy of the License at
//
//     http://www.apache.org/licenses/LICENSE-2.0
//
// Unless required by applicable law or agreed to in writing, software
// distributed under the License is distributed on an "AS IS" BASIS,
// See the License for the specific language governing permissions and
// limitations under the License.

package main

import (
	"flag"
	"os"
	"os/signal"
	"syscall"

	"github.com/juju/errors"
	"github.com/ngaut/log"
	"github.com/pingcap/pd/server"
	"github.com/pingcap/pd/server/api"
)

func main() {
	cfg := server.NewConfig()
	err := cfg.Parse(os.Args[1:])
	switch errors.Cause(err) {
	case nil:
	case flag.ErrHelp:
		os.Exit(0)
	default:
		log.Errorf("parse cmd flags err %s\n", err)
		os.Exit(2)
	}

	log.SetLevelByString(cfg.LogLevel)
	log.SetHighlighting(false)

	svr, err := server.CreateServer(cfg)
	if err != nil {
		log.Errorf("create pd server err %s\n", err)
		return
	}
	err = svr.StartEtcd(api.NewHandler(svr))
	if err != nil {
		log.Errorf("server start etcd failed - %v", errors.Trace(err))
		return
	}

	sc := make(chan os.Signal, 1)
	signal.Notify(sc,
		syscall.SIGHUP,
		syscall.SIGINT,
		syscall.SIGTERM,
		syscall.SIGQUIT)

	go func() {
		sig := <-sc
		log.Infof("Got signal [%d] to exit.", sig)
		svr.Close()
		os.Exit(0)
	}()

<<<<<<< HEAD
	err = svr.Run()
	if err != nil {
		log.Fatalf("server run failed - %v", errors.Trace(err))
	}
=======
	svr.Run()
>>>>>>> f758b3b8
}<|MERGE_RESOLUTION|>--- conflicted
+++ resolved
@@ -65,12 +65,5 @@
 		os.Exit(0)
 	}()
 
-<<<<<<< HEAD
-	err = svr.Run()
-	if err != nil {
-		log.Fatalf("server run failed - %v", errors.Trace(err))
-	}
-=======
 	svr.Run()
->>>>>>> f758b3b8
 }
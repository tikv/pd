--- conflicted
+++ resolved
@@ -29,11 +29,8 @@
 
 	"github.com/tikv/pd/pkg/dashboard"
 	"github.com/tikv/pd/pkg/errs"
-<<<<<<< HEAD
 	resource_manager "github.com/tikv/pd/pkg/mcs/resourcemanager/server"
-=======
 	router "github.com/tikv/pd/pkg/mcs/router/server"
->>>>>>> 1ac8d8c9
 	scheduling "github.com/tikv/pd/pkg/mcs/scheduling/server"
 	tso "github.com/tikv/pd/pkg/mcs/tso/server"
 	"github.com/tikv/pd/pkg/memory"
@@ -78,11 +75,7 @@
 func NewServiceCommand() *cobra.Command {
 	cmd := &cobra.Command{
 		Use:   "services <mode>",
-<<<<<<< HEAD
-		Short: "Run services, for example, tso, resource_manager",
-=======
-		Short: "Run services, for example, tso, scheduling, router",
->>>>>>> 1ac8d8c9
+		Short: "Run services, for example, tso, scheduling, router, resource_manager",
 	}
 	cmd.AddCommand(NewTSOServiceCommand())
 	cmd.AddCommand(NewResourceManagerServiceCommand())
@@ -134,7 +127,6 @@
 	return cmd
 }
 
-<<<<<<< HEAD
 // NewResourceManagerServiceCommand returns the resource manager service command.
 func NewResourceManagerServiceCommand() *cobra.Command {
 	cmd := &cobra.Command{
@@ -147,7 +139,15 @@
 	cmd.Flags().StringP("config", "", "", "config file")
 	cmd.Flags().StringP("backend-endpoints", "", "", "url for etcd client")
 	cmd.Flags().StringP("listen-addr", "", "", "listen address for resource management service")
-=======
+	cmd.Flags().StringP("advertise-listen-addr", "", "", "advertise urls for listen address (default '${listen-addr}')")
+	cmd.Flags().StringP("cacert", "", "", "path of file that contains list of trusted TLS CAs")
+	cmd.Flags().StringP("cert", "", "", "path of file that contains X509 certificate in PEM format")
+	cmd.Flags().StringP("key", "", "", "path of file that contains X509 key in PEM format")
+	cmd.Flags().StringP("log-level", "L", "", "log level: debug, info, warn, error, fatal (default 'info')")
+	cmd.Flags().StringP("log-file", "", "", "log file path")
+	return cmd
+}
+
 // NewRouterServiceCommand returns the router service command.
 func NewRouterServiceCommand() *cobra.Command {
 	cmd := &cobra.Command{
@@ -160,7 +160,6 @@
 	cmd.Flags().StringP("config", "", "", "config file")
 	cmd.Flags().StringP("backend-endpoints", "", "", "url for etcd client")
 	cmd.Flags().StringP("listen-addr", "", "", "listen address for tso service")
->>>>>>> 1ac8d8c9
 	cmd.Flags().StringP("advertise-listen-addr", "", "", "advertise urls for listen address (default '${listen-addr}')")
 	cmd.Flags().StringP("cacert", "", "", "path of file that contains list of trusted TLS CAs")
 	cmd.Flags().StringP("cert", "", "", "path of file that contains X509 certificate in PEM format")

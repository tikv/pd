--- conflicted
+++ resolved
@@ -93,13 +93,8 @@
 	t.Parallel()
 	re := require.New(t)
 	backend := NewLocalLogBackend(true)
-<<<<<<< HEAD
 	fname := testutil.InitTempFileLogger("info")
-	defer os.Remove(fname)
-=======
-	fname := initLog()
 	defer os.RemoveAll(fname)
->>>>>>> 91648e52
 	req, _ := http.NewRequest(http.MethodGet, "http://127.0.0.1:2379/test?test=test", strings.NewReader("testBody"))
 	re.False(backend.ProcessHTTPRequest(req))
 	info := requestutil.GetRequestInfo(req)
@@ -130,13 +125,8 @@
 func BenchmarkLocalLogAuditUsingFile(b *testing.B) {
 	b.StopTimer()
 	backend := NewLocalLogBackend(true)
-<<<<<<< HEAD
 	fname := testutil.InitTempFileLogger("info")
-	defer os.Remove(fname)
-=======
-	fname := initLog()
 	defer os.RemoveAll(fname)
->>>>>>> 91648e52
 	req, _ := http.NewRequest(http.MethodGet, "http://127.0.0.1:2379/test?test=test", strings.NewReader("testBody"))
 	b.StartTimer()
 	for i := 0; i < b.N; i++ {

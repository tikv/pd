--- conflicted
+++ resolved
@@ -50,8 +50,7 @@
 	// ProcessHTTPRequest is used to perform HTTP audit process
 	ProcessHTTPRequest(event *requestutil.RequestInfo) bool
 	// AuditBackendMatcher is used to determine if the backend matches
-<<<<<<< HEAD
-	BackendMatcher
+	Match(*BackendLabels) bool
 }
 
 // LocalLogBackend is an implementation of audit.Backend
@@ -71,7 +70,4 @@
 func (l *LocalLogBackend) ProcessHTTPRequest(event *requestutil.RequestInfo) bool {
 	log.Info("Audit Log", zap.String("Service Info", event.String()))
 	return true
-=======
-	Match(*BackendLabels) bool
->>>>>>> cb3d40f0
 }
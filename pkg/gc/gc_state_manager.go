--- conflicted
+++ resolved
@@ -18,6 +18,7 @@
 	"errors"
 	"fmt"
 	"math"
+	"math/bits"
 	"slices"
 	"time"
 
@@ -563,12 +564,7 @@
 		return err1
 	})
 
-<<<<<<< HEAD
-	if err != nil {
-		return GCState{}, err
-	}
-
-	return result, nil
+	return result, err
 }
 
 // GetAllKeyspacesGCStates returns the GC state of all keyspaces.
@@ -632,9 +628,6 @@
 		return time.Duration(math.MaxInt64)
 	}
 	return time.Duration(l)
-=======
-	return result, err
->>>>>>> fbcfcb84
 }
 
 // CompatibleUpdateServiceGCSafePoint updates the service safe point of the given serviceID. Service safe points are

--- conflicted
+++ resolved
@@ -541,7 +541,7 @@
 	go func() {
 		defer wg.Done()
 		// update with valid ttl for native_br should succeed
-		min, updated, err := s.manager.CompatibleUpdateServiceGCSafePoint(nativeBRServiceID, nativeBRSafePoint, math.MaxInt64, time.Now())
+		min, updated, err := s.manager.CompatibleUpdateServiceGCSafePoint(keyspaceID, nativeBRServiceID, nativeBRSafePoint, math.MaxInt64, time.Now())
 		re.NoError(err)
 		re.True(updated)
 		// the current min safepoint should be 8 for gc_worker(cdc 10)
@@ -1499,81 +1499,6 @@
 	re.Error(err)
 	re.ErrorIs(err, errs.ErrReservedGCBarrierID)
 
-<<<<<<< HEAD
-	// The same behavior doesn't exist in other keyspaces with keyspace-level GC enabled.
-	_, err = s.manager.SetGCBarrier(2, "gc_worker", 10, time.Hour, now)
-	re.NoError(err)
-	res, err = s.manager.AdvanceTxnSafePoint(2, 15, now)
-	re.NoError(err)
-	re.Equal(uint64(10), res.NewTxnSafePoint)
-	re.Contains(res.BlockerDescription, `BarrierID: "gc_worker"`)
-	_, err = s.manager.DeleteGCBarrier(2, "gc_worker")
-	re.NoError(err)
-	res, err = s.manager.AdvanceTxnSafePoint(2, 15, now)
-	re.NoError(err)
-	re.Equal(uint64(15), res.NewTxnSafePoint)
-	re.Empty(res.BlockerDescription)
-
-	// Test CompatibleUpdateServiceGCSafePoint for native_br
-	// delete svc1's service safepoint before test
-	// gc_worker's service safepoint cannot be deleted because it's mapping to txn safe point rather than a barrier
-	_, _, err = s.manager.CompatibleUpdateServiceGCSafePoint("svc1", 0, -1, now)
-	re.NoError(err)
-
-	// CompatibleUpdateServiceGCSafePoint on native_br cannot succeed if any of the
-	// keyspace has larger txn safe point than the given service safe point value
-	_, err = s.manager.AdvanceTxnSafePoint(constant.NullKeyspaceID, 25, time.Now())
-	re.NoError(err)
-	minSsp, updated, err = s.manager.CompatibleUpdateServiceGCSafePoint("native_br", 16, math.MaxInt64, now)
-	re.NoError(err)
-	re.False(updated) // the call failed, but this is not an error
-	re.Equal(uint64(25), minSsp.SafePoint)
-
-	res, err = s.manager.AdvanceTxnSafePoint(2, 22, time.Now())
-	re.NoError(err)
-	re.Equal(uint64(22), res.NewTxnSafePoint)
-	// now there are two barriers on different keyspace
-	minSsp, updated, err = s.manager.CompatibleUpdateServiceGCSafePoint("native_br", 20, math.MaxInt64, now)
-	re.NoError(err)
-	re.False(updated)
-	re.Equal(uint64(25), minSsp.SafePoint)
-
-	minSsp, updated, err = s.manager.CompatibleUpdateServiceGCSafePoint("native_br", 32, math.MaxInt64, now)
-	re.NoError(err)
-	re.True(updated)
-	re.Equal("gc_worker", minSsp.ServiceID)
-	re.Equal(uint64(25), minSsp.SafePoint)
-	_, allSsp, err = s.provider.CompatibleLoadAllServiceGCSafePoints()
-	re.NoError(err)
-	re.Len(allSsp, 1)
-	re.Equal("gc_worker", allSsp[0].ServiceID)
-	re.Equal(uint64(25), allSsp[0].SafePoint)
-
-	// native_br should block all keyspaces
-	for _, keyspaceID := range s.keyspacePresets.manageable {
-		res, err = s.manager.AdvanceTxnSafePoint(keyspaceID, 33, now)
-		re.NoError(err)
-		re.Equal(uint64(32), res.NewTxnSafePoint)
-		re.Contains(res.BlockerDescription, `BarrierID: "native_br"`)
-
-		// native_br is not transaformed into barrier
-		re.Nil(s.getGCBarrier(keyspaceID, "native_br"))
-		// gc_worker is also not transformed into barrier
-		allBarriers = s.getAllGCBarriers(keyspaceID)
-		re.Empty(allBarriers)
-	}
-	// "native_br" is transformed into global GC barrier
-	gbr := s.getGlobalGCBarrier("native_br")
-	re.Equal("native_br", gbr.BarrierID)
-	re.Equal(uint64(32), gbr.BarrierTS)
-	re.Nil(s.getGlobalGCBarrier("gc_worker"))
-
-	_, allSsp, err = s.provider.CompatibleLoadAllServiceGCSafePoints()
-	re.NoError(err)
-	re.Len(allSsp, 1)
-	re.Equal("gc_worker", allSsp[0].ServiceID)
-	re.Equal(uint64(32), allSsp[0].SafePoint)
-=======
 	// It does not affect other self-manageable keyspaces.
 	for _, anotherKeyspaceID := range s.keyspacePresets.manageable {
 		if anotherKeyspaceID == keyspaceID {
@@ -1596,7 +1521,66 @@
 
 func (s *gcStateManagerTestSuite) TestServiceGCSafePointCompatibilityForNonNullKeyspace() {
 	s.testServiceGCSafePointCompatibilityImpl(2)
->>>>>>> 23882d65
+}
+
+func (s *gcStateManagerTestSuite) TestServiceGCSafePointCompatibilityForNativeBR() {
+	re := s.Require()
+	now := time.Now()
+
+	// CompatibleUpdateServiceGCSafePoint on native_br cannot succeed if any of the
+	// keyspace has larger txn safe point than the given service safe point value
+	res, err := s.manager.AdvanceTxnSafePoint(constant.NullKeyspaceID, 25, time.Now())
+	re.NoError(err)
+	re.Equal(uint64(25), res.NewTxnSafePoint)
+	res, err = s.manager.AdvanceTxnSafePoint(2, 22, time.Now())
+	re.NoError(err)
+	re.Equal(uint64(22), res.NewTxnSafePoint)
+
+	for _, keyspaceID := range s.keyspacePresets.manageable {
+		// 16 < both 22 and 25
+		minSsp, updated, err := s.manager.CompatibleUpdateServiceGCSafePoint(keyspaceID, "native_br", 16, math.MaxInt64, now)
+		re.NoError(err)
+		re.False(updated) // the call failed, but this is not an error
+		re.Equal(uint64(25), minSsp.SafePoint)
+
+		// 24 < 25 but > 22
+		minSsp, updated, err = s.manager.CompatibleUpdateServiceGCSafePoint(keyspaceID, "native_br", 24, math.MaxInt64, now)
+		re.NoError(err)
+		re.False(updated)
+		re.Equal(uint64(25), minSsp.SafePoint)
+
+		// 32 > both 22 and 25
+		minSsp, updated, err = s.manager.CompatibleUpdateServiceGCSafePoint(keyspaceID, "native_br", 32, math.MaxInt64, now)
+		re.NoError(err)
+		re.True(updated)
+		re.Equal("gc_worker", minSsp.ServiceID)
+		re.Equal(uint64(25), minSsp.SafePoint)
+	}
+
+	// native_br should block all keyspaces
+	for _, keyspaceID := range s.keyspacePresets.manageable {
+		res, err = s.manager.AdvanceTxnSafePoint(keyspaceID, 33, now)
+		re.NoError(err)
+		re.Equal(uint64(32), res.NewTxnSafePoint)
+		re.Contains(res.BlockerDescription, `BarrierID: "native_br"`)
+
+		// native_br is not transaformed into barrier
+		re.Nil(s.getGCBarrier(keyspaceID, "native_br"))
+		allBarriers := s.getAllGCBarriers(keyspaceID)
+		re.Empty(allBarriers)
+
+		// CompatibleLoadAllServiceGCSafePoints will not found native_br service safe point.
+		_, allSsp, err := s.provider.CompatibleLoadAllServiceGCSafePoints(keyspaceID)
+		re.NoError(err)
+		re.Empty(allSsp)
+	}
+
+	// "native_br" is transformed into global GC barrier
+	gbr := s.getGlobalGCBarrier("native_br")
+	re.Equal("native_br", gbr.BarrierID)
+	re.Equal(uint64(32), gbr.BarrierTS)
+	// "gc_worker" is not transformed into global GC barrier
+	re.Nil(s.getGlobalGCBarrier("gc_worker"))
 }
 
 func (s *gcStateManagerTestSuite) TestRedirectKeyspace() {

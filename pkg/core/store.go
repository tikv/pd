// Copyright 2016 TiKV Project Authors.
//
// Licensed under the Apache License, Version 2.0 (the "License");
// you may not use this file except in compliance with the License.
// You may obtain a copy of the License at
//
//     http://www.apache.org/licenses/LICENSE-2.0
//
// Unless required by applicable law or agreed to in writing, software
// distributed under the License is distributed on an "AS IS" BASIS,
// WITHOUT WARRANTIES OR CONDITIONS OF ANY KIND, either express or implied.
// See the License for the specific language governing permissions and
// limitations under the License.

package core

import (
	"maps"
	"math"
	"strings"
	"sync/atomic"
	"time"

	"github.com/docker/go-units"
	"go.uber.org/zap"

	"github.com/pingcap/kvproto/pkg/metapb"
	"github.com/pingcap/kvproto/pkg/pdpb"
	"github.com/pingcap/log"
	"github.com/tikv/pd/pkg/core/constant"
	"github.com/tikv/pd/pkg/core/storelimit"
	"github.com/tikv/pd/pkg/errs"
	"github.com/tikv/pd/pkg/utils/syncutil"
	"github.com/tikv/pd/pkg/utils/typeutil"
)

const (
	// Interval to save store meta (including heartbeat ts) to etcd.
	storePersistInterval = 5 * time.Minute
	initialMinSpace      = 8 * units.GiB // 2^33=8GB
	slowStoreThreshold   = 80
	awakenStoreInterval  = 10 * time.Minute // 2 * slowScoreRecoveryTime

	// EngineKey is the label key used to indicate engine.
	EngineKey = "engine"
	// EngineTiFlash is the tiflash value of the engine label.
	EngineTiFlash = "tiflash"
	// EngineTiKV indicates the tikv engine in metrics
	EngineTiKV = "tikv"
)

// StoreInfo contains information about a store.
// NOTE: This type is exported by HTTP API. Please pay more attention when modifying it.
type StoreInfo struct {
	meta *metapb.Store
	*storeStats
<<<<<<< HEAD
	pauseLeaderTransfer bool         // not allow to be used as source or target of transfer leader
	slowStoreEvicted    atomic.Int64 // this store has been evicted as a slow store, should not transfer leader to it
	slowTrendEvicted    atomic.Int64 // this store has been evicted as a slow store by trend, should not transfer leader to it
	leaderCount         int
	regionCount         int
	learnerCount        int
	witnessCount        int
	leaderSize          int64
	regionSize          int64
	pendingPeerCount    int
	lastPersistTime     time.Time
	leaderWeight        float64
	regionWeight        float64
	limiter             storelimit.StoreLimit
	minResolvedTS       uint64
	lastAwakenTime      time.Time
	networkSlowTriggers uint64
=======
	pauseLeaderTransfer  bool // not allow to be used as source or target of transfer leader
	slowStoreEvicted     bool // this store has been evicted as a slow store, should not transfer leader to it
	slowTrendEvicted     bool // this store has been evicted as a slow store by trend, should not transfer leader to it
	stoppingStoreEvicted bool // this store has been evicted as a stopping store, should not transfer leader to it
	leaderCount          int
	regionCount          int
	learnerCount         int
	witnessCount         int
	leaderSize           int64
	regionSize           int64
	pendingPeerCount     int
	lastPersistTime      time.Time
	leaderWeight         float64
	regionWeight         float64
	limiter              storelimit.StoreLimit
	minResolvedTS        uint64
	lastAwakenTime       time.Time
>>>>>>> 974f77ec
}

// NewStoreInfo creates StoreInfo with meta data.
func NewStoreInfo(store *metapb.Store, opts ...StoreCreateOption) *StoreInfo {
	storeInfo := &StoreInfo{
		meta:          store,
		storeStats:    newStoreStats(),
		leaderWeight:  1.0,
		regionWeight:  1.0,
		limiter:       storelimit.NewStoreRateLimit(0.0),
		minResolvedTS: 0,
	}
	for _, opt := range opts {
		opt(storeInfo)
	}
	return storeInfo
}

// NewStoreInfoWithLabel is create a store with specified labels. only for test purpose.
func NewStoreInfoWithLabel(id uint64, labels map[string]string) *StoreInfo {
	storeLabels := make([]*metapb.StoreLabel, 0, len(labels))
	for k, v := range labels {
		storeLabels = append(storeLabels, &metapb.StoreLabel{
			Key:   k,
			Value: v,
		})
	}
	store := NewStoreInfo(
		&metapb.Store{
			Id:     id,
			Labels: storeLabels,
		},
	)
	return store
}

// Clone creates a copy of current StoreInfo.
func (s *StoreInfo) Clone(opts ...StoreCreateOption) *StoreInfo {
	store := &StoreInfo{
		meta:                typeutil.DeepClone(s.meta, StoreFactory),
		pauseLeaderTransfer: s.pauseLeaderTransfer,
		storeStats:          s.storeStats,
		leaderCount:         s.leaderCount,
		regionCount:         s.regionCount,
		learnerCount:        s.learnerCount,
		witnessCount:        s.witnessCount,
		leaderSize:          s.leaderSize,
		regionSize:          s.regionSize,
		pendingPeerCount:    s.pendingPeerCount,
		lastPersistTime:     s.lastPersistTime,
		leaderWeight:        s.leaderWeight,
		regionWeight:        s.regionWeight,
		limiter:             s.limiter,
		minResolvedTS:       s.minResolvedTS,
		lastAwakenTime:      s.lastAwakenTime,
		networkSlowTriggers: s.networkSlowTriggers,
	}
	store.slowStoreEvicted.Store(s.slowStoreEvicted.Load())
	store.slowTrendEvicted.Store(s.slowTrendEvicted.Load())
	for _, opt := range opts {
		if opt != nil {
			opt(store)
		}
	}
	return store
}

// LimitVersion returns the limit version of the store.
func (s *StoreInfo) LimitVersion() string {
	s.mu.RLock()
	defer s.mu.RUnlock()
	return s.limiter.Version()
}

// Feedback is used to update the store's limit.
func (s *StoreInfo) Feedback(e float64) {
	if limit := s.limiter; limit != nil {
		limit.Feedback(e)
	}
}

// ShallowClone creates a copy of current StoreInfo, but not clone 'meta'.
func (s *StoreInfo) ShallowClone(opts ...StoreCreateOption) *StoreInfo {
	store := &StoreInfo{
		meta:                s.meta,
		pauseLeaderTransfer: s.pauseLeaderTransfer,
		storeStats:          s.storeStats,
		leaderCount:         s.leaderCount,
		regionCount:         s.regionCount,
		learnerCount:        s.learnerCount,
		witnessCount:        s.witnessCount,
		leaderSize:          s.leaderSize,
		regionSize:          s.regionSize,
		pendingPeerCount:    s.pendingPeerCount,
		lastPersistTime:     s.lastPersistTime,
		leaderWeight:        s.leaderWeight,
		regionWeight:        s.regionWeight,
		limiter:             s.limiter,
		minResolvedTS:       s.minResolvedTS,
		lastAwakenTime:      s.lastAwakenTime,
		networkSlowTriggers: s.networkSlowTriggers,
	}
	store.slowStoreEvicted.Store(s.slowStoreEvicted.Load())
	store.slowTrendEvicted.Store(s.slowTrendEvicted.Load())
	for _, opt := range opts {
		opt(store)
	}
	return store
}

// AllowLeaderTransfer returns if the store is allowed to be selected
// as source or target of transfer leader.
func (s *StoreInfo) AllowLeaderTransfer() bool {
	return !s.pauseLeaderTransfer
}

// EvictedAsSlowStore returns if the store should be evicted as a slow store.
func (s *StoreInfo) EvictedAsSlowStore() bool {
	return s.slowStoreEvicted.Load() > 0
}

// EvictedAsStoppingStore returns if the store should be evicted as a stopping store.
func (s *StoreInfo) EvictedAsStoppingStore() bool {
	return s.stoppingStoreEvicted
}

// IsEvictedAsSlowTrend returns if the store should be evicted as a slow store by trend.
func (s *StoreInfo) IsEvictedAsSlowTrend() bool {
	return s.slowTrendEvicted.Load() > 0
}

// IsAvailable returns if the store bucket of limitation is available
func (s *StoreInfo) IsAvailable(limitType storelimit.Type, level constant.PriorityLevel) bool {
	s.mu.RLock()
	defer s.mu.RUnlock()
	return s.limiter.Available(storelimit.RegionInfluence[limitType], limitType, level)
}

// IsTiFlash returns true if the store is tiflash.
func (s *StoreInfo) IsTiFlash() bool {
	return IsStoreContainLabel(s.GetMeta(), EngineKey, EngineTiFlash)
}

// IsUp returns true if store is serving or preparing.
func (s *StoreInfo) IsUp() bool {
	return s.IsServing() || s.IsPreparing()
}

// IsPreparing checks if the store's state is preparing.
func (s *StoreInfo) IsPreparing() bool {
	return s.GetNodeState() == metapb.NodeState_Preparing
}

// IsServing checks if the store's state is serving.
func (s *StoreInfo) IsServing() bool {
	return s.GetNodeState() == metapb.NodeState_Serving
}

// IsRemoving checks if the store's state is removing.
func (s *StoreInfo) IsRemoving() bool {
	return s.GetNodeState() == metapb.NodeState_Removing
}

// IsRemoved checks if the store's state is removed.
func (s *StoreInfo) IsRemoved() bool {
	return s.GetNodeState() == metapb.NodeState_Removed
}

// GetSlowScore returns the slow score of the store.
func (s *StoreInfo) GetSlowScore() uint64 {
	s.mu.RLock()
	defer s.mu.RUnlock()
	return s.rawStats.GetSlowScore()
}

// GetNetworkSlowScores returns the network slow score of the store.
func (s *StoreInfo) GetNetworkSlowScores() map[uint64]uint64 {
	s.mu.RLock()
	defer s.mu.RUnlock()

	result := make(map[uint64]uint64)
	maps.Copy(result, s.rawStats.GetNetworkSlowScores())
	return result
}

// GetNetworkSlowTriggers returns the triggered network slow eviction count of the store.
func (s *StoreInfo) GetNetworkSlowTriggers() uint64 {
	s.mu.RLock()
	defer s.mu.RUnlock()

	return s.networkSlowTriggers
}

// WitnessScore returns the store's witness score.
func (s *StoreInfo) WitnessScore(delta int64) float64 {
	return float64(int64(s.GetWitnessCount()) + delta)
}

// IsSlow checks if the slow score reaches the threshold.
func (s *StoreInfo) IsSlow() bool {
	s.mu.RLock()
	defer s.mu.RUnlock()
	return s.IsEvictedAsSlowTrend() || s.rawStats.GetSlowScore() >= slowStoreThreshold
}

// IsStopping checks if the store is in stopping state.
func (s *StoreInfo) IsStopping() bool {
	s.mu.RLock()
	defer s.mu.RUnlock()
	return s.rawStats.GetIsStopping()
}

// GetSlowTrend returns the slow trend information of the store.
func (s *StoreInfo) GetSlowTrend() *pdpb.SlowTrend {
	s.mu.RLock()
	defer s.mu.RUnlock()
	return s.rawStats.GetSlowTrend()
}

// IsPhysicallyDestroyed checks if the store's physically destroyed.
func (s *StoreInfo) IsPhysicallyDestroyed() bool {
	return s.GetMeta().GetPhysicallyDestroyed()
}

// DownTime returns the time elapsed since last heartbeat.
func (s *StoreInfo) DownTime() time.Duration {
	return time.Since(s.GetLastHeartbeatTS())
}

// GetMeta returns the meta information of the store.
func (s *StoreInfo) GetMeta() *metapb.Store {
	return s.meta
}

// GetState returns the state of the store.
func (s *StoreInfo) GetState() metapb.StoreState {
	return s.meta.GetState()
}

// GetNodeState returns the state of the node.
func (s *StoreInfo) GetNodeState() metapb.NodeState {
	return s.meta.GetNodeState()
}

// GetStatusAddress returns the http address of the store.
func (s *StoreInfo) GetStatusAddress() string {
	return s.meta.GetStatusAddress()
}

// GetAddress returns the address of the store.
func (s *StoreInfo) GetAddress() string {
	return s.meta.GetAddress()
}

// GetVersion returns the version of the store.
func (s *StoreInfo) GetVersion() string {
	return s.meta.GetVersion()
}

// GetLabels returns the labels of the store.
func (s *StoreInfo) GetLabels() []*metapb.StoreLabel {
	return s.meta.GetLabels()
}

// GetID returns the ID of the store.
func (s *StoreInfo) GetID() uint64 {
	return s.meta.GetId()
}

// GetLeaderCount returns the leader count of the store.
func (s *StoreInfo) GetLeaderCount() int {
	return s.leaderCount
}

// GetRegionCount returns the Region count of the store.
func (s *StoreInfo) GetRegionCount() int {
	return s.regionCount
}

// GetLearnerCount returns the learner count of the store.
func (s *StoreInfo) GetLearnerCount() int {
	return s.learnerCount
}

// GetWitnessCount returns the witness count of the store.
func (s *StoreInfo) GetWitnessCount() int {
	return s.witnessCount
}

// GetLeaderSize returns the leader size of the store.
func (s *StoreInfo) GetLeaderSize() int64 {
	return s.leaderSize
}

// GetRegionSize returns the Region size of the store.
func (s *StoreInfo) GetRegionSize() int64 {
	return s.regionSize
}

// GetPendingPeerCount returns the pending peer count of the store.
func (s *StoreInfo) GetPendingPeerCount() int {
	return s.pendingPeerCount
}

// GetLeaderWeight returns the leader weight of the store.
func (s *StoreInfo) GetLeaderWeight() float64 {
	return s.leaderWeight
}

// GetRegionWeight returns the Region weight of the store.
func (s *StoreInfo) GetRegionWeight() float64 {
	return s.regionWeight
}

// GetLastHeartbeatTS returns the last heartbeat timestamp of the store.
func (s *StoreInfo) GetLastHeartbeatTS() time.Time {
	return time.Unix(0, s.meta.GetLastHeartbeat())
}

// NeedPersist returns if it needs to save to etcd.
func (s *StoreInfo) NeedPersist() bool {
	return s.GetLastHeartbeatTS().Sub(s.lastPersistTime) > storePersistInterval
}

// GetStoreLimit return the limit of a specific store.
func (s *StoreInfo) GetStoreLimit() storelimit.StoreLimit {
	s.mu.RLock()
	defer s.mu.RUnlock()
	return s.limiter
}

const minWeight = 1e-6
const maxScore = 1024 * 1024 * 1024

// LeaderScore returns the store's leader score.
func (s *StoreInfo) LeaderScore(policy constant.SchedulePolicy, delta int64) float64 {
	switch policy {
	case constant.BySize:
		return float64(s.GetLeaderSize()+delta) / math.Max(s.GetLeaderWeight(), minWeight)
	case constant.ByCount:
		return float64(int64(s.GetLeaderCount())+delta) / math.Max(s.GetLeaderWeight(), minWeight)
	default:
		return 0
	}
}

// RegionScore returns the store's region score.
// Deviation It is used to control the direction of the deviation considered
// when calculating the region score. It is set to -1 when it is the source
// store of balance, 1 when it is the target, and 0 in the rest of cases.
func (s *StoreInfo) RegionScore(version string, highSpaceRatio, lowSpaceRatio float64, delta int64) float64 {
	switch version {
	case "v2":
		return s.regionScoreV2(delta, lowSpaceRatio)
	case "v1":
		fallthrough
	default:
		return s.regionScoreV1(highSpaceRatio, lowSpaceRatio, delta)
	}
}

func (s *StoreInfo) regionScoreV1(highSpaceRatio, lowSpaceRatio float64, delta int64) float64 {
	var score float64
	var amplification float64
	available := float64(s.GetAvailable()) / units.MiB
	used := float64(s.GetUsedSize()) / units.MiB
	capacity := float64(s.GetCapacity()) / units.MiB

	if s.GetRegionSize() == 0 || used == 0 {
		amplification = 1
	} else {
		// because of rocksdb compression, region size is larger than actual used size
		amplification = float64(s.GetRegionSize()) / used
	}

	// highSpaceBound is the lower bound of the high space stage.
	highSpaceBound := (1 - highSpaceRatio) * capacity
	// lowSpaceBound is the upper bound of the low space stage.
	lowSpaceBound := (1 - lowSpaceRatio) * capacity
	if available-float64(delta)/amplification >= highSpaceBound {
		score = float64(s.GetRegionSize() + delta)
	} else if available-float64(delta)/amplification <= lowSpaceBound {
		score = maxScore - (available - float64(delta)/amplification)
	} else {
		// to make the score function continuous, we use linear function y = k * x + b as transition period
		// from above we know that there are two points must on the function image
		// note that it is possible that other irrelative files occupy a lot of storage, so capacity == available + used + irrelative
		// and we regarded irrelative as a fixed value.
		// Then amp = size / used = size / (capacity - irrelative - available)
		//
		// When available == highSpaceBound,
		// we can conclude that size = (capacity - irrelative - highSpaceBound) * amp = (used + available - highSpaceBound) * amp
		// Similarly, when available == lowSpaceBound,
		// we can conclude that size = (capacity - irrelative - lowSpaceBound) * amp = (used + available - lowSpaceBound) * amp
		// These are the two fixed points' x-coordinates, and y-coordinates which can be easily obtained from the above two functions.
		x1, y1 := (used+available-highSpaceBound)*amplification, (used+available-highSpaceBound)*amplification
		x2, y2 := (used+available-lowSpaceBound)*amplification, maxScore-lowSpaceBound

		k := (y2 - y1) / (x2 - x1)
		b := y1 - k*x1
		score = k*float64(s.GetRegionSize()+delta) + b
	}

	return score / math.Max(s.GetRegionWeight(), minWeight)
}

func (s *StoreInfo) regionScoreV2(delta int64, lowSpaceRatio float64) float64 {
	A := float64(s.GetAvgAvailable()) / units.GiB
	C := float64(s.GetCapacity()) / units.GiB
	// the used size always be accurate, it only statistics the raftDB|rocksDB|snap directory, so we use it directly.
	U := float64(s.GetUsedSize()) / units.GiB
	// the diff maybe not zero if the disk has other files.
	diff := C - A - U
	R := float64(s.GetRegionSize() + delta)
	if R < 0 {
		R = float64(s.GetRegionSize())
	}

	if s.GetRegionSize() != 0 {
		U1 := U + U*(float64(delta))/float64(s.GetRegionSize())
		// The used size of the store can't be increase/decrease too more than before to avoid too large score change.
		if U1 < 2*U && U1 > U*0.5 {
			U = U1
		}
		// The available size of the store can't reach out the capacity
		if A1 := C - U - diff; A1 > 0 && A1 < C {
			A = A1
		}
	}
	var (
		K, M float64 = 1, 256 // Experience value to control the weight of the available influence on score
		F    float64 = 50     // Experience value to prevent some nodes from running out of disk space prematurely.
		B            = 1e10
	)
	F = math.Max(F, C*(1-lowSpaceRatio))
	var score float64
	if A >= C || C < 1 {
		score = R
	} else if A > F {
		// As the amount of data increases (available becomes smaller), the weight of region size on total score
		// increases. Ideally, all nodes converge at the position where remaining space is F (default 20GiB).
		score = (K + M*(math.Log(C)-math.Log(A-F+1))/(C-A+F-1)) * R
	} else {
		// When remaining space is less then F, the score is mainly determined by available space.
		// store's score will increase rapidly after it has few space. and it will reach similar score when they has no space
		score = (K+M*math.Log(C)/C)*R + B*(F-A)/F
	}
	return score / math.Max(s.GetRegionWeight(), minWeight)
}

// StorageSize returns store's used storage size reported from tikv.
func (s *StoreInfo) StorageSize() uint64 {
	return s.GetUsedSize()
}

// AvailableRatio is store's freeSpace/capacity.
func (s *StoreInfo) AvailableRatio() float64 {
	if s.GetCapacity() == 0 {
		return 0
	}
	return float64(s.GetAvailable()) / float64(s.GetCapacity())
}

// IsLowSpace checks if the store is lack of space. Not check if region count less
// than InitClusterRegionThreshold and available space more than initialMinSpace
func (s *StoreInfo) IsLowSpace(lowSpaceRatio float64) bool {
	if s.GetStoreStats() == nil {
		return false
	}
	// See https://github.com/tikv/pd/issues/3444 and https://github.com/tikv/pd/issues/5391
	// TODO: we need find a better way to get the init region number when starting a new cluster.
	// We don't need to consider the store as low space when the capacity is 0.
	if s.regionCount < InitClusterRegionThreshold && s.GetAvailable() > initialMinSpace || s.GetCapacity() == 0 {
		return false
	}
	return s.AvailableRatio() < 1-lowSpaceRatio
}

// ResourceCount returns count of leader/region in the store.
func (s *StoreInfo) ResourceCount(kind constant.ResourceKind) uint64 {
	switch kind {
	case constant.LeaderKind:
		return uint64(s.GetLeaderCount())
	case constant.RegionKind:
		return uint64(s.GetRegionCount())
	default:
		return 0
	}
}

// ResourceSize returns size of leader/region in the store
func (s *StoreInfo) ResourceSize(kind constant.ResourceKind) int64 {
	switch kind {
	case constant.LeaderKind:
		return s.GetLeaderSize()
	case constant.RegionKind:
		return s.GetRegionSize()
	default:
		return 0
	}
}

// ResourceWeight returns weight of leader/region in the score
func (s *StoreInfo) ResourceWeight(kind constant.ResourceKind) float64 {
	switch kind {
	case constant.LeaderKind:
		leaderWeight := s.GetLeaderWeight()
		if leaderWeight <= 0 {
			return minWeight
		}
		return leaderWeight
	case constant.RegionKind:
		regionWeight := s.GetRegionWeight()
		if regionWeight <= 0 {
			return minWeight
		}
		return regionWeight
	default:
		return 0
	}
}

// GetStartTime returns the start timestamp.
func (s *StoreInfo) GetStartTime() time.Time {
	return time.Unix(s.meta.GetStartTimestamp(), 0)
}

// GetUptime returns the uptime.
func (s *StoreInfo) GetUptime() time.Duration {
	uptime := s.GetLastHeartbeatTS().Sub(s.GetStartTime())
	if uptime > 0 {
		return uptime
	}
	return 0
}

// GetMinResolvedTS returns min resolved ts.
func (s *StoreInfo) GetMinResolvedTS() uint64 {
	return s.minResolvedTS
}

// NeedAwakenStore checks whether all hibernated regions in this store should
// be awaken or not.
func (s *StoreInfo) NeedAwakenStore() bool {
	return s.GetLastHeartbeatTS().Sub(s.lastAwakenTime) > awakenStoreInterval
}

var (
	// If a store's last heartbeat is storeDisconnectDuration ago, the store will
	// be marked as disconnected state. The value should be greater than tikv's
	// store heartbeat interval (default 10s).
	storeDisconnectDuration = 20 * time.Second
	storeUnhealthyDuration  = 10 * time.Minute
)

// IsDisconnected checks if a store is disconnected, which means PD misses
// tikv's store heartbeat for a short time, maybe caused by process restart or
// temporary network failure.
func (s *StoreInfo) IsDisconnected() bool {
	return s.DownTime() > storeDisconnectDuration
}

// IsUnhealthy checks if a store is unhealthy.
func (s *StoreInfo) IsUnhealthy() bool {
	return s.DownTime() > storeUnhealthyDuration
}

// GetLabelValue returns a label's value (if exists).
func (s *StoreInfo) GetLabelValue(key string) string {
	for _, label := range s.GetLabels() {
		if strings.EqualFold(label.GetKey(), key) {
			return label.GetValue()
		}
	}
	return ""
}

// CompareLocation compares 2 stores' labels and returns at which level their
// locations are different. It returns -1 if they are at the same location.
func (s *StoreInfo) CompareLocation(other *StoreInfo, labels []string) int {
	for i, key := range labels {
		v1, v2 := s.GetLabelValue(key), other.GetLabelValue(key)
		// If label is not set, the store is considered at the same location
		// with any other store.
		if v1 != "" && v2 != "" && !strings.EqualFold(v1, v2) {
			return i
		}
	}
	return -1
}

const replicaBaseScore = 100

// DistinctScore returns the score that the other is distinct from the stores.
// A higher score means the other store is more different from the existed stores.
func DistinctScore(labels []string, stores []*StoreInfo, other *StoreInfo) float64 {
	var score float64
	for _, s := range stores {
		if s.GetID() == other.GetID() {
			continue
		}
		if index := s.CompareLocation(other, labels); index != -1 {
			score += math.Pow(replicaBaseScore, float64(len(labels)-index-1))
		}
	}
	return score
}

// MergeLabels merges the passed in labels with origins, overriding duplicated ones.
// Note: To prevent potential data races, it is advisable to refrain from directly modifying the 'origin' variable.
func MergeLabels(origin []*metapb.StoreLabel, labels []*metapb.StoreLabel) []*metapb.StoreLabel {
	results := make([]*metapb.StoreLabel, 0, len(origin))
	for _, label := range origin {
		results = append(results, &metapb.StoreLabel{
			Key:   label.Key,
			Value: label.Value,
		})
	}

	for _, newLabel := range labels {
		found := false
		for _, label := range results {
			if strings.EqualFold(label.Key, newLabel.Key) {
				// Update the value for an existing key.
				label.Value = newLabel.Value
				found = true
				break
			}
		}
		// Add a new label if the key doesn't exist in the original slice.
		if !found {
			results = append(results, newLabel)
		}
	}

	// Filter out labels with an empty value.
	res := results[:0]
	for _, l := range results {
		if l.Value != "" {
			res = append(res, l)
		}
	}
	return res
}

// StoresInfo contains information about all stores.
type StoresInfo struct {
	syncutil.RWMutex
	stores map[uint64]*StoreInfo
}

// NewStoresInfo create a StoresInfo with map of storeID to StoreInfo
func NewStoresInfo() *StoresInfo {
	return &StoresInfo{
		stores: make(map[uint64]*StoreInfo),
	}
}

/* Stores read operations */

// GetStore returns a copy of the StoreInfo with the specified storeID.
func (s *StoresInfo) GetStore(storeID uint64) *StoreInfo {
	s.RLock()
	defer s.RUnlock()
	store, ok := s.stores[storeID]
	if !ok {
		return nil
	}
	return store
}

// GetStores gets a complete set of StoreInfo.
func (s *StoresInfo) GetStores() []*StoreInfo {
	s.RLock()
	defer s.RUnlock()
	stores := make([]*StoreInfo, 0, len(s.stores))
	for _, store := range s.stores {
		stores = append(stores, store)
	}
	return stores
}

// GetMetaStores gets a complete set of metapb.Store.
func (s *StoresInfo) GetMetaStores() []*metapb.Store {
	s.RLock()
	defer s.RUnlock()
	stores := make([]*metapb.Store, 0, len(s.stores))
	for _, store := range s.stores {
		stores = append(stores, store.GetMeta())
	}
	return stores
}

// GetStoreIDs returns a list of store ids.
func (s *StoresInfo) GetStoreIDs() []uint64 {
	s.RLock()
	defer s.RUnlock()
	count := len(s.stores)
	storeIDs := make([]uint64, 0, count)
	for _, store := range s.stores {
		storeIDs = append(storeIDs, store.GetID())
	}
	return storeIDs
}

// GetFollowerStores returns all Stores that contains the region's follower peer.
func (s *StoresInfo) GetFollowerStores(region *RegionInfo) []*StoreInfo {
	s.RLock()
	defer s.RUnlock()
	var stores []*StoreInfo
	for id := range region.GetFollowers() {
		if store, ok := s.stores[id]; ok && store != nil {
			stores = append(stores, store)
		}
	}
	return stores
}

// GetRegionStores returns all Stores that contains the region's peer.
func (s *StoresInfo) GetRegionStores(region *RegionInfo) []*StoreInfo {
	s.RLock()
	defer s.RUnlock()
	var stores []*StoreInfo
	for id := range region.GetStoreIDs() {
		if store, ok := s.stores[id]; ok && store != nil {
			stores = append(stores, store)
		}
	}
	return stores
}

// GetLeaderStore returns all Stores that contains the region's leader peer.
func (s *StoresInfo) GetLeaderStore(region *RegionInfo) *StoreInfo {
	s.RLock()
	defer s.RUnlock()
	if store, ok := s.stores[region.GetLeader().GetStoreId()]; ok && store != nil {
		return store
	}
	return nil
}

// GetStoreCount returns the total count of storeInfo.
func (s *StoresInfo) GetStoreCount() int {
	s.RLock()
	defer s.RUnlock()
	return len(s.stores)
}

// GetNonWitnessVoterStores returns all Stores that contains the non-witness's voter peer.
func (s *StoresInfo) GetNonWitnessVoterStores(region *RegionInfo) []*StoreInfo {
	s.RLock()
	defer s.RUnlock()
	var stores []*StoreInfo
	for id := range region.GetNonWitnessVoters() {
		if store, ok := s.stores[id]; ok && store != nil {
			stores = append(stores, store)
		}
	}
	return stores
}

// GetAvgNetworkSlowScore returns the average network slow score of a store.
func (s *StoresInfo) GetAvgNetworkSlowScore(storeID uint64) uint64 {
	s.RLock()
	defer s.RUnlock()
	store, ok := s.stores[storeID]
	if !ok {
		return 0
	}
	var (
		total             uint64
		count             uint64
		networkSlowScores = store.GetNetworkSlowScores()
	)
	for id := range s.stores {
		if id == storeID {
			continue
		}
		if score, ok := networkSlowScores[id]; ok {
			total += score
		} else {
			// If the score is 1, its score will not report to PD.
			total += 1
		}
		count++
	}
	if count == 0 {
		return 0
	}
	return total / count
}

/* Stores write operations */

// PutStore sets a StoreInfo with storeID.
func (s *StoresInfo) PutStore(store *StoreInfo, opts ...StoreCreateOption) {
	s.Lock()
	defer s.Unlock()
	s.putStoreLocked(store, opts...)
}

// putStoreLocked sets a StoreInfo with storeID.
func (s *StoresInfo) putStoreLocked(store *StoreInfo, opts ...StoreCreateOption) {
	if len(opts) > 0 {
		store = s.stores[store.GetID()].Clone(opts...)
	}
	s.stores[store.GetID()] = store
}

// ResetStores resets the store cache.
func (s *StoresInfo) ResetStores() {
	s.Lock()
	defer s.Unlock()
	s.stores = make(map[uint64]*StoreInfo)
}

// PauseLeaderTransfer pauses a StoreInfo with storeID.
func (s *StoresInfo) PauseLeaderTransfer(storeID uint64) error {
	s.Lock()
	defer s.Unlock()
	log.Info("pause store leader transfer", zap.Uint64("store-id", storeID))
	store, ok := s.stores[storeID]
	if !ok {
		return errs.ErrStoreNotFound.FastGenByArgs(storeID)
	}
	if !store.AllowLeaderTransfer() {
		return errs.ErrPauseLeaderTransfer.FastGenByArgs(storeID)
	}
	s.stores[storeID] = store.Clone(PauseLeaderTransfer())
	return nil
}

// ResumeLeaderTransfer cleans a store's pause state. The store can be selected
// as source or target of TransferLeader again.
func (s *StoresInfo) ResumeLeaderTransfer(storeID uint64) {
	s.Lock()
	defer s.Unlock()
	log.Info("resume store leader transfer", zap.Uint64("store-id", storeID))
	store, ok := s.stores[storeID]
	if !ok {
		log.Warn("try to clean a store's pause state, but it is not found. It may be cleanup",
			zap.Uint64("store-id", storeID))
		return
	}
	s.stores[storeID] = store.Clone(ResumeLeaderTransfer())
}

// SlowStoreEvicted marks a store as a slow store and prevents transferring
// leader to the store
func (s *StoresInfo) SlowStoreEvicted(storeID uint64) error {
	s.Lock()
	defer s.Unlock()
	store, ok := s.stores[storeID]
	if !ok {
		return errs.ErrStoreNotFound.FastGenByArgs(storeID)
	}
	s.stores[storeID] = store.Clone(SlowStoreEvicted())
	return nil
}

// StoppingStoreEvicted marks a store as a stopping store and prevents transferring
// leader to the store
func (s *StoresInfo) StoppingStoreEvicted(storeID uint64) error {
	s.Lock()
	defer s.Unlock()
	store, ok := s.stores[storeID]
	if !ok {
		return errs.ErrStoreNotFound.FastGenByArgs(storeID)
	}
	s.stores[storeID] = store.Clone(StoppingStoreEvicted())
	return nil
}

// SlowStoreRecovered cleans the evicted state of a store.
func (s *StoresInfo) SlowStoreRecovered(storeID uint64) {
	s.Lock()
	defer s.Unlock()
	store, ok := s.stores[storeID]
	if !ok {
		log.Warn("try to clean a store's evicted as a slow store state, but it is not found. It may be cleanup",
			zap.Uint64("store-id", storeID))
		return
	}
	s.stores[storeID] = store.Clone(SlowStoreRecovered())
}

// StoppingStoreRecovered cleans the evicted state of a store.
func (s *StoresInfo) StoppingStoreRecovered(storeID uint64) {
	s.Lock()
	defer s.Unlock()
	store, ok := s.stores[storeID]
	if !ok {
		log.Warn("try to clean a store's evicted as a stopping store state, but it is not found. It may be cleanup",
			zap.Uint64("store-id", storeID))
		return
	}
	s.stores[storeID] = store.Clone(StoppingStoreRecovered())
}

// SlowTrendEvicted marks a store as a slow trend and prevents transferring
// leader to the store
func (s *StoresInfo) SlowTrendEvicted(storeID uint64) error {
	s.Lock()
	defer s.Unlock()
	store, ok := s.stores[storeID]
	if !ok {
		return errs.ErrStoreNotFound.FastGenByArgs(storeID)
	}
	if store.IsEvictedAsSlowTrend() {
		return errs.ErrSlowTrendEvicted.FastGenByArgs(storeID)
	}
	s.stores[storeID] = store.Clone(SlowTrendEvicted())
	return nil
}

// SlowTrendRecovered cleans the evicted by trend state of a store.
func (s *StoresInfo) SlowTrendRecovered(storeID uint64) {
	s.Lock()
	defer s.Unlock()
	store, ok := s.stores[storeID]
	if !ok {
		log.Warn("try to clean a store's evicted by trend as a slow store state, but it is not found. It may be cleanup",
			zap.Uint64("store-id", storeID))
		return
	}
	s.stores[storeID] = store.Clone(SlowTrendRecovered())
}

// ResetStoreLimit resets the limit for a specific store.
func (s *StoresInfo) ResetStoreLimit(storeID uint64, limitType storelimit.Type, ratePerSec ...float64) {
	s.Lock()
	defer s.Unlock()
	if store, ok := s.stores[storeID]; ok {
		s.stores[storeID] = store.Clone(ResetStoreLimit(limitType, ratePerSec...))
	}
}

// DeleteStore deletes tombstone record form store
func (s *StoresInfo) DeleteStore(store *StoreInfo) {
	s.Lock()
	defer s.Unlock()
	delete(s.stores, store.GetID())
}

// UpdateStoreStatus updates the information of the store.
func (s *StoresInfo) UpdateStoreStatus(storeID uint64, leaderCount, regionCount, witnessCount, learnerCount, pendingPeerCount int, leaderSize int64, regionSize int64) {
	s.Lock()
	defer s.Unlock()
	if store, ok := s.stores[storeID]; ok {
		newStore := store.ShallowClone(SetLeaderCount(leaderCount),
			SetRegionCount(regionCount),
			SetWitnessCount(witnessCount),
			SetLearnerCount(learnerCount),
			SetPendingPeerCount(pendingPeerCount),
			SetLeaderSize(leaderSize),
			SetRegionSize(regionSize))
		s.putStoreLocked(newStore)
	}
}

// TriggerNetworkSlowEvict triggers a network slow eviction threshold for the store.
func (s *StoresInfo) TriggerNetworkSlowEvict(storeID uint64) {
	s.Lock()
	defer s.Unlock()
	if store, ok := s.stores[storeID]; ok {
		newStore := store.ShallowClone(
			SetNetworkSlowTriggers(store.networkSlowTriggers + 1),
		)
		s.putStoreLocked(newStore)
	}
}

// ResetTriggerNetworkSlowEvict resets the trigger network slow eviction count for the store.
func (s *StoresInfo) ResetTriggerNetworkSlowEvict(storeID uint64) {
	s.Lock()
	defer s.Unlock()
	if store, ok := s.stores[storeID]; ok {
		newStore := store.ShallowClone(
			SetNetworkSlowTriggers(0),
		)
		s.putStoreLocked(newStore)
	}
}

// IsStoreContainLabel returns if the store contains the given label.
func IsStoreContainLabel(store *metapb.Store, key, value string) bool {
	for _, l := range store.GetLabels() {
		if l.GetKey() == key && l.GetValue() == value {
			return true
		}
	}
	return false
}

// IsAvailableForMinResolvedTS returns if the store is available for min resolved ts.
func IsAvailableForMinResolvedTS(s *StoreInfo) bool {
	// If a store is tombstone or no leader, it is not meaningful for min resolved ts.
	// And we will skip tiflash, because it does not report min resolved ts.
	return !s.IsRemoved() && !s.IsTiFlash() && s.GetLeaderCount() != 0
}<|MERGE_RESOLUTION|>--- conflicted
+++ resolved
@@ -54,29 +54,10 @@
 type StoreInfo struct {
 	meta *metapb.Store
 	*storeStats
-<<<<<<< HEAD
-	pauseLeaderTransfer bool         // not allow to be used as source or target of transfer leader
-	slowStoreEvicted    atomic.Int64 // this store has been evicted as a slow store, should not transfer leader to it
-	slowTrendEvicted    atomic.Int64 // this store has been evicted as a slow store by trend, should not transfer leader to it
-	leaderCount         int
-	regionCount         int
-	learnerCount        int
-	witnessCount        int
-	leaderSize          int64
-	regionSize          int64
-	pendingPeerCount    int
-	lastPersistTime     time.Time
-	leaderWeight        float64
-	regionWeight        float64
-	limiter             storelimit.StoreLimit
-	minResolvedTS       uint64
-	lastAwakenTime      time.Time
-	networkSlowTriggers uint64
-=======
-	pauseLeaderTransfer  bool // not allow to be used as source or target of transfer leader
-	slowStoreEvicted     bool // this store has been evicted as a slow store, should not transfer leader to it
-	slowTrendEvicted     bool // this store has been evicted as a slow store by trend, should not transfer leader to it
-	stoppingStoreEvicted bool // this store has been evicted as a stopping store, should not transfer leader to it
+	pauseLeaderTransfer  bool         // not allow to be used as source or target of transfer leader
+	slowStoreEvicted     atomic.Int64 // this store has been evicted as a slow store, should not transfer leader to it
+	slowTrendEvicted     atomic.Int64 // this store has been evicted as a slow store by trend, should not transfer leader to it
+	stoppingStoreEvicted bool         // this store has been evicted as a stopping store, should not transfer leader to it
 	leaderCount          int
 	regionCount          int
 	learnerCount         int
@@ -90,7 +71,7 @@
 	limiter              storelimit.StoreLimit
 	minResolvedTS        uint64
 	lastAwakenTime       time.Time
->>>>>>> 974f77ec
+	networkSlowTriggers  uint64
 }
 
 // NewStoreInfo creates StoreInfo with meta data.
@@ -130,23 +111,24 @@
 // Clone creates a copy of current StoreInfo.
 func (s *StoreInfo) Clone(opts ...StoreCreateOption) *StoreInfo {
 	store := &StoreInfo{
-		meta:                typeutil.DeepClone(s.meta, StoreFactory),
-		pauseLeaderTransfer: s.pauseLeaderTransfer,
-		storeStats:          s.storeStats,
-		leaderCount:         s.leaderCount,
-		regionCount:         s.regionCount,
-		learnerCount:        s.learnerCount,
-		witnessCount:        s.witnessCount,
-		leaderSize:          s.leaderSize,
-		regionSize:          s.regionSize,
-		pendingPeerCount:    s.pendingPeerCount,
-		lastPersistTime:     s.lastPersistTime,
-		leaderWeight:        s.leaderWeight,
-		regionWeight:        s.regionWeight,
-		limiter:             s.limiter,
-		minResolvedTS:       s.minResolvedTS,
-		lastAwakenTime:      s.lastAwakenTime,
-		networkSlowTriggers: s.networkSlowTriggers,
+		meta:                 typeutil.DeepClone(s.meta, StoreFactory),
+		pauseLeaderTransfer:  s.pauseLeaderTransfer,
+		stoppingStoreEvicted: s.stoppingStoreEvicted,
+		storeStats:           s.storeStats,
+		leaderCount:          s.leaderCount,
+		regionCount:          s.regionCount,
+		learnerCount:         s.learnerCount,
+		witnessCount:         s.witnessCount,
+		leaderSize:           s.leaderSize,
+		regionSize:           s.regionSize,
+		pendingPeerCount:     s.pendingPeerCount,
+		lastPersistTime:      s.lastPersistTime,
+		leaderWeight:         s.leaderWeight,
+		regionWeight:         s.regionWeight,
+		limiter:              s.limiter,
+		minResolvedTS:        s.minResolvedTS,
+		lastAwakenTime:       s.lastAwakenTime,
+		networkSlowTriggers:  s.networkSlowTriggers,
 	}
 	store.slowStoreEvicted.Store(s.slowStoreEvicted.Load())
 	store.slowTrendEvicted.Store(s.slowTrendEvicted.Load())
@@ -175,23 +157,24 @@
 // ShallowClone creates a copy of current StoreInfo, but not clone 'meta'.
 func (s *StoreInfo) ShallowClone(opts ...StoreCreateOption) *StoreInfo {
 	store := &StoreInfo{
-		meta:                s.meta,
-		pauseLeaderTransfer: s.pauseLeaderTransfer,
-		storeStats:          s.storeStats,
-		leaderCount:         s.leaderCount,
-		regionCount:         s.regionCount,
-		learnerCount:        s.learnerCount,
-		witnessCount:        s.witnessCount,
-		leaderSize:          s.leaderSize,
-		regionSize:          s.regionSize,
-		pendingPeerCount:    s.pendingPeerCount,
-		lastPersistTime:     s.lastPersistTime,
-		leaderWeight:        s.leaderWeight,
-		regionWeight:        s.regionWeight,
-		limiter:             s.limiter,
-		minResolvedTS:       s.minResolvedTS,
-		lastAwakenTime:      s.lastAwakenTime,
-		networkSlowTriggers: s.networkSlowTriggers,
+		meta:                 s.meta,
+		pauseLeaderTransfer:  s.pauseLeaderTransfer,
+		stoppingStoreEvicted: s.stoppingStoreEvicted,
+		storeStats:           s.storeStats,
+		leaderCount:          s.leaderCount,
+		regionCount:          s.regionCount,
+		learnerCount:         s.learnerCount,
+		witnessCount:         s.witnessCount,
+		leaderSize:           s.leaderSize,
+		regionSize:           s.regionSize,
+		pendingPeerCount:     s.pendingPeerCount,
+		lastPersistTime:      s.lastPersistTime,
+		leaderWeight:         s.leaderWeight,
+		regionWeight:         s.regionWeight,
+		limiter:              s.limiter,
+		minResolvedTS:        s.minResolvedTS,
+		lastAwakenTime:       s.lastAwakenTime,
+		networkSlowTriggers:  s.networkSlowTriggers,
 	}
 	store.slowStoreEvicted.Store(s.slowStoreEvicted.Load())
 	store.slowTrendEvicted.Store(s.slowTrendEvicted.Load())

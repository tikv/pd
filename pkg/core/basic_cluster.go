--- conflicted
+++ resolved
@@ -141,13 +141,8 @@
 
 // StoreSetController is used to control stores' status.
 type StoreSetController interface {
-<<<<<<< HEAD
-	PauseLeaderTransfer(id uint64, purpose string) error
-	ResumeLeaderTransfer(id uint64, purpose string)
-=======
-	PauseLeaderTransfer(id uint64, d constant.Direction) error
-	ResumeLeaderTransfer(id uint64, d constant.Direction)
->>>>>>> 36cc3f41
+	PauseLeaderTransfer(id uint64, purpose string, d constant.Direction) error
+	ResumeLeaderTransfer(id uint64, purpose string, d constant.Direction)
 
 	SlowStoreEvicted(id uint64) error
 	SlowStoreRecovered(id uint64)

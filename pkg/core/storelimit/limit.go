--- conflicted
+++ resolved
@@ -48,12 +48,9 @@
 	Take(count int64, typ Type, level constant.PriorityLevel) bool
 	// Reset resets the store limit
 	Reset(rate float64, typ Type)
-<<<<<<< HEAD
 	// Cap returns the capacity of the store limit
 	Cap(typ Type) float64
-=======
 	// Ack put back the cost into the limit for the next waiting operator after the operator is finished.
 	// only snapshot type can use this method.
 	Ack(cost int64, typ Type)
->>>>>>> 70b77cd4
 }
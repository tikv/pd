// Copyright 2016 TiKV Project Authors.
//
// Licensed under the Apache License, Version 2.0 (the "License");
// you may not use this file except in compliance with the License.
// You may obtain a copy of the License at
//
//     http://www.apache.org/licenses/LICENSE-2.0
//
// Unless required by applicable law or agreed to in writing, software
// distributed under the License is distributed on an "AS IS" BASIS,
// WITHOUT WARRANTIES OR CONDITIONS OF ANY KIND, either express or implied.
// See the License for the specific language governing permissions and
// limitations under the License.

package core

import (
	"bytes"
	"math/rand"

	"go.uber.org/zap"

	"github.com/pingcap/kvproto/pkg/metapb"
	"github.com/pingcap/log"

	"github.com/tikv/pd/pkg/btree"
	"github.com/tikv/pd/pkg/errs"
	"github.com/tikv/pd/pkg/utils/keyutil"
	"github.com/tikv/pd/pkg/utils/logutil"
)

type regionItem struct {
	*RegionInfo
}

// GetStartKey returns the start key of the region.
func (r *regionItem) GetStartKey() []byte {
	return r.meta.StartKey
}

// GetID returns the ID of the region.
func (r *regionItem) GetID() uint64 {
	return r.meta.GetId()
}

// GetEndKey returns the end key of the region.
func (r *regionItem) GetEndKey() []byte {
	return r.meta.EndKey
}

// Less returns true if the region start key is less than the other.
func (r *regionItem) Less(other *regionItem) bool {
	left := r.meta.StartKey
	right := other.meta.StartKey
	return bytes.Compare(left, right) < 0
}

const (
	defaultBTreeDegree = 64
)

type regionTree struct {
	tree *btree.BTreeG[*regionItem]
	// Statistics
	totalSize           int64
	totalWriteBytesRate float64
	totalWriteKeysRate  float64
	// count the number of regions that not loaded from storage.
	notFromStorageRegionsCnt int
	// count reference of RegionInfo
	countRef bool
}

func newRegionTree() *regionTree {
	return &regionTree{
		tree:                     btree.NewG[*regionItem](defaultBTreeDegree),
		totalSize:                0,
		totalWriteBytesRate:      0,
		totalWriteKeysRate:       0,
		notFromStorageRegionsCnt: 0,
	}
}

func newRegionTreeWithCountRef() *regionTree {
	return &regionTree{
		tree:                     btree.NewG[*regionItem](defaultBTreeDegree),
		totalSize:                0,
		totalWriteBytesRate:      0,
		totalWriteKeysRate:       0,
		notFromStorageRegionsCnt: 0,
		countRef:                 true,
	}
}

<<<<<<< HEAD
// GetCountByKeyRange returns the number of regions that overlap with the given key range.
func (t *regionTree) GetCountByKeyRange(startKey, endKey []byte) int {
	start := &regionItem{&RegionInfo{meta: &metapb.Region{StartKey: startKey}}}
	end := &regionItem{&RegionInfo{meta: &metapb.Region{StartKey: endKey}}}
	// it returns 0 if startKey is nil.
	_, startIndex := t.tree.GetWithIndex(start)
=======
// GetCountByRange returns the number of regions in the range [startKey, endKey).
func (t *regionTree) GetCountByRange(startKey, endKey []byte) int {
	start := &regionItem{&RegionInfo{meta: &metapb.Region{StartKey: startKey}}}
	end := &regionItem{&RegionInfo{meta: &metapb.Region{StartKey: endKey}}}
	// it returns 0 if startKey is nil.
	item, startIndex := t.tree.GetWithIndex(start)
	// if item is nil, it means that the startKey is not found in the tree, we need to check the previous item, avoid
	// to the startKey in the previous iterm.
	// regions: [a c] [c f] [f h], startKey: b
	// the first item is index 2 [c,f]
	if item == nil {
		item = t.tree.GetAt(startIndex - 1)
		// if the item is not nil and the start key in the previous item range, the previous should be included.
		if item != nil && bytes.Compare(item.GetEndKey(), startKey) > 0 {
			startIndex--
		}
	}
>>>>>>> 7d93890a
	var endIndex int
	// it should return the length of the tree if endKey is nil.
	if len(endKey) == 0 {
		endIndex = t.tree.Len()
	} else {
		_, endIndex = t.tree.GetWithIndex(end)
	}
	return endIndex - startIndex
}

func (t *regionTree) length() int {
	if t == nil {
		return 0
	}
	return t.tree.Len()
}

func (t *regionTree) notFromStorageRegionsCount() int {
	if t == nil {
		return 0
	}
	return t.notFromStorageRegionsCnt
}

// GetOverlaps returns the range items that has some intersections with the given items.
func (t *regionTree) overlaps(item *regionItem) []*RegionInfo {
	// note that Find() gets the last item that is less or equal than the item.
	// in the case: |_______a_______|_____b_____|___c___|
	// new item is     |______d______|
	// Find() will return RangeItem of item_a
	// and both startKey of item_a and item_b are less than endKey of item_d,
	// thus they are regarded as overlapped items.
	result := t.find(item)
	if result == nil {
		result = item
	}
	endKey := item.GetEndKey()
	var overlaps []*RegionInfo
	t.tree.AscendGreaterOrEqual(result, func(i *regionItem) bool {
		if len(endKey) > 0 && bytes.Compare(endKey, i.GetStartKey()) <= 0 {
			return false
		}
		overlaps = append(overlaps, i.RegionInfo)
		return true
	})
	return overlaps
}

// update updates the tree with the region.
// It finds and deletes all the overlapped regions first, and then
// insert the region.
func (t *regionTree) update(item *regionItem, withOverlaps bool, overlaps ...*RegionInfo) []*RegionInfo {
	region := item.RegionInfo
	t.totalSize += region.approximateSize
	regionWriteBytesRate, regionWriteKeysRate := region.GetWriteRate()
	t.totalWriteBytesRate += regionWriteBytesRate
	t.totalWriteKeysRate += regionWriteKeysRate
	if !region.LoadedFromStorage() {
		t.notFromStorageRegionsCnt++
	}

	if !withOverlaps {
		overlaps = t.overlaps(item)
	}

	for _, old := range overlaps {
		t.tree.Delete(&regionItem{RegionInfo: old})
	}
	t.tree.ReplaceOrInsert(item)
	if t.countRef {
		item.IncRef()
	}
	result := make([]*RegionInfo, len(overlaps))
	for i, overlap := range overlaps {
		old := overlap
		result[i] = old
		log.Debug("overlapping region",
			zap.Uint64("region-id", old.GetID()),
			logutil.ZapRedactStringer("delete-region", RegionToHexMeta(old.GetMeta())),
			logutil.ZapRedactStringer("update-region", RegionToHexMeta(region.GetMeta())))
		t.totalSize -= old.approximateSize
		regionWriteBytesRate, regionWriteKeysRate = old.GetWriteRate()
		t.totalWriteBytesRate -= regionWriteBytesRate
		t.totalWriteKeysRate -= regionWriteKeysRate
		if !old.LoadedFromStorage() {
			t.notFromStorageRegionsCnt--
		}
		if t.countRef {
			old.DecRef()
		}
	}

	return result
}

// updateStat is used to update statistics when RegionInfo is directly replaced.
func (t *regionTree) updateStat(origin *RegionInfo, region *RegionInfo) {
	t.totalSize += region.approximateSize
	regionWriteBytesRate, regionWriteKeysRate := region.GetWriteRate()
	t.totalWriteBytesRate += regionWriteBytesRate
	t.totalWriteKeysRate += regionWriteKeysRate

	t.totalSize -= origin.approximateSize
	regionWriteBytesRate, regionWriteKeysRate = origin.GetWriteRate()
	t.totalWriteBytesRate -= regionWriteBytesRate
	t.totalWriteKeysRate -= regionWriteKeysRate

	// If the region meta information not loaded from storage anymore, decrease the counter.
	if origin.LoadedFromStorage() && !region.LoadedFromStorage() {
		t.notFromStorageRegionsCnt++
	}
	// If the region meta information updated to load from storage, increase the counter.
	if !origin.LoadedFromStorage() && region.LoadedFromStorage() {
		t.notFromStorageRegionsCnt--
	}
	if t.countRef {
		origin.DecRef()
		region.IncRef()
	}
}

// remove removes a region if the region is in the tree.
// It will do nothing if it cannot find the region or the found region
// is not the same with the region.
func (t *regionTree) remove(region *RegionInfo) {
	if t.length() == 0 {
		return
	}
	item := &regionItem{RegionInfo: region}
	result := t.find(item)
	if result == nil || result.GetID() != region.GetID() {
		return
	}

	t.totalSize -= result.GetApproximateSize()
	regionWriteBytesRate, regionWriteKeysRate := result.GetWriteRate()
	t.totalWriteBytesRate -= regionWriteBytesRate
	t.totalWriteKeysRate -= regionWriteKeysRate
	if t.countRef {
		result.DecRef()
	}
	if !region.LoadedFromStorage() {
		t.notFromStorageRegionsCnt--
	}
	t.tree.Delete(item)
}

// search returns a region that contains the key.
func (t *regionTree) search(regionKey []byte) *RegionInfo {
	region := &RegionInfo{meta: &metapb.Region{StartKey: regionKey}}
	result := t.find(&regionItem{RegionInfo: region})
	if result == nil {
		return nil
	}
	return result.RegionInfo
}

// searchPrev returns the previous region of the region where the regionKey is located.
func (t *regionTree) searchPrev(regionKey []byte) *RegionInfo {
	curRegion := &RegionInfo{meta: &metapb.Region{StartKey: regionKey}}
	curRegionItem := t.find(&regionItem{RegionInfo: curRegion})
	if curRegionItem == nil {
		return nil
	}
	prevRegionItem, _ := t.getAdjacentRegions(curRegionItem.RegionInfo)
	if prevRegionItem == nil {
		return nil
	}
	if !bytes.Equal(prevRegionItem.GetEndKey(), curRegionItem.GetStartKey()) {
		return nil
	}
	return prevRegionItem.RegionInfo
}

// searchByKeys searches the regions by keys and return a slice of `*RegionInfo` whose order is the same as the input keys.
func (t *regionTree) searchByKeys(keys [][]byte) []*RegionInfo {
	regions := make([]*RegionInfo, len(keys))
	// TODO: do we need to deduplicate the input keys?
	for idx, key := range keys {
		regions[idx] = t.search(key)
	}
	return regions
}

// searchByPrevKeys searches the regions by prevKeys and return a slice of `*RegionInfo` whose order is the same as the input keys.
func (t *regionTree) searchByPrevKeys(prevKeys [][]byte) []*RegionInfo {
	regions := make([]*RegionInfo, len(prevKeys))
	// TODO: do we need to deduplicate the input keys?
	for idx, key := range prevKeys {
		regions[idx] = t.searchPrev(key)
	}
	return regions
}

// find returns the range item contains the start key.
func (t *regionTree) find(item *regionItem) *regionItem {
	var result *regionItem
	t.tree.DescendLessOrEqual(item, func(i *regionItem) bool {
		result = i
		return false
	})

	if result == nil || !result.contain(item.GetStartKey()) {
		return nil
	}

	return result
}

// scanRage scans from the first region containing or behind the start key
// until f return false
func (t *regionTree) scanRange(startKey []byte, f func(*RegionInfo) bool) {
	region := &RegionInfo{meta: &metapb.Region{StartKey: startKey}}
	// find if there is a region with key range [s, d), s <= startKey < d
	fn := func(item *regionItem) bool {
		r := item
		return f(r.RegionInfo)
	}
	start := &regionItem{RegionInfo: region}
	startItem := t.find(start)
	if startItem == nil {
		startItem = start
	}
	t.tree.AscendGreaterOrEqual(startItem, func(item *regionItem) bool {
		return fn(item)
	})
}

func (t *regionTree) scanRanges() []*RegionInfo {
	if t.length() == 0 {
		return nil
	}
	var res []*RegionInfo
	t.scanRange([]byte(""), func(region *RegionInfo) bool {
		res = append(res, region)
		return true
	})
	return res
}

func (t *regionTree) getAdjacentRegions(region *RegionInfo) (prev, next *regionItem) {
	item := &regionItem{RegionInfo: &RegionInfo{meta: &metapb.Region{StartKey: region.GetStartKey()}}}
	return t.getAdjacentItem(item)
}

// GetAdjacentItem returns the adjacent range item.
func (t *regionTree) getAdjacentItem(item *regionItem) (prev *regionItem, next *regionItem) {
	t.tree.AscendGreaterOrEqual(item, func(i *regionItem) bool {
		if bytes.Equal(item.GetStartKey(), i.GetStartKey()) {
			return true
		}
		next = i
		return false
	})
	t.tree.DescendLessOrEqual(item, func(i *regionItem) bool {
		if bytes.Equal(item.GetStartKey(), i.GetStartKey()) {
			return true
		}
		prev = i
		return false
	})
	return prev, next
}

func (t *regionTree) randomRegion(ranges []keyutil.KeyRange) *RegionInfo {
	regions := t.RandomRegions(1, ranges)
	if len(regions) == 0 {
		return nil
	}
	return regions[0]
}

// RandomRegions get n random regions within the given ranges.
func (t *regionTree) RandomRegions(n int, ranges []keyutil.KeyRange) []*RegionInfo {
	treeLen := t.length()
	if treeLen == 0 || n < 1 {
		return nil
	}
	// Pre-allocate the variables to reduce the temporary memory allocations.
	var (
		startKey, endKey []byte
		// By default, we set the `startIndex` and `endIndex` to the whole tree range.
		startIndex, endIndex = 0, treeLen
		randIndex            int
		startItem            *regionItem
		pivotItem            = &regionItem{&RegionInfo{meta: &metapb.Region{}}}
		region               *RegionInfo
		regions              = make([]*RegionInfo, 0, n)
		rangeLen, curLen     = len(ranges), len(regions)
		// setStartEndIndices is a helper function to set `startIndex` and `endIndex`
		// according to the `startKey` and `endKey` and check if the range is invalid
		// to skip the iteration.
		// TODO: maybe we could cache the `startIndex` and `endIndex` for each range.
		setAndCheckStartEndIndices = func() (skip bool) {
			startKeyLen, endKeyLen := len(startKey), len(endKey)
			if startKeyLen == 0 && endKeyLen == 0 {
				startIndex, endIndex = 0, treeLen
				return false
			}
			pivotItem.meta.StartKey = startKey
			startItem, startIndex = t.tree.GetWithIndex(pivotItem)
			if endKeyLen > 0 {
				pivotItem.meta.StartKey = endKey
				_, endIndex = t.tree.GetWithIndex(pivotItem)
			} else {
				endIndex = treeLen
			}
			// Consider that the item in the tree may not be continuous,
			// we need to check if the previous item contains the key.
			if startIndex != 0 && startItem == nil {
				region = t.tree.GetAt(startIndex - 1).RegionInfo
				if region.contain(startKey) {
					startIndex--
				}
			}
			// Check whether the `startIndex` and `endIndex` are valid.
			if endIndex <= startIndex {
				if endKeyLen > 0 && bytes.Compare(startKey, endKey) > 0 {
					log.Error("wrong range keys",
						logutil.ZapRedactString("start-key", string(HexRegionKey(startKey))),
						logutil.ZapRedactString("end-key", string(HexRegionKey(endKey))),
						errs.ZapError(errs.ErrWrongRangeKeys))
				}
				return true
			}
			return false
		}
	)
	// This is a fast path to reduce the unnecessary iterations when we only have one range.
	if rangeLen <= 1 {
		if rangeLen == 1 {
			startKey, endKey = ranges[0].StartKey, ranges[0].EndKey
			if setAndCheckStartEndIndices() {
				return regions
			}
		}
		for curLen < n {
			randIndex = rand.Intn(endIndex-startIndex) + startIndex
			region = t.tree.GetAt(randIndex).RegionInfo
			if region.isInvolved(startKey, endKey) {
				regions = append(regions, region)
				curLen++
			}
			// No region found, directly break to avoid infinite loop.
			if curLen == 0 {
				break
			}
		}
		return regions
	}
	// When there are multiple ranges provided,
	// keep retrying until we get enough regions.
	for curLen < n {
		// Shuffle the ranges to increase the randomness.
		for _, i := range rand.Perm(rangeLen) {
			startKey, endKey = ranges[i].StartKey, ranges[i].EndKey
			if setAndCheckStartEndIndices() {
				continue
			}

			randIndex = rand.Intn(endIndex-startIndex) + startIndex
			region = t.tree.GetAt(randIndex).RegionInfo
			if region.isInvolved(startKey, endKey) {
				regions = append(regions, region)
				curLen++
				if curLen == n {
					return regions
				}
			}
		}
		// No region found, directly break to avoid infinite loop.
		if curLen == 0 {
			break
		}
	}
	return regions
}

// TotalSize returns the total size of all regions.
func (t *regionTree) TotalSize() int64 {
	if t.length() == 0 {
		return 0
	}
	return t.totalSize
}

// TotalWriteRate returns the total write bytes rate and the total write keys
// rate of all regions.
func (t *regionTree) TotalWriteRate() (bytesRate, keysRate float64) {
	if t.length() == 0 {
		return 0, 0
	}
	return t.totalWriteBytesRate, t.totalWriteKeysRate
}<|MERGE_RESOLUTION|>--- conflicted
+++ resolved
@@ -92,14 +92,6 @@
 	}
 }
 
-<<<<<<< HEAD
-// GetCountByKeyRange returns the number of regions that overlap with the given key range.
-func (t *regionTree) GetCountByKeyRange(startKey, endKey []byte) int {
-	start := &regionItem{&RegionInfo{meta: &metapb.Region{StartKey: startKey}}}
-	end := &regionItem{&RegionInfo{meta: &metapb.Region{StartKey: endKey}}}
-	// it returns 0 if startKey is nil.
-	_, startIndex := t.tree.GetWithIndex(start)
-=======
 // GetCountByRange returns the number of regions in the range [startKey, endKey).
 func (t *regionTree) GetCountByRange(startKey, endKey []byte) int {
 	start := &regionItem{&RegionInfo{meta: &metapb.Region{StartKey: startKey}}}
@@ -117,7 +109,6 @@
 			startIndex--
 		}
 	}
->>>>>>> 7d93890a
 	var endIndex int
 	// it should return the length of the tree if endKey is nil.
 	if len(endKey) == 0 {

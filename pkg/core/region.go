// Copyright 2016 TiKV Project Authors.
//
// Licensed under the Apache License, Version 2.0 (the "License");
// you may not use this file except in compliance with the License.
// You may obtain a copy of the License at
//
//     http://www.apache.org/licenses/LICENSE-2.0
//
// Unless required by applicable law or agreed to in writing, software
// distributed under the License is distributed on an "AS IS" BASIS,
// WITHOUT WARRANTIES OR CONDITIONS OF ANY KIND, either express or implied.
// See the License for the specific language governing permissions and
// limitations under the License.

package core

import (
	"bytes"
	"encoding/hex"
	"fmt"
	"math"
	"reflect"
	"sort"
	"strings"
	"sync/atomic"
	"unsafe"

	"github.com/docker/go-units"
	"github.com/gogo/protobuf/proto"
	"github.com/pingcap/errors"
	"github.com/pingcap/kvproto/pkg/metapb"
	"github.com/pingcap/kvproto/pkg/pdpb"
	"github.com/pingcap/kvproto/pkg/replication_modepb"
	"github.com/pingcap/log"
	"github.com/tikv/pd/pkg/errs"
	"github.com/tikv/pd/pkg/utils/logutil"
	"github.com/tikv/pd/pkg/utils/syncutil"
	"github.com/tikv/pd/pkg/utils/typeutil"
	"go.uber.org/zap"
)

const randomRegionMaxRetry = 10

// errRegionIsStale is error info for region is stale.
func errRegionIsStale(region *metapb.Region, origin *metapb.Region) error {
	return errors.Errorf("region is stale: region %v origin %v", region, origin)
}

// RegionInfo records detail region info.
// the properties are Read-Only once created except buckets.
// the `buckets` could be modified by the request `report buckets` with greater version.
type RegionInfo struct {
	term              uint64
	meta              *metapb.Region
	learners          []*metapb.Peer
	witnesses         []*metapb.Peer
	voters            []*metapb.Peer
	leader            *metapb.Peer
	downPeers         []*pdpb.PeerStats
	pendingPeers      []*metapb.Peer
	cpuUsage          uint64
	writtenBytes      uint64
	writtenKeys       uint64
	readBytes         uint64
	readKeys          uint64
	approximateSize   int64
	approximateKvSize int64
	approximateKeys   int64
	interval          *pdpb.TimeInterval
	replicationStatus *replication_modepb.RegionReplicationStatus
	queryStats        *pdpb.QueryStats
	flowRoundDivisor  uint64
	// buckets is not thread unsafe, it should be accessed by the request `report buckets` with greater version.
	buckets       unsafe.Pointer
	fromHeartbeat bool
}

// NewRegionInfo creates RegionInfo with region's meta and leader peer.
func NewRegionInfo(region *metapb.Region, leader *metapb.Peer, opts ...RegionCreateOption) *RegionInfo {
	regionInfo := &RegionInfo{
		meta:   region,
		leader: leader,
	}
	for _, opt := range opts {
		opt(regionInfo)
	}
	classifyVoterAndLearner(regionInfo)
	return regionInfo
}

// classifyVoterAndLearner sorts out voter and learner from peers into different slice.
func classifyVoterAndLearner(region *RegionInfo) {
	learners := make([]*metapb.Peer, 0, 1)
	voters := make([]*metapb.Peer, 0, len(region.meta.Peers))
	witnesses := make([]*metapb.Peer, 0, 1)
	for _, p := range region.meta.Peers {
		if IsLearner(p) {
			learners = append(learners, p)
		} else {
			voters = append(voters, p)
		}
		// Whichever peer role can be a witness
		if IsWitness(p) {
			witnesses = append(witnesses, p)
		}
	}
	sort.Sort(peerSlice(learners))
	sort.Sort(peerSlice(voters))
	sort.Sort(peerSlice(witnesses))
	region.learners = learners
	region.voters = voters
	region.witnesses = witnesses
}

// peersEqualTo returns true when the peers are not changed, which may caused by: the region leader not changed,
// peer transferred, new peer was created, learners changed, pendingPeers changed.
func (r *RegionInfo) peersEqualTo(region *RegionInfo) bool {
	return r.leader.GetId() == region.leader.GetId() &&
		SortedPeersEqual(r.GetVoters(), region.GetVoters()) &&
		SortedPeersEqual(r.GetLearners(), region.GetLearners()) &&
		SortedPeersEqual(r.GetWitnesses(), region.GetWitnesses()) &&
		SortedPeersEqual(r.GetPendingPeers(), region.GetPendingPeers())
}

// rangeEqualsTo returns true when the start_key and end_key are the same.
func (r *RegionInfo) rangeEqualsTo(region *RegionInfo) bool {
	return bytes.Equal(r.GetStartKey(), region.GetStartKey()) && bytes.Equal(r.GetEndKey(), region.GetEndKey())
}

const (
	// EmptyRegionApproximateSize is the region approximate size of an empty region
	// (heartbeat size <= 1MB).
	EmptyRegionApproximateSize = 1
	// ImpossibleFlowSize is an impossible flow size (such as written_bytes, read_keys, etc.)
	// It may be caused by overflow, refer to https://github.com/tikv/pd/issues/3379.
	// They need to be filtered so as not to affect downstream.
	// (flow size >= 1024TB)
	ImpossibleFlowSize = 1 << 50
	// Only statistics within this interval limit are valid.
	statsReportMinInterval = 3      // 3s
	statsReportMaxInterval = 5 * 60 // 5min
	// InitClusterRegionThreshold is a threshold which represent a new cluster.
	InitClusterRegionThreshold = 100
)

// RegionFromHeartbeat constructs a Region from region heartbeat.
func RegionFromHeartbeat(heartbeat *pdpb.RegionHeartbeatRequest, opts ...RegionCreateOption) *RegionInfo {
	// Convert unit to MB.
	// If region isn't empty and less than 1MB, use 1MB instead.
	// The size of empty region will be correct by the previous RegionInfo.
	regionSize := heartbeat.GetApproximateSize() / units.MiB
	if heartbeat.GetApproximateSize() > 0 && regionSize < EmptyRegionApproximateSize {
		regionSize = EmptyRegionApproximateSize
	}
	regionKvSize := heartbeat.GetApproximateKvSize() / units.MiB

	region := &RegionInfo{
		term:              heartbeat.GetTerm(),
		meta:              heartbeat.GetRegion(),
		leader:            heartbeat.GetLeader(),
		downPeers:         heartbeat.GetDownPeers(),
		pendingPeers:      heartbeat.GetPendingPeers(),
		cpuUsage:          heartbeat.GetCpuUsage(),
		writtenBytes:      heartbeat.GetBytesWritten(),
		writtenKeys:       heartbeat.GetKeysWritten(),
		readBytes:         heartbeat.GetBytesRead(),
		readKeys:          heartbeat.GetKeysRead(),
		approximateSize:   int64(regionSize),
		approximateKvSize: int64(regionKvSize),
		approximateKeys:   int64(heartbeat.GetApproximateKeys()),
		interval:          heartbeat.GetInterval(),
		replicationStatus: heartbeat.GetReplicationStatus(),
		queryStats:        heartbeat.GetQueryStats(),
	}

	for _, opt := range opts {
		opt(region)
	}

	if region.writtenKeys >= ImpossibleFlowSize || region.writtenBytes >= ImpossibleFlowSize {
		region.writtenKeys = 0
		region.writtenBytes = 0
	}
	if region.readKeys >= ImpossibleFlowSize || region.readBytes >= ImpossibleFlowSize {
		region.readKeys = 0
		region.readBytes = 0
	}

	sort.Sort(peerStatsSlice(region.downPeers))
	sort.Sort(peerSlice(region.pendingPeers))

	classifyVoterAndLearner(region)
	return region
}

// Inherit inherits the buckets and region size from the parent region if bucket enabled.
// correct approximate size and buckets by the previous size if here exists a reported RegionInfo.
// See https://github.com/tikv/tikv/issues/11114
func (r *RegionInfo) Inherit(origin *RegionInfo, bucketEnable bool) {
	// regionSize should not be zero if region is not empty.
	if r.GetApproximateSize() == 0 {
		if origin != nil {
			r.approximateSize = origin.approximateSize
		} else {
			r.approximateSize = EmptyRegionApproximateSize
		}
	}
	if bucketEnable && origin != nil && r.buckets == nil {
		r.buckets = origin.buckets
	}
}

// Clone returns a copy of current regionInfo.
func (r *RegionInfo) Clone(opts ...RegionCreateOption) *RegionInfo {
	downPeers := make([]*pdpb.PeerStats, 0, len(r.downPeers))
	for _, peer := range r.downPeers {
		downPeers = append(downPeers, typeutil.DeepClone(peer, PeerStatsFactory))
	}
	pendingPeers := make([]*metapb.Peer, 0, len(r.pendingPeers))
	for _, peer := range r.pendingPeers {
		pendingPeers = append(pendingPeers, typeutil.DeepClone(peer, RegionPeerFactory))
	}

	region := &RegionInfo{
		term:              r.term,
		meta:              typeutil.DeepClone(r.meta, RegionFactory),
		leader:            typeutil.DeepClone(r.leader, RegionPeerFactory),
		downPeers:         downPeers,
		pendingPeers:      pendingPeers,
		cpuUsage:          r.cpuUsage,
		writtenBytes:      r.writtenBytes,
		writtenKeys:       r.writtenKeys,
		readBytes:         r.readBytes,
		readKeys:          r.readKeys,
		approximateSize:   r.approximateSize,
		approximateKvSize: r.approximateKvSize,
		approximateKeys:   r.approximateKeys,
		interval:          typeutil.DeepClone(r.interval, TimeIntervalFactory),
		replicationStatus: r.replicationStatus,
		buckets:           r.buckets,
		queryStats:        typeutil.DeepClone(r.queryStats, QueryStatsFactory),
	}

	for _, opt := range opts {
		opt(region)
	}
	classifyVoterAndLearner(region)
	return region
}

// NeedMerge returns true if size is less than merge size and keys is less than mergeKeys.
func (r *RegionInfo) NeedMerge(mergeSize int64, mergeKeys int64) bool {
	return r.GetApproximateSize() <= mergeSize && r.GetApproximateKeys() <= mergeKeys
}

// IsOversized indicates whether the region is oversized.
func (r *RegionInfo) IsOversized(maxSize int64, maxKeys int64) bool {
	return r.GetApproximateSize() >= maxSize || r.GetApproximateKeys() >= maxKeys
}

// GetTerm returns the current term of the region
func (r *RegionInfo) GetTerm() uint64 {
	return r.term
}

// GetLearners returns the learners.
func (r *RegionInfo) GetLearners() []*metapb.Peer {
	return r.learners
}

// GetVoters returns the voters.
func (r *RegionInfo) GetVoters() []*metapb.Peer {
	return r.voters
}

// GetWitnesses returns the witnesses.
func (r *RegionInfo) GetWitnesses() []*metapb.Peer {
	return r.witnesses
}

// GetPeer returns the peer with specified peer id.
func (r *RegionInfo) GetPeer(peerID uint64) *metapb.Peer {
	for _, peer := range r.meta.GetPeers() {
		if peer.GetId() == peerID {
			return peer
		}
	}
	return nil
}

// GetDownPeer returns the down peer with specified peer id.
func (r *RegionInfo) GetDownPeer(peerID uint64) *metapb.Peer {
	for _, down := range r.downPeers {
		if down.GetPeer().GetId() == peerID {
			return down.GetPeer()
		}
	}
	return nil
}

// GetDownVoter returns the down voter with specified peer id.
func (r *RegionInfo) GetDownVoter(peerID uint64) *metapb.Peer {
	for _, down := range r.downPeers {
		if down.GetPeer().GetId() == peerID && !IsLearner(down.GetPeer()) {
			return down.GetPeer()
		}
	}
	return nil
}

// GetDownLearner returns the down learner with soecified peer id.
func (r *RegionInfo) GetDownLearner(peerID uint64) *metapb.Peer {
	for _, down := range r.downPeers {
		if down.GetPeer().GetId() == peerID && IsLearner(down.GetPeer()) {
			return down.GetPeer()
		}
	}
	return nil
}

// GetPendingPeer returns the pending peer with specified peer id.
func (r *RegionInfo) GetPendingPeer(peerID uint64) *metapb.Peer {
	for _, peer := range r.pendingPeers {
		if peer.GetId() == peerID {
			return peer
		}
	}
	return nil
}

// GetPendingVoter returns the pending voter with specified peer id.
func (r *RegionInfo) GetPendingVoter(peerID uint64) *metapb.Peer {
	for _, peer := range r.pendingPeers {
		if peer.GetId() == peerID && !IsLearner(peer) {
			return peer
		}
	}
	return nil
}

// GetPendingLearner returns the pending learner peer with specified peer id.
func (r *RegionInfo) GetPendingLearner(peerID uint64) *metapb.Peer {
	for _, peer := range r.pendingPeers {
		if peer.GetId() == peerID && IsLearner(peer) {
			return peer
		}
	}
	return nil
}

// GetStorePeer returns the peer in specified store.
func (r *RegionInfo) GetStorePeer(storeID uint64) *metapb.Peer {
	for _, peer := range r.meta.GetPeers() {
		if peer.GetStoreId() == storeID {
			return peer
		}
	}
	return nil
}

// GetStoreVoter returns the voter in specified store.
func (r *RegionInfo) GetStoreVoter(storeID uint64) *metapb.Peer {
	for _, peer := range r.voters {
		if peer.GetStoreId() == storeID {
			return peer
		}
	}
	return nil
}

// GetStoreLearner returns the learner peer in specified store.
func (r *RegionInfo) GetStoreLearner(storeID uint64) *metapb.Peer {
	for _, peer := range r.learners {
		if peer.GetStoreId() == storeID {
			return peer
		}
	}
	return nil
}

// GetStoreWitness returns the witness peer in specified store.
func (r *RegionInfo) GetStoreWitness(storeID uint64) *metapb.Peer {
	for _, peer := range r.witnesses {
		if peer.GetStoreId() == storeID {
			return peer
		}
	}
	return nil
}

// GetStoreIDs returns a map indicate the region distributed.
func (r *RegionInfo) GetStoreIDs() map[uint64]struct{} {
	peers := r.meta.GetPeers()
	stores := make(map[uint64]struct{}, len(peers))
	for _, peer := range peers {
		stores[peer.GetStoreId()] = struct{}{}
	}
	return stores
}

// GetFollowers returns a map indicate the follow peers distributed.
func (r *RegionInfo) GetFollowers() map[uint64]*metapb.Peer {
	peers := r.GetVoters()
	followers := make(map[uint64]*metapb.Peer, len(peers))
	for _, peer := range peers {
		if r.leader == nil || r.leader.GetId() != peer.GetId() {
			followers[peer.GetStoreId()] = peer
		}
	}
	return followers
}

// GetFollower randomly returns a follow peer.
func (r *RegionInfo) GetFollower() *metapb.Peer {
	for _, peer := range r.GetVoters() {
		if r.leader == nil || r.leader.GetId() != peer.GetId() {
			return peer
		}
	}
	return nil
}

// GetNonWitnessVoters returns a map indicate the non-witness voter peers distributed.
func (r *RegionInfo) GetNonWitnessVoters() map[uint64]*metapb.Peer {
	peers := r.GetVoters()
	nonWitnesses := make(map[uint64]*metapb.Peer, len(peers))
	for _, peer := range peers {
		if !peer.IsWitness {
			nonWitnesses[peer.GetStoreId()] = peer
		}
	}
	return nonWitnesses
}

// GetDiffFollowers returns the followers which is not located in the same
// store as any other followers of the another specified region.
func (r *RegionInfo) GetDiffFollowers(other *RegionInfo) []*metapb.Peer {
	res := make([]*metapb.Peer, 0, len(r.meta.Peers))
	for _, p := range r.GetFollowers() {
		diff := true
		for _, o := range other.GetFollowers() {
			if p.GetStoreId() == o.GetStoreId() {
				diff = false
				break
			}
		}
		if diff {
			res = append(res, p)
		}
	}
	return res
}

// GetID returns the ID of the region.
func (r *RegionInfo) GetID() uint64 {
	return r.meta.GetId()
}

// GetMeta returns the meta information of the region.
func (r *RegionInfo) GetMeta() *metapb.Region {
	if r == nil {
		return nil
	}
	return r.meta
}

// GetStat returns the statistics of the region.
func (r *RegionInfo) GetStat() *pdpb.RegionStat {
	if r == nil {
		return nil
	}
	return &pdpb.RegionStat{
		BytesWritten: r.writtenBytes,
		BytesRead:    r.readBytes,
		KeysWritten:  r.writtenKeys,
		KeysRead:     r.readKeys,
	}
}

// UpdateBuckets sets the buckets of the region.
func (r *RegionInfo) UpdateBuckets(buckets, old *metapb.Buckets) bool {
	if buckets == nil {
		atomic.StorePointer(&r.buckets, nil)
		return true
	}
	// only need to update bucket keys, versions.
	newBuckets := &metapb.Buckets{
		RegionId: buckets.GetRegionId(),
		Version:  buckets.GetVersion(),
		Keys:     buckets.GetKeys(),
	}
	return atomic.CompareAndSwapPointer(&r.buckets, unsafe.Pointer(old), unsafe.Pointer(newBuckets))
}

// GetBuckets returns the buckets of the region.
func (r *RegionInfo) GetBuckets() *metapb.Buckets {
	if r == nil {
		return nil
	}
	buckets := atomic.LoadPointer(&r.buckets)
	return (*metapb.Buckets)(buckets)
}

// GetStorePeerApproximateSize returns the approximate size of the peer on the specified store.
func (r *RegionInfo) GetStorePeerApproximateSize(storeID uint64) int64 {
	peer := r.GetStorePeer(storeID)
	if storeID != 0 && peer != nil && peer.IsWitness {
		return 0
	}
	return r.approximateSize
}

// GetApproximateSize returns the approximate size of the region.
func (r *RegionInfo) GetApproximateSize() int64 {
	return r.approximateSize
}

// GetStorePeerApproximateKeys returns the approximate keys of the peer on the specified store.
func (r *RegionInfo) GetStorePeerApproximateKeys(storeID uint64) int64 {
	peer := r.GetStorePeer(storeID)
	if storeID != 0 && peer != nil && peer.IsWitness {
		return 0
	}
	return r.approximateKeys
}

// GetApproximateKvSize returns the approximate kv size of the region.
func (r *RegionInfo) GetApproximateKvSize() int64 {
	return r.approximateKvSize
}

// GetApproximateKeys returns the approximate keys of the region.
func (r *RegionInfo) GetApproximateKeys() int64 {
	return r.approximateKeys
}

// GetInterval returns the interval information of the region.
func (r *RegionInfo) GetInterval() *pdpb.TimeInterval {
	return r.interval
}

// GetDownPeers returns the down peers of the region.
func (r *RegionInfo) GetDownPeers() []*pdpb.PeerStats {
	return r.downPeers
}

// GetPendingPeers returns the pending peers of the region.
func (r *RegionInfo) GetPendingPeers() []*metapb.Peer {
	return r.pendingPeers
}

// GetCPUUsage returns the CPU usage of the region since the last heartbeat.
// The number range is [0, N * 100], where N is the number of CPU cores.
// However, since the TiKV basically only meters the CPU usage inside the
// Unified Read Pool, it should be considered as an indicator of Region read
// CPU overhead for now.
func (r *RegionInfo) GetCPUUsage() uint64 {
	return r.cpuUsage
}

// GetBytesRead returns the read bytes of the region.
func (r *RegionInfo) GetBytesRead() uint64 {
	return r.readBytes
}

// GetRoundBytesRead returns the read bytes of the region.
func (r *RegionInfo) GetRoundBytesRead() uint64 {
	if r.flowRoundDivisor == 0 {
		return r.readBytes
	}
	return ((r.readBytes + r.flowRoundDivisor/2) / r.flowRoundDivisor) * r.flowRoundDivisor
}

// GetBytesWritten returns the written bytes of the region.
func (r *RegionInfo) GetBytesWritten() uint64 {
	return r.writtenBytes
}

// GetRoundBytesWritten returns the written bytes of the region.
func (r *RegionInfo) GetRoundBytesWritten() uint64 {
	if r.flowRoundDivisor == 0 {
		return r.writtenBytes
	}
	return ((r.writtenBytes + r.flowRoundDivisor/2) / r.flowRoundDivisor) * r.flowRoundDivisor
}

// GetKeysWritten returns the written keys of the region.
func (r *RegionInfo) GetKeysWritten() uint64 {
	return r.writtenKeys
}

// GetKeysRead returns the read keys of the region.
func (r *RegionInfo) GetKeysRead() uint64 {
	return r.readKeys
}

// GetWriteRate returns the write rate of the region.
func (r *RegionInfo) GetWriteRate() (bytesRate, keysRate float64) {
	reportInterval := r.GetInterval()
	interval := reportInterval.GetEndTimestamp() - reportInterval.GetStartTimestamp()
	if interval >= statsReportMinInterval && interval <= statsReportMaxInterval {
		return float64(r.writtenBytes) / float64(interval), float64(r.writtenKeys) / float64(interval)
	}
	return 0, 0
}

// GetLeader returns the leader of the region.
func (r *RegionInfo) GetLeader() *metapb.Peer {
	return r.leader
}

// GetStartKey returns the start key of the region.
func (r *RegionInfo) GetStartKey() []byte {
	return r.meta.StartKey
}

// GetEndKey returns the end key of the region.
func (r *RegionInfo) GetEndKey() []byte {
	return r.meta.EndKey
}

// GetPeers returns the peers of the region.
func (r *RegionInfo) GetPeers() []*metapb.Peer {
	return r.meta.GetPeers()
}

// GetRegionEpoch returns the region epoch of the region.
func (r *RegionInfo) GetRegionEpoch() *metapb.RegionEpoch {
	return r.meta.RegionEpoch
}

// GetReplicationStatus returns the region's replication status.
func (r *RegionInfo) GetReplicationStatus() *replication_modepb.RegionReplicationStatus {
	return r.replicationStatus
}

// IsFlashbackChanged returns true if flashback changes.
func (r *RegionInfo) IsFlashbackChanged(l *RegionInfo) bool {
	return r.meta.FlashbackStartTs != l.meta.FlashbackStartTs || r.meta.IsInFlashback != l.meta.IsInFlashback
}

// IsFromHeartbeat returns whether the region info is from the region heartbeat.
func (r *RegionInfo) IsFromHeartbeat() bool {
	return r.fromHeartbeat
}

func (r *RegionInfo) isInvolved(startKey, endKey []byte) bool {
	return bytes.Compare(r.GetStartKey(), startKey) >= 0 && (len(endKey) == 0 || (len(r.GetEndKey()) > 0 && bytes.Compare(r.GetEndKey(), endKey) <= 0))
}

func (r *RegionInfo) isRegionRecreated() bool {
	// Regions recreated by online unsafe recover have both ver and conf ver equal to 1. To
	// prevent stale bootstrap region (first region in a cluster which covers the entire key
	// range) from reporting stale info, we exclude regions that covers the entire key range
	// here. Technically, it is possible for unsafe recover to recreate such region, but that
	// means the entire key range is unavailable, and we don't expect unsafe recover to perform
	// better than recreating the cluster.
	return r.GetRegionEpoch().GetVersion() == 1 && r.GetRegionEpoch().GetConfVer() == 1 && (len(r.GetStartKey()) != 0 || len(r.GetEndKey()) != 0)
}

// RegionChanged is a struct that records the changes of the region.
type RegionChanged struct {
	IsNew, SaveKV, SaveCache, NeedSync bool
}

// RegionGuideFunc is a function that determines which follow-up operations need to be performed based on the origin
// and new region information.
type RegionGuideFunc func(region, origin *RegionInfo) *RegionChanged

// GenerateRegionGuideFunc is used to generate a RegionGuideFunc. Control the log output by specifying the log function.
// nil means do not print the log.
func GenerateRegionGuideFunc(enableLog bool) RegionGuideFunc {
	noLog := func(msg string, fields ...zap.Field) {}
	debug, info := noLog, noLog
	if enableLog {
		debug = log.Debug
		info = log.Info
	}
	// Save to storage if meta is updated.
	// Save to cache if meta or leader is updated, or contains any down/pending peer.
	// Mark IsNew if the region in cache does not have leader.
	return func(region, origin *RegionInfo) (changed *RegionChanged) {
		changed = &RegionChanged{}
		if origin == nil {
			if log.GetLevel() <= zap.DebugLevel {
				debug("insert new region",
					zap.Uint64("region-id", region.GetID()),
					logutil.ZapRedactStringer("meta-region", RegionToHexMeta(region.GetMeta())))
			}
			changed.SaveKV, changed.SaveCache, changed.IsNew = true, true, true
		} else {
			if !origin.IsFromHeartbeat() {
				changed.IsNew = true
			}
			r := region.GetRegionEpoch()
			o := origin.GetRegionEpoch()
			if r.GetVersion() > o.GetVersion() {
				if log.GetLevel() <= zap.InfoLevel {
					info("region Version changed",
						zap.Uint64("region-id", region.GetID()),
						logutil.ZapRedactString("detail", DiffRegionKeyInfo(origin, region)),
						zap.Uint64("old-version", o.GetVersion()),
						zap.Uint64("new-version", r.GetVersion()),
					)
				}
				changed.SaveKV, changed.SaveCache = true, true
			}
			if r.GetConfVer() > o.GetConfVer() {
				if log.GetLevel() <= zap.InfoLevel {
					info("region ConfVer changed",
						zap.Uint64("region-id", region.GetID()),
						zap.String("detail", DiffRegionPeersInfo(origin, region)),
						zap.Uint64("old-confver", o.GetConfVer()),
						zap.Uint64("new-confver", r.GetConfVer()),
					)
				}
				changed.SaveCache, changed.SaveKV = true, true
			}
			if region.GetLeader().GetId() != origin.GetLeader().GetId() {
				if origin.GetLeader().GetId() == 0 {
					changed.IsNew = true
				} else if log.GetLevel() <= zap.InfoLevel {
					info("leader changed",
						zap.Uint64("region-id", region.GetID()),
						zap.Uint64("from", origin.GetLeader().GetStoreId()),
						zap.Uint64("to", region.GetLeader().GetStoreId()),
					)
				}
				// We check it first and do not return because the log is important for us to investigate,
				changed.SaveCache, changed.NeedSync = true, true
			}
			if len(region.GetPeers()) != len(origin.GetPeers()) {
				changed.SaveCache, changed.SaveKV = true, true
				return
			}
			if len(region.GetBuckets().GetKeys()) != len(origin.GetBuckets().GetKeys()) {
				if log.GetLevel() <= zap.DebugLevel {
					debug("bucket key changed", zap.Uint64("region-id", region.GetID()))
				}
				changed.SaveCache, changed.SaveKV = true, true
				return
			}
			// Once flow has changed, will update the cache.
			// Because keys and bytes are strongly related, only bytes are judged.
			if region.GetRoundBytesWritten() != origin.GetRoundBytesWritten() ||
				region.GetRoundBytesRead() != origin.GetRoundBytesRead() ||
				region.flowRoundDivisor < origin.flowRoundDivisor {
				changed.SaveCache, changed.NeedSync = true, true
				return
			}
			if !SortedPeersStatsEqual(region.GetDownPeers(), origin.GetDownPeers()) {
				if log.GetLevel() <= zap.DebugLevel {
					debug("down-peers changed", zap.Uint64("region-id", region.GetID()))
				}
				changed.SaveCache, changed.NeedSync = true, true
				return
			}
			if !SortedPeersEqual(region.GetPendingPeers(), origin.GetPendingPeers()) {
				if log.GetLevel() <= zap.DebugLevel {
					debug("pending-peers changed", zap.Uint64("region-id", region.GetID()))
				}
				changed.SaveCache, changed.NeedSync = true, true
				return
			}
			if region.GetApproximateSize() != origin.GetApproximateSize() ||
				region.GetApproximateKeys() != origin.GetApproximateKeys() {
				changed.SaveCache = true
				return
			}
			if region.GetReplicationStatus().GetState() != replication_modepb.RegionReplicationState_UNKNOWN &&
				(region.GetReplicationStatus().GetState() != origin.GetReplicationStatus().GetState() ||
					region.GetReplicationStatus().GetStateId() != origin.GetReplicationStatus().GetStateId()) {
<<<<<<< HEAD
				changed.SaveCache = true
=======
				saveCache = true
				return
			}
			// Do not save to kv, because 1) flashback will be eventually set to
			// false, 2) flashback changes almost all regions in a cluster.
			// Saving kv may downgrade PD performance when there are many regions.
			if region.IsFlashbackChanged(origin) {
				saveCache = true
				return
>>>>>>> ee8654e9
			}
		}
		return
	}
}

// RegionsInfo for export
type RegionsInfo struct {
	t            syncutil.RWMutex
	tree         *regionTree
	regions      map[uint64]*regionItem // regionID -> regionInfo
	st           syncutil.RWMutex
	subRegions   map[uint64]*regionItem // regionID -> regionInfo
	leaders      map[uint64]*regionTree // storeID -> sub regionTree
	followers    map[uint64]*regionTree // storeID -> sub regionTree
	learners     map[uint64]*regionTree // storeID -> sub regionTree
	witnesses    map[uint64]*regionTree // storeID -> sub regionTree
	pendingPeers map[uint64]*regionTree // storeID -> sub regionTree
}

// NewRegionsInfo creates RegionsInfo with tree, regions, leaders and followers
func NewRegionsInfo() *RegionsInfo {
	return &RegionsInfo{
		tree:         newRegionTree(),
		regions:      make(map[uint64]*regionItem),
		subRegions:   make(map[uint64]*regionItem),
		leaders:      make(map[uint64]*regionTree),
		followers:    make(map[uint64]*regionTree),
		learners:     make(map[uint64]*regionTree),
		witnesses:    make(map[uint64]*regionTree),
		pendingPeers: make(map[uint64]*regionTree),
	}
}

// GetRegion returns the RegionInfo with regionID
func (r *RegionsInfo) GetRegion(regionID uint64) *RegionInfo {
	r.t.RLock()
	defer r.t.RUnlock()

	return r.getRegionLocked(regionID)
}

func (r *RegionsInfo) getRegionLocked(regionID uint64) *RegionInfo {
	if item := r.regions[regionID]; item != nil {
		return item.RegionInfo
	}
	return nil
}

// CheckAndPutRegion checks if the region is valid to put, if valid then put.
func (r *RegionsInfo) CheckAndPutRegion(region *RegionInfo) []*RegionInfo {
	r.t.Lock()
	origin := r.getRegionLocked(region.GetID())
	var ols []*regionItem
	if origin == nil || !bytes.Equal(origin.GetStartKey(), region.GetStartKey()) || !bytes.Equal(origin.GetEndKey(), region.GetEndKey()) {
		ols = r.tree.overlaps(&regionItem{RegionInfo: region})
	}
	err := check(region, origin, ols)
	if err != nil {
		log.Debug("region is stale", zap.Stringer("origin", origin.GetMeta()), errs.ZapError(err))
		// return the state region to delete.
		r.t.Unlock()
		return []*RegionInfo{region}
	}
	origin, overlaps, rangeChanged := r.setRegionLocked(region, true, ols...)
	r.t.Unlock()
	r.UpdateSubTree(region, origin, overlaps, rangeChanged)
	return overlaps
}

// PutRegion put a region.
func (r *RegionsInfo) PutRegion(region *RegionInfo) []*RegionInfo {
	origin, overlaps, rangeChanged := r.SetRegion(region)
	r.UpdateSubTree(region, origin, overlaps, rangeChanged)
	return overlaps
}

// PreCheckPutRegion checks if the region is valid to put.
func (r *RegionsInfo) PreCheckPutRegion(region *RegionInfo) (*RegionInfo, []*regionItem, error) {
	origin, overlaps := r.GetRelevantRegions(region)
	err := check(region, origin, overlaps)
	return origin, overlaps, err
}

// AtomicCheckAndPutRegion checks if the region is valid to put, if valid then put.
func (r *RegionsInfo) AtomicCheckAndPutRegion(region *RegionInfo) ([]*RegionInfo, error) {
	r.t.Lock()
	var ols []*regionItem
	origin := r.getRegionLocked(region.GetID())
	if origin == nil || !bytes.Equal(origin.GetStartKey(), region.GetStartKey()) || !bytes.Equal(origin.GetEndKey(), region.GetEndKey()) {
		ols = r.tree.overlaps(&regionItem{RegionInfo: region})
	}
	err := check(region, origin, ols)
	if err != nil {
		r.t.Unlock()
		return nil, err
	}
	origin, overlaps, rangeChanged := r.setRegionLocked(region, true, ols...)
	r.t.Unlock()
	r.UpdateSubTree(region, origin, overlaps, rangeChanged)
	return overlaps, nil
}

// GetRelevantRegions returns the relevant regions for a given region.
func (r *RegionsInfo) GetRelevantRegions(region *RegionInfo) (origin *RegionInfo, overlaps []*regionItem) {
	r.t.RLock()
	defer r.t.RUnlock()
	origin = r.getRegionLocked(region.GetID())
	if origin == nil || !bytes.Equal(origin.GetStartKey(), region.GetStartKey()) || !bytes.Equal(origin.GetEndKey(), region.GetEndKey()) {
		overlaps = r.tree.overlaps(&regionItem{RegionInfo: region})
	}
	return
}

func check(region, origin *RegionInfo, overlaps []*regionItem) error {
	for _, item := range overlaps {
		// PD ignores stale regions' heartbeats, unless it is recreated recently by unsafe recover operation.
		if region.GetRegionEpoch().GetVersion() < item.GetRegionEpoch().GetVersion() && !region.isRegionRecreated() {
			return errRegionIsStale(region.GetMeta(), item.GetMeta())
		}
	}
	if origin == nil {
		return nil
	}

	r := region.GetRegionEpoch()
	o := origin.GetRegionEpoch()
	// TiKV reports term after v3.0
	isTermBehind := region.GetTerm() > 0 && region.GetTerm() < origin.GetTerm()
	// Region meta is stale, return an error.
	if (isTermBehind || r.GetVersion() < o.GetVersion() || r.GetConfVer() < o.GetConfVer()) && !region.isRegionRecreated() {
		return errRegionIsStale(region.GetMeta(), origin.GetMeta())
	}

	return nil
}

// SetRegion sets the RegionInfo to regionTree and regionMap and return the update info of subtree.
func (r *RegionsInfo) SetRegion(region *RegionInfo) (*RegionInfo, []*RegionInfo, bool) {
	r.t.Lock()
	defer r.t.Unlock()
	return r.setRegionLocked(region, false)
}

func (r *RegionsInfo) setRegionLocked(region *RegionInfo, withOverlaps bool, ol ...*regionItem) (*RegionInfo, []*RegionInfo, bool) {
	var (
		item   *regionItem // Pointer to the *RegionInfo of this ID.
		origin *RegionInfo
	)
	rangeChanged := true // This Region is new, or its range has changed.

	if item = r.regions[region.GetID()]; item != nil {
		// If this ID already exists, use the existing regionItem and pick out the origin.
		origin = item.RegionInfo
		rangeChanged = !origin.rangeEqualsTo(region)
		if rangeChanged {
			// Delete itself in regionTree so that overlaps will not contain itself.
			// Because the regionItem is reused, there is no need to delete it in the regionMap.
			idx := -1
			for i, o := range ol {
				if o.GetID() == region.GetID() {
					idx = i
					break
				}
			}
			if idx >= 0 {
				ol = append(ol[:idx], ol[idx+1:]...)
			}
			r.tree.remove(origin)
			// Update the RegionInfo in the regionItem.
			item.RegionInfo = region
		} else {
			// If the range is not changed, only the statistical on the regionTree needs to be updated.
			r.tree.updateStat(origin, region)
			// Update the RegionInfo in the regionItem.
			item.RegionInfo = region
			return origin, nil, rangeChanged
		}
	} else {
		// If this ID does not exist, generate a new regionItem and save it in the regionMap.
		item = &regionItem{RegionInfo: region}
		r.regions[region.GetID()] = item
	}

	var overlaps []*RegionInfo
	if rangeChanged {
		overlaps = r.tree.update(item, withOverlaps, ol...)
		for _, old := range overlaps {
			delete(r.regions, old.GetID())
		}
	}
	// return rangeChanged to prevent duplicated calculation
	return origin, overlaps, rangeChanged
}

// UpdateSubTree updates the subtree.
func (r *RegionsInfo) UpdateSubTree(region, origin *RegionInfo, overlaps []*RegionInfo, rangeChanged bool) {
	r.st.Lock()
	defer r.st.Unlock()
	if origin != nil {
		if rangeChanged || !origin.peersEqualTo(region) {
			// If the range or peers have changed, the sub regionTree needs to be cleaned up.
			// TODO: Improve performance by deleting only the different peers.
			r.removeRegionFromSubTreeLocked(origin)
		} else {
			r.updateSubTreeStat(origin, region)
			r.subRegions[region.GetID()].RegionInfo = region
			return
		}
	}
	if rangeChanged {
		for _, re := range overlaps {
			r.removeRegionFromSubTreeLocked(re)
		}
	}

	item := &regionItem{region}
	r.subRegions[region.GetID()] = item
	// It has been removed and all information needs to be updated again.
	// Set peers then.
	setPeer := func(peersMap map[uint64]*regionTree, storeID uint64, item *regionItem) {
		store, ok := peersMap[storeID]
		if !ok {
			store = newRegionTree()
			peersMap[storeID] = store
		}
		store.update(item, false)
	}

	// Add to leaders and followers.
	for _, peer := range region.GetVoters() {
		storeID := peer.GetStoreId()
		if peer.GetId() == region.leader.GetId() {
			// Add leader peer to leaders.
			setPeer(r.leaders, storeID, item)
		} else {
			// Add follower peer to followers.
			setPeer(r.followers, storeID, item)
		}
	}

	setPeers := func(peersMap map[uint64]*regionTree, peers []*metapb.Peer) {
		for _, peer := range peers {
			storeID := peer.GetStoreId()
			setPeer(peersMap, storeID, item)
		}
	}
	// Add to learners.
	setPeers(r.learners, region.GetLearners())
	// Add to witnesses.
	setPeers(r.witnesses, region.GetWitnesses())
	// Add to PendingPeers
	setPeers(r.pendingPeers, region.GetPendingPeers())
}

func (r *RegionsInfo) updateSubTreeStat(origin *RegionInfo, region *RegionInfo) {
	updatePeerStat := func(peersMap map[uint64]*regionTree, storeID uint64) {
		if tree, ok := peersMap[storeID]; ok {
			tree.updateStat(origin, region)
		}
	}
	for _, peer := range region.GetVoters() {
		storeID := peer.GetStoreId()
		if peer.GetId() == region.leader.GetId() {
			updatePeerStat(r.leaders, storeID)
		} else {
			updatePeerStat(r.followers, storeID)
		}
	}

	updatePeersStat := func(peersMap map[uint64]*regionTree, peers []*metapb.Peer) {
		for _, peer := range peers {
			updatePeerStat(peersMap, peer.GetStoreId())
		}
	}
	updatePeersStat(r.learners, region.GetLearners())
	updatePeersStat(r.witnesses, region.GetWitnesses())
	updatePeersStat(r.pendingPeers, region.GetPendingPeers())
}

// TreeLen returns the RegionsInfo tree length(now only used in test)
func (r *RegionsInfo) TreeLen() int {
	r.t.RLock()
	defer r.t.RUnlock()
	return r.tree.length()
}

// GetOverlaps returns the regions which are overlapped with the specified region range.
func (r *RegionsInfo) GetOverlaps(region *RegionInfo) []*regionItem {
	r.t.RLock()
	defer r.t.RUnlock()
	return r.tree.overlaps(&regionItem{RegionInfo: region})
}

// RemoveRegion removes RegionInfo from regionTree and regionMap
func (r *RegionsInfo) RemoveRegion(region *RegionInfo) {
	r.t.Lock()
	defer r.t.Unlock()
	// Remove from tree and regions.
	r.tree.remove(region)
	delete(r.regions, region.GetID())
}

// ResetRegionCache resets the regions info.
func (r *RegionsInfo) ResetRegionCache() {
	r.t.Lock()
	r.tree = newRegionTree()
	r.regions = make(map[uint64]*regionItem)
	r.t.Unlock()
	r.st.Lock()
	defer r.st.Unlock()
	r.leaders = make(map[uint64]*regionTree)
	r.followers = make(map[uint64]*regionTree)
	r.learners = make(map[uint64]*regionTree)
	r.witnesses = make(map[uint64]*regionTree)
	r.pendingPeers = make(map[uint64]*regionTree)
}

// RemoveRegionFromSubTree removes RegionInfo from regionSubTrees
func (r *RegionsInfo) RemoveRegionFromSubTree(region *RegionInfo) {
	r.st.Lock()
	defer r.st.Unlock()
	// Remove from leaders and followers.
	r.removeRegionFromSubTreeLocked(region)
}

// removeRegionFromSubTreeLocked removes RegionInfo from regionSubTrees
func (r *RegionsInfo) removeRegionFromSubTreeLocked(region *RegionInfo) {
	// Remove from leaders and followers.
	for _, peer := range region.GetMeta().GetPeers() {
		storeID := peer.GetStoreId()
		r.leaders[storeID].remove(region)
		r.followers[storeID].remove(region)
		r.learners[storeID].remove(region)
		r.witnesses[storeID].remove(region)
		r.pendingPeers[storeID].remove(region)
	}
	delete(r.subRegions, region.GetMeta().GetId())
}

// RemoveRegionIfExist removes RegionInfo from regionTree and regionMap if exists.
func (r *RegionsInfo) RemoveRegionIfExist(id uint64) {
	if region := r.GetRegion(id); region != nil {
		r.RemoveRegion(region)
		r.RemoveRegionFromSubTree(region)
	}
}

type peerSlice []*metapb.Peer

func (s peerSlice) Len() int {
	return len(s)
}
func (s peerSlice) Swap(i, j int) {
	s[i], s[j] = s[j], s[i]
}
func (s peerSlice) Less(i, j int) bool {
	return s[i].GetId() < s[j].GetId()
}

// SortedPeersEqual judges whether two sorted `peerSlice` are equal
func SortedPeersEqual(peersA, peersB []*metapb.Peer) bool {
	if len(peersA) != len(peersB) {
		return false
	}
	for i, peerA := range peersA {
		peerB := peersB[i]
		if peerA.GetStoreId() != peerB.GetStoreId() || peerA.GetId() != peerB.GetId() {
			return false
		}
	}
	return true
}

type peerStatsSlice []*pdpb.PeerStats

func (s peerStatsSlice) Len() int {
	return len(s)
}
func (s peerStatsSlice) Swap(i, j int) {
	s[i], s[j] = s[j], s[i]
}
func (s peerStatsSlice) Less(i, j int) bool {
	return s[i].GetPeer().GetId() < s[j].GetPeer().GetId()
}

// SortedPeersStatsEqual judges whether two sorted `peerStatsSlice` are equal
func SortedPeersStatsEqual(peersA, peersB []*pdpb.PeerStats) bool {
	if len(peersA) != len(peersB) {
		return false
	}
	for i, peerStatsA := range peersA {
		peerA := peerStatsA.GetPeer()
		peerB := peersB[i].GetPeer()
		if peerA.GetStoreId() != peerB.GetStoreId() || peerA.GetId() != peerB.GetId() {
			return false
		}
	}
	return true
}

// GetRegionByKey searches RegionInfo from regionTree
func (r *RegionsInfo) GetRegionByKey(regionKey []byte) *RegionInfo {
	r.t.RLock()
	defer r.t.RUnlock()
	region := r.tree.search(regionKey)
	if region == nil {
		return nil
	}
	return r.getRegionLocked(region.GetID())
}

// GetPrevRegionByKey searches previous RegionInfo from regionTree
func (r *RegionsInfo) GetPrevRegionByKey(regionKey []byte) *RegionInfo {
	r.t.RLock()
	defer r.t.RUnlock()
	region := r.tree.searchPrev(regionKey)
	if region == nil {
		return nil
	}
	return r.getRegionLocked(region.GetID())
}

// GetRegions gets all RegionInfo from regionMap
func (r *RegionsInfo) GetRegions() []*RegionInfo {
	r.t.RLock()
	defer r.t.RUnlock()
	regions := make([]*RegionInfo, 0, len(r.regions))
	for _, item := range r.regions {
		regions = append(regions, item.RegionInfo)
	}
	return regions
}

// GetStoreRegions gets all RegionInfo with a given storeID
func (r *RegionsInfo) GetStoreRegions(storeID uint64) []*RegionInfo {
	r.st.RLock()
	defer r.st.RUnlock()
	regions := make([]*RegionInfo, 0, r.getStoreRegionCountLocked(storeID))
	if leaders, ok := r.leaders[storeID]; ok {
		regions = append(regions, leaders.scanRanges()...)
	}
	if followers, ok := r.followers[storeID]; ok {
		regions = append(regions, followers.scanRanges()...)
	}
	if learners, ok := r.learners[storeID]; ok {
		regions = append(regions, learners.scanRanges()...)
	}
	// no need to consider witness, as it is already included in leaders, followers and learners
	return regions
}

// GetStoreLeaderRegionSize get total size of store's leader regions
func (r *RegionsInfo) GetStoreLeaderRegionSize(storeID uint64) int64 {
	r.st.RLock()
	defer r.st.RUnlock()
	return r.leaders[storeID].TotalSize()
}

// GetStoreFollowerRegionSize get total size of store's follower regions
func (r *RegionsInfo) GetStoreFollowerRegionSize(storeID uint64) int64 {
	r.st.RLock()
	defer r.st.RUnlock()
	return r.followers[storeID].TotalSize()
}

// GetStoreLearnerRegionSize get total size of store's learner regions
func (r *RegionsInfo) GetStoreLearnerRegionSize(storeID uint64) int64 {
	r.st.RLock()
	defer r.st.RUnlock()
	return r.learners[storeID].TotalSize()
}

// GetStoreRegionSize get total size of store's regions
func (r *RegionsInfo) GetStoreRegionSize(storeID uint64) int64 {
	r.st.RLock()
	defer r.st.RUnlock()
	return r.getStoreRegionSizeLocked(storeID)
}

// getStoreRegionSizeLocked get total size of store's regions
func (r *RegionsInfo) getStoreRegionSizeLocked(storeID uint64) int64 {
	return r.leaders[storeID].TotalSize() + r.followers[storeID].TotalSize() + r.learners[storeID].TotalSize()
}

// GetStoreLeaderWriteRate get total write rate of store's leaders
func (r *RegionsInfo) GetStoreLeaderWriteRate(storeID uint64) (bytesRate, keysRate float64) {
	r.st.RLock()
	defer r.st.RUnlock()
	return r.leaders[storeID].TotalWriteRate()
}

// GetStoreWriteRate get total write rate of store's regions
func (r *RegionsInfo) GetStoreWriteRate(storeID uint64) (bytesRate, keysRate float64) {
	r.st.RLock()
	defer r.st.RUnlock()
	storeBytesRate, storeKeysRate := r.leaders[storeID].TotalWriteRate()
	bytesRate += storeBytesRate
	keysRate += storeKeysRate
	storeBytesRate, storeKeysRate = r.followers[storeID].TotalWriteRate()
	bytesRate += storeBytesRate
	keysRate += storeKeysRate
	storeBytesRate, storeKeysRate = r.learners[storeID].TotalWriteRate()
	bytesRate += storeBytesRate
	keysRate += storeKeysRate
	return
}

// GetMetaRegions gets a set of metapb.Region from regionMap
func (r *RegionsInfo) GetMetaRegions() []*metapb.Region {
	r.t.RLock()
	defer r.t.RUnlock()
	regions := make([]*metapb.Region, 0, len(r.regions))
	for _, item := range r.regions {
		regions = append(regions, typeutil.DeepClone(item.meta, RegionFactory))
	}
	return regions
}

// GetStoreStats returns the store stats.
func (r *RegionsInfo) GetStoreStats(storeID uint64) (leader, region, witness, learner, pending int, leaderSize, regionSize int64) {
	r.st.RLock()
	defer r.st.RUnlock()
	return r.leaders[storeID].length(), r.getStoreRegionCountLocked(storeID), r.witnesses[storeID].length(),
		r.learners[storeID].length(), r.pendingPeers[storeID].length(), r.leaders[storeID].TotalSize(), r.getStoreRegionSizeLocked(storeID)
}

// GetTotalRegionCount gets the total count of RegionInfo of regionMap
func (r *RegionsInfo) GetTotalRegionCount() int {
	r.t.RLock()
	defer r.t.RUnlock()
	return len(r.regions)
}

// GetStoreRegionCount gets the total count of a store's leader, follower and learner RegionInfo by storeID
func (r *RegionsInfo) GetStoreRegionCount(storeID uint64) int {
	r.st.RLock()
	defer r.st.RUnlock()
	return r.getStoreRegionCountLocked(storeID)
}

// GetStoreRegionCount gets the total count of a store's leader, follower and learner RegionInfo by storeID
func (r *RegionsInfo) getStoreRegionCountLocked(storeID uint64) int {
	return r.leaders[storeID].length() + r.followers[storeID].length() + r.learners[storeID].length()
}

// GetStorePendingPeerCount gets the total count of a store's region that includes pending peer
func (r *RegionsInfo) GetStorePendingPeerCount(storeID uint64) int {
	r.st.RLock()
	defer r.st.RUnlock()
	return r.pendingPeers[storeID].length()
}

// GetStoreLeaderCount get the total count of a store's leader RegionInfo
func (r *RegionsInfo) GetStoreLeaderCount(storeID uint64) int {
	r.st.RLock()
	defer r.st.RUnlock()
	return r.leaders[storeID].length()
}

// GetStoreFollowerCount get the total count of a store's follower RegionInfo
func (r *RegionsInfo) GetStoreFollowerCount(storeID uint64) int {
	r.st.RLock()
	defer r.st.RUnlock()
	return r.followers[storeID].length()
}

// GetStoreLearnerCount get the total count of a store's learner RegionInfo
func (r *RegionsInfo) GetStoreLearnerCount(storeID uint64) int {
	r.st.RLock()
	defer r.st.RUnlock()
	return r.learners[storeID].length()
}

// GetStoreWitnessCount get the total count of a store's witness RegionInfo
func (r *RegionsInfo) GetStoreWitnessCount(storeID uint64) int {
	r.st.RLock()
	defer r.st.RUnlock()
	return r.witnesses[storeID].length()
}

// RandPendingRegion randomly gets a store's region with a pending peer.
func (r *RegionsInfo) RandPendingRegion(storeID uint64, ranges []KeyRange) *RegionInfo {
	r.st.RLock()
	defer r.st.RUnlock()
	return r.pendingPeers[storeID].RandomRegion(ranges)
}

// RandPendingRegions randomly gets a store's n regions with a pending peer.
func (r *RegionsInfo) RandPendingRegions(storeID uint64, ranges []KeyRange) []*RegionInfo {
	r.st.RLock()
	defer r.st.RUnlock()
	return r.pendingPeers[storeID].RandomRegions(randomRegionMaxRetry, ranges)
}

// RandLeaderRegion randomly gets a store's leader region.
func (r *RegionsInfo) RandLeaderRegion(storeID uint64, ranges []KeyRange) *RegionInfo {
	r.st.RLock()
	defer r.st.RUnlock()
	return r.leaders[storeID].RandomRegion(ranges)
}

// RandLeaderRegions randomly gets a store's n leader regions.
func (r *RegionsInfo) RandLeaderRegions(storeID uint64, ranges []KeyRange) []*RegionInfo {
	r.st.RLock()
	defer r.st.RUnlock()
	return r.leaders[storeID].RandomRegions(randomRegionMaxRetry, ranges)
}

// RandFollowerRegion randomly gets a store's follower region.
func (r *RegionsInfo) RandFollowerRegion(storeID uint64, ranges []KeyRange) *RegionInfo {
	r.st.RLock()
	defer r.st.RUnlock()
	return r.followers[storeID].RandomRegion(ranges)
}

// RandFollowerRegions randomly gets a store's n follower regions.
func (r *RegionsInfo) RandFollowerRegions(storeID uint64, ranges []KeyRange) []*RegionInfo {
	r.st.RLock()
	defer r.st.RUnlock()
	return r.followers[storeID].RandomRegions(randomRegionMaxRetry, ranges)
}

// RandLearnerRegion randomly gets a store's learner region.
func (r *RegionsInfo) RandLearnerRegion(storeID uint64, ranges []KeyRange) *RegionInfo {
	r.st.RLock()
	defer r.st.RUnlock()
	return r.learners[storeID].RandomRegion(ranges)
}

// RandLearnerRegions randomly gets a store's n learner regions.
func (r *RegionsInfo) RandLearnerRegions(storeID uint64, ranges []KeyRange) []*RegionInfo {
	r.st.RLock()
	defer r.st.RUnlock()
	return r.learners[storeID].RandomRegions(randomRegionMaxRetry, ranges)
}

// RandWitnessRegion randomly gets a store's witness region.
func (r *RegionsInfo) RandWitnessRegion(storeID uint64, ranges []KeyRange) *RegionInfo {
	r.st.RLock()
	defer r.st.RUnlock()
	return r.witnesses[storeID].RandomRegion(ranges)
}

// RandWitnessRegions randomly gets a store's n witness regions.
func (r *RegionsInfo) RandWitnessRegions(storeID uint64, ranges []KeyRange) []*RegionInfo {
	r.st.RLock()
	defer r.st.RUnlock()
	return r.witnesses[storeID].RandomRegions(randomRegionMaxRetry, ranges)
}

// GetLeader returns leader RegionInfo by storeID and regionID (now only used in test)
func (r *RegionsInfo) GetLeader(storeID uint64, region *RegionInfo) *RegionInfo {
	r.st.RLock()
	defer r.st.RUnlock()
	if leaders, ok := r.leaders[storeID]; ok {
		return leaders.find(&regionItem{RegionInfo: region}).RegionInfo
	}
	return nil
}

// GetFollower returns follower RegionInfo by storeID and regionID (now only used in test)
func (r *RegionsInfo) GetFollower(storeID uint64, region *RegionInfo) *RegionInfo {
	r.st.RLock()
	defer r.st.RUnlock()
	if followers, ok := r.followers[storeID]; ok {
		return followers.find(&regionItem{RegionInfo: region}).RegionInfo
	}
	return nil
}

// GetReadQueryNum returns read query num from this region
func (r *RegionInfo) GetReadQueryNum() uint64 {
	return GetReadQueryNum(r.queryStats)
}

// GetWriteQueryNum returns write query num from this region
func (r *RegionInfo) GetWriteQueryNum() uint64 {
	return GetWriteQueryNum(r.queryStats)
}

// GetReadQueryNum returns read query num from this QueryStats
func GetReadQueryNum(stats *pdpb.QueryStats) uint64 {
	if stats == nil {
		return 0
	}
	return stats.Coprocessor + stats.Get + stats.Scan
}

// GetWriteQueryNum returns write query num from this QueryStats
func GetWriteQueryNum(stats *pdpb.QueryStats) uint64 {
	if stats == nil {
		return 0
	}
	return stats.Put + stats.Delete + stats.DeleteRange + // raw
		stats.AcquirePessimisticLock + stats.Commit + stats.Prewrite + stats.Rollback // txn
}

// GetLoads returns loads from region
func (r *RegionInfo) GetLoads() []float64 {
	return []float64{
		float64(r.GetBytesRead()),
		float64(r.GetKeysRead()),
		float64(r.GetReadQueryNum()),
		float64(r.GetBytesWritten()),
		float64(r.GetKeysWritten()),
		float64(r.GetWriteQueryNum()),
	}
}

// GetWriteLoads returns write loads from region
func (r *RegionInfo) GetWriteLoads() []float64 {
	return []float64{
		0,
		0,
		0,
		float64(r.GetBytesWritten()),
		float64(r.GetKeysWritten()),
		float64(r.GetWriteQueryNum()),
	}
}

// GetRegionCount returns the number of regions that overlap with the range [startKey, endKey).
func (r *RegionsInfo) GetRegionCount(startKey, endKey []byte) int {
	r.t.RLock()
	defer r.t.RUnlock()
	start := &regionItem{&RegionInfo{meta: &metapb.Region{StartKey: startKey}}}
	end := &regionItem{&RegionInfo{meta: &metapb.Region{StartKey: endKey}}}
	// it returns 0 if startKey is nil.
	_, startIndex := r.tree.tree.GetWithIndex(start)
	var endIndex int
	var item *regionItem
	// it should return the length of the tree if endKey is nil.
	if len(endKey) == 0 {
		endIndex = r.tree.tree.Len() - 1
	} else {
		item, endIndex = r.tree.tree.GetWithIndex(end)
		// it should return the endIndex - 1 if the endKey is the startKey of a region.
		if item != nil && bytes.Equal(item.GetStartKey(), endKey) {
			endIndex--
		}
	}
	return endIndex - startIndex + 1
}

// ScanRegions scans regions intersecting [start key, end key), returns at most
// `limit` regions. limit <= 0 means no limit.
func (r *RegionsInfo) ScanRegions(startKey, endKey []byte, limit int) []*RegionInfo {
	r.t.RLock()
	defer r.t.RUnlock()
	var res []*RegionInfo
	r.tree.scanRange(startKey, func(region *RegionInfo) bool {
		if len(endKey) > 0 && bytes.Compare(region.GetStartKey(), endKey) >= 0 {
			return false
		}
		if limit > 0 && len(res) >= limit {
			return false
		}
		res = append(res, region)
		return true
	})
	return res
}

// ScanRegionWithIterator scans from the first region containing or behind start key,
// until iterator returns false.
func (r *RegionsInfo) ScanRegionWithIterator(startKey []byte, iterator func(region *RegionInfo) bool) {
	r.t.RLock()
	defer r.t.RUnlock()
	r.tree.scanRange(startKey, iterator)
}

// GetRegionSizeByRange scans regions intersecting [start key, end key), returns the total region size of this range.
func (r *RegionsInfo) GetRegionSizeByRange(startKey, endKey []byte) int64 {
	r.t.RLock()
	defer r.t.RUnlock()
	var size int64
	r.tree.scanRange(startKey, func(region *RegionInfo) bool {
		if len(endKey) > 0 && bytes.Compare(region.GetStartKey(), endKey) >= 0 {
			return false
		}
		size += region.GetApproximateSize()
		return true
	})
	return size
}

// GetAdjacentRegions returns region's info that is adjacent with specific region
func (r *RegionsInfo) GetAdjacentRegions(region *RegionInfo) (*RegionInfo, *RegionInfo) {
	r.t.RLock()
	defer r.t.RUnlock()
	p, n := r.tree.getAdjacentRegions(region)
	var prev, next *RegionInfo
	// check key to avoid key range hole
	if p != nil && bytes.Equal(p.GetEndKey(), region.GetStartKey()) {
		prev = r.getRegionLocked(p.GetID())
	}
	if n != nil && bytes.Equal(region.GetEndKey(), n.GetStartKey()) {
		next = r.getRegionLocked(n.GetID())
	}
	return prev, next
}

// GetRangeHoles returns all range holes, i.e the key ranges without any region info.
func (r *RegionsInfo) GetRangeHoles() [][]string {
	r.t.RLock()
	defer r.t.RUnlock()
	var (
		rangeHoles = make([][]string, 0)
		lastEndKey = []byte("")
	)
	// Start from the zero byte.
	r.tree.scanRange(lastEndKey, func(region *RegionInfo) bool {
		startKey := region.GetStartKey()
		// The last end key should equal to the next start key.
		// Otherwise it would mean there is a range hole between them.
		if !bytes.Equal(lastEndKey, startKey) {
			rangeHoles = append(rangeHoles, []string{HexRegionKeyStr(lastEndKey), HexRegionKeyStr(startKey)})
		}
		lastEndKey = region.GetEndKey()
		return true
	})
	// If the last end key is not empty, it means there is a range hole at the end.
	if len(lastEndKey) > 0 {
		rangeHoles = append(rangeHoles, []string{HexRegionKeyStr(lastEndKey), ""})
	}
	return rangeHoles
}

// GetAverageRegionSize returns the average region approximate size.
func (r *RegionsInfo) GetAverageRegionSize() int64 {
	r.t.RLock()
	defer r.t.RUnlock()
	if r.tree.length() == 0 {
		return 0
	}
	return r.tree.TotalSize() / int64(r.tree.length())
}

// DiffRegionPeersInfo return the difference of peers info  between two RegionInfo
func DiffRegionPeersInfo(origin *RegionInfo, other *RegionInfo) string {
	var ret []string
	for _, a := range origin.meta.Peers {
		both := false
		for _, b := range other.meta.Peers {
			if reflect.DeepEqual(a, b) {
				both = true
				break
			}
		}
		if !both {
			ret = append(ret, fmt.Sprintf("Remove peer:{%v}", a))
		}
	}
	for _, b := range other.meta.Peers {
		both := false
		for _, a := range origin.meta.Peers {
			if reflect.DeepEqual(a, b) {
				both = true
				break
			}
		}
		if !both {
			ret = append(ret, fmt.Sprintf("Add peer:{%v}", b))
		}
	}
	return strings.Join(ret, ",")
}

// DiffRegionKeyInfo return the difference of key info between two RegionInfo
func DiffRegionKeyInfo(origin *RegionInfo, other *RegionInfo) string {
	var ret []string
	if !bytes.Equal(origin.meta.StartKey, other.meta.StartKey) {
		ret = append(ret, fmt.Sprintf("StartKey Changed:{%s} -> {%s}", HexRegionKey(origin.meta.StartKey), HexRegionKey(other.meta.StartKey)))
	} else {
		ret = append(ret, fmt.Sprintf("StartKey:{%s}", HexRegionKey(origin.meta.StartKey)))
	}
	if !bytes.Equal(origin.meta.EndKey, other.meta.EndKey) {
		ret = append(ret, fmt.Sprintf("EndKey Changed:{%s} -> {%s}", HexRegionKey(origin.meta.EndKey), HexRegionKey(other.meta.EndKey)))
	} else {
		ret = append(ret, fmt.Sprintf("EndKey:{%s}", HexRegionKey(origin.meta.EndKey)))
	}

	return strings.Join(ret, ", ")
}

// String converts slice of bytes to string without copy.
func String(b []byte) string {
	if len(b) == 0 {
		return ""
	}
	return unsafe.String(unsafe.SliceData(b), len(b))
}

// ToUpperASCIIInplace bytes.ToUpper but zero-cost
func ToUpperASCIIInplace(s []byte) []byte {
	hasLower := false
	for i := 0; i < len(s); i++ {
		c := s[i]
		hasLower = hasLower || ('a' <= c && c <= 'z')
	}

	if !hasLower {
		return s
	}
	var c byte
	for i := 0; i < len(s); i++ {
		c = s[i]
		if 'a' <= c && c <= 'z' {
			c -= 'a' - 'A'
		}
		s[i] = c
	}
	return s
}

// EncodeToString overrides hex.EncodeToString implementation. Difference: returns []byte, not string
func EncodeToString(src []byte) []byte {
	dst := make([]byte, hex.EncodedLen(len(src)))
	hex.Encode(dst, src)
	return dst
}

// HexRegionKey converts region key to hex format. Used for formating region in
// logs.
func HexRegionKey(key []byte) []byte {
	return ToUpperASCIIInplace(EncodeToString(key))
}

// HexRegionKeyStr converts region key to hex format. Used for formating region in
// logs.
func HexRegionKeyStr(key []byte) string {
	return String(HexRegionKey(key))
}

// RegionToHexMeta converts a region meta's keys to hex format. Used for formating
// region in logs.
func RegionToHexMeta(meta *metapb.Region) HexRegionMeta {
	if meta == nil {
		return HexRegionMeta{}
	}
	return HexRegionMeta{meta}
}

// HexRegionMeta is a region meta in the hex format. Used for formating region in logs.
type HexRegionMeta struct {
	*metapb.Region
}

func (h HexRegionMeta) String() string {
	meta := typeutil.DeepClone(h.Region, RegionFactory)
	meta.StartKey = HexRegionKey(meta.StartKey)
	meta.EndKey = HexRegionKey(meta.EndKey)
	return strings.TrimSpace(proto.CompactTextString(meta))
}

// RegionsToHexMeta converts regions' meta keys to hex format. Used for formating
// region in logs.
func RegionsToHexMeta(regions []*metapb.Region) HexRegionsMeta {
	hexRegionMetas := make([]*metapb.Region, len(regions))
	copy(hexRegionMetas, regions)
	return hexRegionMetas
}

// HexRegionsMeta is a slice of regions' meta in the hex format. Used for formating
// region in logs.
type HexRegionsMeta []*metapb.Region

func (h HexRegionsMeta) String() string {
	var b strings.Builder
	for _, r := range h {
		meta := typeutil.DeepClone(r, RegionFactory)
		meta.StartKey = HexRegionKey(meta.StartKey)
		meta.EndKey = HexRegionKey(meta.EndKey)
		b.WriteString(proto.CompactTextString(meta))
	}
	return strings.TrimSpace(b.String())
}

// NeedTransferWitnessLeader is used to judge if the region's leader is a witness
func NeedTransferWitnessLeader(region *RegionInfo) bool {
	if region == nil || region.GetLeader() == nil {
		return false
	}
	return region.GetLeader().IsWitness
}

// SplitRegions split a set of RegionInfo by the middle of regionKey. Only for test purpose.
func SplitRegions(regions []*RegionInfo) []*RegionInfo {
	results := make([]*RegionInfo, 0, len(regions)*2)
	for _, region := range regions {
		start, end := byte(0), byte(math.MaxUint8)
		if len(region.GetStartKey()) > 0 {
			start = region.GetStartKey()[0]
		}
		if len(region.GetEndKey()) > 0 {
			end = region.GetEndKey()[0]
		}
		middle := []byte{start/2 + end/2}
		left := region.Clone()
		left.meta.Id = region.GetID() + uint64(len(regions))
		left.meta.EndKey = middle
		left.meta.RegionEpoch.Version++
		right := region.Clone()
		right.meta.Id = region.GetID() + uint64(len(regions)*2)
		right.meta.StartKey = middle
		right.meta.RegionEpoch.Version++
		results = append(results, left, right)
	}
	return results
}

// MergeRegions merge a set of RegionInfo by regionKey. Only for test purpose.
func MergeRegions(regions []*RegionInfo) []*RegionInfo {
	results := make([]*RegionInfo, 0, len(regions)/2)
	for i := 0; i < len(regions); i += 2 {
		left := regions[i]
		right := regions[i]
		if i+1 < len(regions) {
			right = regions[i+1]
		}
		region := &RegionInfo{meta: &metapb.Region{
			Id:       left.GetID(),
			StartKey: left.GetStartKey(),
			EndKey:   right.GetEndKey(),
			Peers:    left.meta.Peers,
		}}
		if left.GetRegionEpoch().GetVersion() > right.GetRegionEpoch().GetVersion() {
			region.meta.RegionEpoch = left.GetRegionEpoch()
		} else {
			region.meta.RegionEpoch = right.GetRegionEpoch()
		}
		region.meta.RegionEpoch.Version++
		region.leader = left.leader
		results = append(results, region)
	}
	return results
}

// NewTestRegionInfo creates a new RegionInfo for test purpose.
func NewTestRegionInfo(regionID, storeID uint64, start, end []byte, opts ...RegionCreateOption) *RegionInfo {
	leader := &metapb.Peer{
		Id:      regionID,
		StoreId: storeID,
	}
	metaRegion := &metapb.Region{
		Id:          regionID,
		StartKey:    start,
		EndKey:      end,
		Peers:       []*metapb.Peer{leader},
		RegionEpoch: &metapb.RegionEpoch{ConfVer: 1, Version: 1},
	}
	return NewRegionInfo(metaRegion, leader, opts...)
}<|MERGE_RESOLUTION|>--- conflicted
+++ resolved
@@ -770,19 +770,12 @@
 			if region.GetReplicationStatus().GetState() != replication_modepb.RegionReplicationState_UNKNOWN &&
 				(region.GetReplicationStatus().GetState() != origin.GetReplicationStatus().GetState() ||
 					region.GetReplicationStatus().GetStateId() != origin.GetReplicationStatus().GetStateId()) {
-<<<<<<< HEAD
 				changed.SaveCache = true
-=======
-				saveCache = true
 				return
 			}
-			// Do not save to kv, because 1) flashback will be eventually set to
-			// false, 2) flashback changes almost all regions in a cluster.
-			// Saving kv may downgrade PD performance when there are many regions.
 			if region.IsFlashbackChanged(origin) {
-				saveCache = true
+				changed.SaveCache = true
 				return
->>>>>>> ee8654e9
 			}
 		}
 		return

--- conflicted
+++ resolved
@@ -753,13 +753,8 @@
 		regionID := region.GetID()
 		if logRunner != nil {
 			debug = func(msg string, fields ...zap.Field) {
-<<<<<<< HEAD
 				_ = logRunner.RunTask(
-					ctx.Context,
-=======
-				logRunner.RunTask(
 					regionID,
->>>>>>> e52f5be8
 					"DebugLog",
 					func() {
 						d(msg, fields...)
@@ -767,13 +762,8 @@
 				)
 			}
 			info = func(msg string, fields ...zap.Field) {
-<<<<<<< HEAD
 				_ = logRunner.RunTask(
-					ctx.Context,
-=======
-				logRunner.RunTask(
 					regionID,
->>>>>>> e52f5be8
 					"InfoLog",
 					func() {
 						i(msg, fields...)

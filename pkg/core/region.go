// Copyright 2016 TiKV Project Authors.
//
// Licensed under the Apache License, Version 2.0 (the "License");
// you may not use this file except in compliance with the License.
// You may obtain a copy of the License at
//
//     http://www.apache.org/licenses/LICENSE-2.0
//
// Unless required by applicable law or agreed to in writing, software
// distributed under the License is distributed on an "AS IS" BASIS,
// WITHOUT WARRANTIES OR CONDITIONS OF ANY KIND, either express or implied.
// See the License for the specific language governing permissions and
// limitations under the License.

package core

import (
	"bytes"
	"encoding/hex"
	"fmt"
	"math"
	"reflect"
	"sort"
	"strings"
	"sync/atomic"
	"unsafe"

	"github.com/docker/go-units"
	"github.com/gogo/protobuf/proto"
	"github.com/pingcap/errors"
	"github.com/pingcap/kvproto/pkg/metapb"
	"github.com/pingcap/kvproto/pkg/pdpb"
	"github.com/pingcap/kvproto/pkg/replication_modepb"
	"github.com/pingcap/log"
	"github.com/tikv/pd/pkg/errs"
	"github.com/tikv/pd/pkg/utils/logutil"
	"github.com/tikv/pd/pkg/utils/syncutil"
	"github.com/tikv/pd/pkg/utils/typeutil"
	"go.uber.org/zap"
)

const randomRegionMaxRetry = 10

// errRegionIsStale is error info for region is stale.
func errRegionIsStale(region *metapb.Region, origin *metapb.Region) error {
	return errors.Errorf("region is stale: region %v origin %v", region, origin)
}

// RegionInfo records detail region info.
// the properties are Read-Only once created except buckets.
// the `buckets` could be modified by the request `report buckets` with greater version.
type RegionInfo struct {
	term              uint64
	meta              *metapb.Region
	learners          []*metapb.Peer
	witnesses         []*metapb.Peer
	voters            []*metapb.Peer
	leader            *metapb.Peer
	downPeers         []*pdpb.PeerStats
	pendingPeers      []*metapb.Peer
	cpuUsage          uint64
	writtenBytes      uint64
	writtenKeys       uint64
	readBytes         uint64
	readKeys          uint64
	approximateSize   int64
	approximateKvSize int64
	approximateKeys   int64
	interval          *pdpb.TimeInterval
	replicationStatus *replication_modepb.RegionReplicationStatus
	queryStats        *pdpb.QueryStats
	flowRoundDivisor  uint64
	// buckets is not thread unsafe, it should be accessed by the request `report buckets` with greater version.
	buckets unsafe.Pointer
	// source is used to indicate region's source, such as FromHeartbeat/FromSync/FromStorage.
	source RegionSource
}

// RegionSource is the source of region.
type RegionSource uint32

const (
	// FromStorage means this region's meta info might be stale.
	FromStorage RegionSource = iota
	// FromSync means this region's meta info might be stale.
	FromSync
	// FromHeartbeat means this region's meta info is relatively fresher.
	FromHeartbeat
)

// IsSourceStale means this region's meta info might be stale.
func (r *RegionInfo) IsSourceStale() bool {
	return r.source == FromStorage || r.source == FromSync
}

// IsSourceFresh means this region's meta info is relatively fresher.
func (r *RegionInfo) IsSourceFresh() bool {
	return r.source == FromHeartbeat
}

// GetRegionSource returns the region source.
func (r *RegionInfo) GetRegionSource() RegionSource {
	return r.source
}

// NewRegionInfo creates RegionInfo with region's meta and leader peer.
func NewRegionInfo(region *metapb.Region, leader *metapb.Peer, opts ...RegionCreateOption) *RegionInfo {
	regionInfo := &RegionInfo{
		meta:   region,
		leader: leader,
	}
	for _, opt := range opts {
		opt(regionInfo)
	}
	classifyVoterAndLearner(regionInfo)
	return regionInfo
}

// classifyVoterAndLearner sorts out voter and learner from peers into different slice.
func classifyVoterAndLearner(region *RegionInfo) {
	learners := make([]*metapb.Peer, 0, 1)
	voters := make([]*metapb.Peer, 0, len(region.meta.Peers))
	witnesses := make([]*metapb.Peer, 0, 1)
	for _, p := range region.meta.Peers {
		if IsLearner(p) {
			learners = append(learners, p)
		} else {
			voters = append(voters, p)
		}
		// Whichever peer role can be a witness
		if IsWitness(p) {
			witnesses = append(witnesses, p)
		}
	}
	sort.Sort(peerSlice(learners))
	sort.Sort(peerSlice(voters))
	sort.Sort(peerSlice(witnesses))
	region.learners = learners
	region.voters = voters
	region.witnesses = witnesses
}

// peersEqualTo returns true when the peers are not changed, which may caused by: the region leader not changed,
// peer transferred, new peer was created, learners changed, pendingPeers changed.
func (r *RegionInfo) peersEqualTo(region *RegionInfo) bool {
	return r.leader.GetId() == region.leader.GetId() &&
		SortedPeersEqual(r.GetVoters(), region.GetVoters()) &&
		SortedPeersEqual(r.GetLearners(), region.GetLearners()) &&
		SortedPeersEqual(r.GetWitnesses(), region.GetWitnesses()) &&
		SortedPeersEqual(r.GetPendingPeers(), region.GetPendingPeers())
}

// rangeEqualsTo returns true when the start_key and end_key are the same.
func (r *RegionInfo) rangeEqualsTo(region *RegionInfo) bool {
	return bytes.Equal(r.GetStartKey(), region.GetStartKey()) && bytes.Equal(r.GetEndKey(), region.GetEndKey())
}

const (
	// EmptyRegionApproximateSize is the region approximate size of an empty region
	// (heartbeat size <= 1MB).
	EmptyRegionApproximateSize = 1
	// ImpossibleFlowSize is an impossible flow size (such as written_bytes, read_keys, etc.)
	// It may be caused by overflow, refer to https://github.com/tikv/pd/issues/3379.
	// They need to be filtered so as not to affect downstream.
	// (flow size >= 1024TB)
	ImpossibleFlowSize = 1 << 50
	// Only statistics within this interval limit are valid.
	statsReportMinInterval = 3      // 3s
	statsReportMaxInterval = 5 * 60 // 5min
	// InitClusterRegionThreshold is a threshold which represent a new cluster.
	InitClusterRegionThreshold = 100
)

// RegionHeartbeatResponse is the interface for region heartbeat response.
type RegionHeartbeatResponse interface {
	GetTargetPeer() *metapb.Peer
	GetRegionId() uint64
}

// RegionHeartbeatRequest is the interface for region heartbeat request.
type RegionHeartbeatRequest interface {
	GetTerm() uint64
	GetRegion() *metapb.Region
	GetLeader() *metapb.Peer
	GetDownPeers() []*pdpb.PeerStats
	GetPendingPeers() []*metapb.Peer
	GetBytesWritten() uint64
	GetKeysWritten() uint64
	GetBytesRead() uint64
	GetKeysRead() uint64
	GetInterval() *pdpb.TimeInterval
	GetQueryStats() *pdpb.QueryStats
	GetApproximateSize() uint64
	GetApproximateKeys() uint64
}

// RegionFromHeartbeat constructs a Region from region heartbeat.
func RegionFromHeartbeat(heartbeat RegionHeartbeatRequest, opts ...RegionCreateOption) *RegionInfo {
	// Convert unit to MB.
	// If region isn't empty and less than 1MB, use 1MB instead.
	regionSize := heartbeat.GetApproximateSize() / units.MiB
	// Due to https://github.com/tikv/tikv/pull/11170, if region size is not initialized,
	// approximate size will be zero, and region size is zero not EmptyRegionApproximateSize
	if heartbeat.GetApproximateSize() > 0 && regionSize < EmptyRegionApproximateSize {
		regionSize = EmptyRegionApproximateSize
	}

	region := &RegionInfo{
		term:            heartbeat.GetTerm(),
		meta:            heartbeat.GetRegion(),
		leader:          heartbeat.GetLeader(),
		downPeers:       heartbeat.GetDownPeers(),
		pendingPeers:    heartbeat.GetPendingPeers(),
		writtenBytes:    heartbeat.GetBytesWritten(),
		writtenKeys:     heartbeat.GetKeysWritten(),
		readBytes:       heartbeat.GetBytesRead(),
		readKeys:        heartbeat.GetKeysRead(),
		approximateSize: int64(regionSize),
		approximateKeys: int64(heartbeat.GetApproximateKeys()),
		interval:        heartbeat.GetInterval(),
		queryStats:      heartbeat.GetQueryStats(),
		source:          FromHeartbeat,
	}

	// scheduling service doesn't need the following fields.
	if h, ok := heartbeat.(*pdpb.RegionHeartbeatRequest); ok {
		region.approximateKvSize = int64(h.GetApproximateKvSize() / units.MiB)
		region.replicationStatus = h.GetReplicationStatus()
		region.cpuUsage = h.GetCpuUsage()
	}

	for _, opt := range opts {
		opt(region)
	}

	if region.writtenKeys >= ImpossibleFlowSize || region.writtenBytes >= ImpossibleFlowSize {
		region.writtenKeys = 0
		region.writtenBytes = 0
	}
	if region.readKeys >= ImpossibleFlowSize || region.readBytes >= ImpossibleFlowSize {
		region.readKeys = 0
		region.readBytes = 0
	}

	sort.Sort(peerStatsSlice(region.downPeers))
	sort.Sort(peerSlice(region.pendingPeers))

	classifyVoterAndLearner(region)
	return region
}

// InheritBuckets inherits the buckets from the parent region if bucket enabled.
func (r *RegionInfo) InheritBuckets(origin *RegionInfo) {
	if origin != nil && r.buckets == nil {
		r.buckets = origin.buckets
	}
}

// Clone returns a copy of current regionInfo.
func (r *RegionInfo) Clone(opts ...RegionCreateOption) *RegionInfo {
	downPeers := make([]*pdpb.PeerStats, 0, len(r.downPeers))
	for _, peer := range r.downPeers {
		downPeers = append(downPeers, typeutil.DeepClone(peer, PeerStatsFactory))
	}
	pendingPeers := make([]*metapb.Peer, 0, len(r.pendingPeers))
	for _, peer := range r.pendingPeers {
		pendingPeers = append(pendingPeers, typeutil.DeepClone(peer, RegionPeerFactory))
	}

	region := &RegionInfo{
		term:              r.term,
		meta:              typeutil.DeepClone(r.meta, RegionFactory),
		leader:            typeutil.DeepClone(r.leader, RegionPeerFactory),
		downPeers:         downPeers,
		pendingPeers:      pendingPeers,
		cpuUsage:          r.cpuUsage,
		writtenBytes:      r.writtenBytes,
		writtenKeys:       r.writtenKeys,
		readBytes:         r.readBytes,
		readKeys:          r.readKeys,
		approximateSize:   r.approximateSize,
		approximateKvSize: r.approximateKvSize,
		approximateKeys:   r.approximateKeys,
		interval:          typeutil.DeepClone(r.interval, TimeIntervalFactory),
		replicationStatus: r.replicationStatus,
		buckets:           r.buckets,
		queryStats:        typeutil.DeepClone(r.queryStats, QueryStatsFactory),
	}

	for _, opt := range opts {
		opt(region)
	}
	classifyVoterAndLearner(region)
	return region
}

// NeedMerge returns true if size is less than merge size and keys is less than mergeKeys.
func (r *RegionInfo) NeedMerge(mergeSize int64, mergeKeys int64) bool {
	return r.GetApproximateSize() <= mergeSize && r.GetApproximateKeys() <= mergeKeys
}

// IsOversized indicates whether the region is oversized.
func (r *RegionInfo) IsOversized(maxSize int64, maxKeys int64) bool {
	return r.GetApproximateSize() >= maxSize || r.GetApproximateKeys() >= maxKeys
}

// GetTerm returns the current term of the region
func (r *RegionInfo) GetTerm() uint64 {
	return r.term
}

// GetLearners returns the learners.
func (r *RegionInfo) GetLearners() []*metapb.Peer {
	return r.learners
}

// GetVoters returns the voters.
func (r *RegionInfo) GetVoters() []*metapb.Peer {
	return r.voters
}

// GetWitnesses returns the witnesses.
func (r *RegionInfo) GetWitnesses() []*metapb.Peer {
	return r.witnesses
}

// GetPeer returns the peer with specified peer id.
func (r *RegionInfo) GetPeer(peerID uint64) *metapb.Peer {
	for _, peer := range r.meta.GetPeers() {
		if peer.GetId() == peerID {
			return peer
		}
	}
	return nil
}

// GetDownPeer returns the down peer with specified peer id.
func (r *RegionInfo) GetDownPeer(peerID uint64) *metapb.Peer {
	for _, down := range r.downPeers {
		if down.GetPeer().GetId() == peerID {
			return down.GetPeer()
		}
	}
	return nil
}

// GetDownVoter returns the down voter with specified peer id.
func (r *RegionInfo) GetDownVoter(peerID uint64) *metapb.Peer {
	for _, down := range r.downPeers {
		if down.GetPeer().GetId() == peerID && !IsLearner(down.GetPeer()) {
			return down.GetPeer()
		}
	}
	return nil
}

// GetDownLearner returns the down learner with soecified peer id.
func (r *RegionInfo) GetDownLearner(peerID uint64) *metapb.Peer {
	for _, down := range r.downPeers {
		if down.GetPeer().GetId() == peerID && IsLearner(down.GetPeer()) {
			return down.GetPeer()
		}
	}
	return nil
}

// GetPendingPeer returns the pending peer with specified peer id.
func (r *RegionInfo) GetPendingPeer(peerID uint64) *metapb.Peer {
	for _, peer := range r.pendingPeers {
		if peer.GetId() == peerID {
			return peer
		}
	}
	return nil
}

// GetPendingVoter returns the pending voter with specified peer id.
func (r *RegionInfo) GetPendingVoter(peerID uint64) *metapb.Peer {
	for _, peer := range r.pendingPeers {
		if peer.GetId() == peerID && !IsLearner(peer) {
			return peer
		}
	}
	return nil
}

// GetPendingLearner returns the pending learner peer with specified peer id.
func (r *RegionInfo) GetPendingLearner(peerID uint64) *metapb.Peer {
	for _, peer := range r.pendingPeers {
		if peer.GetId() == peerID && IsLearner(peer) {
			return peer
		}
	}
	return nil
}

// GetStorePeer returns the peer in specified store.
func (r *RegionInfo) GetStorePeer(storeID uint64) *metapb.Peer {
	for _, peer := range r.meta.GetPeers() {
		if peer.GetStoreId() == storeID {
			return peer
		}
	}
	return nil
}

// GetStoreVoter returns the voter in specified store.
func (r *RegionInfo) GetStoreVoter(storeID uint64) *metapb.Peer {
	for _, peer := range r.voters {
		if peer.GetStoreId() == storeID {
			return peer
		}
	}
	return nil
}

// GetStoreLearner returns the learner peer in specified store.
func (r *RegionInfo) GetStoreLearner(storeID uint64) *metapb.Peer {
	for _, peer := range r.learners {
		if peer.GetStoreId() == storeID {
			return peer
		}
	}
	return nil
}

// GetStoreWitness returns the witness peer in specified store.
func (r *RegionInfo) GetStoreWitness(storeID uint64) *metapb.Peer {
	for _, peer := range r.witnesses {
		if peer.GetStoreId() == storeID {
			return peer
		}
	}
	return nil
}

// GetStoreIDs returns a map indicate the region distributed.
func (r *RegionInfo) GetStoreIDs() map[uint64]struct{} {
	peers := r.meta.GetPeers()
	stores := make(map[uint64]struct{}, len(peers))
	for _, peer := range peers {
		stores[peer.GetStoreId()] = struct{}{}
	}
	return stores
}

// GetFollowers returns a map indicate the follow peers distributed.
func (r *RegionInfo) GetFollowers() map[uint64]*metapb.Peer {
	peers := r.GetVoters()
	followers := make(map[uint64]*metapb.Peer, len(peers))
	for _, peer := range peers {
		if r.leader == nil || r.leader.GetId() != peer.GetId() {
			followers[peer.GetStoreId()] = peer
		}
	}
	return followers
}

// GetFollower randomly returns a follow peer.
func (r *RegionInfo) GetFollower() *metapb.Peer {
	for _, peer := range r.GetVoters() {
		if r.leader == nil || r.leader.GetId() != peer.GetId() {
			return peer
		}
	}
	return nil
}

// GetNonWitnessVoters returns a map indicate the non-witness voter peers distributed.
func (r *RegionInfo) GetNonWitnessVoters() map[uint64]*metapb.Peer {
	peers := r.GetVoters()
	nonWitnesses := make(map[uint64]*metapb.Peer, len(peers))
	for _, peer := range peers {
		if !peer.IsWitness {
			nonWitnesses[peer.GetStoreId()] = peer
		}
	}
	return nonWitnesses
}

// GetDiffFollowers returns the followers which is not located in the same
// store as any other followers of the another specified region.
func (r *RegionInfo) GetDiffFollowers(other *RegionInfo) []*metapb.Peer {
	res := make([]*metapb.Peer, 0, len(r.meta.Peers))
	for _, p := range r.GetFollowers() {
		diff := true
		for _, o := range other.GetFollowers() {
			if p.GetStoreId() == o.GetStoreId() {
				diff = false
				break
			}
		}
		if diff {
			res = append(res, p)
		}
	}
	return res
}

// GetID returns the ID of the region.
func (r *RegionInfo) GetID() uint64 {
	return r.meta.GetId()
}

// GetMeta returns the meta information of the region.
func (r *RegionInfo) GetMeta() *metapb.Region {
	if r == nil {
		return nil
	}
	return r.meta
}

// GetStat returns the statistics of the region.
func (r *RegionInfo) GetStat() *pdpb.RegionStat {
	if r == nil {
		return nil
	}
	return &pdpb.RegionStat{
		BytesWritten: r.writtenBytes,
		BytesRead:    r.readBytes,
		KeysWritten:  r.writtenKeys,
		KeysRead:     r.readKeys,
	}
}

// UpdateBuckets sets the buckets of the region.
func (r *RegionInfo) UpdateBuckets(buckets, old *metapb.Buckets) bool {
	if buckets == nil {
		atomic.StorePointer(&r.buckets, nil)
		return true
	}
	// only need to update bucket keys, versions.
	newBuckets := &metapb.Buckets{
		RegionId: buckets.GetRegionId(),
		Version:  buckets.GetVersion(),
		Keys:     buckets.GetKeys(),
	}
	return atomic.CompareAndSwapPointer(&r.buckets, unsafe.Pointer(old), unsafe.Pointer(newBuckets))
}

// GetBuckets returns the buckets of the region.
func (r *RegionInfo) GetBuckets() *metapb.Buckets {
	if r == nil {
		return nil
	}
	buckets := atomic.LoadPointer(&r.buckets)
	return (*metapb.Buckets)(buckets)
}

// GetStorePeerApproximateSize returns the approximate size of the peer on the specified store.
func (r *RegionInfo) GetStorePeerApproximateSize(storeID uint64) int64 {
	peer := r.GetStorePeer(storeID)
	if storeID != 0 && peer != nil && peer.IsWitness {
		return 0
	}
	return r.approximateSize
}

// GetApproximateSize returns the approximate size of the region.
func (r *RegionInfo) GetApproximateSize() int64 {
	return r.approximateSize
}

// IsEmptyRegion returns whether the region is empty.
func (r *RegionInfo) IsEmptyRegion() bool {
	// When cluster resumes, the region size may be not initialized, but region heartbeat is send.
	// So use `==` here.
	return r.approximateSize == EmptyRegionApproximateSize
}

// GetStorePeerApproximateKeys returns the approximate keys of the peer on the specified store.
func (r *RegionInfo) GetStorePeerApproximateKeys(storeID uint64) int64 {
	peer := r.GetStorePeer(storeID)
	if storeID != 0 && peer != nil && peer.IsWitness {
		return 0
	}
	return r.approximateKeys
}

// GetApproximateKvSize returns the approximate kv size of the region.
func (r *RegionInfo) GetApproximateKvSize() int64 {
	return r.approximateKvSize
}

// GetApproximateKeys returns the approximate keys of the region.
func (r *RegionInfo) GetApproximateKeys() int64 {
	return r.approximateKeys
}

// GetInterval returns the interval information of the region.
func (r *RegionInfo) GetInterval() *pdpb.TimeInterval {
	return r.interval
}

// GetDownPeers returns the down peers of the region.
func (r *RegionInfo) GetDownPeers() []*pdpb.PeerStats {
	return r.downPeers
}

// GetPendingPeers returns the pending peers of the region.
func (r *RegionInfo) GetPendingPeers() []*metapb.Peer {
	return r.pendingPeers
}

// GetCPUUsage returns the CPU usage of the region since the last heartbeat.
// The number range is [0, N * 100], where N is the number of CPU cores.
// However, since the TiKV basically only meters the CPU usage inside the
// Unified Read Pool, it should be considered as an indicator of Region read
// CPU overhead for now.
func (r *RegionInfo) GetCPUUsage() uint64 {
	return r.cpuUsage
}

// GetBytesRead returns the read bytes of the region.
func (r *RegionInfo) GetBytesRead() uint64 {
	return r.readBytes
}

// GetRoundBytesRead returns the read bytes of the region.
func (r *RegionInfo) GetRoundBytesRead() uint64 {
	if r.flowRoundDivisor == 0 {
		return r.readBytes
	}
	return ((r.readBytes + r.flowRoundDivisor/2) / r.flowRoundDivisor) * r.flowRoundDivisor
}

// GetBytesWritten returns the written bytes of the region.
func (r *RegionInfo) GetBytesWritten() uint64 {
	return r.writtenBytes
}

// GetRoundBytesWritten returns the written bytes of the region.
func (r *RegionInfo) GetRoundBytesWritten() uint64 {
	if r.flowRoundDivisor == 0 {
		return r.writtenBytes
	}
	return ((r.writtenBytes + r.flowRoundDivisor/2) / r.flowRoundDivisor) * r.flowRoundDivisor
}

// GetKeysWritten returns the written keys of the region.
func (r *RegionInfo) GetKeysWritten() uint64 {
	return r.writtenKeys
}

// GetKeysRead returns the read keys of the region.
func (r *RegionInfo) GetKeysRead() uint64 {
	return r.readKeys
}

// GetWriteRate returns the write rate of the region.
func (r *RegionInfo) GetWriteRate() (bytesRate, keysRate float64) {
	reportInterval := r.GetInterval()
	interval := reportInterval.GetEndTimestamp() - reportInterval.GetStartTimestamp()
	if interval >= statsReportMinInterval && interval <= statsReportMaxInterval {
		return float64(r.writtenBytes) / float64(interval), float64(r.writtenKeys) / float64(interval)
	}
	return 0, 0
}

// GetLeader returns the leader of the region.
func (r *RegionInfo) GetLeader() *metapb.Peer {
	return r.leader
}

// GetStartKey returns the start key of the region.
func (r *RegionInfo) GetStartKey() []byte {
	return r.meta.StartKey
}

// GetEndKey returns the end key of the region.
func (r *RegionInfo) GetEndKey() []byte {
	return r.meta.EndKey
}

// GetPeers returns the peers of the region.
func (r *RegionInfo) GetPeers() []*metapb.Peer {
	return r.meta.GetPeers()
}

// GetRegionEpoch returns the region epoch of the region.
func (r *RegionInfo) GetRegionEpoch() *metapb.RegionEpoch {
	return r.meta.RegionEpoch
}

// GetReplicationStatus returns the region's replication status.
func (r *RegionInfo) GetReplicationStatus() *replication_modepb.RegionReplicationStatus {
	return r.replicationStatus
}

// IsFlashbackChanged returns true if flashback changes.
func (r *RegionInfo) IsFlashbackChanged(l *RegionInfo) bool {
	return r.meta.FlashbackStartTs != l.meta.FlashbackStartTs || r.meta.IsInFlashback != l.meta.IsInFlashback
}

func (r *RegionInfo) isInvolved(startKey, endKey []byte) bool {
	return bytes.Compare(r.GetStartKey(), startKey) >= 0 && (len(endKey) == 0 || (len(r.GetEndKey()) > 0 && bytes.Compare(r.GetEndKey(), endKey) <= 0))
}

func (r *RegionInfo) isRegionRecreated() bool {
	// Regions recreated by online unsafe recover have both ver and conf ver equal to 1. To
	// prevent stale bootstrap region (first region in a cluster which covers the entire key
	// range) from reporting stale info, we exclude regions that covers the entire key range
	// here. Technically, it is possible for unsafe recover to recreate such region, but that
	// means the entire key range is unavailable, and we don't expect unsafe recover to perform
	// better than recreating the cluster.
	return r.GetRegionEpoch().GetVersion() == 1 && r.GetRegionEpoch().GetConfVer() == 1 && (len(r.GetStartKey()) != 0 || len(r.GetEndKey()) != 0)
}

// RegionChanged is a struct that records the changes of the region.
type RegionChanged struct {
	IsNew, SaveKV, SaveCache, NeedSync bool
}

// RegionGuideFunc is a function that determines which follow-up operations need to be performed based on the origin
// and new region information.
type RegionGuideFunc func(region, origin *RegionInfo) *RegionChanged

// GenerateRegionGuideFunc is used to generate a RegionGuideFunc. Control the log output by specifying the log function.
// nil means do not print the log.
func GenerateRegionGuideFunc(enableLog bool) RegionGuideFunc {
	noLog := func(msg string, fields ...zap.Field) {}
	debug, info := noLog, noLog
	if enableLog {
		debug = log.Debug
		info = log.Info
	}
	// Save to storage if meta is updated.
	// Save to cache if meta or leader is updated, or contains any down/pending peer.
	// Mark IsNew if the region in cache does not have leader.
	return func(region, origin *RegionInfo) (changed *RegionChanged) {
		changed = &RegionChanged{}
		if origin == nil {
			if log.GetLevel() <= zap.DebugLevel {
				debug("insert new region",
					zap.Uint64("region-id", region.GetID()),
					logutil.ZapRedactStringer("meta-region", RegionToHexMeta(region.GetMeta())))
			}
			changed.SaveKV, changed.SaveCache, changed.IsNew = true, true, true
		} else {
<<<<<<< HEAD
			if origin.IsSourceStale() {
				isNew = true
=======
			if !origin.IsFromHeartbeat() {
				changed.IsNew = true
>>>>>>> 62ff67af
			}
			r := region.GetRegionEpoch()
			o := origin.GetRegionEpoch()
			if r.GetVersion() > o.GetVersion() {
				if log.GetLevel() <= zap.InfoLevel {
					info("region Version changed",
						zap.Uint64("region-id", region.GetID()),
						logutil.ZapRedactString("detail", DiffRegionKeyInfo(origin, region)),
						zap.Uint64("old-version", o.GetVersion()),
						zap.Uint64("new-version", r.GetVersion()),
					)
				}
				changed.SaveKV, changed.SaveCache = true, true
			}
			if r.GetConfVer() > o.GetConfVer() {
				if log.GetLevel() <= zap.InfoLevel {
					info("region ConfVer changed",
						zap.Uint64("region-id", region.GetID()),
						zap.String("detail", DiffRegionPeersInfo(origin, region)),
						zap.Uint64("old-confver", o.GetConfVer()),
						zap.Uint64("new-confver", r.GetConfVer()),
					)
				}
				changed.SaveCache, changed.SaveKV = true, true
			}
			if region.GetLeader().GetId() != origin.GetLeader().GetId() {
				if origin.GetLeader().GetId() == 0 {
					changed.IsNew = true
				} else if log.GetLevel() <= zap.InfoLevel {
					info("leader changed",
						zap.Uint64("region-id", region.GetID()),
						zap.Uint64("from", origin.GetLeader().GetStoreId()),
						zap.Uint64("to", region.GetLeader().GetStoreId()),
					)
				}
				// We check it first and do not return because the log is important for us to investigate,
				changed.SaveCache, changed.NeedSync = true, true
			}
			if len(region.GetPeers()) != len(origin.GetPeers()) {
				changed.SaveCache, changed.SaveKV = true, true
				return
			}
			if len(region.GetBuckets().GetKeys()) != len(origin.GetBuckets().GetKeys()) {
				if log.GetLevel() <= zap.DebugLevel {
					debug("bucket key changed", zap.Uint64("region-id", region.GetID()))
				}
				changed.SaveCache, changed.SaveKV = true, true
				return
			}
			// Once flow has changed, will update the cache.
			// Because keys and bytes are strongly related, only bytes are judged.
			if region.GetRoundBytesWritten() != origin.GetRoundBytesWritten() ||
				region.GetRoundBytesRead() != origin.GetRoundBytesRead() ||
				region.flowRoundDivisor < origin.flowRoundDivisor {
				changed.SaveCache, changed.NeedSync = true, true
				return
			}
			if !SortedPeersStatsEqual(region.GetDownPeers(), origin.GetDownPeers()) {
				if log.GetLevel() <= zap.DebugLevel {
					debug("down-peers changed", zap.Uint64("region-id", region.GetID()))
				}
				changed.SaveCache, changed.NeedSync = true, true
				return
			}
			if !SortedPeersEqual(region.GetPendingPeers(), origin.GetPendingPeers()) {
				if log.GetLevel() <= zap.DebugLevel {
					debug("pending-peers changed", zap.Uint64("region-id", region.GetID()))
				}
				changed.SaveCache, changed.NeedSync = true, true
				return
			}
			if region.GetApproximateSize() != origin.GetApproximateSize() ||
				region.GetApproximateKeys() != origin.GetApproximateKeys() {
				changed.SaveCache = true
				return
			}
			if region.GetReplicationStatus().GetState() != replication_modepb.RegionReplicationState_UNKNOWN &&
				(region.GetReplicationStatus().GetState() != origin.GetReplicationStatus().GetState() ||
					region.GetReplicationStatus().GetStateId() != origin.GetReplicationStatus().GetStateId()) {
				changed.SaveCache = true
				return
			}
			// Do not save to kv, because 1) flashback will be eventually set to
			// false, 2) flashback changes almost all regions in a cluster.
			// Saving kv may downgrade PD performance when there are many regions.
			if region.IsFlashbackChanged(origin) {
				changed.SaveCache = true
				return
			}
		}
		return
	}
}

// RegionsInfo for export
type RegionsInfo struct {
	t            syncutil.RWMutex
	tree         *regionTree
	regions      map[uint64]*regionItem // regionID -> regionInfo
	st           syncutil.RWMutex
	subRegions   map[uint64]*regionItem // regionID -> regionInfo
	leaders      map[uint64]*regionTree // storeID -> sub regionTree
	followers    map[uint64]*regionTree // storeID -> sub regionTree
	learners     map[uint64]*regionTree // storeID -> sub regionTree
	witnesses    map[uint64]*regionTree // storeID -> sub regionTree
	pendingPeers map[uint64]*regionTree // storeID -> sub regionTree
}

// NewRegionsInfo creates RegionsInfo with tree, regions, leaders and followers
func NewRegionsInfo() *RegionsInfo {
	return &RegionsInfo{
		tree:         newRegionTree(),
		regions:      make(map[uint64]*regionItem),
		subRegions:   make(map[uint64]*regionItem),
		leaders:      make(map[uint64]*regionTree),
		followers:    make(map[uint64]*regionTree),
		learners:     make(map[uint64]*regionTree),
		witnesses:    make(map[uint64]*regionTree),
		pendingPeers: make(map[uint64]*regionTree),
	}
}

// GetRegion returns the RegionInfo with regionID
func (r *RegionsInfo) GetRegion(regionID uint64) *RegionInfo {
	r.t.RLock()
	defer r.t.RUnlock()

	return r.getRegionLocked(regionID)
}

func (r *RegionsInfo) getRegionLocked(regionID uint64) *RegionInfo {
	if item := r.regions[regionID]; item != nil {
		return item.RegionInfo
	}
	return nil
}

// CheckAndPutRegion checks if the region is valid to put, if valid then put.
func (r *RegionsInfo) CheckAndPutRegion(region *RegionInfo) []*RegionInfo {
	r.t.Lock()
	origin := r.getRegionLocked(region.GetID())
	var ols []*regionItem
	if origin == nil || !bytes.Equal(origin.GetStartKey(), region.GetStartKey()) || !bytes.Equal(origin.GetEndKey(), region.GetEndKey()) {
		ols = r.tree.overlaps(&regionItem{RegionInfo: region})
	}
	err := check(region, origin, ols)
	if err != nil {
		log.Debug("region is stale", zap.Stringer("origin", origin.GetMeta()), errs.ZapError(err))
		// return the state region to delete.
		r.t.Unlock()
		return []*RegionInfo{region}
	}
	origin, overlaps, rangeChanged := r.setRegionLocked(region, true, ols...)
	r.t.Unlock()
	r.UpdateSubTree(region, origin, overlaps, rangeChanged)
	return overlaps
}

// PutRegion put a region.
func (r *RegionsInfo) PutRegion(region *RegionInfo) []*RegionInfo {
	origin, overlaps, rangeChanged := r.SetRegion(region)
	r.UpdateSubTree(region, origin, overlaps, rangeChanged)
	return overlaps
}

// PreCheckPutRegion checks if the region is valid to put.
func (r *RegionsInfo) PreCheckPutRegion(region *RegionInfo) (*RegionInfo, []*regionItem, error) {
	origin, overlaps := r.GetRelevantRegions(region)
	err := check(region, origin, overlaps)
	return origin, overlaps, err
}

// AtomicCheckAndPutRegion checks if the region is valid to put, if valid then put.
func (r *RegionsInfo) AtomicCheckAndPutRegion(region *RegionInfo) ([]*RegionInfo, error) {
	r.t.Lock()
	var ols []*regionItem
	origin := r.getRegionLocked(region.GetID())
	if origin == nil || !bytes.Equal(origin.GetStartKey(), region.GetStartKey()) || !bytes.Equal(origin.GetEndKey(), region.GetEndKey()) {
		ols = r.tree.overlaps(&regionItem{RegionInfo: region})
	}
	err := check(region, origin, ols)
	if err != nil {
		r.t.Unlock()
		return nil, err
	}
	origin, overlaps, rangeChanged := r.setRegionLocked(region, true, ols...)
	r.t.Unlock()
	r.UpdateSubTree(region, origin, overlaps, rangeChanged)
	return overlaps, nil
}

// GetRelevantRegions returns the relevant regions for a given region.
func (r *RegionsInfo) GetRelevantRegions(region *RegionInfo) (origin *RegionInfo, overlaps []*regionItem) {
	r.t.RLock()
	defer r.t.RUnlock()
	origin = r.getRegionLocked(region.GetID())
	if origin == nil || !bytes.Equal(origin.GetStartKey(), region.GetStartKey()) || !bytes.Equal(origin.GetEndKey(), region.GetEndKey()) {
		overlaps = r.tree.overlaps(&regionItem{RegionInfo: region})
	}
	return
}

func check(region, origin *RegionInfo, overlaps []*regionItem) error {
	for _, item := range overlaps {
		// PD ignores stale regions' heartbeats, unless it is recreated recently by unsafe recover operation.
		if region.GetRegionEpoch().GetVersion() < item.GetRegionEpoch().GetVersion() && !region.isRegionRecreated() {
			return errRegionIsStale(region.GetMeta(), item.GetMeta())
		}
	}
	if origin == nil {
		return nil
	}

	r := region.GetRegionEpoch()
	o := origin.GetRegionEpoch()
	// TiKV reports term after v3.0
	isTermBehind := region.GetTerm() > 0 && region.GetTerm() < origin.GetTerm()
	// Region meta is stale, return an error.
	if (isTermBehind || r.GetVersion() < o.GetVersion() || r.GetConfVer() < o.GetConfVer()) && !region.isRegionRecreated() {
		return errRegionIsStale(region.GetMeta(), origin.GetMeta())
	}

	return nil
}

// SetRegion sets the RegionInfo to regionTree and regionMap and return the update info of subtree.
func (r *RegionsInfo) SetRegion(region *RegionInfo) (*RegionInfo, []*RegionInfo, bool) {
	r.t.Lock()
	defer r.t.Unlock()
	return r.setRegionLocked(region, false)
}

func (r *RegionsInfo) setRegionLocked(region *RegionInfo, withOverlaps bool, ol ...*regionItem) (*RegionInfo, []*RegionInfo, bool) {
	var (
		item   *regionItem // Pointer to the *RegionInfo of this ID.
		origin *RegionInfo
	)
	rangeChanged := true // This Region is new, or its range has changed.

	if item = r.regions[region.GetID()]; item != nil {
		// If this ID already exists, use the existing regionItem and pick out the origin.
		origin = item.RegionInfo
		rangeChanged = !origin.rangeEqualsTo(region)
		if rangeChanged {
			// Delete itself in regionTree so that overlaps will not contain itself.
			// Because the regionItem is reused, there is no need to delete it in the regionMap.
			idx := -1
			for i, o := range ol {
				if o.GetID() == region.GetID() {
					idx = i
					break
				}
			}
			if idx >= 0 {
				ol = append(ol[:idx], ol[idx+1:]...)
			}
			r.tree.remove(origin)
			// Update the RegionInfo in the regionItem.
			item.RegionInfo = region
		} else {
			// If the range is not changed, only the statistical on the regionTree needs to be updated.
			r.tree.updateStat(origin, region)
			// Update the RegionInfo in the regionItem.
			item.RegionInfo = region
			return origin, nil, rangeChanged
		}
	} else {
		// If this ID does not exist, generate a new regionItem and save it in the regionMap.
		item = &regionItem{RegionInfo: region}
		r.regions[region.GetID()] = item
	}

	var overlaps []*RegionInfo
	if rangeChanged {
		overlaps = r.tree.update(item, withOverlaps, ol...)
		for _, old := range overlaps {
			delete(r.regions, old.GetID())
		}
	}
	// return rangeChanged to prevent duplicated calculation
	return origin, overlaps, rangeChanged
}

// UpdateSubTree updates the subtree.
func (r *RegionsInfo) UpdateSubTree(region, origin *RegionInfo, overlaps []*RegionInfo, rangeChanged bool) {
	r.st.Lock()
	defer r.st.Unlock()
	if origin != nil {
		if rangeChanged || !origin.peersEqualTo(region) {
			// If the range or peers have changed, the sub regionTree needs to be cleaned up.
			// TODO: Improve performance by deleting only the different peers.
			r.removeRegionFromSubTreeLocked(origin)
		} else {
			r.updateSubTreeStat(origin, region)
			r.subRegions[region.GetID()].RegionInfo = region
			return
		}
	}
	if rangeChanged {
		for _, re := range overlaps {
			r.removeRegionFromSubTreeLocked(re)
		}
	}

	item := &regionItem{region}
	r.subRegions[region.GetID()] = item
	// It has been removed and all information needs to be updated again.
	// Set peers then.
	setPeer := func(peersMap map[uint64]*regionTree, storeID uint64, item *regionItem) {
		store, ok := peersMap[storeID]
		if !ok {
			store = newRegionTree()
			peersMap[storeID] = store
		}
		store.update(item, false)
	}

	// Add to leaders and followers.
	for _, peer := range region.GetVoters() {
		storeID := peer.GetStoreId()
		if peer.GetId() == region.leader.GetId() {
			// Add leader peer to leaders.
			setPeer(r.leaders, storeID, item)
		} else {
			// Add follower peer to followers.
			setPeer(r.followers, storeID, item)
		}
	}

	setPeers := func(peersMap map[uint64]*regionTree, peers []*metapb.Peer) {
		for _, peer := range peers {
			storeID := peer.GetStoreId()
			setPeer(peersMap, storeID, item)
		}
	}
	// Add to learners.
	setPeers(r.learners, region.GetLearners())
	// Add to witnesses.
	setPeers(r.witnesses, region.GetWitnesses())
	// Add to PendingPeers
	setPeers(r.pendingPeers, region.GetPendingPeers())
}

func (r *RegionsInfo) updateSubTreeStat(origin *RegionInfo, region *RegionInfo) {
	updatePeerStat := func(peersMap map[uint64]*regionTree, storeID uint64) {
		if tree, ok := peersMap[storeID]; ok {
			tree.updateStat(origin, region)
		}
	}
	for _, peer := range region.GetVoters() {
		storeID := peer.GetStoreId()
		if peer.GetId() == region.leader.GetId() {
			updatePeerStat(r.leaders, storeID)
		} else {
			updatePeerStat(r.followers, storeID)
		}
	}

	updatePeersStat := func(peersMap map[uint64]*regionTree, peers []*metapb.Peer) {
		for _, peer := range peers {
			updatePeerStat(peersMap, peer.GetStoreId())
		}
	}
	updatePeersStat(r.learners, region.GetLearners())
	updatePeersStat(r.witnesses, region.GetWitnesses())
	updatePeersStat(r.pendingPeers, region.GetPendingPeers())
}

// TreeLen returns the RegionsInfo tree length(now only used in test)
func (r *RegionsInfo) TreeLen() int {
	r.t.RLock()
	defer r.t.RUnlock()
	return r.tree.length()
}

// GetOverlaps returns the regions which are overlapped with the specified region range.
func (r *RegionsInfo) GetOverlaps(region *RegionInfo) []*regionItem {
	r.t.RLock()
	defer r.t.RUnlock()
	return r.tree.overlaps(&regionItem{RegionInfo: region})
}

// RemoveRegion removes RegionInfo from regionTree and regionMap
func (r *RegionsInfo) RemoveRegion(region *RegionInfo) {
	r.t.Lock()
	defer r.t.Unlock()
	// Remove from tree and regions.
	r.tree.remove(region)
	delete(r.regions, region.GetID())
}

// ResetRegionCache resets the regions info.
func (r *RegionsInfo) ResetRegionCache() {
	r.t.Lock()
	r.tree = newRegionTree()
	r.regions = make(map[uint64]*regionItem)
	r.t.Unlock()
	r.st.Lock()
	defer r.st.Unlock()
	r.leaders = make(map[uint64]*regionTree)
	r.followers = make(map[uint64]*regionTree)
	r.learners = make(map[uint64]*regionTree)
	r.witnesses = make(map[uint64]*regionTree)
	r.pendingPeers = make(map[uint64]*regionTree)
}

// RemoveRegionFromSubTree removes RegionInfo from regionSubTrees
func (r *RegionsInfo) RemoveRegionFromSubTree(region *RegionInfo) {
	r.st.Lock()
	defer r.st.Unlock()
	// Remove from leaders and followers.
	r.removeRegionFromSubTreeLocked(region)
}

// removeRegionFromSubTreeLocked removes RegionInfo from regionSubTrees
func (r *RegionsInfo) removeRegionFromSubTreeLocked(region *RegionInfo) {
	// Remove from leaders and followers.
	for _, peer := range region.GetMeta().GetPeers() {
		storeID := peer.GetStoreId()
		r.leaders[storeID].remove(region)
		r.followers[storeID].remove(region)
		r.learners[storeID].remove(region)
		r.witnesses[storeID].remove(region)
		r.pendingPeers[storeID].remove(region)
	}
	delete(r.subRegions, region.GetMeta().GetId())
}

// RemoveRegionIfExist removes RegionInfo from regionTree and regionMap if exists.
func (r *RegionsInfo) RemoveRegionIfExist(id uint64) {
	if region := r.GetRegion(id); region != nil {
		r.RemoveRegion(region)
		r.RemoveRegionFromSubTree(region)
	}
}

type peerSlice []*metapb.Peer

func (s peerSlice) Len() int {
	return len(s)
}
func (s peerSlice) Swap(i, j int) {
	s[i], s[j] = s[j], s[i]
}
func (s peerSlice) Less(i, j int) bool {
	return s[i].GetId() < s[j].GetId()
}

// SortedPeersEqual judges whether two sorted `peerSlice` are equal
func SortedPeersEqual(peersA, peersB []*metapb.Peer) bool {
	if len(peersA) != len(peersB) {
		return false
	}
	for i, peerA := range peersA {
		peerB := peersB[i]
		if peerA.GetStoreId() != peerB.GetStoreId() || peerA.GetId() != peerB.GetId() {
			return false
		}
	}
	return true
}

type peerStatsSlice []*pdpb.PeerStats

func (s peerStatsSlice) Len() int {
	return len(s)
}
func (s peerStatsSlice) Swap(i, j int) {
	s[i], s[j] = s[j], s[i]
}
func (s peerStatsSlice) Less(i, j int) bool {
	return s[i].GetPeer().GetId() < s[j].GetPeer().GetId()
}

// SortedPeersStatsEqual judges whether two sorted `peerStatsSlice` are equal
func SortedPeersStatsEqual(peersA, peersB []*pdpb.PeerStats) bool {
	if len(peersA) != len(peersB) {
		return false
	}
	for i, peerStatsA := range peersA {
		peerA := peerStatsA.GetPeer()
		peerB := peersB[i].GetPeer()
		if peerA.GetStoreId() != peerB.GetStoreId() || peerA.GetId() != peerB.GetId() {
			return false
		}
	}
	return true
}

// GetRegionByKey searches RegionInfo from regionTree
func (r *RegionsInfo) GetRegionByKey(regionKey []byte) *RegionInfo {
	r.t.RLock()
	defer r.t.RUnlock()
	region := r.tree.search(regionKey)
	if region == nil {
		return nil
	}
	return r.getRegionLocked(region.GetID())
}

// GetPrevRegionByKey searches previous RegionInfo from regionTree
func (r *RegionsInfo) GetPrevRegionByKey(regionKey []byte) *RegionInfo {
	r.t.RLock()
	defer r.t.RUnlock()
	region := r.tree.searchPrev(regionKey)
	if region == nil {
		return nil
	}
	return r.getRegionLocked(region.GetID())
}

// GetRegions gets all RegionInfo from regionMap
func (r *RegionsInfo) GetRegions() []*RegionInfo {
	r.t.RLock()
	defer r.t.RUnlock()
	regions := make([]*RegionInfo, 0, len(r.regions))
	for _, item := range r.regions {
		regions = append(regions, item.RegionInfo)
	}
	return regions
}

// GetStoreRegions gets all RegionInfo with a given storeID
func (r *RegionsInfo) GetStoreRegions(storeID uint64) []*RegionInfo {
	r.st.RLock()
	defer r.st.RUnlock()
	regions := make([]*RegionInfo, 0, r.getStoreRegionCountLocked(storeID))
	if leaders, ok := r.leaders[storeID]; ok {
		regions = append(regions, leaders.scanRanges()...)
	}
	if followers, ok := r.followers[storeID]; ok {
		regions = append(regions, followers.scanRanges()...)
	}
	if learners, ok := r.learners[storeID]; ok {
		regions = append(regions, learners.scanRanges()...)
	}
	// no need to consider witness, as it is already included in leaders, followers and learners
	return regions
}

// GetStoreLeaderRegionSize get total size of store's leader regions
func (r *RegionsInfo) GetStoreLeaderRegionSize(storeID uint64) int64 {
	r.st.RLock()
	defer r.st.RUnlock()
	return r.leaders[storeID].TotalSize()
}

// GetStoreFollowerRegionSize get total size of store's follower regions
func (r *RegionsInfo) GetStoreFollowerRegionSize(storeID uint64) int64 {
	r.st.RLock()
	defer r.st.RUnlock()
	return r.followers[storeID].TotalSize()
}

// GetStoreLearnerRegionSize get total size of store's learner regions
func (r *RegionsInfo) GetStoreLearnerRegionSize(storeID uint64) int64 {
	r.st.RLock()
	defer r.st.RUnlock()
	return r.learners[storeID].TotalSize()
}

// GetStoreRegionSize get total size of store's regions
func (r *RegionsInfo) GetStoreRegionSize(storeID uint64) int64 {
	r.st.RLock()
	defer r.st.RUnlock()
	return r.getStoreRegionSizeLocked(storeID)
}

// getStoreRegionSizeLocked get total size of store's regions
func (r *RegionsInfo) getStoreRegionSizeLocked(storeID uint64) int64 {
	return r.leaders[storeID].TotalSize() + r.followers[storeID].TotalSize() + r.learners[storeID].TotalSize()
}

// GetStoreLeaderWriteRate get total write rate of store's leaders
func (r *RegionsInfo) GetStoreLeaderWriteRate(storeID uint64) (bytesRate, keysRate float64) {
	r.st.RLock()
	defer r.st.RUnlock()
	return r.leaders[storeID].TotalWriteRate()
}

// GetStoreWriteRate get total write rate of store's regions
func (r *RegionsInfo) GetStoreWriteRate(storeID uint64) (bytesRate, keysRate float64) {
	r.st.RLock()
	defer r.st.RUnlock()
	storeBytesRate, storeKeysRate := r.leaders[storeID].TotalWriteRate()
	bytesRate += storeBytesRate
	keysRate += storeKeysRate
	storeBytesRate, storeKeysRate = r.followers[storeID].TotalWriteRate()
	bytesRate += storeBytesRate
	keysRate += storeKeysRate
	storeBytesRate, storeKeysRate = r.learners[storeID].TotalWriteRate()
	bytesRate += storeBytesRate
	keysRate += storeKeysRate
	return
}

// GetClusterHealthyRegionsCnt get healthy region count of cluster
func (r *RegionsInfo) GetClusterHealthyRegionsCnt() int64 {
	r.st.RLock()
	defer r.st.RUnlock()
	return r.tree.healthyRegionsCnt
}

// GetMetaRegions gets a set of metapb.Region from regionMap
func (r *RegionsInfo) GetMetaRegions() []*metapb.Region {
	r.t.RLock()
	defer r.t.RUnlock()
	regions := make([]*metapb.Region, 0, len(r.regions))
	for _, item := range r.regions {
		regions = append(regions, typeutil.DeepClone(item.meta, RegionFactory))
	}
	return regions
}

// GetStoreStats returns the store stats.
func (r *RegionsInfo) GetStoreStats(storeID uint64) (leader, region, witness, learner, pending int, leaderSize, regionSize int64) {
	r.st.RLock()
	defer r.st.RUnlock()
	return r.leaders[storeID].length(), r.getStoreRegionCountLocked(storeID), r.witnesses[storeID].length(),
		r.learners[storeID].length(), r.pendingPeers[storeID].length(), r.leaders[storeID].TotalSize(), r.getStoreRegionSizeLocked(storeID)
}

// GetTotalRegionCount gets the total count of RegionInfo of regionMap
func (r *RegionsInfo) GetTotalRegionCount() int {
	r.t.RLock()
	defer r.t.RUnlock()
	return len(r.regions)
}

// GetStoreRegionCount gets the total count of a store's leader, follower and learner RegionInfo by storeID
func (r *RegionsInfo) GetStoreRegionCount(storeID uint64) int {
	r.st.RLock()
	defer r.st.RUnlock()
	return r.getStoreRegionCountLocked(storeID)
}

// GetStoreRegionCount gets the total count of a store's leader, follower and learner RegionInfo by storeID
func (r *RegionsInfo) getStoreRegionCountLocked(storeID uint64) int {
	return r.leaders[storeID].length() + r.followers[storeID].length() + r.learners[storeID].length()
}

// GetStorePendingPeerCount gets the total count of a store's region that includes pending peer
func (r *RegionsInfo) GetStorePendingPeerCount(storeID uint64) int {
	r.st.RLock()
	defer r.st.RUnlock()
	return r.pendingPeers[storeID].length()
}

// GetStoreLeaderCount get the total count of a store's leader RegionInfo
func (r *RegionsInfo) GetStoreLeaderCount(storeID uint64) int {
	r.st.RLock()
	defer r.st.RUnlock()
	return r.leaders[storeID].length()
}

// GetStoreFollowerCount get the total count of a store's follower RegionInfo
func (r *RegionsInfo) GetStoreFollowerCount(storeID uint64) int {
	r.st.RLock()
	defer r.st.RUnlock()
	return r.followers[storeID].length()
}

// GetStoreLearnerCount get the total count of a store's learner RegionInfo
func (r *RegionsInfo) GetStoreLearnerCount(storeID uint64) int {
	r.st.RLock()
	defer r.st.RUnlock()
	return r.learners[storeID].length()
}

// GetStoreWitnessCount get the total count of a store's witness RegionInfo
func (r *RegionsInfo) GetStoreWitnessCount(storeID uint64) int {
	r.st.RLock()
	defer r.st.RUnlock()
	return r.witnesses[storeID].length()
}

// RandPendingRegion randomly gets a store's region with a pending peer.
func (r *RegionsInfo) RandPendingRegion(storeID uint64, ranges []KeyRange) *RegionInfo {
	r.st.RLock()
	defer r.st.RUnlock()
	return r.pendingPeers[storeID].RandomRegion(ranges)
}

// RandPendingRegions randomly gets a store's n regions with a pending peer.
func (r *RegionsInfo) RandPendingRegions(storeID uint64, ranges []KeyRange) []*RegionInfo {
	r.st.RLock()
	defer r.st.RUnlock()
	return r.pendingPeers[storeID].RandomRegions(randomRegionMaxRetry, ranges)
}

// RandLeaderRegion randomly gets a store's leader region.
func (r *RegionsInfo) RandLeaderRegion(storeID uint64, ranges []KeyRange) *RegionInfo {
	r.st.RLock()
	defer r.st.RUnlock()
	return r.leaders[storeID].RandomRegion(ranges)
}

// RandLeaderRegions randomly gets a store's n leader regions.
func (r *RegionsInfo) RandLeaderRegions(storeID uint64, ranges []KeyRange) []*RegionInfo {
	r.st.RLock()
	defer r.st.RUnlock()
	return r.leaders[storeID].RandomRegions(randomRegionMaxRetry, ranges)
}

// RandFollowerRegion randomly gets a store's follower region.
func (r *RegionsInfo) RandFollowerRegion(storeID uint64, ranges []KeyRange) *RegionInfo {
	r.st.RLock()
	defer r.st.RUnlock()
	return r.followers[storeID].RandomRegion(ranges)
}

// RandFollowerRegions randomly gets a store's n follower regions.
func (r *RegionsInfo) RandFollowerRegions(storeID uint64, ranges []KeyRange) []*RegionInfo {
	r.st.RLock()
	defer r.st.RUnlock()
	return r.followers[storeID].RandomRegions(randomRegionMaxRetry, ranges)
}

// RandLearnerRegion randomly gets a store's learner region.
func (r *RegionsInfo) RandLearnerRegion(storeID uint64, ranges []KeyRange) *RegionInfo {
	r.st.RLock()
	defer r.st.RUnlock()
	return r.learners[storeID].RandomRegion(ranges)
}

// RandLearnerRegions randomly gets a store's n learner regions.
func (r *RegionsInfo) RandLearnerRegions(storeID uint64, ranges []KeyRange) []*RegionInfo {
	r.st.RLock()
	defer r.st.RUnlock()
	return r.learners[storeID].RandomRegions(randomRegionMaxRetry, ranges)
}

// RandWitnessRegion randomly gets a store's witness region.
func (r *RegionsInfo) RandWitnessRegion(storeID uint64, ranges []KeyRange) *RegionInfo {
	r.st.RLock()
	defer r.st.RUnlock()
	return r.witnesses[storeID].RandomRegion(ranges)
}

// RandWitnessRegions randomly gets a store's n witness regions.
func (r *RegionsInfo) RandWitnessRegions(storeID uint64, ranges []KeyRange) []*RegionInfo {
	r.st.RLock()
	defer r.st.RUnlock()
	return r.witnesses[storeID].RandomRegions(randomRegionMaxRetry, ranges)
}

// GetLeader returns leader RegionInfo by storeID and regionID (now only used in test)
func (r *RegionsInfo) GetLeader(storeID uint64, region *RegionInfo) *RegionInfo {
	r.st.RLock()
	defer r.st.RUnlock()
	if leaders, ok := r.leaders[storeID]; ok {
		return leaders.find(&regionItem{RegionInfo: region}).RegionInfo
	}
	return nil
}

// GetFollower returns follower RegionInfo by storeID and regionID (now only used in test)
func (r *RegionsInfo) GetFollower(storeID uint64, region *RegionInfo) *RegionInfo {
	r.st.RLock()
	defer r.st.RUnlock()
	if followers, ok := r.followers[storeID]; ok {
		return followers.find(&regionItem{RegionInfo: region}).RegionInfo
	}
	return nil
}

// GetReadQueryNum returns read query num from this region
func (r *RegionInfo) GetReadQueryNum() uint64 {
	return GetReadQueryNum(r.queryStats)
}

// GetWriteQueryNum returns write query num from this region
func (r *RegionInfo) GetWriteQueryNum() uint64 {
	return GetWriteQueryNum(r.queryStats)
}

// GetReadQueryNum returns read query num from this QueryStats
func GetReadQueryNum(stats *pdpb.QueryStats) uint64 {
	if stats == nil {
		return 0
	}
	return stats.Coprocessor + stats.Get + stats.Scan
}

// GetWriteQueryNum returns write query num from this QueryStats
func GetWriteQueryNum(stats *pdpb.QueryStats) uint64 {
	if stats == nil {
		return 0
	}
	return stats.Put + stats.Delete + stats.DeleteRange + // raw
		stats.AcquirePessimisticLock + stats.Commit + stats.Prewrite + stats.Rollback // txn
}

// GetLoads returns loads from region
func (r *RegionInfo) GetLoads() []float64 {
	return []float64{
		float64(r.GetBytesRead()),
		float64(r.GetKeysRead()),
		float64(r.GetReadQueryNum()),
		float64(r.GetBytesWritten()),
		float64(r.GetKeysWritten()),
		float64(r.GetWriteQueryNum()),
	}
}

// GetWriteLoads returns write loads from region
func (r *RegionInfo) GetWriteLoads() []float64 {
	return []float64{
		0,
		0,
		0,
		float64(r.GetBytesWritten()),
		float64(r.GetKeysWritten()),
		float64(r.GetWriteQueryNum()),
	}
}

// GetRegionCount returns the number of regions that overlap with the range [startKey, endKey).
func (r *RegionsInfo) GetRegionCount(startKey, endKey []byte) int {
	r.t.RLock()
	defer r.t.RUnlock()
	start := &regionItem{&RegionInfo{meta: &metapb.Region{StartKey: startKey}}}
	end := &regionItem{&RegionInfo{meta: &metapb.Region{StartKey: endKey}}}
	// it returns 0 if startKey is nil.
	_, startIndex := r.tree.tree.GetWithIndex(start)
	var endIndex int
	var item *regionItem
	// it should return the length of the tree if endKey is nil.
	if len(endKey) == 0 {
		endIndex = r.tree.tree.Len() - 1
	} else {
		item, endIndex = r.tree.tree.GetWithIndex(end)
		// it should return the endIndex - 1 if the endKey is the startKey of a region.
		if item != nil && bytes.Equal(item.GetStartKey(), endKey) {
			endIndex--
		}
	}
	return endIndex - startIndex + 1
}

// ScanRegions scans regions intersecting [start key, end key), returns at most
// `limit` regions. limit <= 0 means no limit.
func (r *RegionsInfo) ScanRegions(startKey, endKey []byte, limit int) []*RegionInfo {
	r.t.RLock()
	defer r.t.RUnlock()
	var res []*RegionInfo
	r.tree.scanRange(startKey, func(region *RegionInfo) bool {
		if len(endKey) > 0 && bytes.Compare(region.GetStartKey(), endKey) >= 0 {
			return false
		}
		if limit > 0 && len(res) >= limit {
			return false
		}
		res = append(res, region)
		return true
	})
	return res
}

// ScanRegionWithIterator scans from the first region containing or behind start key,
// until iterator returns false.
func (r *RegionsInfo) ScanRegionWithIterator(startKey []byte, iterator func(region *RegionInfo) bool) {
	r.t.RLock()
	defer r.t.RUnlock()
	r.tree.scanRange(startKey, iterator)
}

// GetRegionSizeByRange scans regions intersecting [start key, end key), returns the total region size of this range.
func (r *RegionsInfo) GetRegionSizeByRange(startKey, endKey []byte) int64 {
	r.t.RLock()
	defer r.t.RUnlock()
	var size int64
	r.tree.scanRange(startKey, func(region *RegionInfo) bool {
		if len(endKey) > 0 && bytes.Compare(region.GetStartKey(), endKey) >= 0 {
			return false
		}
		size += region.GetApproximateSize()
		return true
	})
	return size
}

// GetAdjacentRegions returns region's info that is adjacent with specific region
func (r *RegionsInfo) GetAdjacentRegions(region *RegionInfo) (*RegionInfo, *RegionInfo) {
	r.t.RLock()
	defer r.t.RUnlock()
	p, n := r.tree.getAdjacentRegions(region)
	var prev, next *RegionInfo
	// check key to avoid key range hole
	if p != nil && bytes.Equal(p.GetEndKey(), region.GetStartKey()) {
		prev = r.getRegionLocked(p.GetID())
	}
	if n != nil && bytes.Equal(region.GetEndKey(), n.GetStartKey()) {
		next = r.getRegionLocked(n.GetID())
	}
	return prev, next
}

// GetRangeHoles returns all range holes, i.e the key ranges without any region info.
func (r *RegionsInfo) GetRangeHoles() [][]string {
	r.t.RLock()
	defer r.t.RUnlock()
	var (
		rangeHoles = make([][]string, 0)
		lastEndKey = []byte("")
	)
	// Start from the zero byte.
	r.tree.scanRange(lastEndKey, func(region *RegionInfo) bool {
		startKey := region.GetStartKey()
		// The last end key should equal to the next start key.
		// Otherwise it would mean there is a range hole between them.
		if !bytes.Equal(lastEndKey, startKey) {
			rangeHoles = append(rangeHoles, []string{HexRegionKeyStr(lastEndKey), HexRegionKeyStr(startKey)})
		}
		lastEndKey = region.GetEndKey()
		return true
	})
	// If the last end key is not empty, it means there is a range hole at the end.
	if len(lastEndKey) > 0 {
		rangeHoles = append(rangeHoles, []string{HexRegionKeyStr(lastEndKey), ""})
	}
	return rangeHoles
}

// GetAverageRegionSize returns the average region approximate size.
func (r *RegionsInfo) GetAverageRegionSize() int64 {
	r.t.RLock()
	defer r.t.RUnlock()
	if r.tree.length() == 0 {
		return 0
	}
	return r.tree.TotalSize() / int64(r.tree.length())
}

// DiffRegionPeersInfo return the difference of peers info  between two RegionInfo
func DiffRegionPeersInfo(origin *RegionInfo, other *RegionInfo) string {
	var ret []string
	for _, a := range origin.meta.Peers {
		both := false
		for _, b := range other.meta.Peers {
			if reflect.DeepEqual(a, b) {
				both = true
				break
			}
		}
		if !both {
			ret = append(ret, fmt.Sprintf("Remove peer:{%v}", a))
		}
	}
	for _, b := range other.meta.Peers {
		both := false
		for _, a := range origin.meta.Peers {
			if reflect.DeepEqual(a, b) {
				both = true
				break
			}
		}
		if !both {
			ret = append(ret, fmt.Sprintf("Add peer:{%v}", b))
		}
	}
	return strings.Join(ret, ",")
}

// DiffRegionKeyInfo return the difference of key info between two RegionInfo
func DiffRegionKeyInfo(origin *RegionInfo, other *RegionInfo) string {
	var ret []string
	if !bytes.Equal(origin.meta.StartKey, other.meta.StartKey) {
		ret = append(ret, fmt.Sprintf("StartKey Changed:{%s} -> {%s}", HexRegionKey(origin.meta.StartKey), HexRegionKey(other.meta.StartKey)))
	} else {
		ret = append(ret, fmt.Sprintf("StartKey:{%s}", HexRegionKey(origin.meta.StartKey)))
	}
	if !bytes.Equal(origin.meta.EndKey, other.meta.EndKey) {
		ret = append(ret, fmt.Sprintf("EndKey Changed:{%s} -> {%s}", HexRegionKey(origin.meta.EndKey), HexRegionKey(other.meta.EndKey)))
	} else {
		ret = append(ret, fmt.Sprintf("EndKey:{%s}", HexRegionKey(origin.meta.EndKey)))
	}

	return strings.Join(ret, ", ")
}

// String converts slice of bytes to string without copy.
func String(b []byte) string {
	if len(b) == 0 {
		return ""
	}
	return unsafe.String(unsafe.SliceData(b), len(b))
}

// ToUpperASCIIInplace bytes.ToUpper but zero-cost
func ToUpperASCIIInplace(s []byte) []byte {
	hasLower := false
	for i := 0; i < len(s); i++ {
		c := s[i]
		hasLower = hasLower || ('a' <= c && c <= 'z')
	}

	if !hasLower {
		return s
	}
	var c byte
	for i := 0; i < len(s); i++ {
		c = s[i]
		if 'a' <= c && c <= 'z' {
			c -= 'a' - 'A'
		}
		s[i] = c
	}
	return s
}

// EncodeToString overrides hex.EncodeToString implementation. Difference: returns []byte, not string
func EncodeToString(src []byte) []byte {
	dst := make([]byte, hex.EncodedLen(len(src)))
	hex.Encode(dst, src)
	return dst
}

// HexRegionKey converts region key to hex format. Used for formating region in
// logs.
func HexRegionKey(key []byte) []byte {
	return ToUpperASCIIInplace(EncodeToString(key))
}

// HexRegionKeyStr converts region key to hex format. Used for formating region in
// logs.
func HexRegionKeyStr(key []byte) string {
	return String(HexRegionKey(key))
}

// RegionToHexMeta converts a region meta's keys to hex format. Used for formating
// region in logs.
func RegionToHexMeta(meta *metapb.Region) HexRegionMeta {
	if meta == nil {
		return HexRegionMeta{}
	}
	return HexRegionMeta{meta}
}

// HexRegionMeta is a region meta in the hex format. Used for formating region in logs.
type HexRegionMeta struct {
	*metapb.Region
}

func (h HexRegionMeta) String() string {
	meta := typeutil.DeepClone(h.Region, RegionFactory)
	meta.StartKey = HexRegionKey(meta.StartKey)
	meta.EndKey = HexRegionKey(meta.EndKey)
	return strings.TrimSpace(proto.CompactTextString(meta))
}

// RegionsToHexMeta converts regions' meta keys to hex format. Used for formating
// region in logs.
func RegionsToHexMeta(regions []*metapb.Region) HexRegionsMeta {
	hexRegionMetas := make([]*metapb.Region, len(regions))
	copy(hexRegionMetas, regions)
	return hexRegionMetas
}

// HexRegionsMeta is a slice of regions' meta in the hex format. Used for formating
// region in logs.
type HexRegionsMeta []*metapb.Region

func (h HexRegionsMeta) String() string {
	var b strings.Builder
	for _, r := range h {
		meta := typeutil.DeepClone(r, RegionFactory)
		meta.StartKey = HexRegionKey(meta.StartKey)
		meta.EndKey = HexRegionKey(meta.EndKey)
		b.WriteString(proto.CompactTextString(meta))
	}
	return strings.TrimSpace(b.String())
}

// NeedTransferWitnessLeader is used to judge if the region's leader is a witness
func NeedTransferWitnessLeader(region *RegionInfo) bool {
	if region == nil || region.GetLeader() == nil {
		return false
	}
	return region.GetLeader().IsWitness
}

// SplitRegions split a set of RegionInfo by the middle of regionKey. Only for test purpose.
func SplitRegions(regions []*RegionInfo) []*RegionInfo {
	results := make([]*RegionInfo, 0, len(regions)*2)
	for _, region := range regions {
		start, end := byte(0), byte(math.MaxUint8)
		if len(region.GetStartKey()) > 0 {
			start = region.GetStartKey()[0]
		}
		if len(region.GetEndKey()) > 0 {
			end = region.GetEndKey()[0]
		}
		middle := []byte{start/2 + end/2}
		left := region.Clone()
		left.meta.Id = region.GetID() + uint64(len(regions))
		left.meta.EndKey = middle
		left.meta.RegionEpoch.Version++
		right := region.Clone()
		right.meta.Id = region.GetID() + uint64(len(regions)*2)
		right.meta.StartKey = middle
		right.meta.RegionEpoch.Version++
		results = append(results, left, right)
	}
	return results
}

// MergeRegions merge a set of RegionInfo by regionKey. Only for test purpose.
func MergeRegions(regions []*RegionInfo) []*RegionInfo {
	results := make([]*RegionInfo, 0, len(regions)/2)
	for i := 0; i < len(regions); i += 2 {
		left := regions[i]
		right := regions[i]
		if i+1 < len(regions) {
			right = regions[i+1]
		}
		region := &RegionInfo{meta: &metapb.Region{
			Id:       left.GetID(),
			StartKey: left.GetStartKey(),
			EndKey:   right.GetEndKey(),
			Peers:    left.meta.Peers,
		}}
		if left.GetRegionEpoch().GetVersion() > right.GetRegionEpoch().GetVersion() {
			region.meta.RegionEpoch = left.GetRegionEpoch()
		} else {
			region.meta.RegionEpoch = right.GetRegionEpoch()
		}
		region.meta.RegionEpoch.Version++
		region.leader = left.leader
		results = append(results, region)
	}
	return results
}

// NewTestRegionInfo creates a new RegionInfo for test purpose.
func NewTestRegionInfo(regionID, storeID uint64, start, end []byte, opts ...RegionCreateOption) *RegionInfo {
	leader := &metapb.Peer{
		Id:      regionID,
		StoreId: storeID,
	}
	metaRegion := &metapb.Region{
		Id:          regionID,
		StartKey:    start,
		EndKey:      end,
		Peers:       []*metapb.Peer{leader},
		RegionEpoch: &metapb.RegionEpoch{ConfVer: 1, Version: 1},
	}
	return NewRegionInfo(metaRegion, leader, opts...)
}<|MERGE_RESOLUTION|>--- conflicted
+++ resolved
@@ -737,13 +737,8 @@
 			}
 			changed.SaveKV, changed.SaveCache, changed.IsNew = true, true, true
 		} else {
-<<<<<<< HEAD
 			if origin.IsSourceStale() {
-				isNew = true
-=======
-			if !origin.IsFromHeartbeat() {
 				changed.IsNew = true
->>>>>>> 62ff67af
 			}
 			r := region.GetRegionEpoch()
 			o := origin.GetRegionEpoch()

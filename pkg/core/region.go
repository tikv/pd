--- conflicted
+++ resolved
@@ -2008,33 +2008,7 @@
 func (r *RegionsInfo) GetRegionCount(startKey, endKey []byte) int {
 	r.t.RLock()
 	defer r.t.RUnlock()
-<<<<<<< HEAD
 	return r.tree.GetCountByRange(startKey, endKey)
-=======
-	start := &regionItem{&RegionInfo{meta: &metapb.Region{StartKey: startKey}}}
-	end := &regionItem{&RegionInfo{meta: &metapb.Region{StartKey: endKey}}}
-	// it returns 0 if startKey is nil.
-	item, startIndex := r.tree.tree.GetWithIndex(start)
-	// if item is nil, it means that the startKey is not found in the tree, we need to check the previous item, avoid
-	// to the startKey in the previous iterm.
-	// regions: [a c] [c f] [f h], startKey: b
-	// the first item is index 2 [c,f]
-	if item == nil {
-		item = r.tree.tree.GetAt(startIndex - 1)
-		// if the item is not nil and the start key in the previous item range, the previous should be included.
-		if item != nil && bytes.Compare(item.GetEndKey(), startKey) > 0 {
-			startIndex--
-		}
-	}
-	var endIndex int
-	// it should return the length of the tree if endKey is nil.
-	if len(endKey) == 0 {
-		endIndex = r.tree.tree.Len()
-	} else {
-		_, endIndex = r.tree.tree.GetWithIndex(end)
-	}
-	return endIndex - startIndex
->>>>>>> ca23c929
 }
 
 // ScanRegions scans regions intersecting [start key, end key), returns at most

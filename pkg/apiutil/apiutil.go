// Copyright 2016 TiKV Project Authors.
//
// Licensed under the Apache License, Version 2.0 (the "License");
// you may not use this file except in compliance with the License.
// You may obtain a copy of the License at
//
//     http://www.apache.org/licenses/LICENSE-2.0
//
// Unless required by applicable law or agreed to in writing, software
// distributed under the License is distributed on an "AS IS" BASIS,
// WITHOUT WARRANTIES OR CONDITIONS OF ANY KIND, either express or implied.
// See the License for the specific language governing permissions and
// limitations under the License.

package apiutil

import (
	"bytes"
	"encoding/json"
	"fmt"
	"io"
	"net"
	"net/http"
	"strconv"
	"strings"

	"github.com/gorilla/mux"
	"github.com/pingcap/errcode"
	"github.com/pingcap/errors"
	"github.com/pingcap/log"
	"github.com/unrolled/render"
)

var (
	// componentSignatureKey is used for http request header key
	// to identify component signature
	componentSignatureKey = "component"
	// componentAnonymousValue identifies anonymous request source
	componentAnonymousValue = "anonymous"
)

// DeferClose captures the error returned from closing (if an error occurs).
// This is designed to be used in a defer statement.
func DeferClose(c io.Closer, err *error) {
	if cerr := c.Close(); cerr != nil && *err == nil {
		*err = errors.WithStack(cerr)
	}
}

// JSONError lets callers check for just one error type
type JSONError struct {
	Err error
}

func (e JSONError) Error() string {
	return e.Err.Error()
}

func tagJSONError(err error) error {
	switch err.(type) {
	case *json.SyntaxError, *json.UnmarshalTypeError:
		return JSONError{err}
	}
	return err
}

// ReadJSON reads a JSON data from r and then closes it.
// An error due to invalid json will be returned as a JSONError
func ReadJSON(r io.ReadCloser, data interface{}) error {
	var err error
	defer DeferClose(r, &err)
	b, err := io.ReadAll(r)
	if err != nil {
		return errors.WithStack(err)
	}

	err = json.Unmarshal(b, data)
	if err != nil {
		return tagJSONError(err)
	}

	return err
}

// FieldError connects an error to a particular field
type FieldError struct {
	error
	field string
}

// ParseUint64VarsField connects strconv.ParseUint with request variables
// It hardcodes the base to 10 and bit size to 64
// Any error returned will connect the requested field to the error via FieldError
func ParseUint64VarsField(vars map[string]string, varName string) (uint64, *FieldError) {
	str, ok := vars[varName]
	if !ok {
		return 0, &FieldError{field: varName, error: fmt.Errorf("field %s not present", varName)}
	}
	parsed, err := strconv.ParseUint(str, 10, 64)
	if err == nil {
		return parsed, nil
	}
	return parsed, &FieldError{field: varName, error: err}
}

// ReadJSONRespondError writes json into data.
// On error respond with a 400 Bad Request
func ReadJSONRespondError(rd *render.Render, w http.ResponseWriter, body io.ReadCloser, data interface{}) error {
	err := ReadJSON(body, data)
	if err == nil {
		return nil
	}
	var errCode errcode.ErrorCode
	if jsonErr, ok := errors.Cause(err).(JSONError); ok {
		errCode = errcode.NewInvalidInputErr(jsonErr.Err)
	} else {
		errCode = errcode.NewInternalErr(err)
	}
	ErrorResp(rd, w, errCode)
	return err
}

// ErrorResp Respond to the client about the given error, integrating with errcode.ErrorCode.
//
// Important: if the `err` is just an error and not an errcode.ErrorCode (given by errors.Cause),
// then by default an error is assumed to be a 500 Internal Error.
//
// If the error is nil, this also responds with a 500 and logs at the error level.
func ErrorResp(rd *render.Render, w http.ResponseWriter, err error) {
	if err == nil {
		log.Error("nil is given to errorResp")
		rd.JSON(w, http.StatusInternalServerError, "nil error")
		return
	}
	if errCode := errcode.CodeChain(err); errCode != nil {
		w.Header().Set("TiDB-Error-Code", errCode.Code().CodeStr().String())
		rd.JSON(w, errCode.Code().HTTPCode(), errcode.NewJSONFormat(errCode))
	} else {
		rd.JSON(w, http.StatusInternalServerError, err.Error())
	}
}

// GetIPAddrFromHTTPRequest returns http client IP from context.
// Because `X-Forwarded-For ` header has been written into RFC 7239(Forwarded HTTP Extension),
// so `X-Forwarded-For` has the higher priority than `X-Real-IP`.
// And both of them have the higher priority than `RemoteAddr`
func GetIPAddrFromHTTPRequest(r *http.Request) string {
	ips := strings.Split(r.Header.Get("X-Forwarded-For"), ",")
	if len(strings.Trim(ips[0], " ")) > 0 {
		return ips[0]
	}

	ip := r.Header.Get("X-Real-Ip")
	if ip != "" {
		return ip
	}

	ip, _, err := net.SplitHostPort(r.RemoteAddr)
	if err != nil {
		return ""
	}
	return ip
}

// GetComponentNameOnHTTP returns component name from Request Header
func GetComponentNameOnHTTP(r *http.Request) string {
	componentName := r.Header.Get(componentSignatureKey)
	if len(componentName) == 0 {
		componentName = componentAnonymousValue
	}
	return componentName
}

// ComponentSignatureRoundTripper is used to add component signature in HTTP header
type ComponentSignatureRoundTripper struct {
	proxied   http.RoundTripper
	component string
}

// NewComponentSignatureRoundTripper returns a new ComponentSignatureRoundTripper.
func NewComponentSignatureRoundTripper(roundTripper http.RoundTripper, componentName string) *ComponentSignatureRoundTripper {
	return &ComponentSignatureRoundTripper{
		proxied:   roundTripper,
		component: componentName,
	}
}

// RoundTrip is used to implement RoundTripper
func (rt *ComponentSignatureRoundTripper) RoundTrip(req *http.Request) (resp *http.Response, err error) {
	req.Header.Add(componentSignatureKey, rt.component)
	// Send the request, get the response and the error
	resp, err = rt.proxied.RoundTrip(req)
	return
}

// GetRouteName return mux route name registered
func GetRouteName(req *http.Request) string {
	route := mux.CurrentRoute(req)
	if route != nil {
		return route.GetName()
	}
	return ""
}

// AccessPath is used to identify HTTP api access path including path and method
type AccessPath struct {
	Path   string
	Method string
}

// NewAccessPath returns an AccessPath
func NewAccessPath(path, method string) AccessPath {
	return AccessPath{Path: path, Method: method}
}

type CheckOption func([]byte, int)

// PostJSON is used to send the POST request to a specific URL
func PostJSON(client *http.Client, url string, data []byte, checkOpts ...CheckOption) error {
	return postJSON(client, url, data, true, checkOpts...)
}

<<<<<<< HEAD
// PostJSONIgnoreRespStatus is used to send the POST request to a specific URL and ignore resp status to test
func PostJSONIgnoreRespStatus(client *http.Client, url string, data []byte, checkOpts ...CheckOption) error {
	return postJSON(client, url, data, false, checkOpts...)
}

func postJSON(client *http.Client, url string, data []byte, neekOK bool, checkOpts ...CheckOption) error {
	req, err := http.NewRequest(http.MethodPost, url, bytes.NewBuffer(data))
	if err != nil {
		return err
	}
	req.Header.Set("Content-Type", "application/json")
	return doJSON(client, req, neekOK, checkOpts...)
}

=======
>>>>>>> ecef60bd
// GetJSON is used to send GET requst to specific url
func GetJSON(client *http.Client, url string, data []byte, checkOpts ...CheckOption) error {
	req, err := http.NewRequest(http.MethodGet, url, bytes.NewBuffer(data))
	if err != nil {
		return err
	}
	return doJSON(client, req, true, checkOpts...)
}

func doJSON(client *http.Client, req *http.Request, neekOK bool, checkOpts ...CheckOption) error {
	resp, err := client.Do(req)
	if err != nil {
		return errors.WithStack(err)
	}
	defer resp.Body.Close()
	res, err := io.ReadAll(resp.Body)
	if err != nil {
		return err
	}
	if neekOK && resp.StatusCode != http.StatusOK {
		return errors.New(string(res))
	}
	for _, opt := range checkOpts {
		opt(res, resp.StatusCode)
	}
	return nil
}<|MERGE_RESOLUTION|>--- conflicted
+++ resolved
@@ -213,40 +213,26 @@
 	return AccessPath{Path: path, Method: method}
 }
 
-type CheckOption func([]byte, int)
-
 // PostJSON is used to send the POST request to a specific URL
-func PostJSON(client *http.Client, url string, data []byte, checkOpts ...CheckOption) error {
-	return postJSON(client, url, data, true, checkOpts...)
-}
-
-<<<<<<< HEAD
-// PostJSONIgnoreRespStatus is used to send the POST request to a specific URL and ignore resp status to test
-func PostJSONIgnoreRespStatus(client *http.Client, url string, data []byte, checkOpts ...CheckOption) error {
-	return postJSON(client, url, data, false, checkOpts...)
-}
-
-func postJSON(client *http.Client, url string, data []byte, neekOK bool, checkOpts ...CheckOption) error {
+func PostJSON(client *http.Client, url string, data []byte, checkOpts ...func([]byte, int)) error {
 	req, err := http.NewRequest(http.MethodPost, url, bytes.NewBuffer(data))
 	if err != nil {
 		return err
 	}
 	req.Header.Set("Content-Type", "application/json")
-	return doJSON(client, req, neekOK, checkOpts...)
-}
-
-=======
->>>>>>> ecef60bd
+	return doJSON(client, req, checkOpts...)
+}
+
 // GetJSON is used to send GET requst to specific url
-func GetJSON(client *http.Client, url string, data []byte, checkOpts ...CheckOption) error {
+func GetJSON(client *http.Client, url string, data []byte, checkOpts ...func([]byte, int)) error {
 	req, err := http.NewRequest(http.MethodGet, url, bytes.NewBuffer(data))
 	if err != nil {
 		return err
 	}
-	return doJSON(client, req, true, checkOpts...)
-}
-
-func doJSON(client *http.Client, req *http.Request, neekOK bool, checkOpts ...CheckOption) error {
+	return doJSON(client, req, checkOpts...)
+}
+
+func doJSON(client *http.Client, req *http.Request, checkOpts ...func([]byte, int)) error {
 	resp, err := client.Do(req)
 	if err != nil {
 		return errors.WithStack(err)
@@ -256,7 +242,7 @@
 	if err != nil {
 		return err
 	}
-	if neekOK && resp.StatusCode != http.StatusOK {
+	if resp.StatusCode != http.StatusOK {
 		return errors.New(string(res))
 	}
 	for _, opt := range checkOpts {

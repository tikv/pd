// Copyright 2016 TiKV Project Authors.
//
// Licensed under the Apache License, Version 2.0 (the "License");
// you may not use this file except in compliance with the License.
// You may obtain a copy of the License at
//
//     http://www.apache.org/licenses/LICENSE-2.0
//
// Unless required by applicable law or agreed to in writing, software
// distributed under the License is distributed on an "AS IS" BASIS,
// WITHOUT WARRANTIES OR CONDITIONS OF ANY KIND, either express or implied.
// See the License for the specific language governing permissions and
// limitations under the License.

package apiutil

import (
	"bytes"
	"encoding/json"
	"fmt"
	"io"
	"net"
	"net/http"
	"strconv"
	"strings"

	"github.com/gorilla/mux"
	"github.com/pingcap/errcode"
	"github.com/pingcap/errors"
	"github.com/pingcap/log"
	"github.com/unrolled/render"
)

var (
	// componentSignatureKey is used for http request header key
	// to identify component signature
	componentSignatureKey = "component"
	// componentAnonymousValue identifies anonymous request source
	componentAnonymousValue = "anonymous"
)

// DeferClose captures the error returned from closing (if an error occurs).
// This is designed to be used in a defer statement.
func DeferClose(c io.Closer, err *error) {
	if cerr := c.Close(); cerr != nil && *err == nil {
		*err = errors.WithStack(cerr)
	}
}

// JSONError lets callers check for just one error type
type JSONError struct {
	Err error
}

func (e JSONError) Error() string {
	return e.Err.Error()
}

func tagJSONError(err error) error {
	switch err.(type) {
	case *json.SyntaxError, *json.UnmarshalTypeError:
		return JSONError{err}
	}
	return err
}

// ReadJSON reads a JSON data from r and then closes it.
// An error due to invalid json will be returned as a JSONError
func ReadJSON(r io.ReadCloser, data interface{}) error {
	var err error
	defer DeferClose(r, &err)
	b, err := io.ReadAll(r)
	if err != nil {
		return errors.WithStack(err)
	}

	err = json.Unmarshal(b, data)
	if err != nil {
		return tagJSONError(err)
	}

	return err
}

// FieldError connects an error to a particular field
type FieldError struct {
	error
	field string
}

// ParseUint64VarsField connects strconv.ParseUint with request variables
// It hardcodes the base to 10 and bit size to 64
// Any error returned will connect the requested field to the error via FieldError
func ParseUint64VarsField(vars map[string]string, varName string) (uint64, *FieldError) {
	str, ok := vars[varName]
	if !ok {
		return 0, &FieldError{field: varName, error: fmt.Errorf("field %s not present", varName)}
	}
	parsed, err := strconv.ParseUint(str, 10, 64)
	if err == nil {
		return parsed, nil
	}
	return parsed, &FieldError{field: varName, error: err}
}

// ReadJSONRespondError writes json into data.
// On error respond with a 400 Bad Request
func ReadJSONRespondError(rd *render.Render, w http.ResponseWriter, body io.ReadCloser, data interface{}) error {
	err := ReadJSON(body, data)
	if err == nil {
		return nil
	}
	var errCode errcode.ErrorCode
	if jsonErr, ok := errors.Cause(err).(JSONError); ok {
		errCode = errcode.NewInvalidInputErr(jsonErr.Err)
	} else {
		errCode = errcode.NewInternalErr(err)
	}
	ErrorResp(rd, w, errCode)
	return err
}

// ErrorResp Respond to the client about the given error, integrating with errcode.ErrorCode.
//
// Important: if the `err` is just an error and not an errcode.ErrorCode (given by errors.Cause),
// then by default an error is assumed to be a 500 Internal Error.
//
// If the error is nil, this also responds with a 500 and logs at the error level.
func ErrorResp(rd *render.Render, w http.ResponseWriter, err error) {
	if err == nil {
		log.Error("nil is given to errorResp")
		rd.JSON(w, http.StatusInternalServerError, "nil error")
		return
	}
	if errCode := errcode.CodeChain(err); errCode != nil {
		w.Header().Set("TiDB-Error-Code", errCode.Code().CodeStr().String())
		rd.JSON(w, errCode.Code().HTTPCode(), errcode.NewJSONFormat(errCode))
	} else {
		rd.JSON(w, http.StatusInternalServerError, err.Error())
	}
}

// GetIPAddrFromHTTPRequest returns http client IP from context.
// Because `X-Forwarded-For ` header has been written into RFC 7239(Forwarded HTTP Extension),
// so `X-Forwarded-For` has the higher priority than `X-Real-IP`.
// And both of them have the higher priority than `RemoteAddr`
func GetIPAddrFromHTTPRequest(r *http.Request) string {
	ips := strings.Split(r.Header.Get("X-Forwarded-For"), ",")
	if len(strings.Trim(ips[0], " ")) > 0 {
		return ips[0]
	}

	ip := r.Header.Get("X-Real-Ip")
	if ip != "" {
		return ip
	}

	ip, _, err := net.SplitHostPort(r.RemoteAddr)
	if err != nil {
		return ""
	}
	return ip
}

// GetComponentNameOnHTTP returns component name from Request Header
func GetComponentNameOnHTTP(r *http.Request) string {
	componentName := r.Header.Get(componentSignatureKey)
	if len(componentName) == 0 {
		componentName = componentAnonymousValue
	}
	return componentName
}

// ComponentSignatureRoundTripper is used to add component signature in HTTP header
type ComponentSignatureRoundTripper struct {
	proxied   http.RoundTripper
	component string
}

// NewComponentSignatureRoundTripper returns a new ComponentSignatureRoundTripper.
func NewComponentSignatureRoundTripper(roundTripper http.RoundTripper, componentName string) *ComponentSignatureRoundTripper {
	return &ComponentSignatureRoundTripper{
		proxied:   roundTripper,
		component: componentName,
	}
}

// RoundTrip is used to implement RoundTripper
func (rt *ComponentSignatureRoundTripper) RoundTrip(req *http.Request) (resp *http.Response, err error) {
	req.Header.Add(componentSignatureKey, rt.component)
	// Send the request, get the response and the error
	resp, err = rt.proxied.RoundTrip(req)
	return
}

// GetRouteName return mux route name registered
func GetRouteName(req *http.Request) string {
	route := mux.CurrentRoute(req)
	if route != nil {
		return route.GetName()
	}
	return ""
}

<<<<<<< HEAD
// AccessPath is used to identify HTTP api access path including path and method
type AccessPath struct {
	Path   string
	Method string
}

// NewAccessPath returns an AccessPath
func NewAccessPath(path, method string) AccessPath {
	return AccessPath{Path: path, Method: method}
=======
// PostJSON is used to send the POST request to a specific URL
func PostJSON(client *http.Client, url string, data []byte, checkOpts ...func([]byte, int)) error {
	req, err := http.NewRequest(http.MethodPost, url, bytes.NewBuffer(data))
	if err != nil {
		return err
	}
	req.Header.Set("Content-Type", "application/json")
	return doJSON(client, req, checkOpts...)
}

// GetJSON is used to send GET requst to specific url
func GetJSON(client *http.Client, url string, data []byte, checkOpts ...func([]byte, int)) error {
	req, err := http.NewRequest(http.MethodGet, url, bytes.NewBuffer(data))
	if err != nil {
		return err
	}
	return doJSON(client, req, checkOpts...)
}

func doJSON(client *http.Client, req *http.Request, checkOpts ...func([]byte, int)) error {
	resp, err := client.Do(req)
	if err != nil {
		return errors.WithStack(err)
	}
	defer resp.Body.Close()
	res, err := io.ReadAll(resp.Body)
	if err != nil {
		return err
	}
	if resp.StatusCode != http.StatusOK {
		return errors.New(string(res))
	}
	for _, opt := range checkOpts {
		opt(res, resp.StatusCode)
	}
	return nil
>>>>>>> 38ee0a8f
}<|MERGE_RESOLUTION|>--- conflicted
+++ resolved
@@ -202,7 +202,6 @@
 	return ""
 }
 
-<<<<<<< HEAD
 // AccessPath is used to identify HTTP api access path including path and method
 type AccessPath struct {
 	Path   string
@@ -212,7 +211,8 @@
 // NewAccessPath returns an AccessPath
 func NewAccessPath(path, method string) AccessPath {
 	return AccessPath{Path: path, Method: method}
-=======
+}
+
 // PostJSON is used to send the POST request to a specific URL
 func PostJSON(client *http.Client, url string, data []byte, checkOpts ...func([]byte, int)) error {
 	req, err := http.NewRequest(http.MethodPost, url, bytes.NewBuffer(data))
@@ -249,5 +249,4 @@
 		opt(res, resp.StatusCode)
 	}
 	return nil
->>>>>>> 38ee0a8f
 }
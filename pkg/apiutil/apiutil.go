--- conflicted
+++ resolved
@@ -234,22 +234,6 @@
 	return nil
 }
 
-<<<<<<< HEAD
-func doJSONIgnoreRespStatus(client *http.Client, req *http.Request, checkOpts ...func([]byte, int)) error {
-	resp, err := client.Do(req)
-	if err != nil {
-		return errors.WithStack(err)
-	}
-	defer resp.Body.Close()
-	res, err := io.ReadAll(resp.Body)
-	if err != nil {
-		return err
-	}
-	for _, opt := range checkOpts {
-		opt(res, resp.StatusCode)
-	}
-	return nil
-=======
 // FieldError connects an error to a particular field
 type FieldError struct {
 	error
@@ -347,5 +331,4 @@
 	}
 	ErrorResp(rd, w, errCode)
 	return err
->>>>>>> f57c923c
 }
--- conflicted
+++ resolved
@@ -83,26 +83,16 @@
 		return
 	}
 	newLeader := r.electNewLeader(region)
-<<<<<<< HEAD
+	originLeader := region.GetLeader()
 	newRegion := region.Clone(core.WithLeader(newLeader))
-=======
-	originLeader := region.Leader
-	region.Leader = newLeader
->>>>>>> 0e216a70
 	if newLeader == nil {
 		r.SetRegion(newRegion)
 		simutil.Logger.Infof("[region %d] no leader", region.GetID())
 		return
 	}
-<<<<<<< HEAD
 	simutil.Logger.Infof("[region %d] elect new leader: %+v,old leader: %+v", region.GetID(), newLeader, region.GetLeader())
 	r.SetRegion(newRegion)
 	r.recordRegionChange(newRegion)
-=======
-	simutil.Logger.Infof("[region %d] elect new leader: %+v,old leader: %+v", region.GetId(), originLeader, newLeader)
-	r.SetRegion(region)
-	r.recordRegionChange(region)
->>>>>>> 0e216a70
 }
 
 func (r *RaftEngine) stepSplit(region *core.RegionInfo, c *ClusterInfo) {

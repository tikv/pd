// Copyright 2023 TiKV Project Authors.
//
// Licensed under the Apache License, Version 2.0 (the "License");
// you may not use this file except in compliance with the License.
// You may obtain a copy of the License at
//
//     http://www.apache.org/licenses/LICENSE-2.0
//
// Unless required by applicable law or agreed to in writing, software
// distributed under the License is distributed on an "AS IS" BASIS,
// WITHOUT WARRANTIES OR CONDITIONS OF ANY KIND, either express or implied.
// See the License for the specific language governing permissions and
// limitations under the License.

package tso

import (
	"context"
	"encoding/json"
	"fmt"
	"math"
	"net/http"
	"regexp"
	"sort"
	"sync"
	"time"

	"go.etcd.io/etcd/api/v3/mvccpb"
	clientv3 "go.etcd.io/etcd/client/v3"
	"go.uber.org/zap"

	perrors "github.com/pingcap/errors"
	"github.com/pingcap/failpoint"
	"github.com/pingcap/kvproto/pkg/pdpb"
	"github.com/pingcap/kvproto/pkg/tsopb"
	"github.com/pingcap/log"

	"github.com/tikv/pd/pkg/election"
	"github.com/tikv/pd/pkg/errs"
	"github.com/tikv/pd/pkg/mcs/discovery"
	"github.com/tikv/pd/pkg/mcs/utils"
	"github.com/tikv/pd/pkg/mcs/utils/constant"
	"github.com/tikv/pd/pkg/member"
	"github.com/tikv/pd/pkg/slice"
	"github.com/tikv/pd/pkg/storage/endpoint"
	"github.com/tikv/pd/pkg/storage/kv"
	"github.com/tikv/pd/pkg/utils/apiutil"
	"github.com/tikv/pd/pkg/utils/etcdutil"
	"github.com/tikv/pd/pkg/utils/keypath"
	"github.com/tikv/pd/pkg/utils/logutil"
	"github.com/tikv/pd/pkg/utils/memberutil"
	"github.com/tikv/pd/pkg/utils/syncutil"
	"github.com/tikv/pd/pkg/utils/tsoutil"
	"github.com/tikv/pd/pkg/utils/typeutil"
)

const (
	// mergingCheckInterval is the interval for merging check to see if the keyspace groups
	// merging process could be moved forward.
	mergingCheckInterval = 5 * time.Second
	// defaultPrimaryPriorityCheckInterval is the default interval for checking if the priorities
	// of the primaries on this TSO server/pod have changed. A goroutine will periodically check
	// do this check and re-distribute the primaries if necessary.
	defaultPrimaryPriorityCheckInterval = 10 * time.Second
	groupPatrolInterval                 = time.Minute
)

type state struct {
	syncutil.RWMutex
	// ams stores the allocator managers of the keyspace groups. Each keyspace group is
	// assigned with an allocator manager managing its global tso allocators.
	// Use a fixed size array to maximize the efficiency of concurrent access to
	// different keyspace groups for tso service.
	ams [constant.MaxKeyspaceGroupCountInUse]*AllocatorManager
	// kgs stores the keyspace groups' membership/distribution meta.
	kgs [constant.MaxKeyspaceGroupCountInUse]*endpoint.KeyspaceGroup
	// keyspaceLookupTable is a map from keyspace to the keyspace group to which it belongs.
	keyspaceLookupTable map[uint32]uint32
	// splittingGroups is the cache of splitting keyspace group related information.
	// The key is the keyspace group ID, and the value is the time when the keyspace group
	// is created as the split target. Once the split is finished, the keyspace group will
	// be removed from this map.
	splittingGroups map[uint32]time.Time
	// deletedGroups is the cache of deleted keyspace group related information.
	// Being merged will cause the group to be added to this map and finally be deleted after the merge.
	deletedGroups map[uint32]struct{}
	// requestedGroups is the cache of requested keyspace group related information.
	// Once a group receives its first TSO request and pass the certain check, it will be added to this map.
	// Being merged will cause the group to be removed from this map eventually if the merge is successful.
	requestedGroups map[uint32]struct{}
}

func (s *state) initialize() {
	s.keyspaceLookupTable = make(map[uint32]uint32)
	s.splittingGroups = make(map[uint32]time.Time)
	s.deletedGroups = make(map[uint32]struct{})
	s.requestedGroups = make(map[uint32]struct{})
}

func (s *state) deInitialize() {
	log.Info("closing all keyspace groups")

	s.Lock()
	defer s.Unlock()

	wg := sync.WaitGroup{}
	for _, am := range s.ams {
		if am != nil {
			wg.Add(1)
			go func(am *AllocatorManager) {
				defer logutil.LogPanic()
				defer wg.Done()
				am.close()
				log.Info("keyspace group closed", zap.Uint32("keyspace-group-id", am.kgID))
			}(am)
		}
	}
	wg.Wait()

	log.Info("all keyspace groups closed")
}

// getKeyspaceGroupMeta returns the meta of the given keyspace group
func (s *state) getKeyspaceGroupMeta(
	groupID uint32,
) (*AllocatorManager, *endpoint.KeyspaceGroup) {
	s.RLock()
	defer s.RUnlock()
	return s.ams[groupID], s.kgs[groupID]
}

// getSplittingGroups returns the IDs of the splitting keyspace groups.
func (s *state) getSplittingGroups() []uint32 {
	s.RLock()
	defer s.RUnlock()
	groups := make([]uint32, 0, len(s.splittingGroups))
	for groupID := range s.splittingGroups {
		groups = append(groups, groupID)
	}
	return groups
}

// getDeletedGroups returns the IDs of the deleted keyspace groups.
func (s *state) getDeletedGroups() []uint32 {
	s.RLock()
	defer s.RUnlock()
	groups := make([]uint32, 0, len(s.deletedGroups))
	for groupID := range s.deletedGroups {
		groups = append(groups, groupID)
	}
	return groups
}

// getDeletedGroupNum returns the number of the deleted keyspace groups.
func (s *state) getDeletedGroupNum() int {
	s.RLock()
	defer s.RUnlock()
	return len(s.deletedGroups)
}

// cleanKeyspaceGroup cleans the given keyspace group from the state.
// NOTICE: currently the only legal way to delete a keyspace group is
// to merge it into another one. This function is used to clean up the
// remaining info after the merge has been finished.
func (s *state) cleanKeyspaceGroup(groupID uint32) {
	s.Lock()
	defer s.Unlock()
	delete(s.deletedGroups, groupID)
	delete(s.requestedGroups, groupID)
}

// markGroupRequested checks if the given keyspace group has been requested and should be marked.
// If yes, it will do nothing and return nil directly.
// If not, it will try to mark the keyspace group as requested inside a critical section, which
// will call the checker passed in to check if the keyspace group is qualified to be marked as requested.
// Any error encountered during the check will be returned to the caller.
func (s *state) markGroupRequested(groupID uint32, checker func() error) error {
	// Fast path to check if the keyspace group has been marked as requested.
	s.RLock()
	_, ok := s.requestedGroups[groupID]
	s.RUnlock()
	if ok {
		return nil
	}
	s.Lock()
	defer s.Unlock()
	// Double check if the keyspace group has been marked as requested.
	if _, ok := s.requestedGroups[groupID]; ok {
		return nil
	}
	if err := checker(); err != nil {
		return err
	}
	s.requestedGroups[groupID] = struct{}{}
	return nil
}

func (s *state) checkGroupSplit(
	targetGroupID uint32,
) (splitTargetAM, splitSourceAM *AllocatorManager, err error) {
	s.RLock()
	defer s.RUnlock()
	splitTargetAM, splitTargetGroup := s.ams[targetGroupID], s.kgs[targetGroupID]
	// Only the split target keyspace group needs to check the TSO split.
	if !splitTargetGroup.IsSplitTarget() {
		return nil, nil, nil // it isn't in the split state
	}
	sourceGroupID := splitTargetGroup.SplitSource()
	splitSourceAM, splitSourceGroup := s.ams[sourceGroupID], s.kgs[sourceGroupID]
	if splitSourceAM == nil || splitSourceGroup == nil {
		log.Error("the split source keyspace group is not initialized",
			zap.Uint32("source", sourceGroupID))
		return nil, nil, errs.ErrKeyspaceGroupNotInitialized.FastGenByArgs(sourceGroupID)
	}
	return splitTargetAM, splitSourceAM, nil
}

// Reject any request if the keyspace group is in merging state,
// we need to wait for the merging checker to finish the TSO merging.
func (s *state) checkGroupMerge(
	groupID uint32,
) error {
	s.RLock()
	defer s.RUnlock()
	if s.kgs[groupID] == nil || !s.kgs[groupID].IsMerging() {
		return nil
	}
	return errs.ErrKeyspaceGroupIsMerging.FastGenByArgs(groupID)
}

// getKeyspaceGroupMetaWithCheck returns the keyspace group meta of the given keyspace.
// It also checks if the keyspace is served by the given keyspace group. If not, it returns the meta
// of the keyspace group to which the keyspace currently belongs and returns NotServed (by the given
// keyspace group) error. If the keyspace doesn't belong to any keyspace group, it returns the
// NotAssigned error, which could happen because loading keyspace group meta isn't atomic when there is
// keyspace movement between keyspace groups.
func (s *state) getKeyspaceGroupMetaWithCheck(
	keyspaceID, keyspaceGroupID uint32,
) (*AllocatorManager, *endpoint.KeyspaceGroup, uint32, error) {
	s.RLock()
	defer s.RUnlock()

	if am := s.ams[keyspaceGroupID]; am != nil {
		kg := s.kgs[keyspaceGroupID]
		if kg != nil {
			if _, ok := kg.KeyspaceLookupTable[keyspaceID]; ok {
				return am, kg, keyspaceGroupID, nil
			}
		}
	}

	// The keyspace doesn't belong to this keyspace group, we should check if it belongs to any other
	// keyspace groups, and return the correct keyspace group meta to the client.
	if kgid, ok := s.keyspaceLookupTable[keyspaceID]; ok {
		if s.ams[kgid] != nil {
			return s.ams[kgid], s.kgs[kgid], kgid, nil
		}
		return nil, s.kgs[kgid], kgid, genNotServedErr(errs.ErrGetAllocatorManager, keyspaceGroupID)
	}

	// The keyspace doesn't belong to any keyspace group but the keyspace has been assigned to a
	// keyspace group before, which means the keyspace group hasn't initialized yet.
	if keyspaceGroupID != constant.DefaultKeyspaceGroupID {
		return nil, nil, keyspaceGroupID, errs.ErrKeyspaceNotAssigned.FastGenByArgs(keyspaceID)
	}

	// For migrating the existing keyspaces which have no keyspace group assigned as configured
	// in the keyspace meta. All these keyspaces will be served by the default keyspace group.
	if s.ams[constant.DefaultKeyspaceGroupID] == nil {
		return nil, nil, constant.DefaultKeyspaceGroupID,
			errs.ErrKeyspaceNotAssigned.FastGenByArgs(keyspaceID)
	}
	return s.ams[constant.DefaultKeyspaceGroupID],
		s.kgs[constant.DefaultKeyspaceGroupID],
		constant.DefaultKeyspaceGroupID, nil
}

func (s *state) getNextPrimaryToReset(
	groupID int, localAddress string,
) (member ElectionMember, kg *endpoint.KeyspaceGroup, localPriority, nextGroupID int) {
	s.RLock()
	defer s.RUnlock()

	// Both s.ams and s.kgs are arrays with the fixed size defined by the const value MaxKeyspaceGroupCountInUse.
	groupSize := int(constant.MaxKeyspaceGroupCountInUse)
	groupID %= groupSize
	for j := 0; j < groupSize; groupID, j = (groupID+1)%groupSize, j+1 {
		am := s.ams[groupID]
		kg := s.kgs[groupID]
		if am != nil && kg != nil && am.GetMember().IsLeader() {
			maxPriority := math.MinInt32
			localPriority := math.MaxInt32
			for _, member := range kg.Members {
				if member.Priority > maxPriority {
					maxPriority = member.Priority
				}
				if member.IsAddressEquivalent(localAddress) {
					localPriority = member.Priority
				}
			}

			if localPriority < maxPriority {
				// return here and reset the primary outside of the critical section
				// as resetting the primary may take some time.
				return am.GetMember(), kg, localPriority, (groupID + 1) % groupSize
			}
		}
	}

	return nil, nil, 0, groupID
}

// KeyspaceGroupManager manages the members of the keyspace groups assigned to this host.
// The replicas campaign for the leaders which provide the tso service for the corresponding
// keyspace groups.
type KeyspaceGroupManager struct {
	// state is the in-memory state of the keyspace groups
	state

	ctx    context.Context
	cancel context.CancelFunc
	wg     sync.WaitGroup

	// tsoServiceID is the service ID of the TSO service, registered in the service discovery
	tsoServiceID *discovery.ServiceRegistryEntry
	etcdClient   *clientv3.Client
	httpClient   *http.Client
	// electionNamePrefix is the name prefix to generate the unique name of a participant,
	// which participate in the election of its keyspace group's primary, in the format of
	// "electionNamePrefix:keyspace-group-id"
	electionNamePrefix string
	// tsoServiceKey is the path for storing the registered tso servers.
	// Key: /ms/{cluster_id}/tso/registry/{tsoServerAddress}
	// Value: discover.ServiceRegistryEntry
	tsoServiceKey string
<<<<<<< HEAD
	storage       *endpoint.StorageEndpoint
=======
	// legacySvcRootPath defines the legacy root path for all etcd paths which derives from
	// the PD. It's in the format of "/pd/{cluster_id}".
	// The main paths for different usages include:
	// 1. The path, used by the default keyspace group, for LoadTimestamp/SaveTimestamp in the
	//    storage endpoint.
	//    Key: /pd/{cluster_id}/timestamp
	//    Value: ts(time.Time)
	//    Key: /pd/{cluster_id}/lta/{dc-location}/timestamp
	//    Value: ts(time.Time)
	// 2. The path for storing keyspace group membership/distribution metadata.
	//    Key: /pd/{cluster_id}/tso/keyspace_groups/membership/{group}
	//    Value: endpoint.KeyspaceGroup
	// Note: The {group} is 5 digits integer with leading zeros.
	legacySvcRootPath string
	// tsoSvcRootPath defines the root path for all etcd paths used in the tso microservices.
	// It is in the format of "/ms/<cluster-id>/tso".
	// The main paths for different usages include:
	// 1. The path for keyspace group primary election.
	//    default keyspace group: "/ms/{cluster_id}/tso/00000/primary".
	//    non-default keyspace group: "/ms/{cluster_id}/tso/keyspace_groups/election/{group}/primary".
	// 2. The path for LoadTimestamp/SaveTimestamp in the storage endpoint for all the non-default
	//    keyspace groups.
	//    Key: /ms/{cluster_id}/tso/{group}/gta/timestamp
	//    Value: ts(time.Time)
	//    Key: /ms/{cluster_id}/tso/{group}/lta/{dc-location}/timestamp
	//    Value: ts(time.Time)
	// Note: The {group} is 5 digits integer with leading zeros.
	tsoSvcRootPath string
	// legacySvcStorage is storage with legacySvcRootPath.
	legacySvcStorage *endpoint.StorageEndpoint
	// tsoSvcStorage is storage with tsoSvcRootPath.
	tsoSvcStorage *endpoint.StorageEndpoint
>>>>>>> 6cadbe7d
	// cfg is the TSO config
	cfg ServiceConfig

	loadKeyspaceGroupsBatchSize int64
	loadFromEtcdMaxRetryTimes   int

	// compiledKGMembershipIDRegexp is the compiled regular expression for matching keyspace group id
	// in the keyspace group membership path.
	compiledKGMembershipIDRegexp *regexp.Regexp
	// groupUpdateRetryList is the list of keyspace groups which failed to update and need to retry.
	groupUpdateRetryList map[uint32]*endpoint.KeyspaceGroup
	groupWatcher         *etcdutil.LoopWatcher

	// mergeCheckerCancelMap is the cancel function map for the merge checker of each keyspace group.
	mergeCheckerCancelMap sync.Map // GroupID -> context.CancelFunc

	primaryPriorityCheckInterval time.Duration

	// tsoNodes is the registered tso servers.
	tsoNodes sync.Map // store as map[string]struct{}
	// serviceRegistryMap stores the mapping from the service registry key to the service address.
	// Note: it is only used in tsoNodesWatcher.
	serviceRegistryMap map[string]string
	// tsoNodesWatcher is the watcher for the registered tso servers.
	tsoNodesWatcher *etcdutil.LoopWatcher

	// pre-initialized metrics
	metrics *keyspaceGroupMetrics
}

// NewKeyspaceGroupManager creates a new Keyspace Group Manager.
func NewKeyspaceGroupManager(
	ctx context.Context,
	tsoServiceID *discovery.ServiceRegistryEntry,
	etcdClient *clientv3.Client,
	httpClient *http.Client,
	electionNamePrefix string,
	cfg ServiceConfig,
) *KeyspaceGroupManager {
	if constant.MaxKeyspaceGroupCountInUse > constant.MaxKeyspaceGroupCount {
		log.Fatal("MaxKeyspaceGroupCountInUse is larger than MaxKeyspaceGroupCount",
			zap.Uint32("max-keyspace-group-count-in-use", constant.MaxKeyspaceGroupCountInUse),
			zap.Uint32("max-keyspace-group-count", constant.MaxKeyspaceGroupCount))
	}

	ctx, cancel := context.WithCancel(ctx)
	kgm := &KeyspaceGroupManager{
		ctx:                          ctx,
		cancel:                       cancel,
		tsoServiceID:                 tsoServiceID,
		etcdClient:                   etcdClient,
		httpClient:                   httpClient,
		electionNamePrefix:           electionNamePrefix,
		tsoServiceKey:                keypath.ServicePath(constant.TSOServiceName),
		primaryPriorityCheckInterval: defaultPrimaryPriorityCheckInterval,
		cfg:                          cfg,
		groupUpdateRetryList:         make(map[uint32]*endpoint.KeyspaceGroup),
		serviceRegistryMap:           make(map[string]string),
		metrics:                      newKeyspaceGroupMetrics(),
	}
	kgm.storage = endpoint.NewStorageEndpoint(
		kv.NewEtcdKVBase(kgm.etcdClient), nil)
	kgm.compiledKGMembershipIDRegexp = keypath.GetCompiledKeyspaceGroupIDRegexp()
	kgm.state.initialize()
	return kgm
}

// Initialize this KeyspaceGroupManager
func (kgm *KeyspaceGroupManager) Initialize() error {
	if err := kgm.InitializeTSOServerWatchLoop(); err != nil {
		log.Error("failed to initialize tso server watch loop", zap.Error(err))
		kgm.Close() // Close the manager to clean up the allocated resources.
		return errs.ErrLoadKeyspaceGroupsTerminated.Wrap(err)
	}
	if err := kgm.InitializeGroupWatchLoop(); err != nil {
		log.Error("failed to initialize group watch loop", zap.Error(err))
		kgm.Close() // Close the manager to clean up the loaded keyspace groups.
		return errs.ErrLoadKeyspaceGroupsTerminated.Wrap(err)
	}

	kgm.wg.Add(3)
	go kgm.primaryPriorityCheckLoop()
	go kgm.groupSplitPatroller()
	go kgm.deletedGroupCleaner()

	return nil
}

// Close this KeyspaceGroupManager
func (kgm *KeyspaceGroupManager) Close() {
	log.Info("closing keyspace group manager")

	// Note: don't change the order. We need to cancel all service loops in the keyspace group manager
	// before closing all keyspace groups. It's to prevent concurrent addition/removal of keyspace groups
	// during critical periods such as service shutdown and online keyspace group, while the former requires
	// snapshot isolation to ensure all keyspace groups are properly closed and no new keyspace group is
	// added/initialized after that.
	kgm.cancel()
	kgm.wg.Wait()
	kgm.state.deInitialize()

	log.Info("keyspace group manager closed")
}

// GetServiceConfig returns the service config.
func (kgm *KeyspaceGroupManager) GetServiceConfig() ServiceConfig {
	return kgm.cfg
}

// InitializeTSOServerWatchLoop initializes the watch loop monitoring the path for storing the
// registered tso servers.
// Key: /ms/{cluster_id}/tso/registry/{tsoServerAddress}
// Value: discover.ServiceRegistryEntry
func (kgm *KeyspaceGroupManager) InitializeTSOServerWatchLoop() error {
	putFn := func(kv *mvccpb.KeyValue) error {
		s := &discovery.ServiceRegistryEntry{}
		if err := json.Unmarshal(kv.Value, s); err != nil {
			log.Warn("failed to unmarshal service registry entry",
				zap.String("event-kv-key", string(kv.Key)), zap.Error(err))
			return err
		}
		kgm.tsoNodes.Store(s.ServiceAddr, struct{}{})
		kgm.serviceRegistryMap[string(kv.Key)] = s.ServiceAddr
		return nil
	}
	deleteFn := func(kv *mvccpb.KeyValue) error {
		key := string(kv.Key)
		if serviceAddr, ok := kgm.serviceRegistryMap[key]; ok {
			delete(kgm.serviceRegistryMap, key)
			kgm.tsoNodes.Delete(serviceAddr)
			return nil
		}
		return perrors.Errorf("failed to find the service address for key %s", key)
	}

	kgm.tsoNodesWatcher = etcdutil.NewLoopWatcher(
		kgm.ctx,
		&kgm.wg,
		kgm.etcdClient,
		"tso-nodes-watcher",
		kgm.tsoServiceKey,
		func([]*clientv3.Event) error { return nil },
		putFn,
		deleteFn,
		func([]*clientv3.Event) error { return nil },
		true, /* withPrefix */
	)
	kgm.tsoNodesWatcher.StartWatchLoop()
	if err := kgm.tsoNodesWatcher.WaitLoad(); err != nil {
		log.Error("failed to load the registered tso servers", errs.ZapError(err))
		return err
	}

	return nil
}

// InitializeGroupWatchLoop initializes the watch loop monitoring the path for storing keyspace group
// membership/distribution metadata.
// Key: /pd/{cluster_id}/tso/keyspace_groups/membership/{group}
// Value: endpoint.KeyspaceGroup
func (kgm *KeyspaceGroupManager) InitializeGroupWatchLoop() error {
	startKey := keypath.KeyspaceGroupIDPrefix()

	defaultKGConfigured := false
	putFn := func(kv *mvccpb.KeyValue) error {
		group := &endpoint.KeyspaceGroup{}
		if err := json.Unmarshal(kv.Value, group); err != nil {
			return errs.ErrJSONUnmarshal.Wrap(err)
		}
		kgm.updateKeyspaceGroup(group)
		if group.ID == constant.DefaultKeyspaceGroupID {
			defaultKGConfigured = true
		}
		return nil
	}
	deleteFn := func(kv *mvccpb.KeyValue) error {
		groupID, err := ExtractKeyspaceGroupIDFromPath(kgm.compiledKGMembershipIDRegexp, string(kv.Key))
		if err != nil {
			return err
		}
		kgm.deleteKeyspaceGroup(groupID)
		return nil
	}
	postEventsFn := func([]*clientv3.Event) error {
		// Retry the groups that are not initialized successfully before.
		for id, group := range kgm.groupUpdateRetryList {
			delete(kgm.groupUpdateRetryList, id)
			kgm.updateKeyspaceGroup(group)
		}
		return nil
	}
	kgm.groupWatcher = etcdutil.NewLoopWatcher(
		kgm.ctx,
		&kgm.wg,
		kgm.etcdClient,
		"keyspace-watcher",
		startKey,
		func([]*clientv3.Event) error { return nil },
		putFn,
		deleteFn,
		postEventsFn,
		true, /* withPrefix */
	)
	if kgm.loadFromEtcdMaxRetryTimes > 0 {
		kgm.groupWatcher.SetLoadRetryTimes(kgm.loadFromEtcdMaxRetryTimes)
	}
	if kgm.loadKeyspaceGroupsBatchSize > 0 {
		kgm.groupWatcher.SetLoadBatchSize(kgm.loadKeyspaceGroupsBatchSize)
	}
	kgm.groupWatcher.StartWatchLoop()
	if err := kgm.groupWatcher.WaitLoad(); err != nil {
		log.Error("failed to initialize keyspace group manager", errs.ZapError(err))
		// We might have partially loaded/initialized the keyspace groups. Close the manager to clean up.
		kgm.Close()
		return errs.ErrLoadKeyspaceGroupsTerminated.Wrap(err)
	}

	if !defaultKGConfigured {
		log.Info("initializing default keyspace group")
		group := &endpoint.KeyspaceGroup{
			ID: constant.DefaultKeyspaceGroupID,
			Members: []endpoint.KeyspaceGroupMember{{
				Address:  kgm.tsoServiceID.ServiceAddr,
				Priority: constant.DefaultKeyspaceGroupReplicaPriority,
			}},
			Keyspaces: []uint32{constant.DefaultKeyspaceID},
		}
		kgm.updateKeyspaceGroup(group)
	}
	return nil
}

func (kgm *KeyspaceGroupManager) primaryPriorityCheckLoop() {
	defer logutil.LogPanic()
	defer kgm.wg.Done()

	failpoint.Inject("fastPrimaryPriorityCheck", func() {
		kgm.primaryPriorityCheckInterval = 200 * time.Millisecond
	})

	ticker := time.NewTicker(kgm.primaryPriorityCheckInterval)
	defer ticker.Stop()
	ctx, cancel := context.WithCancel(kgm.ctx)
	defer cancel()
	groupID := 0
	for {
		select {
		case <-ctx.Done():
			log.Info("exit primary priority check loop")
			return
		case <-ticker.C:
			// Every primaryPriorityCheckInterval, we only reset the primary of one keyspace group
			member, kg, localPriority, nextGroupID := kgm.getNextPrimaryToReset(groupID, kgm.tsoServiceID.ServiceAddr)
			if member != nil {
				aliveTSONodes := make(map[string]struct{})
				kgm.tsoNodes.Range(func(key, _ any) bool {
					aliveTSONodes[typeutil.TrimScheme(key.(string))] = struct{}{}
					return true
				})
				if len(aliveTSONodes) == 0 {
					log.Warn("no alive tso node", zap.String("local-address", kgm.tsoServiceID.ServiceAddr))
					continue
				}
				// If there is a alive member with higher priority, reset the leader.
				resetLeader := false
				for _, m := range kg.Members {
					if m.Priority <= localPriority {
						continue
					}
					if _, ok := aliveTSONodes[typeutil.TrimScheme(m.Address)]; ok {
						resetLeader = true
						break
					}
				}
				if resetLeader {
					select {
					case <-ctx.Done():
					default:
						allocator, err := kgm.GetAllocatorManager(kg.ID)
						if err != nil {
							log.Error("failed to get allocator manager", zap.Error(err))
							continue
						}
						// only members of specific group are valid primary candidates.
						group := kgm.GetKeyspaceGroups()[kg.ID]
						memberMap := make(map[string]bool, len(group.Members))
						for _, m := range group.Members {
							memberMap[m.Address] = true
						}
						log.Info("tso priority checker moves primary",
							zap.String("local-address", kgm.tsoServiceID.ServiceAddr),
							zap.Uint32("keyspace-group-id", kg.ID),
							zap.Int("local-priority", localPriority))
						if err := utils.TransferPrimary(kgm.etcdClient, allocator.GetAllocator().(*GlobalTSOAllocator).GetExpectedPrimaryLease(),
							constant.TSOServiceName, kgm.GetServiceConfig().GetName(), "", kg.ID, memberMap); err != nil {
							log.Error("failed to transfer primary", zap.Error(err))
							continue
						}
					}
				} else {
					log.Warn("no need to reset primary as the replicas with higher priority are offline",
						zap.String("local-address", kgm.tsoServiceID.ServiceAddr),
						zap.Uint32("keyspace-group-id", kg.ID),
						zap.Int("local-priority", localPriority))
				}
			}
			groupID = nextGroupID
		}
	}
}

func (kgm *KeyspaceGroupManager) isAssignedToMe(group *endpoint.KeyspaceGroup) bool {
	return slice.AnyOf(group.Members, func(i int) bool {
		return group.Members[i].IsAddressEquivalent(kgm.tsoServiceID.ServiceAddr)
	})
}

// updateKeyspaceGroup applies the given keyspace group. If the keyspace group is just assigned to
// this host/pod, it will join the primary election.
func (kgm *KeyspaceGroupManager) updateKeyspaceGroup(group *endpoint.KeyspaceGroup) {
	if err := checkKeySpaceGroupID(group.ID); err != nil {
		log.Warn("keyspace group ID is invalid, ignore it", zap.Error(err))
		return
	}

	// If the default keyspace group isn't assigned to any tso node/pod, assign it to everyone.
	if group.ID == constant.DefaultKeyspaceGroupID && len(group.Members) == 0 {
		// TODO: fill members with all tso nodes/pods.
		group.Members = []endpoint.KeyspaceGroupMember{{
			Address:  kgm.tsoServiceID.ServiceAddr,
			Priority: constant.DefaultKeyspaceGroupReplicaPriority,
		}}
	}

	if !kgm.isAssignedToMe(group) {
		// Not assigned to me. If this host/pod owns a replica of this keyspace group,
		// it should resign the election membership now.
		kgm.exitElectionMembership(group)
		return
	}

	oldAM, oldGroup := kgm.getKeyspaceGroupMeta(group.ID)
	// If this host owns a replica of the keyspace group which is the merge target,
	// it should run the merging checker when the merge state first time changes.
	if !oldGroup.IsMergeTarget() && group.IsMergeTarget() {
		ctx, cancel := context.WithCancel(kgm.ctx)
		kgm.mergeCheckerCancelMap.Store(group.ID, cancel)
		kgm.wg.Add(1)
		go kgm.mergingChecker(ctx, group.ID, group.MergeState.MergeList)
		kgm.metrics.mergeTargetGauge.Inc()
		kgm.metrics.mergeSourceGauge.Add(float64(len(group.MergeState.MergeList)))
	}
	// If the merge state has been finished, cancel its merging checker.
	if oldGroup.IsMergeTarget() && !group.IsMergeTarget() {
		if cancel, loaded := kgm.mergeCheckerCancelMap.LoadAndDelete(group.ID); loaded && cancel != nil {
			cancel.(context.CancelFunc)()
		}
		kgm.metrics.mergeTargetGauge.Dec()
	}

	// If this host is already assigned a replica of this keyspace group, i.e., the election member
	// is already initialized, just update the meta.
	if oldAM != nil {
		kgm.updateKeyspaceGroupMembership(oldGroup, group, true)
		return
	}

	// If the keyspace group is not initialized, initialize it.
	// The format of leader name is address-groupID.
	uniqueName := fmt.Sprintf("%s-%05d", kgm.electionNamePrefix, group.ID)
	uniqueID := memberutil.GenerateUniqueID(uniqueName)
	log.Info("joining primary election",
		zap.Uint32("keyspace-group-id", group.ID),
		zap.String("participant-name", uniqueName),
		zap.Uint64("participant-id", uniqueID))
	// Initialize the participant info to join the primary election.
	participant := member.NewParticipant(kgm.etcdClient, keypath.MsParam{
		ServiceName: constant.TSOServiceName,
		GroupID:     group.ID,
	})
	p := &tsopb.Participant{
		Name:       uniqueName,
		Id:         uniqueID, // id is unique among all participants
		ListenUrls: []string{kgm.cfg.GetAdvertiseListenAddr()},
	}
	participant.InitInfo(p, "keyspace group primary election")
	// If the keyspace group is in split, we should ensure that the primary elected by the new keyspace group
	// is always on the same TSO Server node as the primary of the old keyspace group, and this constraint cannot
	// be broken until the entire split process is completed.
	if group.IsSplitTarget() {
		splitSource := group.SplitSource()
		log.Info("keyspace group is in split",
			zap.Uint32("target", group.ID),
			zap.Uint32("source", splitSource))
		splitSourceAM, splitSourceGroup := kgm.getKeyspaceGroupMeta(splitSource)
		if !validateSplit(splitSourceAM, group, splitSourceGroup) {
			// Put the group into the retry list to retry later.
			kgm.groupUpdateRetryList[group.ID] = group
			return
		}
		participant.SetCampaignChecker(func(*election.Leadership) bool {
			return splitSourceAM.GetMember().IsLeader()
		})
	}
	// Initialize all kinds of maps.
	am := NewAllocatorManager(kgm.ctx, group.ID, participant, kgm.storage, kgm.cfg)
	am.startGlobalAllocatorLoop()
	log.Info("created allocator manager",
		zap.Uint32("keyspace-group-id", group.ID))
	kgm.Lock()
	group.KeyspaceLookupTable = make(map[uint32]struct{})
	for _, kid := range group.Keyspaces {
		group.KeyspaceLookupTable[kid] = struct{}{}
		kgm.keyspaceLookupTable[kid] = group.ID
	}
	kgm.kgs[group.ID] = group
	kgm.ams[group.ID] = am
	// If the group is the split target, add it to the splitting group map.
	if group.IsSplitTarget() {
		kgm.splittingGroups[group.ID] = time.Now()
		kgm.metrics.splitTargetGauge.Inc()
	}
	kgm.Unlock()
}

// validateSplit checks whether the meta info of split keyspace group
// to ensure that the split process could be continued.
func validateSplit(
	sourceAM *AllocatorManager,
	targetGroup, sourceGroup *endpoint.KeyspaceGroup,
) bool {
	splitSourceID := targetGroup.SplitSource()
	// Make sure that the split source keyspace group has been initialized.
	if sourceAM == nil || sourceGroup == nil {
		log.Error("the split source keyspace group is not initialized",
			zap.Uint32("target", targetGroup.ID),
			zap.Uint32("source", splitSourceID))
		return false
	}
	// Since the target group is derived from the source group and both of them
	// could not be modified during the split process, so we can only check the
	// member count of the source group here.
	memberCount := len(sourceGroup.Members)
	if memberCount < constant.DefaultKeyspaceGroupReplicaCount {
		log.Error("the split source keyspace group does not have enough members",
			zap.Uint32("target", targetGroup.ID),
			zap.Uint32("source", splitSourceID),
			zap.Int("member-count", memberCount),
			zap.Int("replica-count", constant.DefaultKeyspaceGroupReplicaCount))
		return false
	}
	return true
}

// updateKeyspaceGroupMembership updates the keyspace lookup table for the given keyspace group.
func (kgm *KeyspaceGroupManager) updateKeyspaceGroupMembership(
	oldGroup, newGroup *endpoint.KeyspaceGroup, updateWithLock bool,
) {
	var (
		oldKeyspaces           []uint32
		oldKeyspaceLookupTable map[uint32]struct{}
	)

	if oldGroup != nil {
		oldKeyspaces = oldGroup.Keyspaces
		oldKeyspaceLookupTable = oldGroup.KeyspaceLookupTable
	}

	groupID := newGroup.ID
	newKeyspaces := newGroup.Keyspaces
	oldLen, newLen := len(oldKeyspaces), len(newKeyspaces)

	// Sort the keyspaces in ascending order
	sort.Slice(newKeyspaces, func(i, j int) bool {
		return newKeyspaces[i] < newKeyspaces[j]
	})

	// Mostly, the membership has no change, so optimize for this case.
	sameMembership := true
	if oldLen != newLen {
		sameMembership = false
	} else {
		for i := range oldLen {
			if oldKeyspaces[i] != newKeyspaces[i] {
				sameMembership = false
				break
			}
		}
	}

	if updateWithLock {
		kgm.Lock()
		defer kgm.Unlock()
	}

	if sameMembership {
		// The keyspace group membership is not changed. Reuse the old one.
		newGroup.KeyspaceLookupTable = oldKeyspaceLookupTable
	} else {
		// The keyspace list might be too long, so we only log the length, though there is a rare case that
		// the old length and the new length are the same but the keyspace list is changed.
		log.Info("the keyspace group's keyspace list is changed",
			zap.Uint32("keyspace-group-id", groupID),
			zap.Int("old-keyspaces-count", oldLen),
			zap.Int("new-keyspaces-count", newLen))
		// The keyspace group membership is changed. Update the keyspace lookup table.
		newGroup.KeyspaceLookupTable = make(map[uint32]struct{})
		for i, j := 0, 0; i < oldLen || j < newLen; {
			if i < oldLen && j < newLen && oldKeyspaces[i] == newKeyspaces[j] {
				newGroup.KeyspaceLookupTable[newKeyspaces[j]] = struct{}{}
				i++
				j++
			} else if i < oldLen && j < newLen && oldKeyspaces[i] < newKeyspaces[j] || j == newLen {
				// kgm.keyspaceLookupTable is a global lookup table for all keyspace groups, storing the
				// keyspace group ID for each keyspace. If the keyspace group of this keyspace in this
				// lookup table isn't the current keyspace group, it means the keyspace has been moved
				// to another keyspace group which has already declared the ownership of the keyspace,
				// and we shouldn't delete and overwrite the ownership.
				if curGroupID, ok := kgm.keyspaceLookupTable[oldKeyspaces[i]]; ok && curGroupID == groupID {
					delete(kgm.keyspaceLookupTable, oldKeyspaces[i])
				}
				i++
			} else {
				newGroup.KeyspaceLookupTable[newKeyspaces[j]] = struct{}{}
				kgm.keyspaceLookupTable[newKeyspaces[j]] = groupID
				j++
			}
		}
		if groupID == constant.DefaultKeyspaceGroupID {
			if _, ok := newGroup.KeyspaceLookupTable[constant.DefaultKeyspaceID]; !ok {
				log.Warn("default keyspace is not in default keyspace group. add it back")
				kgm.keyspaceLookupTable[constant.DefaultKeyspaceID] = groupID
				newGroup.KeyspaceLookupTable[constant.DefaultKeyspaceID] = struct{}{}
				newGroup.Keyspaces = make([]uint32, 1+len(newKeyspaces))
				newGroup.Keyspaces[0] = constant.DefaultKeyspaceID
				copy(newGroup.Keyspaces[1:], newKeyspaces)
			}
		} else {
			if _, ok := newGroup.KeyspaceLookupTable[constant.DefaultKeyspaceID]; ok {
				log.Warn("default keyspace is in non-default keyspace group. remove it")
				kgm.keyspaceLookupTable[constant.DefaultKeyspaceID] = constant.DefaultKeyspaceGroupID
				delete(newGroup.KeyspaceLookupTable, constant.DefaultKeyspaceID)
				newGroup.Keyspaces = newKeyspaces[1:]
			}
		}
	}
	// Check the split state.
	if oldGroup != nil {
		// SplitTarget -> !Splitting
		if oldGroup.IsSplitTarget() && !newGroup.IsSplitting() {
			kgm.ams[groupID].GetMember().(*member.Participant).SetCampaignChecker(nil)
			splitTime := kgm.splittingGroups[groupID]
			delete(kgm.splittingGroups, groupID)
			kgm.metrics.splitTargetGauge.Dec()
			kgm.metrics.splitDuration.Observe(time.Since(splitTime).Seconds())
		}
		// SplitSource -> !SplitSource
		if oldGroup.IsSplitSource() && !newGroup.IsSplitting() {
			kgm.metrics.splitSourceGauge.Dec()
		}
		// !Splitting -> SplitSource
		if !oldGroup.IsSplitting() && newGroup.IsSplitSource() {
			kgm.metrics.splitSourceGauge.Inc()
		}
	}
	kgm.kgs[groupID] = newGroup
}

// deleteKeyspaceGroup deletes the given keyspace group.
func (kgm *KeyspaceGroupManager) deleteKeyspaceGroup(groupID uint32) {
	log.Info("delete keyspace group", zap.Uint32("keyspace-group-id", groupID))

	if groupID == constant.DefaultKeyspaceGroupID {
		log.Info("removed default keyspace group meta config from the storage. " +
			"now every tso node/pod will initialize it")
		group := &endpoint.KeyspaceGroup{
			ID: constant.DefaultKeyspaceGroupID,
			Members: []endpoint.KeyspaceGroupMember{{
				Address:  kgm.tsoServiceID.ServiceAddr,
				Priority: constant.DefaultKeyspaceGroupReplicaPriority,
			}},
			Keyspaces: []uint32{constant.DefaultKeyspaceID},
		}
		kgm.updateKeyspaceGroup(group)
		return
	}

	kgm.Lock()
	defer kgm.Unlock()

	kg := kgm.kgs[groupID]
	if kg != nil {
		for _, kid := range kg.Keyspaces {
			// if kid == kg.ID, it means the keyspace still belongs to this keyspace group,
			//     so we decouple the relationship in the global keyspace lookup table.
			// if kid != kg.ID, it means the keyspace has been moved to another keyspace group
			//     which has already declared the ownership of the keyspace, so we don't need
			//     delete it from the global keyspace lookup table and overwrite the ownership.
			if kid == kg.ID {
				delete(kgm.keyspaceLookupTable, kid)
			}
		}
		kgm.kgs[groupID] = nil
	}

	am := kgm.ams[groupID]
	if am != nil {
		am.close()
		kgm.ams[groupID] = nil
	}

	kgm.deletedGroups[groupID] = struct{}{}
}

// exitElectionMembership exits the election membership of the given keyspace group by
// de-initializing the allocator manager, but still keeps the keyspace group info.
func (kgm *KeyspaceGroupManager) exitElectionMembership(group *endpoint.KeyspaceGroup) {
	log.Info("resign election membership", zap.Uint32("keyspace-group-id", group.ID))

	kgm.Lock()
	defer kgm.Unlock()

	am := kgm.ams[group.ID]
	if am != nil {
		am.close()
		kgm.ams[group.ID] = nil
	}

	oldGroup := kgm.kgs[group.ID]
	kgm.updateKeyspaceGroupMembership(oldGroup, group, false)
}

// GetAllocatorManager returns the AllocatorManager of the given keyspace group
func (kgm *KeyspaceGroupManager) GetAllocatorManager(keyspaceGroupID uint32) (*AllocatorManager, error) {
	if err := checkKeySpaceGroupID(keyspaceGroupID); err != nil {
		return nil, err
	}
	if am, _ := kgm.getKeyspaceGroupMeta(keyspaceGroupID); am != nil {
		return am, nil
	}
	return nil, genNotServedErr(errs.ErrGetAllocatorManager, keyspaceGroupID)
}

// FindGroupByKeyspaceID returns the keyspace group that contains the keyspace with the given ID.
func (kgm *KeyspaceGroupManager) FindGroupByKeyspaceID(
	keyspaceID uint32,
) (*AllocatorManager, *endpoint.KeyspaceGroup, uint32, error) {
	curAM, curKeyspaceGroup, curKeyspaceGroupID, err :=
		kgm.getKeyspaceGroupMetaWithCheck(keyspaceID, constant.DefaultKeyspaceGroupID)
	if err != nil {
		return nil, nil, curKeyspaceGroupID, err
	}
	return curAM, curKeyspaceGroup, curKeyspaceGroupID, nil
}

// GetElectionMember returns the election member of the keyspace group serving the given keyspace.
func (kgm *KeyspaceGroupManager) GetElectionMember(
	keyspaceID, keyspaceGroupID uint32,
) (ElectionMember, error) {
	if err := checkKeySpaceGroupID(keyspaceGroupID); err != nil {
		return nil, err
	}
	am, _, _, err := kgm.getKeyspaceGroupMetaWithCheck(keyspaceID, keyspaceGroupID)
	if err != nil {
		return nil, err
	}
	return am.GetMember(), nil
}

// GetKeyspaceGroups returns all keyspace groups managed by the current keyspace group manager.
func (kgm *KeyspaceGroupManager) GetKeyspaceGroups() map[uint32]*endpoint.KeyspaceGroup {
	kgm.RLock()
	defer kgm.RUnlock()
	keyspaceGroups := make(map[uint32]*endpoint.KeyspaceGroup)
	for _, keyspaceGroupID := range kgm.keyspaceLookupTable {
		if _, ok := keyspaceGroups[keyspaceGroupID]; ok {
			continue
		}
		keyspaceGroups[keyspaceGroupID] = kgm.kgs[keyspaceGroupID]
	}
	return keyspaceGroups
}

// HandleTSORequest forwards TSO allocation requests to correct TSO Allocators of the given keyspace group.
func (kgm *KeyspaceGroupManager) HandleTSORequest(
	ctx context.Context,
	keyspaceID, keyspaceGroupID uint32,
	count uint32,
) (ts pdpb.Timestamp, curKeyspaceGroupID uint32, err error) {
	if err := checkKeySpaceGroupID(keyspaceGroupID); err != nil {
		return pdpb.Timestamp{}, keyspaceGroupID, err
	}
	am, _, curKeyspaceGroupID, err := kgm.getKeyspaceGroupMetaWithCheck(keyspaceID, keyspaceGroupID)
	if err != nil {
		return pdpb.Timestamp{}, curKeyspaceGroupID, err
	}
	err = kgm.checkTSOSplit(curKeyspaceGroupID)
	if err != nil {
		return pdpb.Timestamp{}, curKeyspaceGroupID, err
	}
	err = kgm.state.checkGroupMerge(curKeyspaceGroupID)
	if err != nil {
		return pdpb.Timestamp{}, curKeyspaceGroupID, err
	}
	// If this is the first time to request the keyspace group, we need to sync the
	// timestamp one more time before serving the TSO request to make sure that the
	// TSO is the latest one from the storage, which could prevent the potential
	// fallback caused by the rolling update of the mixed old PD and TSO service deployment.
	err = kgm.markGroupRequested(curKeyspaceGroupID, func() error {
		return am.GetAllocator().Initialize(0)
	})
	if err != nil {
		return pdpb.Timestamp{}, curKeyspaceGroupID, err
	}
	ts, err = am.HandleRequest(ctx, count)
	return ts, curKeyspaceGroupID, err
}

func checkKeySpaceGroupID(id uint32) error {
	if id < constant.MaxKeyspaceGroupCountInUse {
		return nil
	}
	return errs.ErrKeyspaceGroupIDInvalid.FastGenByArgs(
		fmt.Sprintf("%d shouldn't >= %d", id, constant.MaxKeyspaceGroupCountInUse))
}

// GetMinTS returns the minimum timestamp across all keyspace groups served by this TSO server/pod.
func (kgm *KeyspaceGroupManager) GetMinTS() (_ pdpb.Timestamp, kgAskedCount, kgTotalCount uint32, err error) {
	kgm.RLock()
	defer kgm.RUnlock()

	var minTS *pdpb.Timestamp
	for i, am := range kgm.ams {
		if kgm.kgs[i] != nil {
			kgTotalCount++
		}
		// If any keyspace group hasn't elected primary, we can't know its current timestamp of
		// the group, so as to the min ts across all keyspace groups. Return error in this case.
		if am != nil && !am.member.IsLeaderElected() {
			return pdpb.Timestamp{}, kgAskedCount, kgTotalCount, errs.ErrGetMinTS.FastGenByArgs("leader is not elected")
		}
		// Skip the keyspace groups that are not served by this TSO Server/Pod.
		if am == nil || !am.IsLeader() {
			continue
		}
		kgAskedCount++
		// Skip the keyspace groups that are split targets, because they always have newer
		// time lines than the existing split sources thus won't contribute to the min ts.
		if kgm.kgs[i] != nil && kgm.kgs[i].IsSplitTarget() {
			continue
		}
		ts, err := am.HandleRequest(context.Background(), 1)
		if err != nil {
			return pdpb.Timestamp{}, kgAskedCount, kgTotalCount, err
		}
		if minTS == nil || tsoutil.CompareTimestamp(&ts, minTS) < 0 {
			minTS = &ts
		}
	}

	if minTS == nil {
		// This TSO server/pod is not serving any keyspace group, return an empty timestamp,
		// and the client needs to skip the empty timestamps when collecting the min timestamp
		// from all TSO servers/pods.
		return pdpb.Timestamp{}, kgAskedCount, kgTotalCount, nil
	}

	return *minTS, kgAskedCount, kgTotalCount, nil
}

func genNotServedErr(perr *perrors.Error, keyspaceGroupID uint32) error {
	return perr.FastGenByArgs(
		fmt.Sprintf(
			"requested keyspace group with id %d %s by this host/pod",
			keyspaceGroupID, errs.NotServedErr))
}

// checkTSOSplit checks if the given keyspace group is in split state, and if so, it will make sure the
// newly split TSO keep consistent with the original one.
func (kgm *KeyspaceGroupManager) checkTSOSplit(
	keyspaceGroupID uint32,
) error {
	splitTargetAM, splitSourceAM, err := kgm.state.checkGroupSplit(keyspaceGroupID)
	if err != nil || splitTargetAM == nil {
		return err
	}
	splitTargetAllocator := splitTargetAM.GetAllocator()
	splitSourceAllocator := splitSourceAM.GetAllocator()
	splitTargetTSO, err := splitTargetAllocator.GenerateTSO(context.Background(), 1)
	if err != nil {
		return err
	}
	splitSourceTSO, err := splitSourceAllocator.GenerateTSO(context.Background(), 1)
	if err != nil {
		return err
	}
	// If the split source TSO is not greater than the newly split TSO, we don't need to do anything.
	if tsoutil.CompareTimestamp(&splitSourceTSO, &splitTargetTSO) <= 0 {
		log.Info("the split source tso is less than the newly split tso",
			zap.Int64("split-source-tso-physical", splitSourceTSO.Physical),
			zap.Int64("split-source-tso-logical", splitSourceTSO.Logical),
			zap.Int64("split-tso-physical", splitTargetTSO.Physical),
			zap.Int64("split-tso-logical", splitTargetTSO.Logical))
		// Finish the split state directly.
		return kgm.finishSplitKeyspaceGroup(keyspaceGroupID)
	}
	// If the split source TSO is greater than the newly split TSO, we need to update the split
	// TSO to make sure the following TSO will be greater than the split keyspaces ever had
	// in the past.
	err = splitTargetAllocator.SetTSO(tsoutil.GenerateTS(&pdpb.Timestamp{
		Physical: splitSourceTSO.Physical + 1,
		Logical:  splitSourceTSO.Logical,
	}), true, true)
	if err != nil {
		return err
	}
	log.Info("the split source tso is greater than the newly split tso",
		zap.Int64("split-source-tso-physical", splitSourceTSO.Physical),
		zap.Int64("split-source-tso-logical", splitSourceTSO.Logical),
		zap.Int64("split-tso-physical", splitTargetTSO.Physical),
		zap.Int64("split-tso-logical", splitTargetTSO.Logical))
	// Finish the split state.
	return kgm.finishSplitKeyspaceGroup(keyspaceGroupID)
}

const keyspaceGroupsAPIPrefix = "/pd/api/v2/tso/keyspace-groups"

// Put the code below into the critical section to prevent from sending too many HTTP requests.
func (kgm *KeyspaceGroupManager) finishSplitKeyspaceGroup(id uint32) error {
	start := time.Now()
	kgm.Lock()
	defer kgm.Unlock()
	// Check if the keyspace group is in split state.
	splitGroup := kgm.kgs[id]
	if !splitGroup.IsSplitTarget() {
		return nil
	}
	// Check if the HTTP client is initialized.
	if kgm.httpClient == nil {
		return nil
	}
	startRequest := time.Now()
	resp, err := apiutil.DoDelete(
		kgm.httpClient,
		kgm.cfg.GeBackendEndpoints()+keyspaceGroupsAPIPrefix+fmt.Sprintf("/%d/split", id))
	if err != nil {
		return err
	}
	defer resp.Body.Close()
	if resp.StatusCode != http.StatusOK {
		log.Warn("failed to finish split keyspace group",
			zap.Uint32("keyspace-group-id", id),
			zap.Int("status-code", resp.StatusCode))
		return errs.ErrSendRequest.FastGenByArgs()
	}
	kgm.metrics.finishSplitSendDuration.Observe(time.Since(startRequest).Seconds())
	// Pre-update the split keyspace group's split state in memory.
	// Note: to avoid data race with state read APIs, we always replace the group in memory as a whole.
	// For now, we only have scenarios to update split state/merge state, and the other fields are always
	// loaded from etcd without any modification, so we can simply copy the group and replace the state.
	newSplitGroup := *splitGroup
	newSplitGroup.SplitState = nil
	kgm.kgs[id] = &newSplitGroup
	kgm.metrics.finishSplitDuration.Observe(time.Since(start).Seconds())
	return nil
}

func (kgm *KeyspaceGroupManager) finishMergeKeyspaceGroup(id uint32) error {
	start := time.Now()
	kgm.Lock()
	defer kgm.Unlock()
	// Check if the keyspace group is in the merging state.
	mergeTarget := kgm.kgs[id]
	if !mergeTarget.IsMergeTarget() {
		return nil
	}
	// Check if the HTTP client is initialized.
	if kgm.httpClient == nil {
		return nil
	}
	startRequest := time.Now()
	resp, err := apiutil.DoDelete(
		kgm.httpClient,
		kgm.cfg.GeBackendEndpoints()+keyspaceGroupsAPIPrefix+fmt.Sprintf("/%d/merge", id))
	if err != nil {
		return err
	}
	defer resp.Body.Close()
	if resp.StatusCode != http.StatusOK {
		log.Warn("failed to finish merging keyspace group",
			zap.Uint32("keyspace-group-id", id),
			zap.Int("status-code", resp.StatusCode))
		return errs.ErrSendRequest.FastGenByArgs()
	}
	kgm.metrics.finishMergeSendDuration.Observe(time.Since(startRequest).Seconds())
	// Pre-update the merge target keyspace group's merge state in memory.
	// Note: to avoid data race with state read APIs, we always replace the group in memory as a whole.
	// For now, we only have scenarios to update split state/merge state, and the other fields are always
	// loaded from etcd without any modification, so we can simply copy the group and replace the state.
	newTargetGroup := *mergeTarget
	newTargetGroup.MergeState = nil
	kgm.kgs[id] = &newTargetGroup
	kgm.metrics.finishMergeDuration.Observe(time.Since(start).Seconds())
	return nil
}

// mergingChecker is used to check if the keyspace group is in merge state, and if so, it will
// make sure the newly merged TSO keep consistent with the original ones.
func (kgm *KeyspaceGroupManager) mergingChecker(ctx context.Context, mergeTargetID uint32, mergeList []uint32) {
	startTime := time.Now()
	log.Info("start to merge the keyspace group",
		zap.String("member", kgm.tsoServiceID.ServiceAddr),
		zap.Uint32("merge-target-id", mergeTargetID),
		zap.Uint32s("merge-list", mergeList))
	defer logutil.LogPanic()
	defer kgm.wg.Done()

	checkTicker := time.NewTicker(mergingCheckInterval)
	defer checkTicker.Stop()
	// Prepare the merge map.
	mergeMap := make(map[uint32]struct{}, len(mergeList))
	for _, id := range mergeList {
		mergeMap[id] = struct{}{}
	}

mergeLoop:
	for {
		select {
		case <-ctx.Done():
			log.Info("merging checker is closed",
				zap.String("member", kgm.tsoServiceID.ServiceAddr),
				zap.Uint32("merge-target-id", mergeTargetID),
				zap.Uint32s("merge-list", mergeList))
			return
		case <-checkTicker.C:
		}
		// Check if current TSO node is the merge target TSO primary node.
		am, err := kgm.GetAllocatorManager(mergeTargetID)
		if err != nil {
			log.Warn("unable to get the merge target allocator manager",
				zap.String("member", kgm.tsoServiceID.ServiceAddr),
				zap.Uint32("keyspace-group-id", mergeTargetID),
				zap.Uint32s("merge-list", mergeList),
				zap.Error(err))
			continue
		}
		// If the current TSO node is not the merge target TSO primary node,
		// we still need to keep this loop running to avoid unexpected primary changes.
		if !am.IsLeader() {
			log.Debug("current tso node is not the merge target primary",
				zap.String("member", kgm.tsoServiceID.ServiceAddr),
				zap.Uint32("merge-target-id", mergeTargetID),
				zap.Uint32s("merge-list", mergeList))
			continue
		}
		// Check if the keyspace group primaries in the merge map are all gone.
		if len(mergeMap) != 0 {
			for id := range mergeMap {
				leaderPath := keypath.LeaderPath(&keypath.MsParam{
					ServiceName: constant.TSOServiceName,
					GroupID:     id,
				})
				val, err := kgm.storage.Load(leaderPath)
				if err != nil {
					log.Error("failed to check if the keyspace group primary in the merge list has gone",
						zap.String("member", kgm.tsoServiceID.ServiceAddr),
						zap.Uint32("merge-target-id", mergeTargetID),
						zap.Uint32s("merge-list", mergeList),
						zap.Uint32("merge-id", id),
						zap.Any("remaining", mergeMap),
						zap.Error(err))
					continue
				}
				if len(val) == 0 {
					delete(mergeMap, id)
				}
			}
		}
		if len(mergeMap) > 0 {
			continue
		}
		kgm.metrics.mergeSourceGauge.Add(-float64(len(mergeList)))
		log.Info("all the keyspace group primaries in the merge list are gone, "+
			"start to calculate the newly merged TSO",
			zap.String("member", kgm.tsoServiceID.ServiceAddr),
			zap.Uint32("merge-target-id", mergeTargetID),
			zap.Uint32s("merge-list", mergeList))
		// All the keyspace group primaries in the merge list are gone,
		// calculate the newly merged TSO to make sure it is greater than the original ones.
		var mergedTS time.Time
		for _, id := range mergeList {
			ts, err := kgm.storage.LoadTimestamp(
				keypath.Prefix(keypath.TimestampPath(id)))
			if err != nil {
				log.Error("failed to load the keyspace group TSO",
					zap.String("member", kgm.tsoServiceID.ServiceAddr),
					zap.Uint32("merge-target-id", mergeTargetID),
					zap.Uint32s("merge-list", mergeList),
					zap.Uint32("merge-id", id),
					zap.Time("ts", ts),
					zap.Error(err))
				// Retry from the beginning of the loop.
				continue mergeLoop
			}
			if ts.After(mergedTS) {
				mergedTS = ts
			}
		}
		// Update the newly merged TSO if the merged TSO is not zero.
		if mergedTS != typeutil.ZeroTime {
			log.Info("start to set the newly merged TSO",
				zap.String("member", kgm.tsoServiceID.ServiceAddr),
				zap.Uint32("merge-target-id", mergeTargetID),
				zap.Uint32s("merge-list", mergeList),
				zap.Time("merged-ts", mergedTS))
			err = am.GetAllocator().SetTSO(
				tsoutil.GenerateTS(tsoutil.GenerateTimestamp(mergedTS, 1)),
				true, true)
			if err != nil {
				log.Error("failed to update the newly merged TSO",
					zap.String("member", kgm.tsoServiceID.ServiceAddr),
					zap.Uint32("merge-target-id", mergeTargetID),
					zap.Uint32s("merge-list", mergeList),
					zap.Time("merged-ts", mergedTS),
					zap.Error(err))
				continue
			}
		}
		// Finish the merge.
		err = kgm.finishMergeKeyspaceGroup(mergeTargetID)
		if err != nil {
			log.Error("failed to finish the merge",
				zap.String("member", kgm.tsoServiceID.ServiceAddr),
				zap.Uint32("merge-target-id", mergeTargetID),
				zap.Uint32s("merge-list", mergeList),
				zap.Error(err))
			continue
		}
		kgm.metrics.mergeDuration.Observe(time.Since(startTime).Seconds())
		log.Info("finished merging keyspace group",
			zap.String("member", kgm.tsoServiceID.ServiceAddr),
			zap.Uint32("merge-target-id", mergeTargetID),
			zap.Uint32s("merge-list", mergeList),
			zap.Time("merged-ts", mergedTS))
		return
	}
}

// groupSplitPatroller is used to patrol the groups that are in the on-going
// split state and to check if we could speed up the split process.
func (kgm *KeyspaceGroupManager) groupSplitPatroller() {
	defer logutil.LogPanic()
	defer kgm.wg.Done()
	patrolInterval := groupPatrolInterval
	failpoint.Inject("fastGroupSplitPatroller", func() {
		patrolInterval = 3 * time.Second
	})
	ticker := time.NewTicker(patrolInterval)
	defer ticker.Stop()
	log.Info("group split patroller is started",
		zap.Duration("patrol-interval", patrolInterval))
	for {
		select {
		case <-kgm.ctx.Done():
			log.Info("group split patroller exited")
			return
		case <-ticker.C:
		}
		for _, groupID := range kgm.getSplittingGroups() {
			am, group := kgm.getKeyspaceGroupMeta(groupID)
			if !am.IsLeader() {
				continue
			}
			if len(group.Keyspaces) == 0 {
				log.Warn("abnormal keyspace group with empty keyspace list",
					zap.Uint32("keyspace-group-id", groupID))
				continue
			}
			log.Info("request tso for the splitting keyspace group",
				zap.Uint32("keyspace-group-id", groupID),
				zap.Uint32("keyspace-id", group.Keyspaces[0]))
			// Request the TSO manually to speed up the split process.
			_, _, err := kgm.HandleTSORequest(kgm.ctx, group.Keyspaces[0], groupID, 1)
			if err != nil {
				log.Warn("failed to request tso for the splitting keyspace group",
					zap.Uint32("keyspace-group-id", groupID),
					zap.Uint32("keyspace-id", group.Keyspaces[0]),
					zap.Error(err))
				continue
			}
		}
	}
}

// deletedGroupCleaner is used to clean the deleted keyspace groups related data.
// For example, the TSO keys of the merged keyspace groups remain in the storage.
func (kgm *KeyspaceGroupManager) deletedGroupCleaner() {
	defer logutil.LogPanic()
	defer kgm.wg.Done()
	patrolInterval := groupPatrolInterval
	failpoint.Inject("fastDeletedGroupCleaner", func() {
		patrolInterval = 200 * time.Millisecond
	})
	ticker := time.NewTicker(patrolInterval)
	defer ticker.Stop()
	log.Info("deleted group cleaner is started",
		zap.Duration("patrol-interval", patrolInterval))
	var (
		empty               = true
		lastDeletedGroupID  uint32
		lastDeletedGroupNum int
	)
	for {
		select {
		case <-kgm.ctx.Done():
			log.Info("deleted group cleaner exited")
			return
		case <-ticker.C:
		}
		for _, groupID := range kgm.getDeletedGroups() {
			// Do not clean the default keyspace group data.
			if groupID == constant.DefaultKeyspaceGroupID {
				continue
			}
			empty = false
			// Make sure the allocator and group meta are not in use anymore.
			am, _ := kgm.getKeyspaceGroupMeta(groupID)
			if am != nil {
				log.Info("the keyspace group tso allocator has not been closed yet",
					zap.Uint32("keyspace-group-id", groupID))
				continue
			}
			log.Info("delete the keyspace group tso key",
				zap.Uint32("keyspace-group-id", groupID))
			// Clean up the remaining TSO keys.
			err := kgm.storage.DeleteTimestamp(groupID)
			if err != nil {
				log.Warn("failed to delete the keyspace group tso key",
					zap.Uint32("keyspace-group-id", groupID),
					zap.Error(err))
				continue
			}
			kgm.cleanKeyspaceGroup(groupID)
			lastDeletedGroupID = groupID
			lastDeletedGroupNum += 1
		}
		// This log would be helpful to check if the deleted groups are all gone.
		if !empty && kgm.getDeletedGroupNum() == 0 {
			log.Info("all the deleted keyspace groups have been cleaned up",
				zap.Uint32("last-deleted-group-id", lastDeletedGroupID),
				zap.Int("last-deleted-group-num", lastDeletedGroupNum))
			// Reset the state to make sure the log won't be printed again
			// until we have new deleted groups.
			empty = true
			lastDeletedGroupNum = 0
		}
	}
}<|MERGE_RESOLUTION|>--- conflicted
+++ resolved
@@ -333,42 +333,7 @@
 	// Key: /ms/{cluster_id}/tso/registry/{tsoServerAddress}
 	// Value: discover.ServiceRegistryEntry
 	tsoServiceKey string
-<<<<<<< HEAD
 	storage       *endpoint.StorageEndpoint
-=======
-	// legacySvcRootPath defines the legacy root path for all etcd paths which derives from
-	// the PD. It's in the format of "/pd/{cluster_id}".
-	// The main paths for different usages include:
-	// 1. The path, used by the default keyspace group, for LoadTimestamp/SaveTimestamp in the
-	//    storage endpoint.
-	//    Key: /pd/{cluster_id}/timestamp
-	//    Value: ts(time.Time)
-	//    Key: /pd/{cluster_id}/lta/{dc-location}/timestamp
-	//    Value: ts(time.Time)
-	// 2. The path for storing keyspace group membership/distribution metadata.
-	//    Key: /pd/{cluster_id}/tso/keyspace_groups/membership/{group}
-	//    Value: endpoint.KeyspaceGroup
-	// Note: The {group} is 5 digits integer with leading zeros.
-	legacySvcRootPath string
-	// tsoSvcRootPath defines the root path for all etcd paths used in the tso microservices.
-	// It is in the format of "/ms/<cluster-id>/tso".
-	// The main paths for different usages include:
-	// 1. The path for keyspace group primary election.
-	//    default keyspace group: "/ms/{cluster_id}/tso/00000/primary".
-	//    non-default keyspace group: "/ms/{cluster_id}/tso/keyspace_groups/election/{group}/primary".
-	// 2. The path for LoadTimestamp/SaveTimestamp in the storage endpoint for all the non-default
-	//    keyspace groups.
-	//    Key: /ms/{cluster_id}/tso/{group}/gta/timestamp
-	//    Value: ts(time.Time)
-	//    Key: /ms/{cluster_id}/tso/{group}/lta/{dc-location}/timestamp
-	//    Value: ts(time.Time)
-	// Note: The {group} is 5 digits integer with leading zeros.
-	tsoSvcRootPath string
-	// legacySvcStorage is storage with legacySvcRootPath.
-	legacySvcStorage *endpoint.StorageEndpoint
-	// tsoSvcStorage is storage with tsoSvcRootPath.
-	tsoSvcStorage *endpoint.StorageEndpoint
->>>>>>> 6cadbe7d
 	// cfg is the TSO config
 	cfg ServiceConfig
 

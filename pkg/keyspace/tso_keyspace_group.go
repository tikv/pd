// Copyright 2023 TiKV Project Authors.
//
// Licensed under the Apache License, Version 2.0 (the "License");
// you may not use this file except in compliance with the License.
// You may obtain a copy of the License at
//
//     http://www.apache.org/licenses/LICENSE-2.0
//
// Unless required by applicable law or agreed to in writing, software
// distributed under the License is distributed on an "AS IS" BASIS,
// WITHOUT WARRANTIES OR CONDITIONS OF ANY KIND, either express or implied.
// See the License for the specific language governing permissions and
// limitations under the License.

package keyspace

import (
	"context"
	"strconv"
	"sync"

	"github.com/pingcap/errors"
	"github.com/tikv/pd/pkg/mcs/utils"
	"github.com/tikv/pd/pkg/slice"
	"github.com/tikv/pd/pkg/storage/endpoint"
	"github.com/tikv/pd/pkg/storage/kv"
)

const (
	opAdd int = iota
	opDelete
)

// GroupManager is the manager of keyspace group related data.
type GroupManager struct {
	ctx context.Context
	// the lock for the groups
	sync.RWMutex
	// groups is the cache of keyspace group related information.
	// user kind -> keyspace group
	groups map[endpoint.UserKind]*indexedHeap
	// store is the storage for keyspace group related information.
	store endpoint.KeyspaceGroupStorage
}

// NewKeyspaceGroupManager creates a Manager of keyspace group related data.
func NewKeyspaceGroupManager(ctx context.Context, store endpoint.KeyspaceGroupStorage) *GroupManager {
	groups := make(map[endpoint.UserKind]*indexedHeap)
	for i := 0; i < int(endpoint.UserKindCount); i++ {
		groups[endpoint.UserKind(i)] = newIndexedHeap(int(utils.MaxKeyspaceGroupCountInUse))
	}
	return &GroupManager{
		ctx:    ctx,
		store:  store,
		groups: groups,
	}
}

// Bootstrap saves default keyspace group info and init group mapping in the memory.
func (m *GroupManager) Bootstrap() error {
	defaultKeyspaceGroup := &endpoint.KeyspaceGroup{
		ID:       utils.DefaultKeySpaceGroupID,
		UserKind: endpoint.Basic.String(),
	}

	m.Lock()
	defer m.Unlock()
	// Ignore the error if default keyspace group already exists in the storage (e.g. PD restart/recover).
	err := m.saveKeyspaceGroups([]*endpoint.KeyspaceGroup{defaultKeyspaceGroup}, false)
	if err != nil && err != ErrKeyspaceGroupExists {
		return err
	}

	userKind := endpoint.StringUserKind(defaultKeyspaceGroup.UserKind)
	// If the group for the userKind does not exist, create a new one.
	if _, ok := m.groups[userKind]; !ok {
		m.groups[userKind] = newIndexedHeap(int(utils.MaxKeyspaceGroupCountInUse))
	}
	m.groups[userKind].Put(defaultKeyspaceGroup)

	// Load all the keyspace groups from the storage and add to the respective userKind groups.
	groups, err := m.store.LoadKeyspaceGroups(utils.DefaultKeySpaceGroupID, 0)
	if err != nil {
		return err
	}
	for _, group := range groups {
		userKind := endpoint.StringUserKind(group.UserKind)
		if _, ok := m.groups[userKind]; !ok {
			m.groups[userKind] = newIndexedHeap(int(utils.MaxKeyspaceGroupCountInUse))
		}
		m.groups[userKind].Put(group)
	}

	return nil
}

// CreateKeyspaceGroups creates keyspace groups.
func (m *GroupManager) CreateKeyspaceGroups(keyspaceGroups []*endpoint.KeyspaceGroup) error {
	m.Lock()
	defer m.Unlock()
	if err := m.saveKeyspaceGroups(keyspaceGroups, false); err != nil {
		return err
	}

	for _, keyspaceGroup := range keyspaceGroups {
		userKind := endpoint.StringUserKind(keyspaceGroup.UserKind)
		m.groups[userKind].Put(keyspaceGroup)
	}

	return nil
}

// GetKeyspaceGroups gets keyspace groups from the start ID with limit.
// If limit is 0, it will load all keyspace groups from the start ID.
func (m *GroupManager) GetKeyspaceGroups(startID uint32, limit int) ([]*endpoint.KeyspaceGroup, error) {
	return m.store.LoadKeyspaceGroups(startID, limit)
}

// GetKeyspaceGroupByID returns the keyspace group by ID.
func (m *GroupManager) GetKeyspaceGroupByID(id uint32) (*endpoint.KeyspaceGroup, error) {
	var (
		kg  *endpoint.KeyspaceGroup
		err error
	)

	if err := m.store.RunInTxn(m.ctx, func(txn kv.Txn) error {
		kg, err = m.store.LoadKeyspaceGroup(txn, id)
		if err != nil {
			return err
		}
		return nil
	}); err != nil {
		return nil, err
	}
	return kg, nil
}

<<<<<<< HEAD
// DeleteKeyspaceGroupByID deletes the keyspace group by ID.
func (m *GroupManager) DeleteKeyspaceGroupByID(id uint32) error {
	m.store.RunInTxn(m.ctx, func(txn kv.Txn) error {
=======
// DeleteKeyspaceGroupByID deletes the keyspace group by id.
func (m *GroupManager) DeleteKeyspaceGroupByID(id uint32) (*endpoint.KeyspaceGroup, error) {
	var (
		kg  *endpoint.KeyspaceGroup
		err error
	)

	m.Lock()
	defer m.Unlock()
	if err := m.store.RunInTxn(m.ctx, func(txn kv.Txn) error {
		kg, err = m.store.LoadKeyspaceGroup(txn, id)
		if err != nil {
			return err
		}
		if kg == nil {
			return nil
		}
>>>>>>> 4493c081
		return m.store.DeleteKeyspaceGroup(txn, id)
	}); err != nil {
		return nil, err
	}

	userKind := endpoint.StringUserKind(kg.UserKind)
	// TODO: move out the keyspace to another group
	// we don't need the keyspace group as the return value
	m.groups[userKind].Remove(id)

	return kg, nil
}

<<<<<<< HEAD
// saveKeyspaceGroups will try to save the given keyspace groups into the storage.
// If any keyspace group already exists, it will return ErrKeyspaceGroupExists.
func (m *GroupManager) saveKeyspaceGroups(keyspaceGroups []*endpoint.KeyspaceGroup) error {
	return m.store.RunInTxn(m.ctx, func(txn kv.Txn) error {
		for _, keyspaceGroup := range keyspaceGroups {
=======
func (m *GroupManager) saveKeyspaceGroups(keyspaceGroups []*endpoint.KeyspaceGroup, overwrite bool) error {
	return m.store.RunInTxn(m.ctx, func(txn kv.Txn) error {
		for _, keyspaceGroup := range keyspaceGroups {
			// TODO: add replica count
			newKG := &endpoint.KeyspaceGroup{
				ID:        keyspaceGroup.ID,
				UserKind:  keyspaceGroup.UserKind,
				Keyspaces: keyspaceGroup.Keyspaces,
			}
>>>>>>> 4493c081
			// Check if keyspace group has already existed.
			kg, err := m.store.LoadKeyspaceGroup(txn, keyspaceGroup.ID)
			if err != nil {
				return err
			}
<<<<<<< HEAD
			if kg != nil {
=======
			if oldKG != nil && !overwrite {
>>>>>>> 4493c081
				return ErrKeyspaceGroupExists
			}
			m.store.SaveKeyspaceGroup(txn, &endpoint.KeyspaceGroup{
				ID:        keyspaceGroup.ID,
				UserKind:  keyspaceGroup.UserKind,
				Members:   keyspaceGroup.Members,
				Keyspaces: keyspaceGroup.Keyspaces,
				InSplit:   keyspaceGroup.InSplit,
			})
		}
		return nil
	})
}

// updateKeyspaceGroups will try to update the given keyspace group in the storage.
// If any keyspace group does not exist, it returns ErrKeyspaceGroupNotFound.
func (m *GroupManager) updateKeyspaceGroups(keyspaceGroups []*endpoint.KeyspaceGroup) error {
	return m.store.RunInTxn(m.ctx, func(txn kv.Txn) error {
		for _, keyspaceGroup := range keyspaceGroups {
			// Check if the keyspace group exists.
			kg, err := m.store.LoadKeyspaceGroup(txn, keyspaceGroup.ID)
			if err != nil {
				return err
			}
			if kg == nil {
				return ErrKeyspaceGroupNotFound
			}
			m.store.SaveKeyspaceGroup(txn, &endpoint.KeyspaceGroup{
				ID:        keyspaceGroup.ID,
				UserKind:  keyspaceGroup.UserKind,
				Members:   keyspaceGroup.Members,
				Keyspaces: keyspaceGroup.Keyspaces,
				InSplit:   keyspaceGroup.InSplit,
			})
		}
		return nil
	})
}

// GetAvailableKeyspaceGroupIDByKind returns the available keyspace group ID by user kind.
func (m *GroupManager) GetAvailableKeyspaceGroupIDByKind(userKind endpoint.UserKind) (string, error) {
<<<<<<< HEAD
	// TODO: implement it
	return "0", nil
}

// SplitKeyspaceGroupByID splits the keyspace group by ID into a new keyspace group with the given new ID.
// And the keyspaces in the old keyspace group will be moved to the new keyspace group.
func (m *GroupManager) SplitKeyspaceGroupByID(id, newID uint32, keyspaces []uint32) error {
	return m.store.RunInTxn(m.ctx, func(txn kv.Txn) error {
		// Load the old keyspace group first.
		oldKg, err := m.store.LoadKeyspaceGroup(txn, id)
		if err != nil {
			return err
		}
		if oldKg == nil {
			return ErrKeyspaceGroupNotFound
		}
		// Check if the new keyspace group already exists.
		newKg, err := m.store.LoadKeyspaceGroup(txn, newID)
		if err != nil {
			return err
		}
		if newKg != nil {
			return ErrKeyspaceGroupExists
		}
		// Check if the keyspaces are all in the old keyspace group.
		if len(keyspaces) > len(oldKg.Keyspaces) {
			return ErrKeyspaceNotInKeyspaceGroup
		}
		var (
			oldKeyspaceMap = make(map[uint32]struct{}, len(oldKg.Keyspaces))
			newKeyspaceMap = make(map[uint32]struct{}, len(keyspaces))
		)
		for _, keyspace := range oldKg.Keyspaces {
			oldKeyspaceMap[keyspace] = struct{}{}
		}
		for _, keyspace := range keyspaces {
			if _, ok := oldKeyspaceMap[keyspace]; !ok {
				return ErrKeyspaceNotInKeyspaceGroup
			}
			newKeyspaceMap[keyspace] = struct{}{}
		}
		// Get the split keyspace group for the old keyspace group.
		splitKeyspaces := make([]uint32, 0, len(oldKg.Keyspaces)-len(keyspaces))
		for _, keyspace := range oldKg.Keyspaces {
			if _, ok := newKeyspaceMap[keyspace]; !ok {
				splitKeyspaces = append(splitKeyspaces, keyspace)
			}
		}
		// Update the old keyspace group.
		oldKg.Keyspaces = splitKeyspaces
		if err = m.store.SaveKeyspaceGroup(txn, oldKg); err != nil {
			return err
		}
		// Create the new split keyspace group.
		return m.store.SaveKeyspaceGroup(txn, &endpoint.KeyspaceGroup{
			ID: newID,
			// Keep the same user kind and members as the old keyspace group.
			UserKind:  oldKg.UserKind,
			Members:   oldKg.Members,
			Keyspaces: keyspaces,
			// Only set the new keyspace group in split state.
			InSplit: true,
		})
	})
}

// FinishSplitKeyspaceByID finishes the split keyspace group by ID.
func (m *GroupManager) FinishSplitKeyspaceByID(id uint32) error {
	// Load the keyspace group first.
	kg, err := m.GetKeyspaceGroupByID(id)
	if err != nil {
		return err
	}
	if kg == nil {
		return ErrKeyspaceGroupNotFound
	}
	// Check if it's in the split state.
	if !kg.InSplit {
		return ErrKeyspaceGroupNotInSplit
	}
	kg.InSplit = false
	return m.updateKeyspaceGroups([]*endpoint.KeyspaceGroup{kg})
=======
	m.RLock()
	defer m.RUnlock()
	groups, ok := m.groups[userKind]
	if !ok {
		return "", errors.Errorf("user kind %s not found", userKind)
	}
	kg := groups.Top()
	return strconv.FormatUint(uint64(kg.ID), 10), nil
}

// UpdateKeyspaceForGroup updates the keyspace field for the keyspace group.
func (m *GroupManager) UpdateKeyspaceForGroup(userKind endpoint.UserKind, groupID string, keyspaceID uint32, mutation int) error {
	id, err := strconv.ParseUint(groupID, 10, 64)
	if err != nil {
		return err
	}

	m.Lock()
	defer m.Unlock()
	kg := m.groups[userKind].Get(uint32(id))
	if kg == nil {
		return errors.Errorf("keyspace group %d not found", id)
	}
	switch mutation {
	case opAdd:
		if !slice.Contains(kg.Keyspaces, keyspaceID) {
			kg.Keyspaces = append(kg.Keyspaces, keyspaceID)
		}
	case opDelete:
		if slice.Contains(kg.Keyspaces, keyspaceID) {
			kg.Keyspaces = slice.Remove(kg.Keyspaces, keyspaceID)
		}
	}
	if err := m.saveKeyspaceGroups([]*endpoint.KeyspaceGroup{kg}, true); err != nil {
		return err
	}

	m.groups[userKind].Put(kg)
	return nil
}

// UpdateKeyspaceGroup updates the keyspace group.
func (m *GroupManager) UpdateKeyspaceGroup(oldGroupID, newGroupID string, oldUserKind, newUserKind endpoint.UserKind, keyspaceID uint32) error {
	oldID, err := strconv.ParseUint(oldGroupID, 10, 64)
	if err != nil {
		return err
	}
	newID, err := strconv.ParseUint(newGroupID, 10, 64)
	if err != nil {
		return err
	}

	m.Lock()
	defer m.Unlock()
	oldKG := m.groups[oldUserKind].Get(uint32(oldID))
	if oldKG == nil {
		return errors.Errorf("keyspace group %s not found in %s group", oldGroupID, oldUserKind)
	}
	newKG := m.groups[newUserKind].Get(uint32(newID))
	if newKG == nil {
		return errors.Errorf("keyspace group %s not found in %s group", newGroupID, newUserKind)
	}

	var updateOld, updateNew bool
	if !slice.Contains(newKG.Keyspaces, keyspaceID) {
		newKG.Keyspaces = append(newKG.Keyspaces, keyspaceID)
		updateNew = true
	}

	if slice.Contains(oldKG.Keyspaces, keyspaceID) {
		oldKG.Keyspaces = slice.Remove(oldKG.Keyspaces, keyspaceID)
		updateOld = true
	}

	if err := m.saveKeyspaceGroups([]*endpoint.KeyspaceGroup{oldKG, newKG}, true); err != nil {
		return err
	}

	if updateOld {
		m.groups[oldUserKind].Put(oldKG)
	}

	if updateNew {
		m.groups[newUserKind].Put(newKG)
	}

	return nil
>>>>>>> 4493c081
}<|MERGE_RESOLUTION|>--- conflicted
+++ resolved
@@ -135,12 +135,7 @@
 	return kg, nil
 }
 
-<<<<<<< HEAD
 // DeleteKeyspaceGroupByID deletes the keyspace group by ID.
-func (m *GroupManager) DeleteKeyspaceGroupByID(id uint32) error {
-	m.store.RunInTxn(m.ctx, func(txn kv.Txn) error {
-=======
-// DeleteKeyspaceGroupByID deletes the keyspace group by id.
 func (m *GroupManager) DeleteKeyspaceGroupByID(id uint32) (*endpoint.KeyspaceGroup, error) {
 	var (
 		kg  *endpoint.KeyspaceGroup
@@ -157,7 +152,6 @@
 		if kg == nil {
 			return nil
 		}
->>>>>>> 4493c081
 		return m.store.DeleteKeyspaceGroup(txn, id)
 	}); err != nil {
 		return nil, err
@@ -171,33 +165,17 @@
 	return kg, nil
 }
 
-<<<<<<< HEAD
 // saveKeyspaceGroups will try to save the given keyspace groups into the storage.
-// If any keyspace group already exists, it will return ErrKeyspaceGroupExists.
-func (m *GroupManager) saveKeyspaceGroups(keyspaceGroups []*endpoint.KeyspaceGroup) error {
-	return m.store.RunInTxn(m.ctx, func(txn kv.Txn) error {
-		for _, keyspaceGroup := range keyspaceGroups {
-=======
+// If any keyspace group already exists and the overwrite is false, it will return ErrKeyspaceGroupExists.
 func (m *GroupManager) saveKeyspaceGroups(keyspaceGroups []*endpoint.KeyspaceGroup, overwrite bool) error {
 	return m.store.RunInTxn(m.ctx, func(txn kv.Txn) error {
 		for _, keyspaceGroup := range keyspaceGroups {
-			// TODO: add replica count
-			newKG := &endpoint.KeyspaceGroup{
-				ID:        keyspaceGroup.ID,
-				UserKind:  keyspaceGroup.UserKind,
-				Keyspaces: keyspaceGroup.Keyspaces,
-			}
->>>>>>> 4493c081
 			// Check if keyspace group has already existed.
-			kg, err := m.store.LoadKeyspaceGroup(txn, keyspaceGroup.ID)
+			oldKG, err := m.store.LoadKeyspaceGroup(txn, keyspaceGroup.ID)
 			if err != nil {
 				return err
 			}
-<<<<<<< HEAD
-			if kg != nil {
-=======
 			if oldKG != nil && !overwrite {
->>>>>>> 4493c081
 				return ErrKeyspaceGroupExists
 			}
 			m.store.SaveKeyspaceGroup(txn, &endpoint.KeyspaceGroup{
@@ -239,9 +217,93 @@
 
 // GetAvailableKeyspaceGroupIDByKind returns the available keyspace group ID by user kind.
 func (m *GroupManager) GetAvailableKeyspaceGroupIDByKind(userKind endpoint.UserKind) (string, error) {
-<<<<<<< HEAD
-	// TODO: implement it
-	return "0", nil
+	m.RLock()
+	defer m.RUnlock()
+	groups, ok := m.groups[userKind]
+	if !ok {
+		return "", errors.Errorf("user kind %s not found", userKind)
+	}
+	kg := groups.Top()
+	return strconv.FormatUint(uint64(kg.ID), 10), nil
+}
+
+// UpdateKeyspaceForGroup updates the keyspace field for the keyspace group.
+func (m *GroupManager) UpdateKeyspaceForGroup(userKind endpoint.UserKind, groupID string, keyspaceID uint32, mutation int) error {
+	id, err := strconv.ParseUint(groupID, 10, 64)
+	if err != nil {
+		return err
+	}
+
+	m.Lock()
+	defer m.Unlock()
+	kg := m.groups[userKind].Get(uint32(id))
+	if kg == nil {
+		return errors.Errorf("keyspace group %d not found", id)
+	}
+	switch mutation {
+	case opAdd:
+		if !slice.Contains(kg.Keyspaces, keyspaceID) {
+			kg.Keyspaces = append(kg.Keyspaces, keyspaceID)
+		}
+	case opDelete:
+		if slice.Contains(kg.Keyspaces, keyspaceID) {
+			kg.Keyspaces = slice.Remove(kg.Keyspaces, keyspaceID)
+		}
+	}
+	if err := m.saveKeyspaceGroups([]*endpoint.KeyspaceGroup{kg}, true); err != nil {
+		return err
+	}
+
+	m.groups[userKind].Put(kg)
+	return nil
+}
+
+// UpdateKeyspaceGroup updates the keyspace group.
+func (m *GroupManager) UpdateKeyspaceGroup(oldGroupID, newGroupID string, oldUserKind, newUserKind endpoint.UserKind, keyspaceID uint32) error {
+	oldID, err := strconv.ParseUint(oldGroupID, 10, 64)
+	if err != nil {
+		return err
+	}
+	newID, err := strconv.ParseUint(newGroupID, 10, 64)
+	if err != nil {
+		return err
+	}
+
+	m.Lock()
+	defer m.Unlock()
+	oldKG := m.groups[oldUserKind].Get(uint32(oldID))
+	if oldKG == nil {
+		return errors.Errorf("keyspace group %s not found in %s group", oldGroupID, oldUserKind)
+	}
+	newKG := m.groups[newUserKind].Get(uint32(newID))
+	if newKG == nil {
+		return errors.Errorf("keyspace group %s not found in %s group", newGroupID, newUserKind)
+	}
+
+	var updateOld, updateNew bool
+	if !slice.Contains(newKG.Keyspaces, keyspaceID) {
+		newKG.Keyspaces = append(newKG.Keyspaces, keyspaceID)
+		updateNew = true
+	}
+
+	if slice.Contains(oldKG.Keyspaces, keyspaceID) {
+		oldKG.Keyspaces = slice.Remove(oldKG.Keyspaces, keyspaceID)
+		updateOld = true
+	}
+
+	if err := m.saveKeyspaceGroups([]*endpoint.KeyspaceGroup{oldKG, newKG}, true); err != nil {
+		return err
+	}
+
+	if updateOld {
+		m.groups[oldUserKind].Put(oldKG)
+	}
+
+	if updateNew {
+		m.groups[newUserKind].Put(newKG)
+	}
+
+	return nil
 }
 
 // SplitKeyspaceGroupByID splits the keyspace group by ID into a new keyspace group with the given new ID.
@@ -322,93 +384,4 @@
 	}
 	kg.InSplit = false
 	return m.updateKeyspaceGroups([]*endpoint.KeyspaceGroup{kg})
-=======
-	m.RLock()
-	defer m.RUnlock()
-	groups, ok := m.groups[userKind]
-	if !ok {
-		return "", errors.Errorf("user kind %s not found", userKind)
-	}
-	kg := groups.Top()
-	return strconv.FormatUint(uint64(kg.ID), 10), nil
-}
-
-// UpdateKeyspaceForGroup updates the keyspace field for the keyspace group.
-func (m *GroupManager) UpdateKeyspaceForGroup(userKind endpoint.UserKind, groupID string, keyspaceID uint32, mutation int) error {
-	id, err := strconv.ParseUint(groupID, 10, 64)
-	if err != nil {
-		return err
-	}
-
-	m.Lock()
-	defer m.Unlock()
-	kg := m.groups[userKind].Get(uint32(id))
-	if kg == nil {
-		return errors.Errorf("keyspace group %d not found", id)
-	}
-	switch mutation {
-	case opAdd:
-		if !slice.Contains(kg.Keyspaces, keyspaceID) {
-			kg.Keyspaces = append(kg.Keyspaces, keyspaceID)
-		}
-	case opDelete:
-		if slice.Contains(kg.Keyspaces, keyspaceID) {
-			kg.Keyspaces = slice.Remove(kg.Keyspaces, keyspaceID)
-		}
-	}
-	if err := m.saveKeyspaceGroups([]*endpoint.KeyspaceGroup{kg}, true); err != nil {
-		return err
-	}
-
-	m.groups[userKind].Put(kg)
-	return nil
-}
-
-// UpdateKeyspaceGroup updates the keyspace group.
-func (m *GroupManager) UpdateKeyspaceGroup(oldGroupID, newGroupID string, oldUserKind, newUserKind endpoint.UserKind, keyspaceID uint32) error {
-	oldID, err := strconv.ParseUint(oldGroupID, 10, 64)
-	if err != nil {
-		return err
-	}
-	newID, err := strconv.ParseUint(newGroupID, 10, 64)
-	if err != nil {
-		return err
-	}
-
-	m.Lock()
-	defer m.Unlock()
-	oldKG := m.groups[oldUserKind].Get(uint32(oldID))
-	if oldKG == nil {
-		return errors.Errorf("keyspace group %s not found in %s group", oldGroupID, oldUserKind)
-	}
-	newKG := m.groups[newUserKind].Get(uint32(newID))
-	if newKG == nil {
-		return errors.Errorf("keyspace group %s not found in %s group", newGroupID, newUserKind)
-	}
-
-	var updateOld, updateNew bool
-	if !slice.Contains(newKG.Keyspaces, keyspaceID) {
-		newKG.Keyspaces = append(newKG.Keyspaces, keyspaceID)
-		updateNew = true
-	}
-
-	if slice.Contains(oldKG.Keyspaces, keyspaceID) {
-		oldKG.Keyspaces = slice.Remove(oldKG.Keyspaces, keyspaceID)
-		updateOld = true
-	}
-
-	if err := m.saveKeyspaceGroups([]*endpoint.KeyspaceGroup{oldKG, newKG}, true); err != nil {
-		return err
-	}
-
-	if updateOld {
-		m.groups[oldUserKind].Put(oldKG)
-	}
-
-	if updateNew {
-		m.groups[newUserKind].Put(newKG)
-	}
-
-	return nil
->>>>>>> 4493c081
 }
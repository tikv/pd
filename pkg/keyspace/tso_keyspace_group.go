--- conflicted
+++ resolved
@@ -1152,13 +1152,8 @@
 		return "", ErrKeyspaceGroupNotExists(id)
 	}
 
-<<<<<<< HEAD
-	rootPath := endpoint.TSOSvcRootPath(global.ClusterID())
-	primaryPath := endpoint.KeyspaceGroupPrimaryPath(rootPath, id)
-=======
-	rootPath := keypath.TSOSvcRootPath(m.clusterID)
+	rootPath := keypath.TSOSvcRootPath(global.ClusterID())
 	primaryPath := keypath.KeyspaceGroupPrimaryPath(rootPath, id)
->>>>>>> f6ec3f3f
 	leader := &tsopb.Participant{}
 	ok, _, err := etcdutil.GetProtoMsgWithModRev(m.client, primaryPath, leader)
 	if err != nil {

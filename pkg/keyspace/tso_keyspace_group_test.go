// Copyright 2023 TiKV Project Authors.
//
// Licensed under the Apache License, Version 2.0 (the "License");
// you may not use this file except in compliance with the License.
// You may obtain a copy of the License at
//
//     http://www.apache.org/licenses/LICENSE-2.0
//
// Unless required by applicable law or agreed to in writing, software
// distributed under the License is distributed on an "AS IS" BASIS,
// WITHOUT WARRANTIES OR CONDITIONS OF ANY KIND, either express or implied.
// See the License for the specific language governing permissions and
// limitations under the License.

package keyspace

import (
	"context"
	"fmt"
	"testing"
	"time"

	"github.com/stretchr/testify/suite"
	"github.com/tikv/pd/pkg/mock/mockcluster"
	"github.com/tikv/pd/pkg/mock/mockconfig"
	"github.com/tikv/pd/pkg/mock/mockid"
	"github.com/tikv/pd/pkg/storage/endpoint"
	"github.com/tikv/pd/pkg/storage/kv"
)

type keyspaceGroupTestSuite struct {
	suite.Suite
	ctx    context.Context
	cancel context.CancelFunc
	kgm    *GroupManager
	kg     *Manager
}

func TestKeyspaceGroupTestSuite(t *testing.T) {
	suite.Run(t, new(keyspaceGroupTestSuite))
}

func (suite *keyspaceGroupTestSuite) SetupTest() {
	suite.ctx, suite.cancel = context.WithCancel(context.Background())
	store := endpoint.NewStorageEndpoint(kv.NewMemoryKV(), nil)
	suite.kgm = NewKeyspaceGroupManager(suite.ctx, store)
	idAllocator := mockid.NewIDAllocator()
	cluster := mockcluster.NewCluster(suite.ctx, mockconfig.NewTestOptions())
	suite.kg = NewKeyspaceManager(store, cluster, idAllocator, &mockConfig{}, suite.kgm)
	suite.NoError(suite.kgm.Bootstrap())
}

func (suite *keyspaceGroupTestSuite) TearDownTest() {
	suite.cancel()
}

func (suite *keyspaceGroupTestSuite) TestKeyspaceGroupOperations() {
	re := suite.Require()

	keyspaceGroups := []*endpoint.KeyspaceGroup{
		{
			ID:       uint32(1),
			UserKind: endpoint.Standard.String(),
		},
		{
			ID:        uint32(2),
			UserKind:  endpoint.Standard.String(),
			Keyspaces: []uint32{111, 222, 333},
		},
		{
			ID:       uint32(3),
			UserKind: endpoint.Standard.String(),
		},
	}
	err := suite.kgm.CreateKeyspaceGroups(keyspaceGroups)
	re.NoError(err)
	// list all keyspace groups
	kgs, err := suite.kgm.GetKeyspaceGroups(uint32(0), 0)
	re.NoError(err)
	re.Len(kgs, 4)
	// list part of keyspace groups
	kgs, err = suite.kgm.GetKeyspaceGroups(uint32(1), 2)
	re.NoError(err)
	re.Len(kgs, 2)
	// get the default keyspace group
	kg, err := suite.kgm.GetKeyspaceGroupByID(0)
	re.NoError(err)
	re.Equal(uint32(0), kg.ID)
	re.Equal(endpoint.Basic.String(), kg.UserKind)
<<<<<<< HEAD
	re.False(kg.InSplit)
	kg, err = suite.manager.GetKeyspaceGroupByID(3)
=======
	kg, err = suite.kgm.GetKeyspaceGroupByID(3)
>>>>>>> 4493c081
	re.NoError(err)
	re.Equal(uint32(3), kg.ID)
	re.Equal(endpoint.Standard.String(), kg.UserKind)
	re.False(kg.InSplit)
	// remove the keyspace group 3
	kg, err = suite.kgm.DeleteKeyspaceGroupByID(3)
	re.NoError(err)
	re.Equal(uint32(3), kg.ID)
	// get non-existing keyspace group
	kg, err = suite.kgm.GetKeyspaceGroupByID(3)
	re.NoError(err)
	re.Empty(kg)
	// create an existing keyspace group
	keyspaceGroups = []*endpoint.KeyspaceGroup{{ID: uint32(1), UserKind: endpoint.Standard.String()}}
	err = suite.kgm.CreateKeyspaceGroups(keyspaceGroups)
	re.Error(err)
}

func (suite *keyspaceGroupTestSuite) TestKeyspaceAssignment() {
	re := suite.Require()

	keyspaceGroups := []*endpoint.KeyspaceGroup{
		{
			ID:       uint32(1),
			UserKind: endpoint.Standard.String(),
		},
		{
			ID:       uint32(2),
			UserKind: endpoint.Standard.String(),
		},
		{
			ID:       uint32(3),
			UserKind: endpoint.Standard.String(),
		},
	}
	err := suite.kgm.CreateKeyspaceGroups(keyspaceGroups)
	re.NoError(err)
	// list all keyspace groups
	kgs, err := suite.kgm.GetKeyspaceGroups(uint32(0), 0)
	re.NoError(err)
	re.Len(kgs, 4)

	for i := 0; i < 99; i++ {
		_, err := suite.kg.CreateKeyspace(&CreateKeyspaceRequest{
			Name: fmt.Sprintf("test%d", i),
			Config: map[string]string{
				UserKindKey: endpoint.Standard.String(),
			},
			Now: time.Now().Unix(),
		})
		re.NoError(err)
	}

	for i := 1; i <= 3; i++ {
		kg, err := suite.kgm.GetKeyspaceGroupByID(uint32(i))
		re.NoError(err)
		re.Len(kg.Keyspaces, 33)
	}
}

func (suite *keyspaceGroupTestSuite) TestUpdateKeyspace() {
	re := suite.Require()

	keyspaceGroups := []*endpoint.KeyspaceGroup{
		{
			ID:       uint32(1),
			UserKind: endpoint.Basic.String(),
		},
		{
			ID:       uint32(2),
			UserKind: endpoint.Standard.String(),
		},
		{
			ID:       uint32(3),
			UserKind: endpoint.Enterprise.String(),
		},
	}
	err := suite.kgm.CreateKeyspaceGroups(keyspaceGroups)
	re.NoError(err)
	// list all keyspace groups
	_, err = suite.kgm.GetKeyspaceGroups(uint32(0), 0)
	re.NoError(err)
	re.Equal(2, suite.kgm.groups[endpoint.Basic].Len())
	re.Equal(1, suite.kgm.groups[endpoint.Standard].Len())
	re.Equal(1, suite.kgm.groups[endpoint.Enterprise].Len())

	_, err = suite.kg.CreateKeyspace(&CreateKeyspaceRequest{
		Name: "test",
		Config: map[string]string{
			UserKindKey: endpoint.Standard.String(),
		},
		Now: time.Now().Unix(),
	})
	re.NoError(err)
	kg2, err := suite.kgm.GetKeyspaceGroupByID(2)
	re.NoError(err)
	re.Len(kg2.Keyspaces, 1)
	kg3, err := suite.kgm.GetKeyspaceGroupByID(3)
	re.NoError(err)
	re.Len(kg3.Keyspaces, 0)

	_, err = suite.kg.UpdateKeyspaceConfig("test", []*Mutation{
		{
			Op:    OpPut,
			Key:   UserKindKey,
			Value: endpoint.Enterprise.String(),
		},
		{
			Op:    OpPut,
			Key:   TSOKeyspaceGroupIDKey,
			Value: "2",
		},
	})
	re.Error(err)
<<<<<<< HEAD
	// split the keyspace group 2 to 4
	err = suite.manager.SplitKeyspaceGroupByID(2, 4, []uint32{333})
	re.NoError(err)
	kg2, err := suite.manager.GetKeyspaceGroupByID(2)
	re.NoError(err)
	re.Equal(uint32(2), kg2.ID)
	re.Equal([]uint32{111, 222}, kg2.Keyspaces)
	re.False(kg2.InSplit)
	kg4, err := suite.manager.GetKeyspaceGroupByID(4)
	re.NoError(err)
	re.Equal(uint32(4), kg4.ID)
	re.Equal([]uint32{333}, kg4.Keyspaces)
	re.True(kg4.InSplit)
	re.Equal(kg2.UserKind, kg4.UserKind)
	re.Equal(kg2.Members, kg4.Members)
	// finish the split of keyspace group 4
	err = suite.manager.FinishSplitKeyspaceByID(4)
	re.NoError(err)
	kg4, err = suite.manager.GetKeyspaceGroupByID(4)
	re.NoError(err)
	re.Equal(uint32(4), kg4.ID)
	re.False(kg4.InSplit)
	// split a non-existing keyspace group
	err = suite.manager.SplitKeyspaceGroupByID(3, 5, nil)
	re.ErrorIs(err, ErrKeyspaceGroupNotFound)
	// finish the split of a non-existing keyspace group
	err = suite.manager.FinishSplitKeyspaceByID(5)
	re.ErrorIs(err, ErrKeyspaceGroupNotFound)
	// split into an existing keyspace group
	err = suite.manager.SplitKeyspaceGroupByID(2, 4, nil)
	re.ErrorIs(err, ErrKeyspaceGroupExists)
	// split with the wrong keyspaces.
	err = suite.manager.SplitKeyspaceGroupByID(2, 5, []uint32{111, 222, 444})
	re.ErrorIs(err, ErrKeyspaceNotInKeyspaceGroup)
=======
	kg2, err = suite.kgm.GetKeyspaceGroupByID(2)
	re.NoError(err)
	re.Len(kg2.Keyspaces, 1)
	kg3, err = suite.kgm.GetKeyspaceGroupByID(3)
	re.NoError(err)
	re.Len(kg3.Keyspaces, 0)
	_, err = suite.kg.UpdateKeyspaceConfig("test", []*Mutation{
		{
			Op:    OpPut,
			Key:   UserKindKey,
			Value: endpoint.Enterprise.String(),
		},
		{
			Op:    OpPut,
			Key:   TSOKeyspaceGroupIDKey,
			Value: "3",
		},
	})
	re.NoError(err)
	kg2, err = suite.kgm.GetKeyspaceGroupByID(2)
	re.NoError(err)
	re.Len(kg2.Keyspaces, 0)
	kg3, err = suite.kgm.GetKeyspaceGroupByID(3)
	re.NoError(err)
	re.Len(kg3.Keyspaces, 1)
>>>>>>> 4493c081
}<|MERGE_RESOLUTION|>--- conflicted
+++ resolved
@@ -87,12 +87,8 @@
 	re.NoError(err)
 	re.Equal(uint32(0), kg.ID)
 	re.Equal(endpoint.Basic.String(), kg.UserKind)
-<<<<<<< HEAD
 	re.False(kg.InSplit)
-	kg, err = suite.manager.GetKeyspaceGroupByID(3)
-=======
 	kg, err = suite.kgm.GetKeyspaceGroupByID(3)
->>>>>>> 4493c081
 	re.NoError(err)
 	re.Equal(uint32(3), kg.ID)
 	re.Equal(endpoint.Standard.String(), kg.UserKind)
@@ -207,16 +203,58 @@
 		},
 	})
 	re.Error(err)
-<<<<<<< HEAD
+	kg2, err = suite.kgm.GetKeyspaceGroupByID(2)
+	re.NoError(err)
+	re.Len(kg2.Keyspaces, 1)
+	kg3, err = suite.kgm.GetKeyspaceGroupByID(3)
+	re.NoError(err)
+	re.Len(kg3.Keyspaces, 0)
+	_, err = suite.kg.UpdateKeyspaceConfig("test", []*Mutation{
+		{
+			Op:    OpPut,
+			Key:   UserKindKey,
+			Value: endpoint.Enterprise.String(),
+		},
+		{
+			Op:    OpPut,
+			Key:   TSOKeyspaceGroupIDKey,
+			Value: "3",
+		},
+	})
+	re.NoError(err)
+	kg2, err = suite.kgm.GetKeyspaceGroupByID(2)
+	re.NoError(err)
+	re.Len(kg2.Keyspaces, 0)
+	kg3, err = suite.kgm.GetKeyspaceGroupByID(3)
+	re.NoError(err)
+	re.Len(kg3.Keyspaces, 1)
+}
+
+func (suite *keyspaceGroupTestSuite) TestSplitKeyspaceGroup() {
+	re := suite.Require()
+
+	keyspaceGroups := []*endpoint.KeyspaceGroup{
+		{
+			ID:       uint32(1),
+			UserKind: endpoint.Basic.String(),
+		},
+		{
+			ID:        uint32(2),
+			UserKind:  endpoint.Standard.String(),
+			Keyspaces: []uint32{111, 222, 333},
+		},
+	}
+	err := suite.kgm.CreateKeyspaceGroups(keyspaceGroups)
+	re.NoError(err)
 	// split the keyspace group 2 to 4
-	err = suite.manager.SplitKeyspaceGroupByID(2, 4, []uint32{333})
-	re.NoError(err)
-	kg2, err := suite.manager.GetKeyspaceGroupByID(2)
+	err = suite.kgm.SplitKeyspaceGroupByID(2, 4, []uint32{333})
+	re.NoError(err)
+	kg2, err := suite.kgm.GetKeyspaceGroupByID(2)
 	re.NoError(err)
 	re.Equal(uint32(2), kg2.ID)
 	re.Equal([]uint32{111, 222}, kg2.Keyspaces)
 	re.False(kg2.InSplit)
-	kg4, err := suite.manager.GetKeyspaceGroupByID(4)
+	kg4, err := suite.kgm.GetKeyspaceGroupByID(4)
 	re.NoError(err)
 	re.Equal(uint32(4), kg4.ID)
 	re.Equal([]uint32{333}, kg4.Keyspaces)
@@ -224,49 +262,22 @@
 	re.Equal(kg2.UserKind, kg4.UserKind)
 	re.Equal(kg2.Members, kg4.Members)
 	// finish the split of keyspace group 4
-	err = suite.manager.FinishSplitKeyspaceByID(4)
-	re.NoError(err)
-	kg4, err = suite.manager.GetKeyspaceGroupByID(4)
+	err = suite.kgm.FinishSplitKeyspaceByID(4)
+	re.NoError(err)
+	kg4, err = suite.kgm.GetKeyspaceGroupByID(4)
 	re.NoError(err)
 	re.Equal(uint32(4), kg4.ID)
 	re.False(kg4.InSplit)
 	// split a non-existing keyspace group
-	err = suite.manager.SplitKeyspaceGroupByID(3, 5, nil)
+	err = suite.kgm.SplitKeyspaceGroupByID(3, 5, nil)
 	re.ErrorIs(err, ErrKeyspaceGroupNotFound)
 	// finish the split of a non-existing keyspace group
-	err = suite.manager.FinishSplitKeyspaceByID(5)
+	err = suite.kgm.FinishSplitKeyspaceByID(5)
 	re.ErrorIs(err, ErrKeyspaceGroupNotFound)
 	// split into an existing keyspace group
-	err = suite.manager.SplitKeyspaceGroupByID(2, 4, nil)
+	err = suite.kgm.SplitKeyspaceGroupByID(2, 4, nil)
 	re.ErrorIs(err, ErrKeyspaceGroupExists)
 	// split with the wrong keyspaces.
-	err = suite.manager.SplitKeyspaceGroupByID(2, 5, []uint32{111, 222, 444})
+	err = suite.kgm.SplitKeyspaceGroupByID(2, 5, []uint32{111, 222, 444})
 	re.ErrorIs(err, ErrKeyspaceNotInKeyspaceGroup)
-=======
-	kg2, err = suite.kgm.GetKeyspaceGroupByID(2)
-	re.NoError(err)
-	re.Len(kg2.Keyspaces, 1)
-	kg3, err = suite.kgm.GetKeyspaceGroupByID(3)
-	re.NoError(err)
-	re.Len(kg3.Keyspaces, 0)
-	_, err = suite.kg.UpdateKeyspaceConfig("test", []*Mutation{
-		{
-			Op:    OpPut,
-			Key:   UserKindKey,
-			Value: endpoint.Enterprise.String(),
-		},
-		{
-			Op:    OpPut,
-			Key:   TSOKeyspaceGroupIDKey,
-			Value: "3",
-		},
-	})
-	re.NoError(err)
-	kg2, err = suite.kgm.GetKeyspaceGroupByID(2)
-	re.NoError(err)
-	re.Len(kg2.Keyspaces, 0)
-	kg3, err = suite.kgm.GetKeyspaceGroupByID(3)
-	re.NoError(err)
-	re.Len(kg3.Keyspaces, 1)
->>>>>>> 4493c081
 }
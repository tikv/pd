--- conflicted
+++ resolved
@@ -139,23 +139,12 @@
 		if err != nil {
 			return err
 		}
-<<<<<<< HEAD
-		keyspace, err := manager.CreateKeyspace(&CreateKeyspaceRequest{
+		req := &CreateKeyspaceRequest{
 			Name:       keyspaceName,
 			CreateTime: now,
-			Config: map[string]string{
-				UserKindKey:           endpoint.Basic.String(),
-				TSOKeyspaceGroupIDKey: id,
-			},
-		})
-=======
-		req := &CreateKeyspaceRequest{
-			Name:   keyspaceName,
-			Now:    now,
-			Config: config,
+			Config:     config,
 		}
 		keyspace, err := manager.CreateKeyspace(req)
->>>>>>> 42012387
 		// Ignore the keyspaceExists error for the same reason as saving default keyspace.
 		if err != nil && err != ErrKeyspaceExists {
 			return err

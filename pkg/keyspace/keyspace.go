// Copyright 2022 TiKV Project Authors.
//
// Licensed under the Apache License, Version 2.0 (the "License");
// you may not use this file except in compliance with the License.
// You may obtain a copy of the License at
//
//     http://www.apache.org/licenses/LICENSE-2.0
//
// Unless required by applicable law or agreed to in writing, software
// distributed under the License is distributed on an "AS IS" BASIS,
// WITHOUT WARRANTIES OR CONDITIONS OF ANY KIND, either express or implied.
// See the License for the specific language governing permissions and
// limitations under the License.

package keyspace

import (
	"bytes"
	"context"
	"strconv"
	"time"

	"github.com/pingcap/errors"
	"github.com/pingcap/failpoint"
	"github.com/pingcap/kvproto/pkg/keyspacepb"
	"github.com/pingcap/log"
	"github.com/tikv/pd/pkg/id"
	"github.com/tikv/pd/pkg/mcs/utils"
	"github.com/tikv/pd/pkg/schedule/core"
	"github.com/tikv/pd/pkg/schedule/labeler"
	"github.com/tikv/pd/pkg/slice"
	"github.com/tikv/pd/pkg/storage/endpoint"
	"github.com/tikv/pd/pkg/storage/kv"
	"github.com/tikv/pd/pkg/utils/syncutil"
	"go.uber.org/zap"
)

const (
	// AllocStep set idAllocator's step when write persistent window boundary.
	// Use a lower value for denser idAllocation in the event of frequent pd leader change.
	AllocStep = uint64(100)
	// AllocLabel is used to label keyspace idAllocator's metrics.
	AllocLabel = "keyspace-idAlloc"
	// regionLabelIDPrefix is used to prefix the keyspace region label.
	regionLabelIDPrefix = "keyspaces/"
	// regionLabelKey is the key for keyspace id in keyspace region label.
	regionLabelKey = "id"
	// UserKindKey is the key for user kind in keyspace config.
	UserKindKey = "user_kind"
	// TSOKeyspaceGroupIDKey is the key for tso keyspace group id in keyspace config.
	TSOKeyspaceGroupIDKey = "tso_keyspace_group_id"
	// keyspacePatrolBatchSize is the batch size for keyspace assignment patrol.
	// the limit of etcd txn op is 128, keyspacePatrolBatchSize need to be less than it.
	// See: https://github.com/etcd-io/etcd/blob/d3e43d4de6f6d9575b489dd7850a85e37e0f6b6c/server/embed/config.go#L61
	keyspacePatrolBatchSize = 120
)

// Config is the interface for keyspace config.
type Config interface {
	GetPreAlloc() []string
	ToWaitRegionSplit() bool
	GetWaitRegionSplitTimeout() time.Duration
	GetCheckRegionSplitInterval() time.Duration
}

// Manager manages keyspace related data.
// It validates requests and provides concurrency control.
type Manager struct {
	// ctx is the context of the manager, to be used in transaction.
	ctx context.Context
	// metaLock guards keyspace meta.
	metaLock *syncutil.LockGroup
	// idAllocator allocates keyspace id.
	idAllocator id.Allocator
	// store is the storage for keyspace related information.
	store endpoint.KeyspaceStorage
	// rc is the raft cluster of the server.
	cluster core.ClusterInformer
	// config is the configurations of the manager.
	config Config
	// kgm is the keyspace group manager of the server.
	kgm *GroupManager
	// nextPatrolStartID is the next start id of keyspace assignment patrol.
	nextPatrolStartID uint32
}

// CreateKeyspaceRequest represents necessary arguments to create a keyspace.
type CreateKeyspaceRequest struct {
	// Name of the keyspace to be created.
	// Using an existing name will result in error.
	Name   string
	Config map[string]string
	// CreateTime is the timestamp used to record creation time.
	CreateTime int64
	// IsPreAlloc indicates whether the keyspace is pre-allocated when the cluster starts.
	IsPreAlloc bool
}

// NewKeyspaceManager creates a Manager of keyspace related data.
func NewKeyspaceManager(
	ctx context.Context,
	store endpoint.KeyspaceStorage,
	cluster core.ClusterInformer,
	idAllocator id.Allocator,
	config Config,
	kgm *GroupManager,
) *Manager {
	return &Manager{
		ctx:               ctx,
		metaLock:          syncutil.NewLockGroup(syncutil.WithHash(MaskKeyspaceID)),
		idAllocator:       idAllocator,
		store:             store,
		cluster:           cluster,
		config:            config,
		kgm:               kgm,
		nextPatrolStartID: utils.DefaultKeyspaceID,
	}
}

// Bootstrap saves default keyspace info.
func (manager *Manager) Bootstrap() error {
	// Split Keyspace Region for default keyspace.
	if err := manager.splitKeyspaceRegion(utils.DefaultKeyspaceID, false); err != nil {
		return err
	}
	now := time.Now().Unix()
	defaultKeyspaceMeta := &keyspacepb.KeyspaceMeta{
		Id:             utils.DefaultKeyspaceID,
		Name:           utils.DefaultKeyspaceName,
		State:          keyspacepb.KeyspaceState_ENABLED,
		CreatedAt:      now,
		StateChangedAt: now,
	}

	config, err := manager.kgm.GetKeyspaceConfigByKind(endpoint.Basic)
	if err != nil {
		return err
	}
	defaultKeyspaceMeta.Config = config
	err = manager.saveNewKeyspace(defaultKeyspaceMeta)
	// It's possible that default keyspace already exists in the storage (e.g. PD restart/recover),
	// so we ignore the keyspaceExists error.
	if err != nil && err != ErrKeyspaceExists {
		return err
	}
	if err := manager.kgm.UpdateKeyspaceForGroup(endpoint.Basic, config[TSOKeyspaceGroupIDKey], defaultKeyspaceMeta.GetId(), opAdd); err != nil {
		return err
	}
	// Initialize pre-alloc keyspace.
	preAlloc := manager.config.GetPreAlloc()
	for _, keyspaceName := range preAlloc {
		config, err := manager.kgm.GetKeyspaceConfigByKind(endpoint.Basic)
		if err != nil {
			return err
		}
		req := &CreateKeyspaceRequest{
			Name:       keyspaceName,
			CreateTime: now,
			IsPreAlloc: true,
			Config:     config,
		}
		keyspace, err := manager.CreateKeyspace(req)
		// Ignore the keyspaceExists error for the same reason as saving default keyspace.
		if err != nil && err != ErrKeyspaceExists {
			return err
		}
		if err := manager.kgm.UpdateKeyspaceForGroup(endpoint.Basic, config[TSOKeyspaceGroupIDKey], keyspace.GetId(), opAdd); err != nil {
			return err
		}
	}
	return nil
}

// UpdateConfig update keyspace manager's config.
func (manager *Manager) UpdateConfig(cfg Config) {
	manager.config = cfg
}

// CreateKeyspace create a keyspace meta with given config and save it to storage.
func (manager *Manager) CreateKeyspace(request *CreateKeyspaceRequest) (*keyspacepb.KeyspaceMeta, error) {
	// Validate purposed name's legality.
	if err := validateName(request.Name); err != nil {
		return nil, err
	}
	// Allocate new keyspaceID.
	newID, err := manager.allocID()
	if err != nil {
		return nil, err
	}
	// If the request to create a keyspace is pre-allocated when the PD starts,
	// there is no need to wait for the region split, because TiKV has not started.
	waitRegionSplit := !request.IsPreAlloc && manager.config.ToWaitRegionSplit()
	// Split keyspace region.
	err = manager.splitKeyspaceRegion(newID, waitRegionSplit)
	if err != nil {
		return nil, err
	}
	userKind := endpoint.StringUserKind(request.Config[UserKindKey])
	config, err := manager.kgm.GetKeyspaceConfigByKind(userKind)
	if err != nil {
		return nil, err
	}
	if len(config) != 0 {
		if request.Config == nil {
			request.Config = config
		} else {
			request.Config[TSOKeyspaceGroupIDKey] = config[TSOKeyspaceGroupIDKey]
			request.Config[UserKindKey] = config[UserKindKey]
		}
	}
	// Create and save keyspace metadata.
	keyspace := &keyspacepb.KeyspaceMeta{
		Id:             newID,
		Name:           request.Name,
		State:          keyspacepb.KeyspaceState_ENABLED,
		CreatedAt:      request.CreateTime,
		StateChangedAt: request.CreateTime,
		Config:         request.Config,
	}
	err = manager.saveNewKeyspace(keyspace)
	if err != nil {
		log.Warn("[keyspace] failed to create keyspace",
			zap.Uint32("keyspace-id", keyspace.GetId()),
			zap.String("name", keyspace.GetName()),
			zap.Error(err),
		)
		return nil, err
	}
	if err := manager.kgm.UpdateKeyspaceForGroup(userKind, config[TSOKeyspaceGroupIDKey], keyspace.GetId(), opAdd); err != nil {
		return nil, err
	}
	log.Info("[keyspace] keyspace created",
		zap.Uint32("keyspace-id", keyspace.GetId()),
		zap.String("name", keyspace.GetName()),
	)
	return keyspace, nil
}

func (manager *Manager) saveNewKeyspace(keyspace *keyspacepb.KeyspaceMeta) error {
	manager.metaLock.Lock(keyspace.Id)
	defer manager.metaLock.Unlock(keyspace.Id)

	return manager.store.RunInTxn(manager.ctx, func(txn kv.Txn) error {
		// Save keyspace ID.
		// Check if keyspace with that name already exists.
		nameExists, _, err := manager.store.LoadKeyspaceID(txn, keyspace.Name)
		if err != nil {
			return err
		}
		if nameExists {
			return ErrKeyspaceExists
		}
		err = manager.store.SaveKeyspaceID(txn, keyspace.Id, keyspace.Name)
		if err != nil {
			return err
		}
		// Save keyspace meta.
		// Check if keyspace with that id already exists.
		loadedMeta, err := manager.store.LoadKeyspaceMeta(txn, keyspace.Id)
		if err != nil {
			return err
		}
		if loadedMeta != nil {
			return ErrKeyspaceExists
		}
		return manager.store.SaveKeyspaceMeta(txn, keyspace)
	})
}

// splitKeyspaceRegion add keyspace's boundaries to region label. The corresponding
// region will then be split by Coordinator's patrolRegion.
func (manager *Manager) splitKeyspaceRegion(id uint32, waitRegionSplit bool) (err error) {
	failpoint.Inject("skipSplitRegion", func() {
		failpoint.Return(nil)
	})

	start := time.Now()
	keyspaceRule := makeLabelRule(id)
	cl, ok := manager.cluster.(interface{ GetRegionLabeler() *labeler.RegionLabeler })
	if !ok {
		return errors.New("cluster does not support region label")
	}
	err = cl.GetRegionLabeler().SetLabelRule(keyspaceRule)
	if err != nil {
		log.Warn("[keyspace] failed to add region label for keyspace",
			zap.Uint32("keyspace-id", id),
			zap.Error(err),
		)
		return err
	}
	defer func() {
		if err != nil {
			cl.GetRegionLabeler().DeleteLabelRule(keyspaceRule.ID)
		}
	}()

	if waitRegionSplit {
		ranges := keyspaceRule.Data.([]*labeler.KeyRangeRule)
		if len(ranges) < 2 {
			log.Warn("[keyspace] failed to split keyspace region with insufficient range", zap.Any("label-rule", keyspaceRule))
			return ErrRegionSplitFailed
		}
		rawLeftBound, rawRightBound := ranges[0].StartKey, ranges[0].EndKey
		txnLeftBound, txnRightBound := ranges[1].StartKey, ranges[1].EndKey

		ticker := time.NewTicker(manager.config.GetCheckRegionSplitInterval())
		timer := time.NewTimer(manager.config.GetWaitRegionSplitTimeout())
		defer func() {
			ticker.Stop()
			timer.Stop()
		}()
		for {
			select {
			case <-ticker.C:
				regionsInfo := manager.cluster.GetBasicCluster().RegionsInfo
				region := regionsInfo.GetRegionByKey(rawLeftBound)
				if region == nil || !bytes.Equal(region.GetStartKey(), rawLeftBound) {
					continue
				}
				region = regionsInfo.GetRegionByKey(rawRightBound)
				if region == nil || !bytes.Equal(region.GetStartKey(), rawRightBound) {
					continue
				}
				region = regionsInfo.GetRegionByKey(txnLeftBound)
				if region == nil || !bytes.Equal(region.GetStartKey(), txnLeftBound) {
					continue
				}
				region = regionsInfo.GetRegionByKey(txnRightBound)
				if region == nil || !bytes.Equal(region.GetStartKey(), txnRightBound) {
					continue
				}
			case <-timer.C:
				log.Warn("[keyspace] wait region split timeout",
					zap.Uint32("keyspace-id", id),
					zap.Error(err),
				)
				err = ErrRegionSplitTimeout
				return
			}
			log.Info("[keyspace] wait region split successfully", zap.Uint32("keyspace-id", id))
			break
		}
	}

	log.Info("[keyspace] added region label for keyspace",
		zap.Uint32("keyspace-id", id),
		zap.Any("label-rule", keyspaceRule),
		zap.Duration("takes", time.Since(start)),
	)
	return
}

// LoadKeyspace returns the keyspace specified by name.
// It returns error if loading or unmarshalling met error or if keyspace does not exist.
func (manager *Manager) LoadKeyspace(name string) (*keyspacepb.KeyspaceMeta, error) {
	var meta *keyspacepb.KeyspaceMeta
	err := manager.store.RunInTxn(manager.ctx, func(txn kv.Txn) error {
		loaded, id, err := manager.store.LoadKeyspaceID(txn, name)
		if err != nil {
			return err
		}
		if !loaded {
			return ErrKeyspaceNotFound
		}
		meta, err = manager.store.LoadKeyspaceMeta(txn, id)
		if err != nil {
			return err
		}
		if meta == nil {
			return ErrKeyspaceNotFound
		}
		return nil
	})
	return meta, err
}

// LoadKeyspaceByID returns the keyspace specified by id.
// It returns error if loading or unmarshalling met error or if keyspace does not exist.
func (manager *Manager) LoadKeyspaceByID(spaceID uint32) (*keyspacepb.KeyspaceMeta, error) {
	var (
		meta *keyspacepb.KeyspaceMeta
		err  error
	)
	err = manager.store.RunInTxn(manager.ctx, func(txn kv.Txn) error {
		meta, err = manager.store.LoadKeyspaceMeta(txn, spaceID)
		if err != nil {
			return err
		}
		if meta == nil {
			return ErrKeyspaceNotFound
		}
		return nil
	})
<<<<<<< HEAD
=======
	if meta != nil {
		meta.Id = spaceID
	}
>>>>>>> 2654eac2
	return meta, err
}

// Mutation represents a single operation to be applied on keyspace config.
type Mutation struct {
	Op    OpType
	Key   string
	Value string
}

// OpType defines the type of keyspace config operation.
type OpType int

const (
	// OpPut denotes a put operation onto the given config.
	// If target key exists, it will put a new value,
	// otherwise, it creates a new config entry.
	OpPut OpType = iota + 1 // Operation type starts at 1.
	// OpDel denotes a deletion operation onto the given config.
	// Note: OpDel is idempotent, deleting a non-existing key
	// will not result in error.
	OpDel
)

// UpdateKeyspaceConfig changes target keyspace's config in the order specified in mutations.
// It returns error if saving failed, operation not allowed, or if keyspace not exists.
func (manager *Manager) UpdateKeyspaceConfig(name string, mutations []*Mutation) (*keyspacepb.KeyspaceMeta, error) {
	var meta *keyspacepb.KeyspaceMeta
	oldConfig := make(map[string]string)
	err := manager.store.RunInTxn(manager.ctx, func(txn kv.Txn) error {
		// First get KeyspaceID from Name.
		loaded, id, err := manager.store.LoadKeyspaceID(txn, name)
		if err != nil {
			return err
		}
		if !loaded {
			return ErrKeyspaceNotFound
		}
		manager.metaLock.Lock(id)
		defer manager.metaLock.Unlock(id)
		// Load keyspace by id.
		meta, err = manager.store.LoadKeyspaceMeta(txn, id)
		if err != nil {
			return err
		}
		if meta == nil {
			return ErrKeyspaceNotFound
		}
		// Only keyspace with state listed in allowChangeConfig are allowed to change their config.
		if !slice.Contains(allowChangeConfig, meta.GetState()) {
			return errors.Errorf("cannot change config for keyspace with state %s", meta.GetState().String())
		}
		// Initialize meta's config map if it's nil.
		if meta.GetConfig() == nil {
			meta.Config = map[string]string{}
		}
		for k, v := range meta.GetConfig() {
			oldConfig[k] = v
		}
		// Update keyspace config according to mutations.
		for _, mutation := range mutations {
			switch mutation.Op {
			case OpPut:
				meta.Config[mutation.Key] = mutation.Value
			case OpDel:
				delete(meta.Config, mutation.Key)
			default:
				return errIllegalOperation
			}
		}
		newConfig := meta.GetConfig()
		oldUserKind := endpoint.StringUserKind(oldConfig[UserKindKey])
		newUserKind := endpoint.StringUserKind(newConfig[UserKindKey])
		oldID := oldConfig[TSOKeyspaceGroupIDKey]
		newID := newConfig[TSOKeyspaceGroupIDKey]
		needUpdate := oldUserKind != newUserKind || oldID != newID
		if needUpdate {
			if err := manager.kgm.UpdateKeyspaceGroup(oldID, newID, oldUserKind, newUserKind, meta.GetId()); err != nil {
				return err
			}
		}
		// Save the updated keyspace meta.
		if err := manager.store.SaveKeyspaceMeta(txn, meta); err != nil {
			if needUpdate {
				if err := manager.kgm.UpdateKeyspaceGroup(newID, oldID, newUserKind, oldUserKind, meta.GetId()); err != nil {
					log.Error("failed to revert keyspace group", zap.Error(err))
				}
			}
			return err
		}
		return nil
	})

	if err != nil {
		log.Warn("[keyspace] failed to update keyspace config",
			zap.Uint32("keyspace-id", meta.GetId()),
			zap.String("name", meta.GetName()),
			zap.Error(err),
		)
		return nil, err
	}
	log.Info("[keyspace] keyspace config updated",
		zap.Uint32("keyspace-id", meta.GetId()),
		zap.String("name", meta.GetName()),
		zap.Any("new-config", meta.GetConfig()),
	)
	return meta, nil
}

// UpdateKeyspaceState updates target keyspace to the given state if it's not already in that state.
// It returns error if saving failed, operation not allowed, or if keyspace not exists.
func (manager *Manager) UpdateKeyspaceState(name string, newState keyspacepb.KeyspaceState, now int64) (*keyspacepb.KeyspaceMeta, error) {
	// Changing the state of default keyspace is not allowed.
	if name == utils.DefaultKeyspaceName {
		log.Warn("[keyspace] failed to update keyspace config",
			zap.Error(errModifyDefault),
		)
		return nil, errModifyDefault
	}
	var meta *keyspacepb.KeyspaceMeta
	err := manager.store.RunInTxn(manager.ctx, func(txn kv.Txn) error {
		// First get KeyspaceID from Name.
		loaded, id, err := manager.store.LoadKeyspaceID(txn, name)
		if err != nil {
			return err
		}
		if !loaded {
			return ErrKeyspaceNotFound
		}
		manager.metaLock.Lock(id)
		defer manager.metaLock.Unlock(id)
		// Load keyspace by id.
		meta, err = manager.store.LoadKeyspaceMeta(txn, id)
		if err != nil {
			return err
		}
		if meta == nil {
			return ErrKeyspaceNotFound
		}
		// Update keyspace meta.
		if err = updateKeyspaceState(meta, newState, now); err != nil {
			return err
		}
		return manager.store.SaveKeyspaceMeta(txn, meta)
	})
	if err != nil {
		log.Warn("[keyspace] failed to update keyspace config",
			zap.Uint32("keyspace-id", meta.GetId()),
			zap.String("name", meta.GetName()),
			zap.Error(err),
		)
		return nil, err
	}
	log.Info("[keyspace] keyspace state updated",
		zap.Uint32("ID", meta.GetId()),
		zap.String("keyspace-id", meta.GetName()),
		zap.String("new-state", newState.String()),
	)
	return meta, nil
}

// UpdateKeyspaceStateByID updates target keyspace to the given state if it's not already in that state.
// It returns error if saving failed, operation not allowed, or if keyspace not exists.
func (manager *Manager) UpdateKeyspaceStateByID(id uint32, newState keyspacepb.KeyspaceState, now int64) (*keyspacepb.KeyspaceMeta, error) {
	// Changing the state of default keyspace is not allowed.
	if id == utils.DefaultKeyspaceID {
		log.Warn("[keyspace] failed to update keyspace config",
			zap.Error(errModifyDefault),
		)
		return nil, errModifyDefault
	}
	var meta *keyspacepb.KeyspaceMeta
	var err error
	err = manager.store.RunInTxn(manager.ctx, func(txn kv.Txn) error {
		manager.metaLock.Lock(id)
		defer manager.metaLock.Unlock(id)
		// Load keyspace by id.
		meta, err = manager.store.LoadKeyspaceMeta(txn, id)
		if err != nil {
			return err
		}
		if meta == nil {
			return ErrKeyspaceNotFound
		}
		// Update keyspace meta.
		if err = updateKeyspaceState(meta, newState, now); err != nil {
			return err
		}
		return manager.store.SaveKeyspaceMeta(txn, meta)
	})
	if err != nil {
		log.Warn("[keyspace] failed to update keyspace config",
			zap.Uint32("keyspace-id", meta.GetId()),
			zap.String("name", meta.GetName()),
			zap.Error(err),
		)
		return nil, err
	}
	log.Info("[keyspace] keyspace state updated",
		zap.Uint32("keyspace-id", meta.GetId()),
		zap.String("name", meta.GetName()),
		zap.String("new-state", newState.String()),
	)
	return meta, nil
}

// updateKeyspaceState updates keyspace meta and record the update time.
func updateKeyspaceState(meta *keyspacepb.KeyspaceMeta, newState keyspacepb.KeyspaceState, now int64) error {
	// If already in the target state, do nothing and return.
	if meta.GetState() == newState {
		return nil
	}
	// Consult state transition table to check if the operation is legal.
	if !slice.Contains(stateTransitionTable[meta.GetState()], newState) {
		return errors.Errorf("cannot change keyspace state from %s to %s", meta.GetState().String(), newState.String())
	}
	// If the operation is legal, update keyspace state and change time.
	meta.State = newState
	meta.StateChangedAt = now
	return nil
}

// LoadRangeKeyspace load up to limit keyspaces starting from keyspace with startID.
func (manager *Manager) LoadRangeKeyspace(startID uint32, limit int) ([]*keyspacepb.KeyspaceMeta, error) {
	// Load Start should fall within acceptable ID range.
	if startID > spaceIDMax {
		return nil, errors.Errorf("startID of the scan %d exceeds spaceID Max %d", startID, spaceIDMax)
	}
	var (
		keyspaces []*keyspacepb.KeyspaceMeta
		err       error
	)
	err = manager.store.RunInTxn(manager.ctx, func(txn kv.Txn) error {
		keyspaces, err = manager.store.LoadRangeKeyspace(txn, startID, limit)
		return err
	})
	if err != nil {
		return nil, err
	}
	return keyspaces, nil
}

// allocID allocate a new keyspace id.
func (manager *Manager) allocID() (uint32, error) {
	id64, err := manager.idAllocator.Alloc()
	if err != nil {
		return 0, err
	}
	id32 := uint32(id64)
	if err = validateID(id32); err != nil {
		return 0, err
	}
	return id32, nil
}

// PatrolKeyspaceAssignment is used to patrol all keyspaces and assign them to the keyspace groups.
func (manager *Manager) PatrolKeyspaceAssignment() error {
	var (
		// Some statistics info.
		start                  = time.Now()
		patrolledKeyspaceCount uint64
		assignedKeyspaceCount  uint64
		// The current start ID of the patrol, used for logging.
		currentStartID = manager.nextPatrolStartID
		// The next start ID of the patrol, used for the next patrol.
		nextStartID  = currentStartID
		moreToPatrol = true
		err          error
	)
	defer func() {
		log.Debug("[keyspace] patrol keyspace assignment finished",
			zap.Duration("cost", time.Since(start)),
			zap.Uint64("patrolled-keyspace-count", patrolledKeyspaceCount),
			zap.Uint64("assigned-keyspace-count", assignedKeyspaceCount),
			zap.Int("batch-size", keyspacePatrolBatchSize),
			zap.Uint32("current-start-id", currentStartID),
			zap.Uint32("next-start-id", nextStartID),
		)
	}()
	for moreToPatrol {
		var defaultKeyspaceGroup *endpoint.KeyspaceGroup
		err = manager.store.RunInTxn(manager.ctx, func(txn kv.Txn) error {
			var err error
			defaultKeyspaceGroup, err = manager.kgm.store.LoadKeyspaceGroup(txn, utils.DefaultKeyspaceGroupID)
			if err != nil {
				return err
			}
			if defaultKeyspaceGroup == nil {
				return errors.Errorf("default keyspace group %d not found", utils.DefaultKeyspaceGroupID)
			}
			if defaultKeyspaceGroup.IsSplitting() {
				return ErrKeyspaceGroupInSplit
			}
			keyspaces, err := manager.store.LoadRangeKeyspace(txn, manager.nextPatrolStartID, keyspacePatrolBatchSize)
			if err != nil {
				return err
			}
			keyspaceNum := len(keyspaces)
			// If there are more than one keyspace, update the current and next start IDs.
			if keyspaceNum > 0 {
				currentStartID = keyspaces[0].GetId()
				nextStartID = keyspaces[keyspaceNum-1].GetId() + 1
			}
			// If there are less than `keyspacePatrolBatchSize` keyspaces,
			// we have reached the end of the keyspace list.
			moreToPatrol = keyspaceNum == keyspacePatrolBatchSize
			var (
				assigned            = false
				keyspaceIDsToUnlock = make([]uint32, 0, keyspaceNum)
			)
			defer func() {
				for _, id := range keyspaceIDsToUnlock {
					manager.metaLock.Unlock(id)
				}
			}()
			for _, ks := range keyspaces {
				if ks == nil {
					continue
				}
				patrolledKeyspaceCount++
				manager.metaLock.Lock(ks.Id)
				if ks.Config == nil {
					ks.Config = make(map[string]string, 1)
				} else if _, ok := ks.Config[TSOKeyspaceGroupIDKey]; ok {
					// If the keyspace already has a group ID, skip it.
					manager.metaLock.Unlock(ks.Id)
					continue
				}
				// Unlock the keyspace meta lock after the whole txn.
				keyspaceIDsToUnlock = append(keyspaceIDsToUnlock, ks.Id)
				// If the keyspace doesn't have a group ID, assign it to the default keyspace group.
				if !slice.Contains(defaultKeyspaceGroup.Keyspaces, ks.Id) {
					defaultKeyspaceGroup.Keyspaces = append(defaultKeyspaceGroup.Keyspaces, ks.Id)
					// Only save the keyspace group meta if any keyspace is assigned to it.
					assigned = true
				}
				ks.Config[TSOKeyspaceGroupIDKey] = strconv.FormatUint(uint64(utils.DefaultKeyspaceGroupID), 10)
				err = manager.store.SaveKeyspaceMeta(txn, ks)
				if err != nil {
					log.Error("[keyspace] failed to save keyspace meta during patrol",
						zap.Int("batch-size", keyspacePatrolBatchSize),
						zap.Uint32("current-start-id", currentStartID),
						zap.Uint32("next-start-id", nextStartID),
						zap.Uint32("keyspace-id", ks.Id), zap.Error(err))
					return err
				}
				assignedKeyspaceCount++
			}
			if assigned {
				err = manager.kgm.store.SaveKeyspaceGroup(txn, defaultKeyspaceGroup)
				if err != nil {
					log.Error("[keyspace] failed to save default keyspace group meta during patrol",
						zap.Int("batch-size", keyspacePatrolBatchSize),
						zap.Uint32("current-start-id", currentStartID),
						zap.Uint32("next-start-id", nextStartID), zap.Error(err))
					return err
				}
			}
			return nil
		})
		if err != nil {
			return err
		}
		manager.kgm.groups[endpoint.StringUserKind(defaultKeyspaceGroup.UserKind)].Put(defaultKeyspaceGroup)
		// If all keyspaces in the current batch are assigned, update the next start ID.
		manager.nextPatrolStartID = nextStartID
	}
	return nil
}<|MERGE_RESOLUTION|>--- conflicted
+++ resolved
@@ -391,12 +391,6 @@
 		}
 		return nil
 	})
-<<<<<<< HEAD
-=======
-	if meta != nil {
-		meta.Id = spaceID
-	}
->>>>>>> 2654eac2
 	return meta, err
 }
 

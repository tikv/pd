--- conflicted
+++ resolved
@@ -796,6 +796,32 @@
 		return nil, err
 	}
 	return keyspaces, nil
+}
+
+// GetKeyspaceNameByID gets the keyspace name by ID, which will try to get it from the cache first.
+// If not found, it will try to get it from the storage.
+func (manager *Manager) GetKeyspaceNameByID(id uint32) (string, error) {
+	if id == constant.NullKeyspaceID {
+		return "", nil
+	}
+	// Try to get the keyspace name from the cache first.
+	name, ok := manager.keyspaceNameLookup.Load(id)
+	if ok {
+		return name.(string), nil
+	}
+	var loadedName string
+	// If the keyspace name is not in the cache, try to get it from the storage.
+	meta, err := manager.LoadKeyspaceByID(id)
+	if err != nil {
+		return "", err
+	}
+	loadedName = meta.GetName()
+	if len(loadedName) == 0 {
+		return "", errors.Errorf("got an empty keyspace name by id %d", id)
+	}
+	// Load or store the keyspace name to the cache.
+	actual, _ := manager.keyspaceNameLookup.LoadOrStore(id, loadedName)
+	return actual.(string), nil
 }
 
 // IterateKeyspaces returns an iterator that yields all keyspaces starting from startID.
@@ -957,7 +983,6 @@
 	return nil
 }
 
-<<<<<<< HEAD
 // IteratorLoadingBatchSize is the batch size that the keyspace.Iterator internally loads keyspaces.
 // This constant is public for test purposes.
 const IteratorLoadingBatchSize int = 100
@@ -1027,30 +1052,4 @@
 	}
 
 	return nil
-=======
-// GetKeyspaceNameByID gets the keyspace name by ID, which will try to get it from the cache first.
-// If not found, it will try to get it from the storage.
-func (manager *Manager) GetKeyspaceNameByID(id uint32) (string, error) {
-	if id == constant.NullKeyspaceID {
-		return "", nil
-	}
-	// Try to get the keyspace name from the cache first.
-	name, ok := manager.keyspaceNameLookup.Load(id)
-	if ok {
-		return name.(string), nil
-	}
-	var loadedName string
-	// If the keyspace name is not in the cache, try to get it from the storage.
-	meta, err := manager.LoadKeyspaceByID(id)
-	if err != nil {
-		return "", err
-	}
-	loadedName = meta.GetName()
-	if len(loadedName) == 0 {
-		return "", errors.Errorf("got an empty keyspace name by id %d", id)
-	}
-	// Load or store the keyspace name to the cache.
-	actual, _ := manager.keyspaceNameLookup.LoadOrStore(id, loadedName)
-	return actual.(string), nil
->>>>>>> ec8e27ce
 }
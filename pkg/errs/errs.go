// Copyright 2020 PingCAP, Inc.
//
// Licensed under the Apache License, Version 2.0 (the "License");
// you may not use this file except in compliance with the License.
// You may obtain a copy of the License at
//
//     http://www.apache.org/licenses/LICENSE-2.0
//
// Unless required by applicable law or agreed to in writing, software
// distributed under the License is distributed on an "AS IS" BASIS,
// See the License for the specific language governing permissions and
// limitations under the License.

package errs

import "github.com/pingcap/errors"

var (
	reg = errors.NewRegistry("PD")
	// ClassTSO defines tso error class
	ClassTSO = reg.RegisterErrorClass(1, "tso")
	// ClassAdaptor defines adapter error class
	ClassAdaptor = reg.RegisterErrorClass(2, "adapter")
	// ClassMember defines member error class
	ClassMember = reg.RegisterErrorClass(3, "member")
<<<<<<< HEAD
	// ClassPlacement defines placement error class
	ClassPlacement = reg.RegisterErrorClass(5, "placement")
=======
	// ClassClient defines client error class
	ClassClient = reg.RegisterErrorClass(4, "client")
>>>>>>> 302f370d
)

// tso errors
var (
	ErrInvalidTimestamp    = ClassTSO.DefineError().TextualCode("ErrInvalidTimestamp").MessageTemplate("invalid timestamp").Build()
	ErrLogicOverflow       = ClassTSO.DefineError().TextualCode("ErrLogicOverflow").MessageTemplate("logic part overflow").Build()
	ErrIncorrectSystemTime = ClassTSO.DefineError().TextualCode("ErrIncorrectSystemTime").MessageTemplate("incorrect system time").Build()
)

// adapter errors
var (
	ErrStartDashboard = ClassAdaptor.DefineError().TextualCode("ErrStartDashboard").MessageTemplate("fail to start dashboard").Build()
	ErrStopDashboard  = ClassAdaptor.DefineError().TextualCode("ErrStopDashboard").MessageTemplate("fail to stop dashboard").Build()
)

// member errors
var (
	ErretcdLeaderNotFound     = ClassMember.DefineError().TextualCode("ErretcdLeaderNotFound").MessageTemplate("etcd leader not found").Build()
	ErrGetLeader              = ClassMember.DefineError().TextualCode("ErrGetLeader").MessageTemplate("fail to get leader").Build()
	ErrDeleteLeaderKey        = ClassMember.DefineError().TextualCode("ErrDeleteLeaderKey").MessageTemplate("fail to delete leader key").Build()
	ErrLoadLeaderPriority     = ClassMember.DefineError().TextualCode("ErrLoadLeaderPriority").MessageTemplate("fail to load leader priority").Build()
	ErrLoadetcdLeaderPriority = ClassMember.DefineError().TextualCode("ErrLoadetcdLeaderPriority").MessageTemplate("fail to load etcd leader priority").Build()
	ErrTransferetcdLeader     = ClassMember.DefineError().TextualCode("ErrTransferetcdLeader").MessageTemplate("fail to transfer etcd leader").Build()
	ErrWatcherCancel          = ClassMember.DefineError().TextualCode("ErrWatcherCancel").MessageTemplate("watcher canceled").Build()
	ErrMarshalLeader          = ClassMember.DefineError().TextualCode("ErrMarshalLeader").MessageTemplate("fail to marshal leader").Build()
)

<<<<<<< HEAD
// placement errors
var (
	ErrRuleContent   = ClassPlacement.DefineError().TextualCode("ErrRuleContent").MessageTemplate("invalid rule content, %s").Build()
	ErrLoadRule      = ClassPlacement.DefineError().TextualCode("ErrLoadRule").MessageTemplate("fail to load rule").Build()
	ErrBuildRuleList = ClassPlacement.DefineError().TextualCode("ErrBuildRuleList").MessageTemplate("fail to build rule list, %s").Build()
=======
// client errors
var (
	ErrCloseGRPCConn   = ClassClient.DefineError().TextualCode("ErrCloseGRPCConn").MessageTemplate("fail to close gRPC connection").Build()
	ErrUpdateLeader    = ClassClient.DefineError().TextualCode("ErrUpdateLeader").MessageTemplate("fail to update leader").Build()
	ErrCreateTSOStream = ClassClient.DefineError().TextualCode("ErrCreateTSOStream").MessageTemplate("fail to create TSO stream").Build()
	ErrGetTSO          = ClassClient.DefineError().TextualCode("ErrGetTSO").MessageTemplate("fail to get TSO").Build()
	ErrGetClusterID    = ClassClient.DefineError().TextualCode("ErrGetClusterID").MessageTemplate("fail to get cluster id").Build()
>>>>>>> 302f370d
)<|MERGE_RESOLUTION|>--- conflicted
+++ resolved
@@ -23,13 +23,10 @@
 	ClassAdaptor = reg.RegisterErrorClass(2, "adapter")
 	// ClassMember defines member error class
 	ClassMember = reg.RegisterErrorClass(3, "member")
-<<<<<<< HEAD
+	// ClassClient defines client error class
+	ClassClient = reg.RegisterErrorClass(4, "client")
 	// ClassPlacement defines placement error class
 	ClassPlacement = reg.RegisterErrorClass(5, "placement")
-=======
-	// ClassClient defines client error class
-	ClassClient = reg.RegisterErrorClass(4, "client")
->>>>>>> 302f370d
 )
 
 // tso errors
@@ -57,13 +54,6 @@
 	ErrMarshalLeader          = ClassMember.DefineError().TextualCode("ErrMarshalLeader").MessageTemplate("fail to marshal leader").Build()
 )
 
-<<<<<<< HEAD
-// placement errors
-var (
-	ErrRuleContent   = ClassPlacement.DefineError().TextualCode("ErrRuleContent").MessageTemplate("invalid rule content, %s").Build()
-	ErrLoadRule      = ClassPlacement.DefineError().TextualCode("ErrLoadRule").MessageTemplate("fail to load rule").Build()
-	ErrBuildRuleList = ClassPlacement.DefineError().TextualCode("ErrBuildRuleList").MessageTemplate("fail to build rule list, %s").Build()
-=======
 // client errors
 var (
 	ErrCloseGRPCConn   = ClassClient.DefineError().TextualCode("ErrCloseGRPCConn").MessageTemplate("fail to close gRPC connection").Build()
@@ -71,5 +61,11 @@
 	ErrCreateTSOStream = ClassClient.DefineError().TextualCode("ErrCreateTSOStream").MessageTemplate("fail to create TSO stream").Build()
 	ErrGetTSO          = ClassClient.DefineError().TextualCode("ErrGetTSO").MessageTemplate("fail to get TSO").Build()
 	ErrGetClusterID    = ClassClient.DefineError().TextualCode("ErrGetClusterID").MessageTemplate("fail to get cluster id").Build()
->>>>>>> 302f370d
+)
+
+// placement errors
+var (
+	ErrRuleContent   = ClassPlacement.DefineError().TextualCode("ErrRuleContent").MessageTemplate("invalid rule content, %s").Build()
+	ErrLoadRule      = ClassPlacement.DefineError().TextualCode("ErrLoadRule").MessageTemplate("fail to load rule").Build()
+	ErrBuildRuleList = ClassPlacement.DefineError().TextualCode("ErrBuildRuleList").MessageTemplate("fail to build rule list, %s").Build()
 )
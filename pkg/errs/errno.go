--- conflicted
+++ resolved
@@ -541,7 +541,6 @@
 
 // GC errors
 var (
-<<<<<<< HEAD
 	ErrGCOnInvalidKeyspace                 = errors.Normalize("trying to manage GC in keyspace %v where keyspace level GC is not enabled", errors.RFCCodeText("PD:gc:ErrGCOnInvalidKeyspace"))
 	ErrDecreasingGCSafePoint               = errors.Normalize("trying to update GC safe point to a smaller value, current value: %v, given: %v", errors.RFCCodeText("PD:gc:ErrDecreasingGCSafePoint"))
 	ErrGCSafePointExceedsTxnSafePoint      = errors.Normalize("trying to update GC safe point to a too large value that exceeds the txn safe point, current value: %v, given: %v, current txn safe point: %v", errors.RFCCodeText("PD:gc:ErrGCSafePointExceedsTxnSafePoint"))
@@ -549,17 +548,9 @@
 	ErrGCBarrierTSBehindTxnSafePoint       = errors.Normalize("trying to set a GC barrier on ts %d which is already behind the txn safe point %d", errors.RFCCodeText("PD:gc:ErrGCBarrierTSBehindTxnSafePoint"))
 	ErrReservedGCBarrierID                 = errors.Normalize("trying to set a GC barrier with a barrier ID that is reserved: %v", errors.RFCCodeText("PD:gc:ErrReservedGCBarrierID"))
 	ErrGlobalGCBarrierTSBehindTxnSafePoint = errors.Normalize("trying to set a global GC barrier on ts %d which is already behind the txn safe point %d", errors.RFCCodeText("PD:gc:ErrGlobalGCBarrierTSBehindTxnSafePoint"))
-=======
-	ErrGCOnInvalidKeyspace            = errors.Normalize("trying to manage GC in keyspace %v where keyspace level GC is not enabled", errors.RFCCodeText("PD:gc:ErrGCOnInvalidKeyspace"))
-	ErrDecreasingGCSafePoint          = errors.Normalize("trying to update GC safe point to a smaller value, current value: %v, given: %v", errors.RFCCodeText("PD:gc:ErrDecreasingGCSafePoint"))
-	ErrGCSafePointExceedsTxnSafePoint = errors.Normalize("trying to update GC safe point to a too large value that exceeds the txn safe point, current value: %v, given: %v, current txn safe point: %v", errors.RFCCodeText("PD:gc:ErrGCSafePointExceedsTxnSafePoint"))
-	ErrDecreasingTxnSafePoint         = errors.Normalize("trying to update txn safe point to a smaller value, current value: %v, given: %v", errors.RFCCodeText("PD:gc:ErrDecreasingTxnSafePoint"))
-	ErrGCBarrierTSBehindTxnSafePoint  = errors.Normalize("trying to set a GC barrier on ts %d which is already behind the txn safe point %d", errors.RFCCodeText("PD:gc:ErrGCBarrierTSBehindTxnSafePoint"))
-	ErrReservedGCBarrierID            = errors.Normalize("trying to set a GC barrier with a barrier ID that is reserved: %v", errors.RFCCodeText("PD:gc:ErrReservedGCBarrierID"))
 )
 
 // id alloc errors
 var (
 	ErrIDExhausted = errors.Normalize("id exhausted", errors.RFCCodeText("PD:idalloc:ErrIDExhausted"))
->>>>>>> a9217e7d
 )
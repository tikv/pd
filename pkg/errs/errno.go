--- conflicted
+++ resolved
@@ -548,14 +548,10 @@
 	ErrDecreasingTxnSafePoint              = errors.Normalize("trying to update txn safe point to a smaller value, current value: %v, given: %v", errors.RFCCodeText("PD:gc:ErrDecreasingTxnSafePoint"))
 	ErrGCBarrierTSBehindTxnSafePoint       = errors.Normalize("trying to set a GC barrier on ts %d which is already behind the txn safe point %d", errors.RFCCodeText("PD:gc:ErrGCBarrierTSBehindTxnSafePoint"))
 	ErrReservedGCBarrierID                 = errors.Normalize("trying to set a GC barrier with a barrier ID that is reserved: %v", errors.RFCCodeText("PD:gc:ErrReservedGCBarrierID"))
-<<<<<<< HEAD
-	ErrGlobalGCBarrierTSBehindTxnSafePoint = errors.Normalize("trying to set a global GC barrier on ts %d which is already behind the txn safe point %d", errors.RFCCodeText("PD:gc:ErrGlobalGCBarrierTSBehindTxnSafePoint"))
-=======
 	ErrGlobalGCBarrierTSBehindTxnSafePoint = errors.Normalize("trying to set a global GC barrier on ts %d which is already behind the txn safe point %d of keyspace %s", errors.RFCCodeText("PD:gc:ErrGlobalGCBarrierTSBehindTxnSafePoint"))
 )
 
 // id alloc errors
 var (
 	ErrIDExhausted = errors.Normalize("id exhausted", errors.RFCCodeText("PD:idalloc:ErrIDExhausted"))
->>>>>>> 7d93890a
 )
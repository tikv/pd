--- conflicted
+++ resolved
@@ -100,8 +100,7 @@
 
 	history := list.New()
 	history.PushBack(current)
-<<<<<<< HEAD
-	if _, exist = m.progesses[progress]; !exist {
+	if _, exist = m.progresses[progress]; !exist {
 		pi := &progressIndicator{
 			total:          total,
 			remaining:      total,
@@ -112,17 +111,8 @@
 		}
 		for _, op := range opts {
 			op(pi)
-=======
-	if _, exist = m.progresses[progress]; !exist {
-		m.progresses[progress] = &progressIndicator{
-			total:             total,
-			remaining:         total,
-			history:           history,
-			windowLengthLimit: int(speedStatisticalWindow / updateInterval),
-			updateInterval:    updateInterval,
->>>>>>> 955d30ab
-		}
-		m.progesses[progress] = pi
+		}
+		m.progresses[progress] = pi
 		pi.front = history.Front()
 		pi.position = 1
 	}
@@ -134,14 +124,10 @@
 	m.Lock()
 	defer m.Unlock()
 
-<<<<<<< HEAD
-	if p, exist := m.progesses[progress]; exist {
+	if p, exist := m.progresses[progress]; exist {
 		for _, op := range opts {
 			op(p)
 		}
-=======
-	if p, exist := m.progresses[progress]; exist {
->>>>>>> 955d30ab
 		p.remaining = remaining
 		if p.total < remaining {
 			p.total = remaining

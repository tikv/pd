// Copyright 2016 TiKV Project Authors.
//
// Licensed under the Apache License, Version 2.0 (the "License");
// you may not use this file except in compliance with the License.
// You may obtain a copy of the License at
//
//     http://www.apache.org/licenses/LICENSE-2.0
//
// Unless required by applicable law or agreed to in writing, software
// distributed under the License is distributed on an "AS IS" BASIS,
// WITHOUT WARRANTIES OR CONDITIONS OF ANY KIND, either express or implied.
// See the License for the specific language governing permissions and
// limitations under the License.

package filter

import (
	"strconv"

	"go.uber.org/zap"

	"github.com/pingcap/kvproto/pkg/metapb"
	"github.com/pingcap/log"

	"github.com/tikv/pd/pkg/core"
	"github.com/tikv/pd/pkg/core/constant"
	"github.com/tikv/pd/pkg/core/storelimit"
	"github.com/tikv/pd/pkg/schedule/config"
	"github.com/tikv/pd/pkg/schedule/placement"
	"github.com/tikv/pd/pkg/schedule/plan"
	"github.com/tikv/pd/pkg/slice"
	"github.com/tikv/pd/pkg/utils/typeutil"
)

// SelectSourceStores selects stores that be selected as source store from the list.
func SelectSourceStores(stores []*core.StoreInfo, filters []Filter, conf config.SharedConfigProvider, collector *plan.Collector,
	counter *Counter) []*core.StoreInfo {
	return filterStoresBy(stores, func(s *core.StoreInfo) bool {
		return slice.AllOf(filters, func(i int) bool {
			status := filters[i].Source(conf, s)
			if !status.IsOK() {
				if counter != nil {
					counter.inc(source, filters[i].Type(), s.GetID(), 0)
				} else {
					sourceID := strconv.FormatUint(s.GetID(), 10)
					// TODO: pre-allocate gauge metrics
					filterCounter.WithLabelValues(source.String(), filters[i].Scope(), filters[i].Type().String(), sourceID, "").Inc()
				}
				if collector != nil {
					collector.Collect(plan.SetResource(s), plan.SetStatus(status))
				}
				return false
			}
			return true
		})
	})
}

// SelectUnavailableTargetStores selects unavailable stores that can't be selected as target store from the list.
func SelectUnavailableTargetStores(stores []*core.StoreInfo, filters []Filter, conf config.SharedConfigProvider,
	collector *plan.Collector, counter *Counter) []*core.StoreInfo {
	return filterStoresBy(stores, func(s *core.StoreInfo) bool {
		targetID := strconv.FormatUint(s.GetID(), 10)
		return slice.AnyOf(filters, func(i int) bool {
			status := filters[i].Target(conf, s)
			if !status.IsOK() {
				cfilter, ok := filters[i].(comparingFilter)
				sourceID := uint64(0)
				if ok {
					sourceID = cfilter.getSourceStoreID()
				}
				if counter != nil {
					counter.inc(target, filters[i].Type(), sourceID, s.GetID())
				} else {
					filterCounter.WithLabelValues(target.String(), filters[i].Scope(), filters[i].Type().String(),
						strconv.FormatUint(sourceID, 10), targetID).Inc()
				}

				if collector != nil {
					collector.Collect(plan.SetResourceWithStep(s, 2), plan.SetStatus(status))
				}
				return true
			}
			return false
		})
	})
}

// SelectTargetStores selects stores that be selected as target store from the list.
func SelectTargetStores(stores []*core.StoreInfo, filters []Filter, conf config.SharedConfigProvider, collector *plan.Collector,
	counter *Counter) []*core.StoreInfo {
	if len(filters) == 0 {
		return stores
	}

	return filterStoresBy(stores, func(s *core.StoreInfo) bool {
		return slice.AllOf(filters, func(i int) bool {
			filter := filters[i]
			status := filter.Target(conf, s)
			if !status.IsOK() {
				cfilter, ok := filter.(comparingFilter)
				sourceID := uint64(0)
				if ok {
					sourceID = cfilter.getSourceStoreID()
				}
				if counter != nil {
					counter.inc(target, filter.Type(), sourceID, s.GetID())
				} else {
					targetIDStr := strconv.FormatUint(s.GetID(), 10)
					sourceIDStr := strconv.FormatUint(sourceID, 10)
					filterCounter.WithLabelValues(target.String(), filter.Scope(), filter.Type().String(), sourceIDStr, targetIDStr).Inc()
				}
				if collector != nil {
					collector.Collect(plan.SetResource(s), plan.SetStatus(status))
				}
				return false
			}
			return true
		})
	})
}

func filterStoresBy(stores []*core.StoreInfo, keepPred func(*core.StoreInfo) bool) (selected []*core.StoreInfo) {
	for _, s := range stores {
		if keepPred(s) {
			selected = append(selected, s)
		}
	}
	return
}

// Filter is an interface to filter source and target store.
type Filter interface {
	// Scope is used to indicate where the filter will act on.
	Scope() string
	Type() filterType
	// Source Return plan.Status to show whether be filtered as source
	Source(conf config.SharedConfigProvider, store *core.StoreInfo) *plan.Status
	// Target Return plan.Status to show whether be filtered as target
	Target(conf config.SharedConfigProvider, store *core.StoreInfo) *plan.Status
}

// comparingFilter is an interface to filter target store by comparing source and target stores
type comparingFilter interface {
	Filter
	// getSourceStoreID returns the source store when comparing.
	getSourceStoreID() uint64
}

// Target checks if store can pass all Filters as target store.
func Target(conf config.SharedConfigProvider, store *core.StoreInfo, filters []Filter) bool {
	storeID := strconv.FormatUint(store.GetID(), 10)
	for _, filter := range filters {
		status := filter.Target(conf, store)
		if !status.IsOK() {
			if status != statusStoreRemoved {
				cfilter, ok := filter.(comparingFilter)
				targetID := storeID
				sourceID := ""
				if ok {
					sourceID = strconv.FormatUint(cfilter.getSourceStoreID(), 10)
				}
				filterCounter.WithLabelValues(target.String(), filter.Scope(), filter.Type().String(), sourceID, targetID).Inc()
			}
			return false
		}
	}
	return true
}

type excludedFilter struct {
	scope   string
	sources map[uint64]struct{}
	targets map[uint64]struct{}
}

// NewExcludedFilter creates a Filter that filters all specified stores.
func NewExcludedFilter(scope string, sources, targets map[uint64]struct{}) Filter {
	return &excludedFilter{
		scope:   scope,
		sources: sources,
		targets: targets,
	}
}

// Scope returns the scheduler or the checker which the filter acts on.
func (f *excludedFilter) Scope() string {
	return f.scope
}

// Type returns the type of the filter.
func (*excludedFilter) Type() filterType {
	return excluded
}

// Source filters stores when select them as schedule source.
func (f *excludedFilter) Source(_ config.SharedConfigProvider, store *core.StoreInfo) *plan.Status {
	if _, ok := f.sources[store.GetID()]; ok {
		return statusStoreAlreadyHasPeer
	}
	return statusOK
}

// Target filters stores when select them as schedule target.
func (f *excludedFilter) Target(_ config.SharedConfigProvider, store *core.StoreInfo) *plan.Status {
	if _, ok := f.targets[store.GetID()]; ok {
		return statusStoreAlreadyHasPeer
	}
	return statusOK
}

type storageThresholdFilter struct{ scope string }

// NewStorageThresholdFilter creates a Filter that filters all stores that are
// almost full.
func NewStorageThresholdFilter(scope string) Filter {
	return &storageThresholdFilter{scope: scope}
}

// Scope returns the scheduler or the checker which the filter acts on.
func (f *storageThresholdFilter) Scope() string {
	return f.scope
}

// Type returns the name of the filter.
func (*storageThresholdFilter) Type() filterType {
	return storageThreshold
}

// Source filters stores when select them as schedule source.
func (*storageThresholdFilter) Source(config.SharedConfigProvider, *core.StoreInfo) *plan.Status {
	return statusOK
}

// Target filters stores when select them as schedule target.
func (*storageThresholdFilter) Target(conf config.SharedConfigProvider, store *core.StoreInfo) *plan.Status {
	if !store.IsLowSpace(conf.GetLowSpaceRatio()) {
		return statusOK
	}
	return statusStoreLowSpace
}

// distinctScoreFilter ensures that distinct score will not decrease.
type distinctScoreFilter struct {
	scope     string
	labels    []string
	stores    []*core.StoreInfo
	policy    string
	safeScore float64
	srcStore  uint64
}

const (
	// policies used by distinctScoreFilter.
	// 'safeguard' ensures replacement is NOT WORSE than before.
	// 'improve' ensures replacement is BETTER than before.
	locationSafeguard = "safeguard"
	locationImprove   = "improve"
)

// NewLocationSafeguard creates a filter that filters all stores that have
// lower distinct score than specified store.
func NewLocationSafeguard(scope string, labels []string, stores []*core.StoreInfo, source *core.StoreInfo) Filter {
	return newDistinctScoreFilter(scope, labels, stores, source, locationSafeguard)
}

// NewLocationImprover creates a filter that filters all stores that have
// lower or equal distinct score than specified store.
func NewLocationImprover(scope string, labels []string, stores []*core.StoreInfo, source *core.StoreInfo) Filter {
	return newDistinctScoreFilter(scope, labels, stores, source, locationImprove)
}

func newDistinctScoreFilter(scope string, labels []string, stores []*core.StoreInfo, source *core.StoreInfo, policy string) Filter {
	newStores := make([]*core.StoreInfo, 0, len(stores)-1)
	for _, s := range stores {
		if s.GetID() == source.GetID() {
			continue
		}
		newStores = append(newStores, s)
	}

	return &distinctScoreFilter{
		scope:     scope,
		labels:    labels,
		stores:    newStores,
		safeScore: core.DistinctScore(labels, newStores, source),
		policy:    policy,
		srcStore:  source.GetID(),
	}
}

// Scope returns the scheduler or the checker which the filter acts on.
func (f *distinctScoreFilter) Scope() string {
	return f.scope
}

// Type returns the type of the filter.
func (*distinctScoreFilter) Type() filterType {
	return distinctScore
}

// Source filters stores when select them as schedule source.
func (*distinctScoreFilter) Source(config.SharedConfigProvider, *core.StoreInfo) *plan.Status {
	return statusOK
}

// Target filters stores when select them as schedule target.
func (f *distinctScoreFilter) Target(_ config.SharedConfigProvider, store *core.StoreInfo) *plan.Status {
	score := core.DistinctScore(f.labels, f.stores, store)
	switch f.policy {
	case locationSafeguard:
		if score >= f.safeScore {
			return statusOK
		}
	case locationImprove:
		if score > f.safeScore {
			return statusOK
		}
	default:
	}
	return statusStoreNotMatchIsolation
}

// getSourceStoreID implements the ComparingFilter
func (f *distinctScoreFilter) getSourceStoreID() uint64 {
	return f.srcStore
}

// StoreStateFilter is used to determine whether a store can be selected as the
// source or target of the schedule based on the store's state.
type StoreStateFilter struct {
	ActionScope string
	// Set true if the schedule involves any transfer leader operation.
	TransferLeader bool
	// Set true if the schedule involves any move region operation.
	MoveRegion bool
	// Set true if the scatter move the region
	ScatterRegion bool
	// Set true if allows failover (through witness)
	AllowFastFailover bool
	// Set true if allows temporary states.
	AllowTemporaryStates bool
	// Set the priority level of the filter, it should be same with the operator level.
	// The priority level can be higher than the operator level in checker,
	// the operator controller should check it again by using the actual operator level.
	// If it checks failed, the operator will be put back to the waiting queue util the limit is available.
	// But the scheduler should keep the same with the operator level.
	OperatorLevel constant.PriorityLevel
	// Reason is used to distinguish the reason of store state filter
	Reason filterType
}

// Scope returns the scheduler or the checker which the filter acts on.
func (f *StoreStateFilter) Scope() string {
	return f.ActionScope
}

// Type returns the type of the Filter.
func (f *StoreStateFilter) Type() filterType {
	return f.Reason
}

// conditionFunc defines condition to determine a store should be selected.
// It should consider if the filter allows temporary states.
type conditionFunc func(config.SharedConfigProvider, *core.StoreInfo) *plan.Status

func (f *StoreStateFilter) isRemoved(_ config.SharedConfigProvider, store *core.StoreInfo) *plan.Status {
	if store.IsRemoved() {
		f.Reason = storeStateTombstone
		return statusStoreRemoved
	}
	f.Reason = storeStateOK
	return statusOK
}

func (f *StoreStateFilter) isDown(conf config.SharedConfigProvider, store *core.StoreInfo) *plan.Status {
	if store.DownTime() > conf.GetMaxStoreDownTime() {
		f.Reason = storeStateDown
		return statusStoreDown
	}
	f.Reason = storeStateOK

	return statusOK
}

func (f *StoreStateFilter) isRemoving(_ config.SharedConfigProvider, store *core.StoreInfo) *plan.Status {
	if store.IsRemoving() {
		f.Reason = storeStateOffline
		return statusStoresRemoving
	}
	f.Reason = storeStateOK
	return statusOK
}

func (f *StoreStateFilter) pauseLeaderTransferIn(_ config.SharedConfigProvider, store *core.StoreInfo) *plan.Status {
	if !store.AllowLeaderTransferIn() {
		f.Reason = storeStatePauseLeader
		return statusStoreRejectLeader
	}
	f.Reason = storeStateOK
	return statusOK
}

func (f *StoreStateFilter) pauseLeaderTransferOut(_ config.SharedConfigProvider, store *core.StoreInfo) *plan.Status {
	if !store.AllowLeaderTransferOut() {
		f.Reason = storeStatePauseLeader
		return statusStoreRejectLeader
	}
	f.Reason = storeStateOK
	return statusOK
}

func (f *StoreStateFilter) slowStoreEvicted(_ config.SharedConfigProvider, store *core.StoreInfo) *plan.Status {
	if store.EvictedAsSlowStore() {
		f.Reason = storeStateSlow
		return statusStoreRejectLeader
	}
	f.Reason = storeStateOK
	return statusOK
}

func (f *StoreStateFilter) slowTrendEvicted(_ config.SharedConfigProvider, store *core.StoreInfo) *plan.Status {
	if store.IsEvictedAsSlowTrend() {
		f.Reason = storeStateSlowTrend
		return statusStoreRejectLeader
	}
	f.Reason = storeStateOK
	return statusOK
}

func (f *StoreStateFilter) isDisconnected(_ config.SharedConfigProvider, store *core.StoreInfo) *plan.Status {
	if !f.AllowTemporaryStates && store.IsDisconnected() {
		f.Reason = storeStateDisconnected
		return statusStoreDisconnected
	}
	f.Reason = storeStateOK
	return statusOK
}

func (f *StoreStateFilter) isBusy(_ config.SharedConfigProvider, store *core.StoreInfo) *plan.Status {
	if !f.AllowTemporaryStates && store.IsBusy() {
		f.Reason = storeStateBusy
		return statusStoreBusy
	}
	f.Reason = storeStateOK
	return statusOK
}

func (f *StoreStateFilter) exceedRemoveLimit(_ config.SharedConfigProvider, store *core.StoreInfo) *plan.Status {
	if !f.AllowTemporaryStates && !store.IsAvailable(storelimit.RemovePeer, f.OperatorLevel) {
		f.Reason = storeStateExceedRemoveLimit
		return statusStoreRemoveLimit
	}
	f.Reason = storeStateOK
	return statusOK
}

func (f *StoreStateFilter) exceedAddLimit(_ config.SharedConfigProvider, store *core.StoreInfo) *plan.Status {
	if !f.AllowTemporaryStates && !store.IsAvailable(storelimit.AddPeer, f.OperatorLevel) {
		f.Reason = storeStateExceedAddLimit
		return statusStoreAddLimit
	}
	f.Reason = storeStateOK
	return statusOK
}

func (f *StoreStateFilter) tooManySnapshots(conf config.SharedConfigProvider, store *core.StoreInfo) *plan.Status {
	if !f.AllowTemporaryStates && (uint64(store.GetSendingSnapCount()) > conf.GetMaxSnapshotCount() ||
		uint64(store.GetReceivingSnapCount()) > conf.GetMaxSnapshotCount()) {
		f.Reason = storeStateTooManySnapshot
		return statusStoreSnapshotThrottled
	}
	f.Reason = storeStateOK
	return statusOK
}

func (f *StoreStateFilter) tooManyPendingPeers(conf config.SharedConfigProvider, store *core.StoreInfo) *plan.Status {
	if !f.AllowTemporaryStates &&
		conf.GetMaxPendingPeerCount() > 0 &&
		store.GetPendingPeerCount() > int(conf.GetMaxPendingPeerCount()) {
		f.Reason = storeStateTooManyPendingPeer
		return statusStorePendingPeerThrottled
	}
	f.Reason = storeStateOK
	return statusOK
}

func (f *StoreStateFilter) hasRejectLeaderProperty(conf config.SharedConfigProvider, store *core.StoreInfo) *plan.Status {
	if conf.CheckLabelProperty(config.RejectLeader, store.GetLabels()) {
		f.Reason = storeStateRejectLeader
		return statusStoreRejectLeader
	}
	f.Reason = storeStateOK
	return statusOK
}

// The condition table.
// Y: the condition is temporary (expected to become false soon).
// N: the condition is expected to be true for a long time.
// X means when the condition is true, the store CANNOT be selected.
//
// Condition    Down Offline Tomb Pause Disconn Busy RmLimit AddLimit Snap Pending Reject
// IsTemporary  N    N       N    N     Y       Y    Y       Y        Y    Y       N
//
// LeaderSource X            X    X     X
// RegionSource                                 X    X                X
// LeaderTarget X    X       X    X     X       X                                  X
// RegionTarget X    X       X          X       X            X        X    X

const (
	leaderSource = iota
	regionSource
	witnessSource
	leaderTarget
	regionTarget
	witnessTarget
	scatterRegionTarget
	fastFailoverTarget
)

func (f *StoreStateFilter) anyConditionMatch(typ int, conf config.SharedConfigProvider, store *core.StoreInfo) *plan.Status {
	var funcs []conditionFunc
	switch typ {
	case leaderSource:
		funcs = []conditionFunc{f.isRemoved, f.isDown, f.pauseLeaderTransferOut, f.isDisconnected}
	case regionSource:
		funcs = []conditionFunc{f.isBusy, f.exceedRemoveLimit, f.tooManySnapshots}
	case witnessSource:
		funcs = []conditionFunc{f.isBusy}
	case leaderTarget:
		funcs = []conditionFunc{f.isRemoved, f.isRemoving, f.isDown, f.pauseLeaderTransferIn,
			f.slowStoreEvicted, f.slowTrendEvicted, f.isDisconnected, f.isBusy, f.hasRejectLeaderProperty}
	case regionTarget:
		funcs = []conditionFunc{f.isRemoved, f.isRemoving, f.isDown, f.isDisconnected, f.isBusy,
			f.exceedAddLimit, f.tooManySnapshots, f.tooManyPendingPeers}
	case witnessTarget:
		funcs = []conditionFunc{f.isRemoved, f.isRemoving, f.isDown, f.isDisconnected, f.isBusy}
	case scatterRegionTarget:
		funcs = []conditionFunc{f.isRemoved, f.isRemoving, f.isDown, f.isDisconnected, f.isBusy}
	case fastFailoverTarget:
		funcs = []conditionFunc{f.isRemoved, f.isRemoving, f.isDown, f.isDisconnected, f.isBusy}
	}
	for _, cf := range funcs {
		if status := cf(conf, store); !status.IsOK() {
			return status
		}
	}
	return statusOK
}

// Source returns true when the store can be selected as the schedule
// source.
func (f *StoreStateFilter) Source(conf config.SharedConfigProvider, store *core.StoreInfo) (status *plan.Status) {
	if f.TransferLeader {
		if status = f.anyConditionMatch(leaderSource, conf, store); !status.IsOK() {
			return
		}
	}
	if f.MoveRegion {
		if status = f.anyConditionMatch(regionSource, conf, store); !status.IsOK() {
			return
		}
	}

	return statusOK
}

// Target returns true when the store can be selected as the schedule
// target.
func (f *StoreStateFilter) Target(conf config.SharedConfigProvider, store *core.StoreInfo) (status *plan.Status) {
	if f.TransferLeader {
		if status = f.anyConditionMatch(leaderTarget, conf, store); !status.IsOK() {
			return
		}
	}
	if f.MoveRegion && f.AllowFastFailover {
		return f.anyConditionMatch(fastFailoverTarget, conf, store)
	}
	if f.MoveRegion && f.ScatterRegion {
		if status = f.anyConditionMatch(scatterRegionTarget, conf, store); !status.IsOK() {
			return
		}
	}
	if f.MoveRegion && !f.ScatterRegion {
		if status = f.anyConditionMatch(regionTarget, conf, store); !status.IsOK() {
			return
		}
	}
	return statusOK
}

// labelConstraintFilter is a filter that selects stores satisfy the constraints.
type labelConstraintFilter struct {
	scope       string
	constraints []placement.LabelConstraint
}

// NewLabelConstraintFilter creates a filter that selects stores satisfy the constraints.
func NewLabelConstraintFilter(scope string, constraints []placement.LabelConstraint) Filter {
	return labelConstraintFilter{scope: scope, constraints: constraints}
}

// Scope returns the scheduler or the checker which the filter acts on.
func (f labelConstraintFilter) Scope() string {
	return f.scope
}

// Type returns the name of the filter.
func (labelConstraintFilter) Type() filterType {
	return labelConstraint
}

// Source filters stores when select them as schedule source.
func (f labelConstraintFilter) Source(_ config.SharedConfigProvider, store *core.StoreInfo) *plan.Status {
	if placement.MatchLabelConstraints(store, f.constraints) {
		return statusOK
	}
	return statusStoreNotMatchRule
}

// Target filters stores when select them as schedule target.
func (f labelConstraintFilter) Target(_ config.SharedConfigProvider, store *core.StoreInfo) *plan.Status {
	if placement.MatchLabelConstraints(store, f.constraints) {
		return statusOK
	}
	return statusStoreNotMatchRule
}

type ruleFitFilter struct {
	scope       string
	cluster     *core.BasicCluster
	ruleManager *placement.RuleManager
	region      *core.RegionInfo
	oldFit      *placement.RegionFit
	srcStore    uint64
}

// newRuleFitFilter creates a filter that ensures after replace a peer with new
// one, the isolation level will not decrease. Its function is the same as
// distinctScoreFilter but used when placement rules is enabled.
func newRuleFitFilter(scope string, cluster *core.BasicCluster, ruleManager *placement.RuleManager,
	region *core.RegionInfo, oldFit *placement.RegionFit, oldStoreID uint64) Filter {
	if oldFit == nil {
		oldFit = ruleManager.FitRegion(cluster, region)
	}
	return &ruleFitFilter{
		scope:       scope,
		cluster:     cluster,
		ruleManager: ruleManager,
		region:      region,
		oldFit:      oldFit,
		srcStore:    oldStoreID,
	}
}

// Scope returns the scheduler or the checker which the filter acts on.
func (f *ruleFitFilter) Scope() string {
	return f.scope
}

// Type returns the name of the filter.
func (*ruleFitFilter) Type() filterType {
	return ruleFit
}

// Source filters stores when select them as schedule source.
func (*ruleFitFilter) Source(config.SharedConfigProvider, *core.StoreInfo) *plan.Status {
	return statusOK
}

// Target filters stores when select them as schedule target.
// It ensures after replace a peer with new one, the isolation level will not decrease and
// the replaced store can match the source rule.
// RegionA:[1,2,3], move peer1 --> peer2 will not allow, because it's count not match the rule.
// but transfer role peer1 --> peer2, it will support.
func (f *ruleFitFilter) Target(_ config.SharedConfigProvider, store *core.StoreInfo) *plan.Status {
	if f.oldFit.Replace(f.srcStore, store) {
		return statusOK
	}
	return statusStoreNotMatchRule
}

// getSourceStoreID implements the ComparingFilter
func (f *ruleFitFilter) getSourceStoreID() uint64 {
	return f.srcStore
}

type ruleLeaderFitFilter struct {
	scope            string
	cluster          *core.BasicCluster
	ruleManager      *placement.RuleManager
	region           *core.RegionInfo
	oldFit           *placement.RegionFit
	srcLeaderStoreID uint64
	allowMoveLeader  bool
}

// newRuleLeaderFitFilter creates a filter that ensures after transfer leader with new store,
// the isolation level will not decrease.
func newRuleLeaderFitFilter(scope string, cluster *core.BasicCluster, ruleManager *placement.RuleManager, region *core.RegionInfo, srcLeaderStoreID uint64, allowMoveLeader bool) Filter {
	return &ruleLeaderFitFilter{
		scope:            scope,
		cluster:          cluster,
		ruleManager:      ruleManager,
		region:           region,
		oldFit:           ruleManager.FitRegion(cluster, region),
		srcLeaderStoreID: srcLeaderStoreID,
		allowMoveLeader:  allowMoveLeader,
	}
}

// Scope returns the scheduler or the checker which the filter acts on.
func (f *ruleLeaderFitFilter) Scope() string {
	return f.scope
}

// Type returns the name of the filter.
func (*ruleLeaderFitFilter) Type() filterType {
	return ruleLeader
}

// Source filters stores when select them as schedule source.
func (*ruleLeaderFitFilter) Source(config.SharedConfigProvider, *core.StoreInfo) *plan.Status {
	return statusOK
}

// Target filters stores when select them as schedule target.
func (f *ruleLeaderFitFilter) Target(_ config.SharedConfigProvider, store *core.StoreInfo) *plan.Status {
	targetStoreID := store.GetID()
	targetPeer := f.region.GetStorePeer(targetStoreID)
	if targetPeer == nil && !f.allowMoveLeader {
		log.Warn("ruleLeaderFitFilter couldn't find peer on target Store", zap.Uint64("target-store", store.GetID()))
		return statusStoreNotMatchRule
	}
	if targetPeer != nil && targetPeer.IsWitness {
		return statusStoreNotMatchRule
	}
	if f.oldFit.Replace(f.srcLeaderStoreID, store) {
		return statusOK
	}
	return statusStoreNotMatchRule
}

func (f *ruleLeaderFitFilter) getSourceStoreID() uint64 {
	return f.srcLeaderStoreID
}

type ruleWitnessFitFilter struct {
	scope       string
	cluster     *core.BasicCluster
	ruleManager *placement.RuleManager
	region      *core.RegionInfo
	oldFit      *placement.RegionFit
	srcStore    uint64
}

func newRuleWitnessFitFilter(scope string, cluster *core.BasicCluster, ruleManager *placement.RuleManager,
	region *core.RegionInfo, oldFit *placement.RegionFit, oldStoreID uint64) Filter {
	if oldFit == nil {
		oldFit = ruleManager.FitRegion(cluster, region)
	}
	return &ruleWitnessFitFilter{
		scope:       scope,
		cluster:     cluster,
		ruleManager: ruleManager,
		region:      region,
		oldFit:      oldFit,
		srcStore:    oldStoreID,
	}
}

// Scope returns the scheduler or the checker which the filter acts on.
func (f *ruleWitnessFitFilter) Scope() string {
	return f.scope
}

// Type returns the name of the filter.
func (*ruleWitnessFitFilter) Type() filterType {
	return ruleFit
}

// Source filters stores when select them as schedule source.
func (*ruleWitnessFitFilter) Source(config.SharedConfigProvider, *core.StoreInfo) *plan.Status {
	return statusOK
}

// Target filters stores when select them as schedule target.
func (f *ruleWitnessFitFilter) Target(_ config.SharedConfigProvider, store *core.StoreInfo) *plan.Status {
	targetStoreID := store.GetID()
	targetPeer := f.region.GetStorePeer(targetStoreID)
	if targetPeer == nil {
		log.Warn("ruleWitnessFitFilter couldn't find peer on target Store", zap.Uint64("target-store", store.GetID()))
		return statusStoreNotMatchRule
	}
	if targetPeer.Id == f.region.GetLeader().GetId() {
		return statusStoreNotMatchRule
	}
	if f.oldFit.Replace(f.srcStore, store) {
		return statusOK
	}
	return statusStoreNotMatchRule
}

// NewPlacementSafeguard creates a filter that ensures after replace a peer with new
// peer, the placement restriction will not become worse.
func NewPlacementSafeguard(scope string, conf config.SharedConfigProvider, cluster *core.BasicCluster, ruleManager *placement.RuleManager,
	region *core.RegionInfo, sourceStore *core.StoreInfo, oldFit *placement.RegionFit) Filter {
	if conf.IsPlacementRulesEnabled() {
		return newRuleFitFilter(scope, cluster, ruleManager, region, oldFit, sourceStore.GetID())
	}
	return NewLocationSafeguard(scope, conf.GetLocationLabels(), cluster.GetRegionStores(region), sourceStore)
}

// NewPlacementLeaderSafeguard creates a filter that ensures after transfer a leader with
// existed peer, the placement restriction will not become worse.
// Note that it only worked when PlacementRules enabled otherwise it will always permit the sourceStore.
func NewPlacementLeaderSafeguard(scope string, conf config.SharedConfigProvider, cluster *core.BasicCluster, ruleManager *placement.RuleManager, region *core.RegionInfo, sourceStore *core.StoreInfo, allowMoveLeader bool) Filter {
	if conf.IsPlacementRulesEnabled() {
		return newRuleLeaderFitFilter(scope, cluster, ruleManager, region, sourceStore.GetID(), allowMoveLeader)
	}
	return nil
}

// NewPlacementWitnessSafeguard creates a filter that ensures after transfer a witness with
// existed peer, the placement restriction will not become worse.
// Note that it only worked when PlacementRules enabled otherwise it will always permit the sourceStore.
func NewPlacementWitnessSafeguard(scope string, conf config.SharedConfigProvider, cluster *core.BasicCluster, ruleManager *placement.RuleManager,
	region *core.RegionInfo, sourceStore *core.StoreInfo, oldFit *placement.RegionFit) Filter {
	if conf.IsPlacementRulesEnabled() {
		return newRuleWitnessFitFilter(scope, cluster, ruleManager, region, oldFit, sourceStore.GetID())
	}
	return nil
}

type engineFilter struct {
	scope      string
	constraint placement.LabelConstraint
}

// NewEngineFilter creates a filter that only keeps allowedEngines.
func NewEngineFilter(scope string, constraint placement.LabelConstraint) Filter {
	return &engineFilter{
		scope:      scope,
		constraint: constraint,
	}
}

// Scope returns the scheduler or the checker which the filter acts on.
func (f *engineFilter) Scope() string {
	return f.scope
}

// Type returns the name of the filter.
func (*engineFilter) Type() filterType {
	return engine
}

// Source filters stores when select them as schedule source.
func (f *engineFilter) Source(_ config.SharedConfigProvider, store *core.StoreInfo) *plan.Status {
	if f.constraint.MatchStore(store) {
		return statusOK
	}
	return statusStoreNotMatchRule
}

// Target filters stores when select them as schedule target.
func (f *engineFilter) Target(_ config.SharedConfigProvider, store *core.StoreInfo) *plan.Status {
	if f.constraint.MatchStore(store) {
		return statusOK
	}
	return statusStoreNotMatchRule
}

type specialUseFilter struct {
	scope      string
	constraint placement.LabelConstraint
}

// NewSpecialUseFilter creates a filter that filters out normal stores.
// By default, all stores that are not marked with a special use will be filtered out.
// Specify the special use label if you want to include the special stores.
func NewSpecialUseFilter(scope string, allowUses ...string) Filter {
	var values []string
	for _, v := range allSpecialUses {
		if slice.NoneOf(allowUses, func(i int) bool { return allowUses[i] == v }) {
			values = append(values, v)
		}
	}
	return &specialUseFilter{
		scope:      scope,
		constraint: placement.LabelConstraint{Key: SpecialUseKey, Op: placement.In, Values: values},
	}
}

// Scope returns the scheduler or the checker which the filter acts on.
func (f *specialUseFilter) Scope() string {
	return f.scope
}

// Type returns the name of the filter.
func (*specialUseFilter) Type() filterType {
	return specialUse
}

// Source filters stores when select them as schedule source.
func (f *specialUseFilter) Source(conf config.SharedConfigProvider, store *core.StoreInfo) *plan.Status {
	if store.IsLowSpace(conf.GetLowSpaceRatio()) || !f.constraint.MatchStore(store) {
		return statusOK
	}
	return statusStoreNotMatchRule
}

// Target filters stores when select them as schedule target.
func (f *specialUseFilter) Target(_ config.SharedConfigProvider, store *core.StoreInfo) *plan.Status {
	if !f.constraint.MatchStore(store) {
		return statusOK
	}
	return statusStoreNotMatchRule
}

const (
	// SpecialUseKey is the label used to indicate special use storage.
	SpecialUseKey = "specialUse"
	// SpecialUseHotRegion is the hot region value of special use label
	SpecialUseHotRegion = "hotRegion"
	// SpecialUseReserved is the reserved value of special use label
	SpecialUseReserved = "reserved"
)

var (
	allSpecialUses    = []string{SpecialUseHotRegion, SpecialUseReserved}
	allSpecialEngines = []string{core.EngineTiFlash}
	// NotSpecialEngines is used to filter the special engine.
	NotSpecialEngines = placement.LabelConstraint{Key: core.EngineKey, Op: placement.NotIn, Values: allSpecialEngines}
<<<<<<< HEAD
	// SpecialEngines is used to filter the normal engine.
=======
	// SpecialEngines is used to filter the TiFlash engine.
>>>>>>> bdd857e5
	SpecialEngines = placement.LabelConstraint{Key: core.EngineKey, Op: placement.In, Values: allSpecialEngines}
)

type isolationFilter struct {
	scope          string
	locationLabels []string
	constraintSet  [][]string
}

// NewIsolationFilter creates a filter that filters out stores with isolationLevel
// For example, a region has 3 replicas in z1, z2 and z3 individually.
// With isolationLevel = zone, if the region on z1 is down, we need to filter out z2 and z3
// because these two zones already have one of the region's replicas on them.
// We need to choose a store on z1 or z4 to place the new replica to meet the isolationLevel explicitly and forcibly.
func NewIsolationFilter(scope, isolationLevel string, locationLabels []string, regionStores []*core.StoreInfo) Filter {
	isolationFilter := &isolationFilter{
		scope:          scope,
		locationLabels: locationLabels,
		constraintSet:  make([][]string, 0),
	}
	// Get which idx this isolationLevel at according to locationLabels
	var isolationLevelIdx int
	for level, label := range locationLabels {
		if label == isolationLevel {
			isolationLevelIdx = level
			break
		}
	}
	// Collect all constraints for given isolationLevel
	for _, regionStore := range regionStores {
		var constraintList []string
		for i := 0; i <= isolationLevelIdx; i++ {
			constraintList = append(constraintList, regionStore.GetLabelValue(locationLabels[i]))
		}
		isolationFilter.constraintSet = append(isolationFilter.constraintSet, constraintList)
	}
	return isolationFilter
}

// Scope returns the scheduler or the checker which the filter acts on.
func (f *isolationFilter) Scope() string {
	return f.scope
}

// Type returns the name of the filter.
func (*isolationFilter) Type() filterType {
	return isolation
}

// Source filters stores when select them as schedule source.
func (*isolationFilter) Source(config.SharedConfigProvider, *core.StoreInfo) *plan.Status {
	return statusOK
}

// Target filters stores when select them as schedule target.
func (f *isolationFilter) Target(_ config.SharedConfigProvider, store *core.StoreInfo) *plan.Status {
	// No isolation constraint to fit
	if len(f.constraintSet) == 0 {
		return statusStoreNotMatchIsolation
	}
	for _, constrainList := range f.constraintSet {
		match := true
		for idx, constraint := range constrainList {
			// Check every constraint in constrainList
			match = store.GetLabelValue(f.locationLabels[idx]) == constraint && match
		}
		if len(constrainList) > 0 && match {
			return statusStoreNotMatchIsolation
		}
	}
	return statusOK
}

// createRegionForRuleFit is used to create a clone region with RegionCreateOptions which is only used for
// FitRegion in filter
func createRegionForRuleFit(startKey, endKey []byte,
	peers []*metapb.Peer, leader *metapb.Peer, config ...core.RegionCreateOption) *core.RegionInfo {
	copyLeader := typeutil.DeepClone(leader, core.RegionPeerFactory)
	copyPeers := make([]*metapb.Peer, 0, len(peers))
	for _, p := range peers {
		peer := &metapb.Peer{
			Id:      p.Id,
			StoreId: p.StoreId,
			Role:    p.Role,
		}
		copyPeers = append(copyPeers, peer)
	}
	cloneRegion := core.NewRegionInfo(&metapb.Region{
		StartKey: startKey,
		EndKey:   endKey,
		Peers:    copyPeers,
	}, copyLeader, config...)
	return cloneRegion
}<|MERGE_RESOLUTION|>--- conflicted
+++ resolved
@@ -932,11 +932,7 @@
 	allSpecialEngines = []string{core.EngineTiFlash}
 	// NotSpecialEngines is used to filter the special engine.
 	NotSpecialEngines = placement.LabelConstraint{Key: core.EngineKey, Op: placement.NotIn, Values: allSpecialEngines}
-<<<<<<< HEAD
-	// SpecialEngines is used to filter the normal engine.
-=======
 	// SpecialEngines is used to filter the TiFlash engine.
->>>>>>> bdd857e5
 	SpecialEngines = placement.LabelConstraint{Key: core.EngineKey, Op: placement.In, Values: allSpecialEngines}
 )
 

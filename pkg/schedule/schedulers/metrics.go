--- conflicted
+++ resolved
@@ -123,13 +123,8 @@
 			Namespace: "pd",
 			Subsystem: "scheduler",
 			Name:      "store_slow_trend_misc",
-<<<<<<< HEAD
 			Help:      "Store trend internal uncatelogued values",
 		}, []string{"type", "dim"})
-=======
-			Help:      "Store trend internal uncatalogued values",
-		}, []string{"type"})
->>>>>>> ebceb83f
 
 	// HotPendingSum is the sum of pending influence in hot region scheduler.
 	HotPendingSum = prometheus.NewGaugeVec(

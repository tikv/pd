// Copyright 2018 TiKV Project Authors.
//
// Licensed under the Apache License, Version 2.0 (the "License");
// you may not use this file except in compliance with the License.
// You may obtain a copy of the License at
//
//     http://www.apache.org/licenses/LICENSE-2.0
//
// Unless required by applicable law or agreed to in writing, software
// distributed under the License is distributed on an "AS IS" BASIS,
// WITHOUT WARRANTIES OR CONDITIONS OF ANY KIND, either express or implied.
// See the License for the specific language governing permissions and
// limitations under the License.

package schedulers

import (
	"fmt"
	"net/http"

	"github.com/gorilla/mux"
	"github.com/pingcap/errors"
	"github.com/tikv/pd/pkg/core"
	"github.com/tikv/pd/pkg/errs"
	sche "github.com/tikv/pd/pkg/schedule/core"
	"github.com/tikv/pd/pkg/schedule/operator"
	"github.com/tikv/pd/pkg/schedule/plan"
	"github.com/tikv/pd/pkg/storage/endpoint"
	"github.com/tikv/pd/pkg/utils/apiutil"
	"github.com/tikv/pd/pkg/utils/syncutil"
	"github.com/unrolled/render"
)

const (
	// ScatterRangeType is scatter range scheduler type
	ScatterRangeType = "scatter-range"
	// ScatterRangeName is scatter range scheduler name
	ScatterRangeName = "scatter-range"
)

var (
	// WithLabelValues is a heavy operation, define variable to avoid call it every time.
	scatterRangeCounter                    = schedulerCounter.WithLabelValues(ScatterRangeName, "schedule")
	scatterRangeNewOperatorCounter         = schedulerCounter.WithLabelValues(ScatterRangeName, "new-operator")
	scatterRangeNewLeaderOperatorCounter   = schedulerCounter.WithLabelValues(ScatterRangeName, "new-leader-operator")
	scatterRangeNewRegionOperatorCounter   = schedulerCounter.WithLabelValues(ScatterRangeName, "new-region-operator")
	scatterRangeNoNeedBalanceRegionCounter = schedulerCounter.WithLabelValues(ScatterRangeName, "no-need-balance-region")
	scatterRangeNoNeedBalanceLeaderCounter = schedulerCounter.WithLabelValues(ScatterRangeName, "no-need-balance-leader")
)

type scatterRangeSchedulerConfig struct {
	syncutil.RWMutex
	storage   endpoint.ConfigStorage
	RangeName string `json:"range-name"`
	StartKey  string `json:"start-key"`
	EndKey    string `json:"end-key"`
}

func (conf *scatterRangeSchedulerConfig) BuildWithArgs(args []string) error {
	if len(args) != 3 {
		return errs.ErrSchedulerConfig.FastGenByArgs("ranges and name")
	}
	conf.Lock()
	defer conf.Unlock()

	conf.RangeName = args[0]
	conf.StartKey = args[1]
	conf.EndKey = args[2]
	return nil
}

func (conf *scatterRangeSchedulerConfig) Clone() *scatterRangeSchedulerConfig {
	conf.RLock()
	defer conf.RUnlock()
	return &scatterRangeSchedulerConfig{
		StartKey:  conf.StartKey,
		EndKey:    conf.EndKey,
		RangeName: conf.RangeName,
	}
}

func (conf *scatterRangeSchedulerConfig) GetRangeName() string {
	conf.RLock()
	defer conf.RUnlock()
	return conf.RangeName
}

func (conf *scatterRangeSchedulerConfig) GetStartKey() []byte {
	conf.RLock()
	defer conf.RUnlock()
	return []byte(conf.StartKey)
}

func (conf *scatterRangeSchedulerConfig) GetEndKey() []byte {
	conf.RLock()
	defer conf.RUnlock()
	return []byte(conf.EndKey)
}

func (conf *scatterRangeSchedulerConfig) getSchedulerName() string {
	conf.RLock()
	defer conf.RUnlock()
	return fmt.Sprintf("scatter-range-%s", conf.RangeName)
}

func (conf *scatterRangeSchedulerConfig) getStorage() endpoint.ConfigStorage {
	return conf.storage
}

type scatterRangeScheduler struct {
	*BaseScheduler
	name          string
	config        *scatterRangeSchedulerConfig
	balanceLeader Scheduler
	balanceRegion Scheduler
	handler       http.Handler
}

// newScatterRangeScheduler creates a scheduler that balances the distribution of leaders and regions that in the specified key range.
func newScatterRangeScheduler(opController *operator.Controller, config *scatterRangeSchedulerConfig) Scheduler {
	base := NewBaseScheduler(opController)

	name := config.getSchedulerName()
	handler := newScatterRangeHandler(config)
	scheduler := &scatterRangeScheduler{
		BaseScheduler: base,
		config:        config,
		handler:       handler,
		name:          name,
		balanceLeader: newBalanceLeaderScheduler(
			opController,
			&balanceLeaderSchedulerConfig{Ranges: []core.KeyRange{core.NewKeyRange("", "")}},
			WithBalanceLeaderName("scatter-range-leader"),
			WithBalanceLeaderFilterCounterName("scatter-range-leader"),
		),
		balanceRegion: newBalanceRegionScheduler(
			opController,
			&balanceRegionSchedulerConfig{Ranges: []core.KeyRange{core.NewKeyRange("", "")}},
			WithBalanceRegionName("scatter-range-region"),
			WithBalanceRegionFilterCounterName("scatter-range-region"),
		),
	}
	return scheduler
}

func (l *scatterRangeScheduler) ServeHTTP(w http.ResponseWriter, r *http.Request) {
	l.handler.ServeHTTP(w, r)
}

func (l *scatterRangeScheduler) GetName() string {
	return l.name
}

func (*scatterRangeScheduler) GetType() string {
	return ScatterRangeType
}

func (l *scatterRangeScheduler) EncodeConfig() ([]byte, error) {
	l.config.RLock()
	defer l.config.RUnlock()
	return EncodeConfig(l.config)
}

func (l *scatterRangeScheduler) ReloadConfig() error {
	l.config.Lock()
	defer l.config.Unlock()
	cfgData, err := l.config.storage.LoadSchedulerConfig(l.GetName())
	if err != nil {
		return err
	}
	if len(cfgData) == 0 {
		return nil
	}
	newCfg := &scatterRangeSchedulerConfig{}
	if err := DecodeConfig([]byte(cfgData), newCfg); err != nil {
		return err
	}
	l.config.RangeName = newCfg.RangeName
	l.config.StartKey = newCfg.StartKey
	l.config.EndKey = newCfg.EndKey
	return nil
}

func (l *scatterRangeScheduler) IsScheduleAllowed(cluster sche.SchedulerCluster) bool {
	return l.allowBalanceLeader(cluster) || l.allowBalanceRegion(cluster)
}

func (l *scatterRangeScheduler) allowBalanceLeader(cluster sche.SchedulerCluster) bool {
	allowed := l.OpController.OperatorCount(operator.OpRange) < cluster.GetSchedulerConfig().GetLeaderScheduleLimit()
	if !allowed {
		operator.OperatorLimitCounter.WithLabelValues(l.GetType(), operator.OpLeader.String()).Inc()
	}
	return allowed
}

func (l *scatterRangeScheduler) allowBalanceRegion(cluster sche.SchedulerCluster) bool {
	allowed := l.OpController.OperatorCount(operator.OpRange) < cluster.GetSchedulerConfig().GetRegionScheduleLimit()
	if !allowed {
		operator.OperatorLimitCounter.WithLabelValues(l.GetType(), operator.OpRegion.String()).Inc()
	}
	return allowed
}

func (l *scatterRangeScheduler) Schedule(cluster sche.SchedulerCluster, _ bool) ([]*operator.Operator, []plan.Plan) {
	scatterRangeCounter.Inc()
	// isolate a new cluster according to the key range
	c := genRangeCluster(cluster, l.config.GetStartKey(), l.config.GetEndKey())
	c.SetTolerantSizeRatio(2)
	if l.allowBalanceLeader(cluster) {
		ops, _ := l.balanceLeader.Schedule(c, false)
		if len(ops) > 0 {
			ops[0].SetDesc(fmt.Sprintf("scatter-range-leader-%s", l.config.GetRangeName()))
			ops[0].AttachKind(operator.OpRange)
			ops[0].Counters = append(ops[0].Counters,
				scatterRangeNewOperatorCounter,
				scatterRangeNewLeaderOperatorCounter)
			return ops, nil
		}
		scatterRangeNoNeedBalanceLeaderCounter.Inc()
	}
	if l.allowBalanceRegion(cluster) {
		ops, _ := l.balanceRegion.Schedule(c, false)
		if len(ops) > 0 {
			ops[0].SetDesc(fmt.Sprintf("scatter-range-region-%s", l.config.GetRangeName()))
			ops[0].AttachKind(operator.OpRange)
			ops[0].Counters = append(ops[0].Counters,
				scatterRangeNewOperatorCounter,
				scatterRangeNewRegionOperatorCounter)
			return ops, nil
		}
		scatterRangeNoNeedBalanceRegionCounter.Inc()
	}

	return nil, nil
}

type scatterRangeHandler struct {
	rd     *render.Render
	config *scatterRangeSchedulerConfig
}

func (handler *scatterRangeHandler) UpdateConfig(w http.ResponseWriter, r *http.Request) {
	var input map[string]any
	if err := apiutil.ReadJSONRespondError(handler.rd, w, r.Body, &input); err != nil {
		return
	}
	var args []string
	name, ok := input["range-name"].(string)
	if ok {
		if name != handler.config.GetRangeName() {
			handler.rd.JSON(w, http.StatusInternalServerError, errors.New("Cannot change the range name, please delete this schedule").Error())
			return
		}
		args = append(args, name)
	} else {
		args = append(args, handler.config.GetRangeName())
	}

	startKey, ok := input["start-key"].(string)
	if ok {
		args = append(args, startKey)
	} else {
		args = append(args, string(handler.config.GetStartKey()))
	}

	endKey, ok := input["end-key"].(string)
	if ok {
		args = append(args, endKey)
	} else {
		args = append(args, string(handler.config.GetEndKey()))
	}
<<<<<<< HEAD
	handler.config.BuildWithArgs(args)
	handler.config.RLock()
	defer handler.config.RUnlock()
	err := saveSchedulerConfig(handler.config)
=======
	err := handler.config.BuildWithArgs(args)
	if err != nil {
		handler.rd.JSON(w, http.StatusBadRequest, err.Error())
		return
	}
	err = handler.config.Persist()
>>>>>>> bdbe73e8
	if err != nil {
		handler.rd.JSON(w, http.StatusInternalServerError, err.Error())
	}
	handler.rd.JSON(w, http.StatusOK, nil)
}

func (handler *scatterRangeHandler) ListConfig(w http.ResponseWriter, _ *http.Request) {
	conf := handler.config.Clone()
	handler.rd.JSON(w, http.StatusOK, conf)
}

func newScatterRangeHandler(config *scatterRangeSchedulerConfig) http.Handler {
	h := &scatterRangeHandler{
		config: config,
		rd:     render.New(render.Options{IndentJSON: true}),
	}
	router := mux.NewRouter()
	router.HandleFunc("/config", h.UpdateConfig).Methods(http.MethodPost)
	router.HandleFunc("/list", h.ListConfig).Methods(http.MethodGet)
	return router
}<|MERGE_RESOLUTION|>--- conflicted
+++ resolved
@@ -269,19 +269,14 @@
 	} else {
 		args = append(args, string(handler.config.GetEndKey()))
 	}
-<<<<<<< HEAD
-	handler.config.BuildWithArgs(args)
-	handler.config.RLock()
-	defer handler.config.RUnlock()
-	err := saveSchedulerConfig(handler.config)
-=======
 	err := handler.config.BuildWithArgs(args)
 	if err != nil {
 		handler.rd.JSON(w, http.StatusBadRequest, err.Error())
 		return
 	}
-	err = handler.config.Persist()
->>>>>>> bdbe73e8
+	handler.config.RLock()
+	defer handler.config.RUnlock()
+	err = saveSchedulerConfig(handler.config)
 	if err != nil {
 		handler.rd.JSON(w, http.StatusInternalServerError, err.Error())
 	}

// Copyright 2017 TiKV Project Authors.
//
// Licensed under the Apache License, Version 2.0 (the "License");
// you may not use this file except in compliance with the License.
// You may obtain a copy of the License at
//
//     http://www.apache.org/licenses/LICENSE-2.0
//
// Unless required by applicable law or agreed to in writing, software
// distributed under the License is distributed on an "AS IS" BASIS,
// WITHOUT WARRANTIES OR CONDITIONS OF ANY KIND, either express or implied.
// See the License for the specific language governing permissions and
// limitations under the License.

package schedulers

import (
	"math/rand"
	"net/http"
	"strconv"

	"github.com/gorilla/mux"
	"github.com/pingcap/errors"
	"github.com/pingcap/log"
	"github.com/tikv/pd/pkg/core"
	"github.com/tikv/pd/pkg/core/constant"
	"github.com/tikv/pd/pkg/errs"
	sche "github.com/tikv/pd/pkg/schedule/core"
	"github.com/tikv/pd/pkg/schedule/filter"
	"github.com/tikv/pd/pkg/schedule/operator"
	"github.com/tikv/pd/pkg/schedule/plan"
	"github.com/tikv/pd/pkg/schedule/types"
	"github.com/tikv/pd/pkg/utils/apiutil"
	"github.com/tikv/pd/pkg/utils/syncutil"
	"github.com/unrolled/render"
	"go.uber.org/zap"
)

const (
	// EvictLeaderBatchSize is the number of operators to transfer
	// leaders by one scheduling
	EvictLeaderBatchSize = 3
	lastStoreDeleteInfo  = "The last store has been deleted"
)

type evictLeaderSchedulerConfig struct {
	syncutil.RWMutex
	schedulerConfig

	StoreIDWithRanges map[uint64][]core.KeyRange `json:"store-id-ranges"`
	// Batch is used to generate multiple operators by one scheduling
	Batch             int `json:"batch"`
	cluster           *core.BasicCluster
	removeSchedulerCb func(string) error
}

func (conf *evictLeaderSchedulerConfig) getStores() []uint64 {
	conf.RLock()
	defer conf.RUnlock()
	stores := make([]uint64, 0, len(conf.StoreIDWithRanges))
	for storeID := range conf.StoreIDWithRanges {
		stores = append(stores, storeID)
	}
	return stores
}

func (conf *evictLeaderSchedulerConfig) getBatch() int {
	conf.RLock()
	defer conf.RUnlock()
	return conf.Batch
}

func (conf *evictLeaderSchedulerConfig) clone() *evictLeaderSchedulerConfig {
	conf.RLock()
	defer conf.RUnlock()
	storeIDWithRanges := make(map[uint64][]core.KeyRange)
	for id, ranges := range conf.StoreIDWithRanges {
		storeIDWithRanges[id] = append(storeIDWithRanges[id], ranges...)
	}
	return &evictLeaderSchedulerConfig{
		StoreIDWithRanges: storeIDWithRanges,
		Batch:             conf.Batch,
	}
}

func (conf *evictLeaderSchedulerConfig) getRanges(id uint64) []string {
	conf.RLock()
	defer conf.RUnlock()
	ranges := conf.StoreIDWithRanges[id]
	res := make([]string, 0, len(ranges)*2)
	for index := range ranges {
		res = append(res, (string)(ranges[index].StartKey), (string)(ranges[index].EndKey))
	}
	return res
}

func (conf *evictLeaderSchedulerConfig) removeStoreLocked(id uint64) (bool, error) {
	_, exists := conf.StoreIDWithRanges[id]
	if exists {
		delete(conf.StoreIDWithRanges, id)
<<<<<<< HEAD
		conf.cluster.ResumeLeaderTransfer(id, "evict remove store")
=======
		conf.cluster.ResumeLeaderTransfer(id, constant.In)
>>>>>>> 36cc3f41
		return len(conf.StoreIDWithRanges) == 0, nil
	}
	return false, errs.ErrScheduleConfigNotExist.FastGenByArgs()
}

func (conf *evictLeaderSchedulerConfig) resetStoreLocked(id uint64, keyRange []core.KeyRange) {
<<<<<<< HEAD
	if err := conf.cluster.PauseLeaderTransfer(id, "evict reset store"); err != nil {
=======
	if err := conf.cluster.PauseLeaderTransfer(id, constant.In); err != nil {
>>>>>>> 36cc3f41
		log.Error("pause leader transfer failed", zap.Uint64("store-id", id), errs.ZapError(err))
	}
	conf.StoreIDWithRanges[id] = keyRange
}

func (conf *evictLeaderSchedulerConfig) resetStore(id uint64, keyRange []core.KeyRange) {
	conf.Lock()
	defer conf.Unlock()
	conf.resetStoreLocked(id, keyRange)
}

func (conf *evictLeaderSchedulerConfig) getKeyRangesByID(id uint64) []core.KeyRange {
	conf.RLock()
	defer conf.RUnlock()
	if ranges, exist := conf.StoreIDWithRanges[id]; exist {
		return ranges
	}
	return nil
}

func (conf *evictLeaderSchedulerConfig) encodeConfig() ([]byte, error) {
	conf.RLock()
	defer conf.RUnlock()
	return EncodeConfig(conf)
}

func (conf *evictLeaderSchedulerConfig) reloadConfig() error {
	conf.Lock()
	defer conf.Unlock()
	newCfg := &evictLeaderSchedulerConfig{}
	if err := conf.load(newCfg); err != nil {
		return err
	}
	pauseAndResumeLeaderTransfer(conf.cluster, constant.In, conf.StoreIDWithRanges, newCfg.StoreIDWithRanges)
	conf.StoreIDWithRanges = newCfg.StoreIDWithRanges
	conf.Batch = newCfg.Batch
	return nil
}

func (conf *evictLeaderSchedulerConfig) pauseLeaderTransfer(cluster sche.SchedulerCluster) error {
	conf.RLock()
	defer conf.RUnlock()
	var res error
	for id := range conf.StoreIDWithRanges {
<<<<<<< HEAD
		if err := cluster.PauseLeaderTransfer(id, "evict prepare config"); err != nil {
=======
		if err := cluster.PauseLeaderTransfer(id, constant.In); err != nil {
>>>>>>> 36cc3f41
			res = err
		}
	}
	return res
}

func (conf *evictLeaderSchedulerConfig) resumeLeaderTransfer(cluster sche.SchedulerCluster) {
	conf.RLock()
	defer conf.RUnlock()
	for id := range conf.StoreIDWithRanges {
<<<<<<< HEAD
		cluster.ResumeLeaderTransfer(id, "evict clean config")
=======
		cluster.ResumeLeaderTransfer(id, constant.In)
>>>>>>> 36cc3f41
	}
}

func (conf *evictLeaderSchedulerConfig) pauseLeaderTransferIfStoreNotExist(id uint64) (bool, error) {
	conf.RLock()
	defer conf.RUnlock()
	if _, exist := conf.StoreIDWithRanges[id]; !exist {
<<<<<<< HEAD
		if err := conf.cluster.PauseLeaderTransfer(id, "evict pause resume"); err != nil {
=======
		if err := conf.cluster.PauseLeaderTransfer(id, constant.In); err != nil {
>>>>>>> 36cc3f41
			return exist, err
		}
	}
	return true, nil
}

func (conf *evictLeaderSchedulerConfig) resumeLeaderTransferIfExist(id uint64) {
	conf.RLock()
	defer conf.RUnlock()
<<<<<<< HEAD
	conf.cluster.ResumeLeaderTransfer(id, "evict update config")
=======
	conf.cluster.ResumeLeaderTransfer(id, constant.In)
>>>>>>> 36cc3f41
}

func (conf *evictLeaderSchedulerConfig) update(id uint64, newRanges []core.KeyRange, batch int) error {
	conf.Lock()
	defer conf.Unlock()
	if id != 0 {
		conf.StoreIDWithRanges[id] = newRanges
	}
	conf.Batch = batch
	err := conf.save()
	if err != nil && id != 0 {
		_, _ = conf.removeStoreLocked(id)
	}
	return err
}

func (conf *evictLeaderSchedulerConfig) delete(id uint64) (any, error) {
	conf.Lock()
	var resp any
	last, err := conf.removeStoreLocked(id)
	if err != nil {
		conf.Unlock()
		return resp, err
	}

	keyRanges := conf.StoreIDWithRanges[id]
	err = conf.save()
	if err != nil {
		conf.resetStoreLocked(id, keyRanges)
		conf.Unlock()
		return resp, err
	}
	if !last {
		conf.Unlock()
		return resp, nil
	}
	conf.Unlock()
	if err := conf.removeSchedulerCb(types.EvictLeaderScheduler.String()); err != nil {
		if !errors.ErrorEqual(err, errs.ErrSchedulerNotFound.FastGenByArgs()) {
			conf.resetStore(id, keyRanges)
		}
		return resp, err
	}
	resp = lastStoreDeleteInfo
	return resp, nil
}

type evictLeaderScheduler struct {
	*BaseScheduler
	conf    *evictLeaderSchedulerConfig
	handler http.Handler
}

// newEvictLeaderScheduler creates an admin scheduler that transfers all leaders
// out of a store.
func newEvictLeaderScheduler(opController *operator.Controller, conf *evictLeaderSchedulerConfig) Scheduler {
	handler := newEvictLeaderHandler(conf)
	return &evictLeaderScheduler{
		BaseScheduler: NewBaseScheduler(opController, types.EvictLeaderScheduler, conf),
		conf:          conf,
		handler:       handler,
	}
}

// EvictStoreIDs returns the IDs of the evict-stores.
func (s *evictLeaderScheduler) EvictStoreIDs() []uint64 {
	return s.conf.getStores()
}

// ServeHTTP implements the http.Handler interface.
func (s *evictLeaderScheduler) ServeHTTP(w http.ResponseWriter, r *http.Request) {
	s.handler.ServeHTTP(w, r)
}

// GetName implements the Scheduler interface.
func (s *evictLeaderScheduler) EncodeConfig() ([]byte, error) {
	return s.conf.encodeConfig()
}

// ReloadConfig reloads the config from the storage.
func (s *evictLeaderScheduler) ReloadConfig() error {
	return s.conf.reloadConfig()
}

// PrepareConfig implements the Scheduler interface.
func (s *evictLeaderScheduler) PrepareConfig(cluster sche.SchedulerCluster) error {
	return s.conf.pauseLeaderTransfer(cluster)
}

// CleanConfig implements the Scheduler interface.
func (s *evictLeaderScheduler) CleanConfig(cluster sche.SchedulerCluster) {
	s.conf.resumeLeaderTransfer(cluster)
}

// IsScheduleAllowed implements the Scheduler interface.
func (s *evictLeaderScheduler) IsScheduleAllowed(cluster sche.SchedulerCluster) bool {
	allowed := s.OpController.OperatorCount(operator.OpLeader) < cluster.GetSchedulerConfig().GetLeaderScheduleLimit()
	if !allowed {
		operator.IncOperatorLimitCounter(s.GetType(), operator.OpLeader)
	}
	return allowed
}

// Schedule implements the Scheduler interface.
func (s *evictLeaderScheduler) Schedule(cluster sche.SchedulerCluster, _ bool) ([]*operator.Operator, []plan.Plan) {
	evictLeaderCounter.Inc()
	return scheduleEvictLeaderBatch(s.R, s.GetName(), cluster, s.conf), nil
}

func uniqueAppendOperator(dst []*operator.Operator, src ...*operator.Operator) []*operator.Operator {
	regionIDs := make(map[uint64]struct{})
	for i := range dst {
		regionIDs[dst[i].RegionID()] = struct{}{}
	}
	for i := range src {
		if _, ok := regionIDs[src[i].RegionID()]; ok {
			continue
		}
		regionIDs[src[i].RegionID()] = struct{}{}
		dst = append(dst, src[i])
	}
	return dst
}

type evictLeaderStoresConf interface {
	getStores() []uint64
	getKeyRangesByID(id uint64) []core.KeyRange
	getBatch() int
}

func scheduleEvictLeaderBatch(r *rand.Rand, name string, cluster sche.SchedulerCluster, conf evictLeaderStoresConf) []*operator.Operator {
	var ops []*operator.Operator
	batchSize := conf.getBatch()
	for range batchSize {
		once := scheduleEvictLeaderOnce(r, name, cluster, conf)
		// no more regions
		if len(once) == 0 {
			break
		}
		ops = uniqueAppendOperator(ops, once...)
		// the batch has been fulfilled
		if len(ops) > batchSize {
			break
		}
	}
	return ops
}

func scheduleEvictLeaderOnce(r *rand.Rand, name string, cluster sche.SchedulerCluster, conf evictLeaderStoresConf) []*operator.Operator {
	stores := conf.getStores()
	ops := make([]*operator.Operator, 0, len(stores))
	for _, storeID := range stores {
		ranges := conf.getKeyRangesByID(storeID)
		if len(ranges) == 0 {
			continue
		}
		var filters []filter.Filter
		pendingFilter := filter.NewRegionPendingFilter()
		downFilter := filter.NewRegionDownFilter()
		region := filter.SelectOneRegion(cluster.RandLeaderRegions(storeID, ranges), nil, pendingFilter, downFilter)
		if region == nil {
			// try to pick unhealthy region
			region = filter.SelectOneRegion(cluster.RandLeaderRegions(storeID, ranges), nil)
			if region == nil {
				evictLeaderNoLeaderCounter.Inc()
				continue
			}
			evictLeaderPickUnhealthyCounter.Inc()
			unhealthyPeerStores := make(map[uint64]struct{})
			for _, peer := range region.GetDownPeers() {
				unhealthyPeerStores[peer.GetPeer().GetStoreId()] = struct{}{}
			}
			for _, peer := range region.GetPendingPeers() {
				unhealthyPeerStores[peer.GetStoreId()] = struct{}{}
			}
			filters = append(filters, filter.NewExcludedFilter(name, nil, unhealthyPeerStores))
		}

		filters = append(filters, &filter.StoreStateFilter{ActionScope: name, TransferLeader: true, OperatorLevel: constant.Urgent})
		candidates := filter.NewCandidates(r, cluster.GetFollowerStores(region)).
			FilterTarget(cluster.GetSchedulerConfig(), nil, nil, filters...)
		// Compatible with old TiKV transfer leader logic.
		target := candidates.RandomPick()
		targets := candidates.PickAll()
		// `targets` MUST contains `target`, so only needs to check if `target` is nil here.
		if target == nil {
			evictLeaderNoTargetStoreCounter.Inc()
			continue
		}
		targetIDs := make([]uint64, 0, len(targets))
		for _, t := range targets {
			targetIDs = append(targetIDs, t.GetID())
		}
		op, err := operator.CreateTransferLeaderOperator(name, cluster, region, target.GetID(), targetIDs, operator.OpLeader)
		if err != nil {
			log.Debug("fail to create evict leader operator", errs.ZapError(err))
			continue
		}
		op.SetPriorityLevel(constant.Urgent)
		op.Counters = append(op.Counters, evictLeaderNewOperatorCounter)
		ops = append(ops, op)
	}
	return ops
}

type evictLeaderHandler struct {
	rd     *render.Render
	config *evictLeaderSchedulerConfig
}

func (handler *evictLeaderHandler) updateConfig(w http.ResponseWriter, r *http.Request) {
	var input map[string]any
	if err := apiutil.ReadJSONRespondError(handler.rd, w, r.Body, &input); err != nil {
		return
	}
	var (
		exist     bool
		err       error
		id        uint64
		newRanges []core.KeyRange
	)
	idFloat, inputHasStoreID := input["store_id"].(float64)
	if inputHasStoreID {
		id = (uint64)(idFloat)
		exist, err = handler.config.pauseLeaderTransferIfStoreNotExist(id)
		if err != nil {
			handler.rd.JSON(w, http.StatusInternalServerError, err.Error())
			return
		}
	}

	batch := handler.config.getBatch()
	batchFloat, ok := input["batch"].(float64)
	if ok {
		if batchFloat < 1 || batchFloat > 10 {
			handler.config.resumeLeaderTransferIfExist(id)
			handler.rd.JSON(w, http.StatusBadRequest, "batch is invalid, it should be in [1, 10]")
			return
		}
		batch = (int)(batchFloat)
	}

	ranges, ok := (input["ranges"]).([]string)
	if ok {
		if !inputHasStoreID {
			handler.config.resumeLeaderTransferIfExist(id)
			handler.rd.JSON(w, http.StatusInternalServerError, errs.ErrSchedulerConfig.FastGenByArgs("id"))
			return
		}
	} else if exist {
		ranges = handler.config.getRanges(id)
	}

	newRanges, err = getKeyRanges(ranges)
	if err != nil {
		handler.config.resumeLeaderTransferIfExist(id)
		handler.rd.JSON(w, http.StatusInternalServerError, err.Error())
		return
	}

	// StoreIDWithRanges is only changed in update function.
	err = handler.config.update(id, newRanges, batch)
	if err != nil {
		handler.rd.JSON(w, http.StatusInternalServerError, err.Error())
		return
	}
	handler.rd.JSON(w, http.StatusOK, "The scheduler has been applied to the store.")
}

func (handler *evictLeaderHandler) listConfig(w http.ResponseWriter, _ *http.Request) {
	conf := handler.config.clone()
	handler.rd.JSON(w, http.StatusOK, conf)
}

func (handler *evictLeaderHandler) deleteConfig(w http.ResponseWriter, r *http.Request) {
	idStr := mux.Vars(r)["store_id"]
	id, err := strconv.ParseUint(idStr, 10, 64)
	if err != nil {
		handler.rd.JSON(w, http.StatusBadRequest, err.Error())
		return
	}

	resp, err := handler.config.delete(id)
	if err != nil {
		if errors.ErrorEqual(err, errs.ErrSchedulerNotFound.FastGenByArgs()) || errors.ErrorEqual(err, errs.ErrScheduleConfigNotExist.FastGenByArgs()) {
			handler.rd.JSON(w, http.StatusNotFound, err.Error())
		} else {
			handler.rd.JSON(w, http.StatusInternalServerError, err.Error())
		}
		return
	}

	handler.rd.JSON(w, http.StatusOK, resp)
}

func newEvictLeaderHandler(config *evictLeaderSchedulerConfig) http.Handler {
	h := &evictLeaderHandler{
		config: config,
		rd:     render.New(render.Options{IndentJSON: true}),
	}
	router := mux.NewRouter()
	router.HandleFunc("/config", h.updateConfig).Methods(http.MethodPost)
	router.HandleFunc("/list", h.listConfig).Methods(http.MethodGet)
	router.HandleFunc("/delete/{store_id}", h.deleteConfig).Methods(http.MethodDelete)
	return router
}<|MERGE_RESOLUTION|>--- conflicted
+++ resolved
@@ -98,22 +98,14 @@
 	_, exists := conf.StoreIDWithRanges[id]
 	if exists {
 		delete(conf.StoreIDWithRanges, id)
-<<<<<<< HEAD
-		conf.cluster.ResumeLeaderTransfer(id, "evict remove store")
-=======
-		conf.cluster.ResumeLeaderTransfer(id, constant.In)
->>>>>>> 36cc3f41
+		conf.cluster.ResumeLeaderTransfer(id, "evict remove store", constant.In)
 		return len(conf.StoreIDWithRanges) == 0, nil
 	}
 	return false, errs.ErrScheduleConfigNotExist.FastGenByArgs()
 }
 
 func (conf *evictLeaderSchedulerConfig) resetStoreLocked(id uint64, keyRange []core.KeyRange) {
-<<<<<<< HEAD
-	if err := conf.cluster.PauseLeaderTransfer(id, "evict reset store"); err != nil {
-=======
-	if err := conf.cluster.PauseLeaderTransfer(id, constant.In); err != nil {
->>>>>>> 36cc3f41
+	if err := conf.cluster.PauseLeaderTransfer(id, "evict reset store", constant.In); err != nil {
 		log.Error("pause leader transfer failed", zap.Uint64("store-id", id), errs.ZapError(err))
 	}
 	conf.StoreIDWithRanges[id] = keyRange
@@ -158,11 +150,7 @@
 	defer conf.RUnlock()
 	var res error
 	for id := range conf.StoreIDWithRanges {
-<<<<<<< HEAD
-		if err := cluster.PauseLeaderTransfer(id, "evict prepare config"); err != nil {
-=======
-		if err := cluster.PauseLeaderTransfer(id, constant.In); err != nil {
->>>>>>> 36cc3f41
+		if err := cluster.PauseLeaderTransfer(id, "evict prepare config", constant.In); err != nil {
 			res = err
 		}
 	}
@@ -173,11 +161,7 @@
 	conf.RLock()
 	defer conf.RUnlock()
 	for id := range conf.StoreIDWithRanges {
-<<<<<<< HEAD
-		cluster.ResumeLeaderTransfer(id, "evict clean config")
-=======
-		cluster.ResumeLeaderTransfer(id, constant.In)
->>>>>>> 36cc3f41
+		cluster.ResumeLeaderTransfer(id, "evict clean config", constant.In)
 	}
 }
 
@@ -185,11 +169,7 @@
 	conf.RLock()
 	defer conf.RUnlock()
 	if _, exist := conf.StoreIDWithRanges[id]; !exist {
-<<<<<<< HEAD
-		if err := conf.cluster.PauseLeaderTransfer(id, "evict pause resume"); err != nil {
-=======
-		if err := conf.cluster.PauseLeaderTransfer(id, constant.In); err != nil {
->>>>>>> 36cc3f41
+		if err := conf.cluster.PauseLeaderTransfer(id, "evict pause resume", constant.In); err != nil {
 			return exist, err
 		}
 	}
@@ -199,11 +179,7 @@
 func (conf *evictLeaderSchedulerConfig) resumeLeaderTransferIfExist(id uint64) {
 	conf.RLock()
 	defer conf.RUnlock()
-<<<<<<< HEAD
-	conf.cluster.ResumeLeaderTransfer(id, "evict update config")
-=======
-	conf.cluster.ResumeLeaderTransfer(id, constant.In)
->>>>>>> 36cc3f41
+	conf.cluster.ResumeLeaderTransfer(id, "evict update config", constant.In)
 }
 
 func (conf *evictLeaderSchedulerConfig) update(id uint64, newRanges []core.KeyRange, batch int) error {

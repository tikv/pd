// Copyright 2017 TiKV Project Authors.
//
// Licensed under the Apache License, Version 2.0 (the "License");
// you may not use this file except in compliance with the License.
// You may obtain a copy of the License at
//
//     http://www.apache.org/licenses/LICENSE-2.0
//
// Unless required by applicable law or agreed to in writing, software
// distributed under the License is distributed on an "AS IS" BASIS,
// WITHOUT WARRANTIES OR CONDITIONS OF ANY KIND, either express or implied.
// See the License for the specific language governing permissions and
// limitations under the License.

package schedulers

import (
	"net/http"
	"strconv"

	"github.com/gorilla/mux"
	"github.com/pingcap/errors"
	"github.com/pingcap/log"
	"github.com/tikv/pd/pkg/core"
	"github.com/tikv/pd/pkg/core/constant"
	"github.com/tikv/pd/pkg/errs"
	sche "github.com/tikv/pd/pkg/schedule/core"
	"github.com/tikv/pd/pkg/schedule/filter"
	"github.com/tikv/pd/pkg/schedule/operator"
	"github.com/tikv/pd/pkg/schedule/plan"
	"github.com/tikv/pd/pkg/storage/endpoint"
	"github.com/tikv/pd/pkg/utils/apiutil"
	"github.com/tikv/pd/pkg/utils/syncutil"
	"github.com/unrolled/render"
)

const (
	// EvictLeaderName is evict leader scheduler name.
	EvictLeaderName = "evict-leader-scheduler"
	// EvictLeaderType is evict leader scheduler type.
	EvictLeaderType = "evict-leader"
	// EvictLeaderBatchSize is the number of operators to transfer
	// leaders by one scheduling
	EvictLeaderBatchSize = 3
	lastStoreDeleteInfo  = "The last store has been deleted"
)

var (
	// WithLabelValues is a heavy operation, define variable to avoid call it every time.
	evictLeaderCounter              = schedulerCounter.WithLabelValues(EvictLeaderName, "schedule")
	evictLeaderNoLeaderCounter      = schedulerCounter.WithLabelValues(EvictLeaderName, "no-leader")
	evictLeaderPickUnhealthyCounter = schedulerCounter.WithLabelValues(EvictLeaderName, "pick-unhealthy-region")
	evictLeaderNoTargetStoreCounter = schedulerCounter.WithLabelValues(EvictLeaderName, "no-target-store")
	evictLeaderNewOperatorCounter   = schedulerCounter.WithLabelValues(EvictLeaderName, "new-operator")
)

type evictLeaderSchedulerConfig struct {
	syncutil.RWMutex
	storage           endpoint.ConfigStorage
	StoreIDWithRanges map[uint64][]core.KeyRange `json:"store-id-ranges"`
	cluster           *core.BasicCluster
	removeSchedulerCb func(string) error
}

func (conf *evictLeaderSchedulerConfig) getStores() []uint64 {
	conf.RLock()
	defer conf.RUnlock()
	stores := make([]uint64, 0, len(conf.StoreIDWithRanges))
	for storeID := range conf.StoreIDWithRanges {
		stores = append(stores, storeID)
	}
	return stores
}

func (conf *evictLeaderSchedulerConfig) BuildWithArgs(args []string) error {
	if len(args) != 1 {
		return errs.ErrSchedulerConfig.FastGenByArgs("id")
	}

	id, err := strconv.ParseUint(args[0], 10, 64)
	if err != nil {
		return errs.ErrStrconvParseUint.Wrap(err)
	}
	ranges, err := getKeyRanges(args[1:])
	if err != nil {
		return err
	}
	conf.Lock()
	defer conf.Unlock()
	conf.StoreIDWithRanges[id] = ranges
	return nil
}

func (conf *evictLeaderSchedulerConfig) Clone() *evictLeaderSchedulerConfig {
	conf.RLock()
	defer conf.RUnlock()
	storeIDWithRanges := make(map[uint64][]core.KeyRange)
	for id, ranges := range conf.StoreIDWithRanges {
		storeIDWithRanges[id] = append(storeIDWithRanges[id], ranges...)
	}
	return &evictLeaderSchedulerConfig{
		StoreIDWithRanges: storeIDWithRanges,
	}
}

<<<<<<< HEAD
func (conf *evictLeaderSchedulerConfig) getSchedulerName() string {
=======
func (conf *evictLeaderSchedulerConfig) Persist() error {
	name := conf.getSchedulerName()
	conf.RLock()
	defer conf.RUnlock()
	data, err := EncodeConfig(conf)
	failpoint.Inject("persistFail", func() {
		err = errors.New("fail to persist")
	})
	if err != nil {
		return err
	}
	return conf.storage.SaveSchedulerConfig(name, data)
}

func (*evictLeaderSchedulerConfig) getSchedulerName() string {
>>>>>>> d64e6981
	return EvictLeaderName
}

func (conf *evictLeaderSchedulerConfig) getStorage() endpoint.ConfigStorage {
	return conf.storage
}

func (conf *evictLeaderSchedulerConfig) getRanges(id uint64) []string {
	conf.RLock()
	defer conf.RUnlock()
	ranges := conf.StoreIDWithRanges[id]
	res := make([]string, 0, len(ranges)*2)
	for index := range ranges {
		res = append(res, (string)(ranges[index].StartKey), (string)(ranges[index].EndKey))
	}
	return res
}

func (conf *evictLeaderSchedulerConfig) removeStore(id uint64) (succ bool, last bool) {
	conf.Lock()
	defer conf.Unlock()
	_, exists := conf.StoreIDWithRanges[id]
	succ, last = false, false
	if exists {
		delete(conf.StoreIDWithRanges, id)
		conf.cluster.ResumeLeaderTransfer(id)
		succ = true
		last = len(conf.StoreIDWithRanges) == 0
	}
	return succ, last
}

func (conf *evictLeaderSchedulerConfig) resetStore(id uint64, keyRange []core.KeyRange) {
	conf.Lock()
	defer conf.Unlock()
	conf.cluster.PauseLeaderTransfer(id)
	conf.StoreIDWithRanges[id] = keyRange
}

func (conf *evictLeaderSchedulerConfig) getKeyRangesByID(id uint64) []core.KeyRange {
	conf.RLock()
	defer conf.RUnlock()
	if ranges, exist := conf.StoreIDWithRanges[id]; exist {
		return ranges
	}
	return nil
}

type evictLeaderScheduler struct {
	*BaseScheduler
	conf    *evictLeaderSchedulerConfig
	handler http.Handler
}

// newEvictLeaderScheduler creates an admin scheduler that transfers all leaders
// out of a store.
func newEvictLeaderScheduler(opController *operator.Controller, conf *evictLeaderSchedulerConfig) Scheduler {
	base := NewBaseScheduler(opController)
	handler := newEvictLeaderHandler(conf)
	return &evictLeaderScheduler{
		BaseScheduler: base,
		conf:          conf,
		handler:       handler,
	}
}

// EvictStoreIDs returns the IDs of the evict-stores.
func (s *evictLeaderScheduler) EvictStoreIDs() []uint64 {
	return s.conf.getStores()
}

func (s *evictLeaderScheduler) ServeHTTP(w http.ResponseWriter, r *http.Request) {
	s.handler.ServeHTTP(w, r)
}

func (*evictLeaderScheduler) GetName() string {
	return EvictLeaderName
}

func (*evictLeaderScheduler) GetType() string {
	return EvictLeaderType
}

func (s *evictLeaderScheduler) EncodeConfig() ([]byte, error) {
	s.conf.RLock()
	defer s.conf.RUnlock()
	return EncodeConfig(s.conf)
}

func (s *evictLeaderScheduler) ReloadConfig() error {
	s.conf.Lock()
	defer s.conf.Unlock()
	cfgData, err := s.conf.storage.LoadSchedulerConfig(s.GetName())
	if err != nil {
		return err
	}
	if len(cfgData) == 0 {
		return nil
	}
	newCfg := &evictLeaderSchedulerConfig{}
	if err = DecodeConfig([]byte(cfgData), newCfg); err != nil {
		return err
	}
	pauseAndResumeLeaderTransfer(s.conf.cluster, s.conf.StoreIDWithRanges, newCfg.StoreIDWithRanges)
	s.conf.StoreIDWithRanges = newCfg.StoreIDWithRanges
	return nil
}

func (s *evictLeaderScheduler) PrepareConfig(cluster sche.SchedulerCluster) error {
	s.conf.RLock()
	defer s.conf.RUnlock()
	var res error
	for id := range s.conf.StoreIDWithRanges {
		if err := cluster.PauseLeaderTransfer(id); err != nil {
			res = err
		}
	}
	return res
}

func (s *evictLeaderScheduler) CleanConfig(cluster sche.SchedulerCluster) {
	s.conf.RLock()
	defer s.conf.RUnlock()
	for id := range s.conf.StoreIDWithRanges {
		cluster.ResumeLeaderTransfer(id)
	}
}

func (s *evictLeaderScheduler) IsScheduleAllowed(cluster sche.SchedulerCluster) bool {
	allowed := s.OpController.OperatorCount(operator.OpLeader) < cluster.GetSchedulerConfig().GetLeaderScheduleLimit()
	if !allowed {
		operator.OperatorLimitCounter.WithLabelValues(s.GetType(), operator.OpLeader.String()).Inc()
	}
	return allowed
}

func (s *evictLeaderScheduler) Schedule(cluster sche.SchedulerCluster, _ bool) ([]*operator.Operator, []plan.Plan) {
	evictLeaderCounter.Inc()
	return scheduleEvictLeaderBatch(s.GetName(), s.GetType(), cluster, s.conf, EvictLeaderBatchSize), nil
}

func uniqueAppendOperator(dst []*operator.Operator, src ...*operator.Operator) []*operator.Operator {
	regionIDs := make(map[uint64]struct{})
	for i := range dst {
		regionIDs[dst[i].RegionID()] = struct{}{}
	}
	for i := range src {
		if _, ok := regionIDs[src[i].RegionID()]; ok {
			continue
		}
		regionIDs[src[i].RegionID()] = struct{}{}
		dst = append(dst, src[i])
	}
	return dst
}

type evictLeaderStoresConf interface {
	getStores() []uint64
	getKeyRangesByID(id uint64) []core.KeyRange
}

func scheduleEvictLeaderBatch(name, typ string, cluster sche.SchedulerCluster, conf evictLeaderStoresConf, batchSize int) []*operator.Operator {
	var ops []*operator.Operator
	for i := 0; i < batchSize; i++ {
		once := scheduleEvictLeaderOnce(name, typ, cluster, conf)
		// no more regions
		if len(once) == 0 {
			break
		}
		ops = uniqueAppendOperator(ops, once...)
		// the batch has been fulfilled
		if len(ops) > batchSize {
			break
		}
	}
	return ops
}

func scheduleEvictLeaderOnce(name, typ string, cluster sche.SchedulerCluster, conf evictLeaderStoresConf) []*operator.Operator {
	stores := conf.getStores()
	ops := make([]*operator.Operator, 0, len(stores))
	for _, storeID := range stores {
		ranges := conf.getKeyRangesByID(storeID)
		if len(ranges) == 0 {
			continue
		}
		var filters []filter.Filter
		pendingFilter := filter.NewRegionPendingFilter()
		downFilter := filter.NewRegionDownFilter()
		region := filter.SelectOneRegion(cluster.RandLeaderRegions(storeID, ranges), nil, pendingFilter, downFilter)
		if region == nil {
			// try to pick unhealthy region
			region = filter.SelectOneRegion(cluster.RandLeaderRegions(storeID, ranges), nil)
			if region == nil {
				evictLeaderNoLeaderCounter.Inc()
				continue
			}
			evictLeaderPickUnhealthyCounter.Inc()
			unhealthyPeerStores := make(map[uint64]struct{})
			for _, peer := range region.GetDownPeers() {
				unhealthyPeerStores[peer.GetPeer().GetStoreId()] = struct{}{}
			}
			for _, peer := range region.GetPendingPeers() {
				unhealthyPeerStores[peer.GetStoreId()] = struct{}{}
			}
			filters = append(filters, filter.NewExcludedFilter(name, nil, unhealthyPeerStores))
		}

		filters = append(filters, &filter.StoreStateFilter{ActionScope: name, TransferLeader: true, OperatorLevel: constant.Urgent})
		candidates := filter.NewCandidates(cluster.GetFollowerStores(region)).
			FilterTarget(cluster.GetSchedulerConfig(), nil, nil, filters...)
		// Compatible with old TiKV transfer leader logic.
		target := candidates.RandomPick()
		targets := candidates.PickAll()
		// `targets` MUST contains `target`, so only needs to check if `target` is nil here.
		if target == nil {
			evictLeaderNoTargetStoreCounter.Inc()
			continue
		}
		targetIDs := make([]uint64, 0, len(targets))
		for _, t := range targets {
			targetIDs = append(targetIDs, t.GetID())
		}
		op, err := operator.CreateTransferLeaderOperator(typ, cluster, region, target.GetID(), targetIDs, operator.OpLeader)
		if err != nil {
			log.Debug("fail to create evict leader operator", errs.ZapError(err))
			continue
		}
		op.SetPriorityLevel(constant.Urgent)
		op.Counters = append(op.Counters, evictLeaderNewOperatorCounter)
		ops = append(ops, op)
	}
	return ops
}

type evictLeaderHandler struct {
	rd     *render.Render
	config *evictLeaderSchedulerConfig
}

func (handler *evictLeaderHandler) UpdateConfig(w http.ResponseWriter, r *http.Request) {
	var input map[string]any
	if err := apiutil.ReadJSONRespondError(handler.rd, w, r.Body, &input); err != nil {
		return
	}
	var args []string
	var exists bool
	var id uint64
	idFloat, ok := input["store_id"].(float64)
	if ok {
		id = (uint64)(idFloat)
		handler.config.RLock()
		if _, exists = handler.config.StoreIDWithRanges[id]; !exists {
			if err := handler.config.cluster.PauseLeaderTransfer(id); err != nil {
				handler.config.RUnlock()
				handler.rd.JSON(w, http.StatusInternalServerError, err.Error())
				return
			}
		}
		handler.config.RUnlock()
		args = append(args, strconv.FormatUint(id, 10))
	}

	ranges, ok := (input["ranges"]).([]string)
	if ok {
		args = append(args, ranges...)
	} else if exists {
		args = append(args, handler.config.getRanges(id)...)
	}

	handler.config.BuildWithArgs(args)
	handler.config.RLock()
	defer handler.config.RUnlock()
	err := saveSchedulerConfig(handler.config)
	if err != nil {
		handler.config.removeStore(id)
		handler.rd.JSON(w, http.StatusInternalServerError, err.Error())
		return
	}
	handler.rd.JSON(w, http.StatusOK, "The scheduler has been applied to the store.")
}

func (handler *evictLeaderHandler) ListConfig(w http.ResponseWriter, _ *http.Request) {
	conf := handler.config.Clone()
	handler.rd.JSON(w, http.StatusOK, conf)
}

func (handler *evictLeaderHandler) DeleteConfig(w http.ResponseWriter, r *http.Request) {
	idStr := mux.Vars(r)["store_id"]
	id, err := strconv.ParseUint(idStr, 10, 64)
	if err != nil {
		handler.rd.JSON(w, http.StatusBadRequest, err.Error())
		return
	}

	var resp any
	keyRanges := handler.config.getKeyRangesByID(id)
	succ, last := handler.config.removeStore(id)
	if succ {
		handler.config.RLock()
		defer handler.config.RUnlock()
		err = saveSchedulerConfig(handler.config)
		if err != nil {
			handler.config.resetStore(id, keyRanges)
			handler.rd.JSON(w, http.StatusInternalServerError, err.Error())
			return
		}
		if last {
			if err := handler.config.removeSchedulerCb(EvictLeaderName); err != nil {
				if errors.ErrorEqual(err, errs.ErrSchedulerNotFound.FastGenByArgs()) {
					handler.rd.JSON(w, http.StatusNotFound, err.Error())
				} else {
					handler.config.resetStore(id, keyRanges)
					handler.rd.JSON(w, http.StatusInternalServerError, err.Error())
				}
				return
			}
			resp = lastStoreDeleteInfo
		}
		handler.rd.JSON(w, http.StatusOK, resp)
		return
	}

	handler.rd.JSON(w, http.StatusNotFound, errs.ErrScheduleConfigNotExist.FastGenByArgs().Error())
}

func newEvictLeaderHandler(config *evictLeaderSchedulerConfig) http.Handler {
	h := &evictLeaderHandler{
		config: config,
		rd:     render.New(render.Options{IndentJSON: true}),
	}
	router := mux.NewRouter()
	router.HandleFunc("/config", h.UpdateConfig).Methods(http.MethodPost)
	router.HandleFunc("/list", h.ListConfig).Methods(http.MethodGet)
	router.HandleFunc("/delete/{store_id}", h.DeleteConfig).Methods(http.MethodDelete)
	return router
}<|MERGE_RESOLUTION|>--- conflicted
+++ resolved
@@ -103,25 +103,7 @@
 	}
 }
 
-<<<<<<< HEAD
-func (conf *evictLeaderSchedulerConfig) getSchedulerName() string {
-=======
-func (conf *evictLeaderSchedulerConfig) Persist() error {
-	name := conf.getSchedulerName()
-	conf.RLock()
-	defer conf.RUnlock()
-	data, err := EncodeConfig(conf)
-	failpoint.Inject("persistFail", func() {
-		err = errors.New("fail to persist")
-	})
-	if err != nil {
-		return err
-	}
-	return conf.storage.SaveSchedulerConfig(name, data)
-}
-
 func (*evictLeaderSchedulerConfig) getSchedulerName() string {
->>>>>>> d64e6981
 	return EvictLeaderName
 }
 

--- conflicted
+++ resolved
@@ -493,26 +493,19 @@
 		balanceLeaderNoLeaderRegionCounter.Inc()
 		return nil
 	}
-<<<<<<< HEAD
 	// Check if the source store is available as a source.
 	conf := solver.GetSchedulerConfig()
-	if filter.NewCandidates([]*core.StoreInfo{solver.Source}).
-		FilterSource(conf, nil, l.filterCounter, l.filters...).Len() == 0 {
-		log.Debug("store cannot be used as source", zap.String("scheduler", l.GetName()), zap.Uint64("store-id", solver.Source.GetID()))
+	if filter.NewCandidates(s.R, []*core.StoreInfo{solver.Source}).
+		FilterSource(conf, nil, s.filterCounter, s.filters...).Len() == 0 {
+		log.Debug("store cannot be used as source", zap.String("scheduler", s.GetName()), zap.Uint64("store-id", solver.Source.GetID()))
 		balanceLeaderNoSourceStoreCounter.Inc()
 		return nil
 	}
 
 	// Check if the target store is available as a target.
-	finalFilters := l.filters
-	if leaderFilter := filter.NewPlacementLeaderSafeguard(l.GetName(), conf, solver.GetBasicCluster(), solver.GetRuleManager(), solver.Region, solver.Source, false /*allowMoveLeader*/); leaderFilter != nil {
-		finalFilters = append(l.filters, leaderFilter)
-=======
 	finalFilters := s.filters
-	conf := solver.GetSchedulerConfig()
 	if leaderFilter := filter.NewPlacementLeaderSafeguard(s.GetName(), conf, solver.GetBasicCluster(), solver.GetRuleManager(), solver.Region, solver.Source, false /*allowMoveLeader*/); leaderFilter != nil {
 		finalFilters = append(s.filters, leaderFilter)
->>>>>>> e01a7dd6
 	}
 	target := filter.NewCandidates(s.R, []*core.StoreInfo{solver.Target}).
 		FilterTarget(conf, nil, s.filterCounter, finalFilters...).

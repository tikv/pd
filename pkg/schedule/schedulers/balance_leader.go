// Copyright 2017 TiKV Project Authors.
//
// Licensed under the Apache License, Version 2.0 (the "License");
// you may not use this file except in compliance with the License.
// You may obtain a copy of the License at
//
//     http://www.apache.org/licenses/LICENSE-2.0
//
// Unless required by applicable law or agreed to in writing, software
// distributed under the License is distributed on an "AS IS" BASIS,
// WITHOUT WARRANTIES OR CONDITIONS OF ANY KIND, either express or implied.
// See the License for the specific language governing permissions and
// limitations under the License.

package schedulers

import (
	"bytes"
	"encoding/json"
	"io"
	"net/http"
	"sort"
	"strconv"

	"github.com/gorilla/mux"
	"github.com/pingcap/log"
	"github.com/tikv/pd/pkg/core"
	"github.com/tikv/pd/pkg/core/constant"
	"github.com/tikv/pd/pkg/errs"
	sche "github.com/tikv/pd/pkg/schedule/core"
	"github.com/tikv/pd/pkg/schedule/filter"
	"github.com/tikv/pd/pkg/schedule/operator"
	"github.com/tikv/pd/pkg/schedule/plan"
	"github.com/tikv/pd/pkg/storage/endpoint"
	"github.com/tikv/pd/pkg/utils/reflectutil"
	"github.com/tikv/pd/pkg/utils/syncutil"
	"github.com/tikv/pd/pkg/utils/typeutil"
	"github.com/unrolled/render"
	"go.uber.org/zap"
)

const (
	// BalanceLeaderName is balance leader scheduler name.
	BalanceLeaderName = "balance-leader-scheduler"
	// BalanceLeaderType is balance leader scheduler type.
	BalanceLeaderType = "balance-leader"
	// BalanceLeaderBatchSize is the default number of operators to transfer leaders by one scheduling.
	// Default value is 4 which is subjected by scheduler-max-waiting-operator and leader-schedule-limit
	// If you want to increase balance speed more, please increase above-mentioned param.
	BalanceLeaderBatchSize = 4
	// MaxBalanceLeaderBatchSize is maximum of balance leader batch size
	MaxBalanceLeaderBatchSize = 10

	transferIn  = "transfer-in"
	transferOut = "transfer-out"
)

var (
	// WithLabelValues is a heavy operation, define variable to avoid call it every time.
	balanceLeaderScheduleCounter         = schedulerCounter.WithLabelValues(BalanceLeaderName, "schedule")
	balanceLeaderNoLeaderRegionCounter   = schedulerCounter.WithLabelValues(BalanceLeaderName, "no-leader-region")
	balanceLeaderRegionHotCounter        = schedulerCounter.WithLabelValues(BalanceLeaderName, "region-hot")
	balanceLeaderNoTargetStoreCounter    = schedulerCounter.WithLabelValues(BalanceLeaderName, "no-target-store")
	balanceLeaderNoFollowerRegionCounter = schedulerCounter.WithLabelValues(BalanceLeaderName, "no-follower-region")
	balanceLeaderSkipCounter             = schedulerCounter.WithLabelValues(BalanceLeaderName, "skip")
	balanceLeaderNewOpCounter            = schedulerCounter.WithLabelValues(BalanceLeaderName, "new-operator")
)

type balanceLeaderSchedulerConfig struct {
	syncutil.RWMutex
	storage endpoint.ConfigStorage
	Ranges  []core.KeyRange `json:"ranges"`
	// Batch is used to generate multiple operators by one scheduling
	Batch int `json:"batch"`
}

func (conf *balanceLeaderSchedulerConfig) getStorage() endpoint.ConfigStorage {
	return conf.storage
}

func (*balanceLeaderSchedulerConfig) getSchedulerName() string {
	return BalanceLeaderName
}

func (conf *balanceLeaderSchedulerConfig) Update(data []byte) (int, any) {
	conf.Lock()
	defer conf.Unlock()

	oldConfig, _ := json.Marshal(conf)

	if err := json.Unmarshal(data, conf); err != nil {
		return http.StatusInternalServerError, err.Error()
	}
	newConfig, _ := json.Marshal(conf)
	if !bytes.Equal(oldConfig, newConfig) {
		if !conf.validateLocked() {
			if err := json.Unmarshal(oldConfig, conf); err != nil {
				return http.StatusInternalServerError, err.Error()
			}
			return http.StatusBadRequest, "invalid batch size which should be an integer between 1 and 10"
		}
<<<<<<< HEAD
		saveSchedulerConfig(conf)
=======
		if err := conf.persistLocked(); err != nil {
			log.Warn("failed to save balance-leader-scheduler config", errs.ZapError(err))
		}
>>>>>>> bdbe73e8
		log.Info("balance-leader-scheduler config is updated", zap.ByteString("old", oldConfig), zap.ByteString("new", newConfig))
		return http.StatusOK, "Config is updated."
	}
	m := make(map[string]any)
	if err := json.Unmarshal(data, &m); err != nil {
		return http.StatusInternalServerError, err.Error()
	}
	ok := reflectutil.FindSameFieldByJSON(conf, m)
	if ok {
		return http.StatusOK, "Config is the same with origin, so do nothing."
	}
	return http.StatusBadRequest, "Config item is not found."
}

func (conf *balanceLeaderSchedulerConfig) validateLocked() bool {
	return conf.Batch >= 1 && conf.Batch <= 10
}

func (conf *balanceLeaderSchedulerConfig) Clone() *balanceLeaderSchedulerConfig {
	conf.RLock()
	defer conf.RUnlock()
	ranges := make([]core.KeyRange, len(conf.Ranges))
	copy(ranges, conf.Ranges)
	return &balanceLeaderSchedulerConfig{
		Ranges: ranges,
		Batch:  conf.Batch,
	}
}

func (conf *balanceLeaderSchedulerConfig) getBatch() int {
	conf.RLock()
	defer conf.RUnlock()
	return conf.Batch
}

func (conf *balanceLeaderSchedulerConfig) getRanges() []core.KeyRange {
	conf.RLock()
	defer conf.RUnlock()
	ranges := make([]core.KeyRange, len(conf.Ranges))
	copy(ranges, conf.Ranges)
	return ranges
}

type balanceLeaderHandler struct {
	rd     *render.Render
	config *balanceLeaderSchedulerConfig
}

func newBalanceLeaderHandler(conf *balanceLeaderSchedulerConfig) http.Handler {
	handler := &balanceLeaderHandler{
		config: conf,
		rd:     render.New(render.Options{IndentJSON: true}),
	}
	router := mux.NewRouter()
	router.HandleFunc("/config", handler.UpdateConfig).Methods(http.MethodPost)
	router.HandleFunc("/list", handler.ListConfig).Methods(http.MethodGet)
	return router
}

func (handler *balanceLeaderHandler) UpdateConfig(w http.ResponseWriter, r *http.Request) {
	data, _ := io.ReadAll(r.Body)
	r.Body.Close()
	httpCode, v := handler.config.Update(data)
	handler.rd.JSON(w, httpCode, v)
}

func (handler *balanceLeaderHandler) ListConfig(w http.ResponseWriter, _ *http.Request) {
	conf := handler.config.Clone()
	handler.rd.JSON(w, http.StatusOK, conf)
}

type balanceLeaderScheduler struct {
	*BaseScheduler
	*retryQuota
	name          string
	conf          *balanceLeaderSchedulerConfig
	handler       http.Handler
	filters       []filter.Filter
	filterCounter *filter.Counter
}

// newBalanceLeaderScheduler creates a scheduler that tends to keep leaders on
// each store balanced.
func newBalanceLeaderScheduler(opController *operator.Controller, conf *balanceLeaderSchedulerConfig, options ...BalanceLeaderCreateOption) Scheduler {
	base := NewBaseScheduler(opController)
	s := &balanceLeaderScheduler{
		BaseScheduler: base,
		retryQuota:    newRetryQuota(),
		name:          BalanceLeaderName,
		conf:          conf,
		handler:       newBalanceLeaderHandler(conf),
		filterCounter: filter.NewCounter(filter.BalanceLeader.String()),
	}
	for _, option := range options {
		option(s)
	}
	s.filters = []filter.Filter{
		&filter.StoreStateFilter{ActionScope: s.GetName(), TransferLeader: true, OperatorLevel: constant.High},
		filter.NewSpecialUseFilter(s.GetName()),
	}
	return s
}

func (l *balanceLeaderScheduler) ServeHTTP(w http.ResponseWriter, r *http.Request) {
	l.handler.ServeHTTP(w, r)
}

// BalanceLeaderCreateOption is used to create a scheduler with an option.
type BalanceLeaderCreateOption func(s *balanceLeaderScheduler)

// WithBalanceLeaderFilterCounterName sets the filter counter name for the scheduler.
func WithBalanceLeaderFilterCounterName(name string) BalanceLeaderCreateOption {
	return func(s *balanceLeaderScheduler) {
		s.filterCounter.SetScope(name)
	}
}

// WithBalanceLeaderName sets the name for the scheduler.
func WithBalanceLeaderName(name string) BalanceLeaderCreateOption {
	return func(s *balanceLeaderScheduler) {
		s.name = name
	}
}

func (l *balanceLeaderScheduler) GetName() string {
	return l.name
}

func (*balanceLeaderScheduler) GetType() string {
	return BalanceLeaderType
}

func (l *balanceLeaderScheduler) EncodeConfig() ([]byte, error) {
	l.conf.RLock()
	defer l.conf.RUnlock()
	return EncodeConfig(l.conf)
}

func (l *balanceLeaderScheduler) ReloadConfig() error {
	l.conf.Lock()
	defer l.conf.Unlock()
	cfgData, err := l.conf.storage.LoadSchedulerConfig(l.GetName())
	if err != nil {
		return err
	}
	if len(cfgData) == 0 {
		return nil
	}
	newCfg := &balanceLeaderSchedulerConfig{}
	if err = DecodeConfig([]byte(cfgData), newCfg); err != nil {
		return err
	}
	l.conf.Ranges = newCfg.Ranges
	l.conf.Batch = newCfg.Batch
	return nil
}

func (l *balanceLeaderScheduler) IsScheduleAllowed(cluster sche.SchedulerCluster) bool {
	allowed := l.OpController.OperatorCount(operator.OpLeader) < cluster.GetSchedulerConfig().GetLeaderScheduleLimit()
	if !allowed {
		operator.OperatorLimitCounter.WithLabelValues(l.GetType(), operator.OpLeader.String()).Inc()
	}
	return allowed
}

// candidateStores for balance_leader, order by `getStore` `asc`
type candidateStores struct {
	stores   []*core.StoreInfo
	getScore func(*core.StoreInfo) float64
	index    int
	asc      bool
}

func newCandidateStores(stores []*core.StoreInfo, asc bool, getScore func(*core.StoreInfo) float64) *candidateStores {
	cs := &candidateStores{stores: stores, getScore: getScore, asc: asc}
	sort.Slice(cs.stores, cs.sortFunc())
	return cs
}

func (cs *candidateStores) sortFunc() (less func(int, int) bool) {
	less = func(i, j int) bool {
		scorei := cs.getScore(cs.stores[i])
		scorej := cs.getScore(cs.stores[j])
		return cs.less(cs.stores[i].GetID(), scorei, cs.stores[j].GetID(), scorej)
	}
	return less
}

func (cs *candidateStores) less(iID uint64, scorei float64, jID uint64, scorej float64) bool {
	if typeutil.Float64Equal(scorei, scorej) {
		// when the stores share the same score, returns the one with the bigger ID,
		// Since we assume that the bigger storeID, the newer store(which would be scheduled as soon as possible).
		return iID > jID
	}
	if cs.asc {
		return scorei < scorej
	}
	return scorei > scorej
}

// hasStore returns returns true when there are leftover stores.
func (cs *candidateStores) hasStore() bool {
	return cs.index < len(cs.stores)
}

func (cs *candidateStores) getStore() *core.StoreInfo {
	return cs.stores[cs.index]
}

func (cs *candidateStores) next() {
	cs.index++
}

func (cs *candidateStores) binarySearch(store *core.StoreInfo) (index int) {
	score := cs.getScore(store)
	searchFunc := func(i int) bool {
		curScore := cs.getScore(cs.stores[i])
		return !cs.less(cs.stores[i].GetID(), curScore, store.GetID(), score)
	}
	return sort.Search(len(cs.stores)-1, searchFunc)
}

// return the slice of index for the searched stores.
func (cs *candidateStores) binarySearchStores(stores ...*core.StoreInfo) (offsets []int) {
	if !cs.hasStore() {
		return
	}
	for _, store := range stores {
		index := cs.binarySearch(store)
		offsets = append(offsets, index)
	}
	return offsets
}

// resortStoreWithPos is used to sort stores again after creating an operator.
// It will repeatedly swap the specific store and next store if they are in wrong order.
// In general, it has very few swaps. In the worst case, the time complexity is O(n).
func (cs *candidateStores) resortStoreWithPos(pos int) {
	swapper := func(i, j int) { cs.stores[i], cs.stores[j] = cs.stores[j], cs.stores[i] }
	score := cs.getScore(cs.stores[pos])
	storeID := cs.stores[pos].GetID()
	for ; pos+1 < len(cs.stores); pos++ {
		curScore := cs.getScore(cs.stores[pos+1])
		if cs.less(storeID, score, cs.stores[pos+1].GetID(), curScore) {
			break
		}
		swapper(pos, pos+1)
	}
	for ; pos > 1; pos-- {
		curScore := cs.getScore(cs.stores[pos-1])
		if !cs.less(storeID, score, cs.stores[pos-1].GetID(), curScore) {
			break
		}
		swapper(pos, pos-1)
	}
}

func (l *balanceLeaderScheduler) Schedule(cluster sche.SchedulerCluster, dryRun bool) ([]*operator.Operator, []plan.Plan) {
	basePlan := plan.NewBalanceSchedulerPlan()
	var collector *plan.Collector
	if dryRun {
		collector = plan.NewCollector(basePlan)
	}
	defer l.filterCounter.Flush()
	batch := l.conf.getBatch()
	balanceLeaderScheduleCounter.Inc()

	leaderSchedulePolicy := cluster.GetSchedulerConfig().GetLeaderSchedulePolicy()
	opInfluence := l.OpController.GetOpInfluence(cluster.GetBasicCluster())
	kind := constant.NewScheduleKind(constant.LeaderKind, leaderSchedulePolicy)
	solver := newSolver(basePlan, kind, cluster, opInfluence)

	stores := cluster.GetStores()
	scoreFunc := func(store *core.StoreInfo) float64 {
		return store.LeaderScore(solver.kind.Policy, solver.GetOpInfluence(store.GetID()))
	}
	sourceCandidate := newCandidateStores(filter.SelectSourceStores(stores, l.filters, cluster.GetSchedulerConfig(), collector, l.filterCounter), false, scoreFunc)
	targetCandidate := newCandidateStores(filter.SelectTargetStores(stores, l.filters, cluster.GetSchedulerConfig(), nil, l.filterCounter), true, scoreFunc)
	usedRegions := make(map[uint64]struct{})

	result := make([]*operator.Operator, 0, batch)
	for sourceCandidate.hasStore() || targetCandidate.hasStore() {
		// first choose source
		if sourceCandidate.hasStore() {
			op := createTransferLeaderOperator(sourceCandidate, transferOut, l, solver, usedRegions, collector)
			if op != nil {
				result = append(result, op)
				if len(result) >= batch {
					return result, collector.GetPlans()
				}
				makeInfluence(op, solver, usedRegions, sourceCandidate, targetCandidate)
			}
		}
		// next choose target
		if targetCandidate.hasStore() {
			op := createTransferLeaderOperator(targetCandidate, transferIn, l, solver, usedRegions, nil)
			if op != nil {
				result = append(result, op)
				if len(result) >= batch {
					return result, collector.GetPlans()
				}
				makeInfluence(op, solver, usedRegions, sourceCandidate, targetCandidate)
			}
		}
	}
	l.retryQuota.GC(append(sourceCandidate.stores, targetCandidate.stores...))
	return result, collector.GetPlans()
}

func createTransferLeaderOperator(cs *candidateStores, dir string, l *balanceLeaderScheduler,
	ssolver *solver, usedRegions map[uint64]struct{}, collector *plan.Collector) *operator.Operator {
	store := cs.getStore()
	ssolver.Step++
	defer func() { ssolver.Step-- }()
	retryLimit := l.retryQuota.GetLimit(store)
	var creator func(*solver, *plan.Collector) *operator.Operator
	switch dir {
	case transferOut:
		ssolver.Source, ssolver.Target = store, nil
		creator = l.transferLeaderOut
	case transferIn:
		ssolver.Source, ssolver.Target = nil, store
		creator = l.transferLeaderIn
	}
	var op *operator.Operator
	for i := 0; i < retryLimit; i++ {
		if op = creator(ssolver, collector); op != nil {
			if _, ok := usedRegions[op.RegionID()]; !ok {
				break
			}
			op = nil
		}
	}
	if op != nil {
		l.retryQuota.ResetLimit(store)
	} else {
		l.Attenuate(store)
		log.Debug("no operator created for selected stores", zap.String("scheduler", l.GetName()), zap.Uint64(dir, store.GetID()))
		cs.next()
	}
	return op
}

func makeInfluence(op *operator.Operator, plan *solver, usedRegions map[uint64]struct{}, candidates ...*candidateStores) {
	usedRegions[op.RegionID()] = struct{}{}
	candidateUpdateStores := make([][]int, len(candidates))
	for id, candidate := range candidates {
		storesIDs := candidate.binarySearchStores(plan.Source, plan.Target)
		candidateUpdateStores[id] = storesIDs
	}
	operator.AddOpInfluence(op, plan.opInfluence, plan.SchedulerCluster.GetBasicCluster())
	for id, candidate := range candidates {
		for _, pos := range candidateUpdateStores[id] {
			candidate.resortStoreWithPos(pos)
		}
	}
}

// transferLeaderOut transfers leader from the source store.
// It randomly selects a health region from the source store, then picks
// the best follower peer and transfers the leader.
func (l *balanceLeaderScheduler) transferLeaderOut(solver *solver, collector *plan.Collector) *operator.Operator {
	solver.Region = filter.SelectOneRegion(solver.RandLeaderRegions(solver.SourceStoreID(), l.conf.getRanges()),
		collector, filter.NewRegionPendingFilter(), filter.NewRegionDownFilter())
	if solver.Region == nil {
		log.Debug("store has no leader", zap.String("scheduler", l.GetName()), zap.Uint64("store-id", solver.SourceStoreID()))
		balanceLeaderNoLeaderRegionCounter.Inc()
		return nil
	}
	if solver.IsRegionHot(solver.Region) {
		log.Debug("region is hot region, ignore it", zap.String("scheduler", l.GetName()), zap.Uint64("region-id", solver.Region.GetID()))
		if collector != nil {
			collector.Collect(plan.SetResource(solver.Region), plan.SetStatus(plan.NewStatus(plan.StatusRegionHot)))
		}
		balanceLeaderRegionHotCounter.Inc()
		return nil
	}
	solver.Step++
	defer func() { solver.Step-- }()
	targets := solver.GetFollowerStores(solver.Region)
	finalFilters := l.filters
	conf := solver.GetSchedulerConfig()
	if leaderFilter := filter.NewPlacementLeaderSafeguard(l.GetName(), conf, solver.GetBasicCluster(), solver.GetRuleManager(), solver.Region, solver.Source, false /*allowMoveLeader*/); leaderFilter != nil {
		finalFilters = append(l.filters, leaderFilter)
	}
	targets = filter.SelectTargetStores(targets, finalFilters, conf, collector, l.filterCounter)
	leaderSchedulePolicy := conf.GetLeaderSchedulePolicy()
	sort.Slice(targets, func(i, j int) bool {
		iOp := solver.GetOpInfluence(targets[i].GetID())
		jOp := solver.GetOpInfluence(targets[j].GetID())
		return targets[i].LeaderScore(leaderSchedulePolicy, iOp) < targets[j].LeaderScore(leaderSchedulePolicy, jOp)
	})
	for _, solver.Target = range targets {
		if op := l.createOperator(solver, collector); op != nil {
			return op
		}
	}
	log.Debug("region has no target store", zap.String("scheduler", l.GetName()), zap.Uint64("region-id", solver.Region.GetID()))
	balanceLeaderNoTargetStoreCounter.Inc()
	return nil
}

// transferLeaderIn transfers leader to the target store.
// It randomly selects a health region from the target store, then picks
// the worst follower peer and transfers the leader.
func (l *balanceLeaderScheduler) transferLeaderIn(solver *solver, collector *plan.Collector) *operator.Operator {
	solver.Region = filter.SelectOneRegion(solver.RandFollowerRegions(solver.TargetStoreID(), l.conf.getRanges()),
		nil, filter.NewRegionPendingFilter(), filter.NewRegionDownFilter())
	if solver.Region == nil {
		log.Debug("store has no follower", zap.String("scheduler", l.GetName()), zap.Uint64("store-id", solver.TargetStoreID()))
		balanceLeaderNoFollowerRegionCounter.Inc()
		return nil
	}
	if solver.IsRegionHot(solver.Region) {
		log.Debug("region is hot region, ignore it", zap.String("scheduler", l.GetName()), zap.Uint64("region-id", solver.Region.GetID()))
		balanceLeaderRegionHotCounter.Inc()
		return nil
	}
	leaderStoreID := solver.Region.GetLeader().GetStoreId()
	solver.Source = solver.GetStore(leaderStoreID)
	if solver.Source == nil {
		log.Debug("region has no leader or leader store cannot be found",
			zap.String("scheduler", l.GetName()),
			zap.Uint64("region-id", solver.Region.GetID()),
			zap.Uint64("store-id", leaderStoreID),
		)
		balanceLeaderNoLeaderRegionCounter.Inc()
		return nil
	}
	finalFilters := l.filters
	conf := solver.GetSchedulerConfig()
	if leaderFilter := filter.NewPlacementLeaderSafeguard(l.GetName(), conf, solver.GetBasicCluster(), solver.GetRuleManager(), solver.Region, solver.Source, false /*allowMoveLeader*/); leaderFilter != nil {
		finalFilters = append(l.filters, leaderFilter)
	}
	target := filter.NewCandidates([]*core.StoreInfo{solver.Target}).
		FilterTarget(conf, nil, l.filterCounter, finalFilters...).
		PickFirst()
	if target == nil {
		log.Debug("region has no target store", zap.String("scheduler", l.GetName()), zap.Uint64("region-id", solver.Region.GetID()))
		balanceLeaderNoTargetStoreCounter.Inc()
		return nil
	}
	return l.createOperator(solver, collector)
}

// createOperator creates the operator according to the source and target store.
// If the region is hot or the difference between the two stores is tolerable, then
// no new operator need to be created, otherwise create an operator that transfers
// the leader from the source store to the target store for the region.
func (l *balanceLeaderScheduler) createOperator(solver *solver, collector *plan.Collector) *operator.Operator {
	solver.Step++
	defer func() { solver.Step-- }()
	solver.sourceScore, solver.targetScore = solver.sourceStoreScore(l.GetName()), solver.targetStoreScore(l.GetName())
	if !solver.shouldBalance(l.GetName()) {
		balanceLeaderSkipCounter.Inc()
		if collector != nil {
			collector.Collect(plan.SetStatus(plan.NewStatus(plan.StatusStoreScoreDisallowed)))
		}
		return nil
	}
	solver.Step++
	defer func() { solver.Step-- }()
	op, err := operator.CreateTransferLeaderOperator(BalanceLeaderType, solver, solver.Region, solver.TargetStoreID(), []uint64{}, operator.OpLeader)
	if err != nil {
		log.Debug("fail to create balance leader operator", errs.ZapError(err))
		if collector != nil {
			collector.Collect(plan.SetStatus(plan.NewStatus(plan.StatusCreateOperatorFailed)))
		}
		return nil
	}
	op.Counters = append(op.Counters,
		balanceLeaderNewOpCounter,
	)
	op.FinishedCounters = append(op.FinishedCounters,
		balanceDirectionCounter.WithLabelValues(l.GetName(), solver.SourceMetricLabel(), solver.TargetMetricLabel()),
	)
	op.SetAdditionalInfo("sourceScore", strconv.FormatFloat(solver.sourceScore, 'f', 2, 64))
	op.SetAdditionalInfo("targetScore", strconv.FormatFloat(solver.targetScore, 'f', 2, 64))
	return op
}<|MERGE_RESOLUTION|>--- conflicted
+++ resolved
@@ -99,13 +99,9 @@
 			}
 			return http.StatusBadRequest, "invalid batch size which should be an integer between 1 and 10"
 		}
-<<<<<<< HEAD
-		saveSchedulerConfig(conf)
-=======
-		if err := conf.persistLocked(); err != nil {
+		if err := saveSchedulerConfig(conf); err != nil {
 			log.Warn("failed to save balance-leader-scheduler config", errs.ZapError(err))
 		}
->>>>>>> bdbe73e8
 		log.Info("balance-leader-scheduler config is updated", zap.ByteString("old", oldConfig), zap.ByteString("new", newConfig))
 		return http.StatusOK, "Config is updated."
 	}

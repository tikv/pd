--- conflicted
+++ resolved
@@ -534,11 +534,7 @@
 	}
 	solver.Step++
 	defer func() { solver.Step-- }()
-<<<<<<< HEAD
-	op, err := operator.CreateTransferLeaderOperator(l.GetName(), solver, solver.Region, solver.TargetStoreID(), []uint64{}, operator.OpLeader)
-=======
-	op, err := operator.CreateTransferLeaderOperator(BalanceLeaderType, solver, solver.Region, solver.targetStoreID(), []uint64{}, operator.OpLeader)
->>>>>>> 39d81598
+	op, err := operator.CreateTransferLeaderOperator(l.GetName(), solver, solver.Region, solver.targetStoreID(), []uint64{}, operator.OpLeader)
 	if err != nil {
 		log.Debug("fail to create balance leader operator", errs.ZapError(err))
 		if collector != nil {

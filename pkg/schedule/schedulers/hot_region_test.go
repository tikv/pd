--- conflicted
+++ resolved
@@ -204,197 +204,6 @@
 	checkHotWriteRegionScheduleByteRateOnly(re, true /* enable placement rules */)
 }
 
-<<<<<<< HEAD
-=======
-func TestSplitIfRegionTooHot(t *testing.T) {
-	re := require.New(t)
-	statistics.Denoising = false
-	cancel, _, tc, oc := prepareSchedulersTest()
-	defer cancel()
-	tc.SetHotRegionCacheHitsThreshold(1)
-	hb, err := CreateScheduler(statistics.Read.String(), oc, storage.NewStorageWithMemoryBackend(), nil)
-	re.NoError(err)
-	b := &metapb.Buckets{
-		RegionId:   1,
-		PeriodInMs: 1000,
-		Keys: [][]byte{
-			[]byte(fmt.Sprintf("%21d", 11)),
-			[]byte(fmt.Sprintf("%21d", 12)),
-			[]byte(fmt.Sprintf("%21d", 13)),
-			[]byte(fmt.Sprintf("%21d", 14)),
-			[]byte(fmt.Sprintf("%21d", 15)),
-		},
-		Stats: &metapb.BucketStats{
-			ReadBytes:  []uint64{10 * units.KiB, 11 * units.KiB, 11 * units.KiB, 10 * units.KiB},
-			ReadKeys:   []uint64{256, 256, 156, 256},
-			ReadQps:    []uint64{0, 0, 0, 0},
-			WriteBytes: []uint64{100 * units.KiB, 10 * units.KiB, 10 * units.KiB, 10 * units.KiB},
-			WriteQps:   []uint64{256, 256, 156, 256},
-			WriteKeys:  []uint64{0, 0, 0, 0},
-		},
-	}
-
-	task := buckets.NewCheckPeerTask(b)
-	re.True(tc.HotBucketCache.CheckAsync(task))
-	time.Sleep(time.Millisecond * 10)
-
-	tc.AddRegionStore(1, 3)
-	tc.AddRegionStore(2, 2)
-	tc.AddRegionStore(3, 2)
-
-	tc.UpdateStorageReadBytes(1, 6*units.MiB*statistics.StoreHeartBeatReportInterval)
-	tc.UpdateStorageReadBytes(2, 1*units.MiB*statistics.StoreHeartBeatReportInterval)
-	tc.UpdateStorageReadBytes(3, 1*units.MiB*statistics.StoreHeartBeatReportInterval)
-	// Region 1, 2 and 3 are hot regions.
-	addRegionInfo(tc, statistics.Read, []testRegionInfo{
-		{1, []uint64{1, 2, 3}, 4 * units.MiB, 0, 0},
-	})
-	tc.GetStoreConfig().SetRegionBucketEnabled(true)
-	ops, _ := hb.Schedule(tc, false)
-	re.Len(ops, 1)
-	expectOp, _ := operator.CreateSplitRegionOperator(splitHotReadBuckets, tc.GetRegion(1), operator.OpSplit,
-		pdpb.CheckPolicy_USEKEY, [][]byte{[]byte(fmt.Sprintf("%21d", 13))})
-	re.Equal(expectOp.Brief(), ops[0].Brief())
-	re.Equal(expectOp.Kind(), ops[0].Kind())
-
-	ops, _ = hb.Schedule(tc, false)
-	re.Len(ops, 0)
-
-	tc.UpdateStorageWrittenBytes(1, 6*units.MiB*statistics.StoreHeartBeatReportInterval)
-	tc.UpdateStorageWrittenBytes(2, 1*units.MiB*statistics.StoreHeartBeatReportInterval)
-	tc.UpdateStorageWrittenBytes(3, 1*units.MiB*statistics.StoreHeartBeatReportInterval)
-	// Region 1, 2 and 3 are hot regions.
-	addRegionInfo(tc, statistics.Write, []testRegionInfo{
-		{1, []uint64{1, 2, 3}, 4 * units.MiB, 0, 0},
-	})
-	hb, _ = CreateScheduler(statistics.Write.String(), oc, storage.NewStorageWithMemoryBackend(), nil)
-	ops, _ = hb.Schedule(tc, false)
-	re.Len(ops, 1)
-	expectOp, _ = operator.CreateSplitRegionOperator(splitHotReadBuckets, tc.GetRegion(1), operator.OpSplit,
-		pdpb.CheckPolicy_USEKEY, [][]byte{[]byte(fmt.Sprintf("%21d", 12))})
-	re.Equal(expectOp.Brief(), ops[0].Brief())
-	re.Equal(expectOp.Kind(), ops[0].Kind())
-	re.Equal(operator.OpSplit, ops[0].Kind())
-
-	ops, _ = hb.Schedule(tc, false)
-	re.Len(ops, 0)
-}
-
-func TestSplitBucketsBySize(t *testing.T) {
-	re := require.New(t)
-	statistics.Denoising = false
-	cancel, _, tc, oc := prepareSchedulersTest()
-	tc.SetHotRegionCacheHitsThreshold(1)
-	tc.GetStoreConfig().SetRegionBucketEnabled(true)
-	defer cancel()
-	hb, err := CreateScheduler(statistics.Read.String(), oc, storage.NewStorageWithMemoryBackend(), nil)
-	re.NoError(err)
-	solve := newBalanceSolver(hb.(*hotScheduler), tc, statistics.Read, transferLeader)
-	solve.cur = &solution{}
-	region := core.NewTestRegionInfo(1, 1, []byte("a"), []byte("f"))
-
-	testdata := []struct {
-		hotBuckets [][]byte
-		splitKeys  [][]byte
-	}{
-		{
-			[][]byte{[]byte("a"), []byte("b"), []byte("f")},
-			[][]byte{[]byte("b")},
-		},
-		{
-			[][]byte{[]byte(""), []byte("a"), []byte("")},
-			nil,
-		},
-		{
-			[][]byte{},
-			nil,
-		},
-	}
-
-	for _, data := range testdata {
-		b := &metapb.Buckets{
-			RegionId:   1,
-			PeriodInMs: 1000,
-			Keys:       data.hotBuckets,
-		}
-		region.UpdateBuckets(b, region.GetBuckets())
-		ops := solve.createSplitOperator([]*core.RegionInfo{region}, bySize)
-		if data.splitKeys == nil {
-			re.Equal(0, len(ops))
-			continue
-		}
-		re.Equal(1, len(ops))
-		op := ops[0]
-		re.Equal(splitHotReadBuckets, op.Desc())
-
-		expectOp, err := operator.CreateSplitRegionOperator(splitHotReadBuckets, region, operator.OpSplit, pdpb.CheckPolicy_USEKEY, data.splitKeys)
-		re.NoError(err)
-		re.Equal(expectOp.Brief(), op.Brief())
-	}
-}
-
-func TestSplitBucketsByLoad(t *testing.T) {
-	re := require.New(t)
-	statistics.Denoising = false
-	cancel, _, tc, oc := prepareSchedulersTest()
-	tc.SetHotRegionCacheHitsThreshold(1)
-	tc.GetStoreConfig().SetRegionBucketEnabled(true)
-	defer cancel()
-	hb, err := CreateScheduler(statistics.Read.String(), oc, storage.NewStorageWithMemoryBackend(), nil)
-	re.NoError(err)
-	solve := newBalanceSolver(hb.(*hotScheduler), tc, statistics.Read, transferLeader)
-	solve.cur = &solution{}
-	region := core.NewTestRegionInfo(1, 1, []byte("a"), []byte("f"))
-	testdata := []struct {
-		hotBuckets [][]byte
-		splitKeys  [][]byte
-	}{
-		{
-			[][]byte{[]byte(""), []byte("b"), []byte("")},
-			[][]byte{[]byte("b")},
-		},
-		{
-			[][]byte{[]byte(""), []byte("a"), []byte("")},
-			nil,
-		},
-		{
-			[][]byte{[]byte("b"), []byte("c"), []byte("")},
-			[][]byte{[]byte("c")},
-		},
-	}
-	for _, data := range testdata {
-		b := &metapb.Buckets{
-			RegionId:   1,
-			PeriodInMs: 1000,
-			Keys:       data.hotBuckets,
-			Stats: &metapb.BucketStats{
-				ReadBytes:  []uint64{10 * units.KiB, 10 * units.MiB},
-				ReadKeys:   []uint64{256, 256},
-				ReadQps:    []uint64{0, 0},
-				WriteBytes: []uint64{0, 0},
-				WriteQps:   []uint64{0, 0},
-				WriteKeys:  []uint64{0, 0},
-			},
-		}
-		task := buckets.NewCheckPeerTask(b)
-		re.True(tc.HotBucketCache.CheckAsync(task))
-		time.Sleep(time.Millisecond * 10)
-		ops := solve.createSplitOperator([]*core.RegionInfo{region}, byLoad)
-		if data.splitKeys == nil {
-			re.Equal(0, len(ops))
-			continue
-		}
-		re.Equal(1, len(ops))
-		op := ops[0]
-		re.Equal(splitHotReadBuckets, op.Desc())
-
-		expectOp, err := operator.CreateSplitRegionOperator(splitHotReadBuckets, region, operator.OpSplit, pdpb.CheckPolicy_USEKEY, data.splitKeys)
-		re.NoError(err)
-		re.Equal(expectOp.Brief(), op.Brief())
-	}
-}
-
->>>>>>> ef812484
 func checkHotWriteRegionScheduleByteRateOnly(re *require.Assertions, enablePlacementRules bool) {
 	cancel, opt, tc, oc := prepareSchedulersTest()
 	defer cancel()
@@ -578,14 +387,16 @@
 			[]byte(fmt.Sprintf("%21d", 11)),
 			[]byte(fmt.Sprintf("%21d", 12)),
 			[]byte(fmt.Sprintf("%21d", 13)),
+			[]byte(fmt.Sprintf("%21d", 14)),
+			[]byte(fmt.Sprintf("%21d", 15)),
 		},
 		Stats: &metapb.BucketStats{
-			ReadBytes:  []uint64{10 * units.KiB, 11 * units.KiB},
-			ReadKeys:   []uint64{256, 256},
-			ReadQps:    []uint64{0, 0},
-			WriteBytes: []uint64{0, 0},
-			WriteQps:   []uint64{0, 0},
-			WriteKeys:  []uint64{0, 0},
+			ReadBytes:  []uint64{10 * units.KiB, 11 * units.KiB, 11 * units.KiB, 10 * units.KiB},
+			ReadKeys:   []uint64{256, 256, 156, 256},
+			ReadQps:    []uint64{0, 0, 0, 0},
+			WriteBytes: []uint64{100 * units.KiB, 10 * units.KiB, 10 * units.KiB, 10 * units.KiB},
+			WriteQps:   []uint64{256, 256, 156, 256},
+			WriteKeys:  []uint64{0, 0, 0, 0},
 		},
 	}
 
@@ -607,7 +418,11 @@
 	tc.GetStoreConfig().SetRegionBucketEnabled(true)
 	ops, _ := hb.Schedule(tc, false)
 	re.Len(ops, 1)
-	re.Equal(operator.OpSplit, ops[0].Kind())
+	expectOp, _ := operator.CreateSplitRegionOperator(splitHotReadBuckets, tc.GetRegion(1), operator.OpSplit,
+		pdpb.CheckPolicy_USEKEY, [][]byte{[]byte(fmt.Sprintf("%21d", 13))})
+	re.Equal(expectOp.Brief(), ops[0].Brief())
+	re.Equal(expectOp.Kind(), ops[0].Kind())
+
 	ops, _ = hb.Schedule(tc, false)
 	re.Len(ops, 0)
 
@@ -621,60 +436,128 @@
 	hb, _ = CreateScheduler(statistics.Write.String(), oc, storage.NewStorageWithMemoryBackend(), nil)
 	ops, _ = hb.Schedule(tc, false)
 	re.Len(ops, 1)
+	expectOp, _ = operator.CreateSplitRegionOperator(splitHotReadBuckets, tc.GetRegion(1), operator.OpSplit,
+		pdpb.CheckPolicy_USEKEY, [][]byte{[]byte(fmt.Sprintf("%21d", 12))})
+	re.Equal(expectOp.Brief(), ops[0].Brief())
+	re.Equal(expectOp.Kind(), ops[0].Kind())
 	re.Equal(operator.OpSplit, ops[0].Kind())
+
 	ops, _ = hb.Schedule(tc, false)
 	re.Len(ops, 0)
 }
 
-func TestSplitBuckets(t *testing.T) {
+func TestSplitBucketsBySize(t *testing.T) {
 	re := require.New(t)
 	statistics.Denoising = false
 	cancel, _, tc, oc := prepareSchedulersTest()
 	tc.SetHotRegionCacheHitsThreshold(1)
+	tc.GetStoreConfig().SetRegionBucketEnabled(true)
 	defer cancel()
 	hb, err := CreateScheduler(statistics.Read.String(), oc, storage.NewStorageWithMemoryBackend(), nil)
 	re.NoError(err)
 	solve := newBalanceSolver(hb.(*hotScheduler), tc, statistics.Read, transferLeader)
 	solve.cur = &solution{}
-	region := core.NewTestRegionInfo(1, 1, []byte(""), []byte(""))
-
-	// the hot range is [a,c],[e,f]
-	b := &metapb.Buckets{
-		RegionId:   1,
-		PeriodInMs: 1000,
-		Keys:       [][]byte{[]byte("a"), []byte("b"), []byte("c"), []byte("d"), []byte("e"), []byte("f")},
-		Stats: &metapb.BucketStats{
-			ReadBytes:  []uint64{10 * units.KiB, 10 * units.KiB, 0, 10 * units.KiB, 10 * units.KiB},
-			ReadKeys:   []uint64{256, 256, 0, 256, 256},
-			ReadQps:    []uint64{0, 0, 0, 0, 0},
-			WriteBytes: []uint64{0, 0, 0, 0, 0},
-			WriteQps:   []uint64{0, 0, 0, 0, 0},
-			WriteKeys:  []uint64{0, 0, 0, 0, 0},
-		},
-	}
-
-	task := buckets.NewCheckPeerTask(b)
-	re.True(tc.HotBucketCache.CheckAsync(task))
-	time.Sleep(time.Millisecond * 10)
-	ops := solve.createSplitOperator([]*core.RegionInfo{region}, false)
-	re.Equal(1, len(ops))
-	op := ops[0]
-	re.Equal(splitBucket, op.Desc())
-	expectKeys := [][]byte{[]byte("a"), []byte("c"), []byte("d"), []byte("f")}
-	expectOp, err := operator.CreateSplitRegionOperator(splitBucket, region, operator.OpSplit, pdpb.CheckPolicy_USEKEY, expectKeys)
-	re.NoError(err)
-	re.Equal(expectOp.Brief(), op.Brief())
-	re.Equal(expectOp.GetAdditionalInfo(), op.GetAdditionalInfo())
-
-	ops = solve.createSplitOperator([]*core.RegionInfo{region}, true)
-	re.Equal(1, len(ops))
-	op = ops[0]
-	re.Equal(splitBucket, op.Desc())
-	expectKeys = [][]byte{[]byte("a"), []byte("b"), []byte("c"), []byte("d"), []byte("e"), []byte("f")}
-	expectOp, err = operator.CreateSplitRegionOperator(splitBucket, region, operator.OpSplit, pdpb.CheckPolicy_USEKEY, expectKeys)
-	re.NoError(err)
-	re.Equal(expectOp.Brief(), op.Brief())
-	re.Equal(expectOp.GetAdditionalInfo(), op.GetAdditionalInfo())
+	region := core.NewTestRegionInfo(1, 1, []byte("a"), []byte("f"))
+
+	testdata := []struct {
+		hotBuckets [][]byte
+		splitKeys  [][]byte
+	}{
+		{
+			[][]byte{[]byte("a"), []byte("b"), []byte("f")},
+			[][]byte{[]byte("b")},
+		},
+		{
+			[][]byte{[]byte(""), []byte("a"), []byte("")},
+			nil,
+		},
+		{
+			[][]byte{},
+			nil,
+		},
+	}
+
+	for _, data := range testdata {
+		b := &metapb.Buckets{
+			RegionId:   1,
+			PeriodInMs: 1000,
+			Keys:       data.hotBuckets,
+		}
+		region.UpdateBuckets(b, region.GetBuckets())
+		ops := solve.createSplitOperator([]*core.RegionInfo{region}, bySize)
+		if data.splitKeys == nil {
+			re.Equal(0, len(ops))
+			continue
+		}
+		re.Equal(1, len(ops))
+		op := ops[0]
+		re.Equal(splitHotReadBuckets, op.Desc())
+
+		expectOp, err := operator.CreateSplitRegionOperator(splitHotReadBuckets, region, operator.OpSplit, pdpb.CheckPolicy_USEKEY, data.splitKeys)
+		re.NoError(err)
+		re.Equal(expectOp.Brief(), op.Brief())
+	}
+}
+
+func TestSplitBucketsByLoad(t *testing.T) {
+	re := require.New(t)
+	statistics.Denoising = false
+	cancel, _, tc, oc := prepareSchedulersTest()
+	tc.SetHotRegionCacheHitsThreshold(1)
+	tc.GetStoreConfig().SetRegionBucketEnabled(true)
+	defer cancel()
+	hb, err := CreateScheduler(statistics.Read.String(), oc, storage.NewStorageWithMemoryBackend(), nil)
+	re.NoError(err)
+	solve := newBalanceSolver(hb.(*hotScheduler), tc, statistics.Read, transferLeader)
+	solve.cur = &solution{}
+	region := core.NewTestRegionInfo(1, 1, []byte("a"), []byte("f"))
+	testdata := []struct {
+		hotBuckets [][]byte
+		splitKeys  [][]byte
+	}{
+		{
+			[][]byte{[]byte(""), []byte("b"), []byte("")},
+			[][]byte{[]byte("b")},
+		},
+		{
+			[][]byte{[]byte(""), []byte("a"), []byte("")},
+			nil,
+		},
+		{
+			[][]byte{[]byte("b"), []byte("c"), []byte("")},
+			[][]byte{[]byte("c")},
+		},
+	}
+	for _, data := range testdata {
+		b := &metapb.Buckets{
+			RegionId:   1,
+			PeriodInMs: 1000,
+			Keys:       data.hotBuckets,
+			Stats: &metapb.BucketStats{
+				ReadBytes:  []uint64{10 * units.KiB, 10 * units.MiB},
+				ReadKeys:   []uint64{256, 256},
+				ReadQps:    []uint64{0, 0},
+				WriteBytes: []uint64{0, 0},
+				WriteQps:   []uint64{0, 0},
+				WriteKeys:  []uint64{0, 0},
+			},
+		}
+		task := buckets.NewCheckPeerTask(b)
+		re.True(tc.HotBucketCache.CheckAsync(task))
+		time.Sleep(time.Millisecond * 10)
+		ops := solve.createSplitOperator([]*core.RegionInfo{region}, byLoad)
+		if data.splitKeys == nil {
+			re.Equal(0, len(ops))
+			continue
+		}
+		re.Equal(1, len(ops))
+		op := ops[0]
+		re.Equal(splitHotReadBuckets, op.Desc())
+
+		expectOp, err := operator.CreateSplitRegionOperator(splitHotReadBuckets, region, operator.OpSplit, pdpb.CheckPolicy_USEKEY, data.splitKeys)
+		re.NoError(err)
+		re.Equal(expectOp.Brief(), op.Brief())
+	}
 }
 
 func TestHotWriteRegionScheduleByteRateOnlyWithTiFlash(t *testing.T) {
@@ -3069,7 +2952,6 @@
 	re.NotEqual("null", string(data))
 }
 
-<<<<<<< HEAD
 func TestWriteScheduleWithDiffentReplica(t *testing.T) {
 	re := require.New(t)
 	statistics.Denoising = false
@@ -3231,7 +3113,8 @@
 	}
 	re.LessOrEqual(ratio*float64(total)*0.9, float64(count))
 	re.GreaterOrEqual(ratio*float64(total)*1.1, float64(count))
-=======
+}
+
 func TestBucketFirstStat(t *testing.T) {
 	re := require.New(t)
 	testdata := []struct {
@@ -3273,5 +3156,4 @@
 		}
 		re.Equal(data.expect, bs.bucketFirstStat())
 	}
->>>>>>> ef812484
 }
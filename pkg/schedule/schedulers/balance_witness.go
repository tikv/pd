--- conflicted
+++ resolved
@@ -355,11 +355,7 @@
 	}
 	solver.Step++
 	defer func() { solver.Step-- }()
-<<<<<<< HEAD
-	op, err := operator.CreateMoveWitnessOperator(b.GetName(), solver, solver.Region, solver.SourceStoreID(), solver.TargetStoreID())
-=======
-	op, err := operator.CreateMoveWitnessOperator(BalanceWitnessType, solver, solver.Region, solver.sourceStoreID(), solver.targetStoreID())
->>>>>>> 39d81598
+	op, err := operator.CreateMoveWitnessOperator(b.GetName(), solver, solver.Region, solver.sourceStoreID(), solver.targetStoreID())
 	if err != nil {
 		log.Debug("fail to create balance witness operator", errs.ZapError(err))
 		return nil

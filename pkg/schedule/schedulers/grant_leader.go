--- conflicted
+++ resolved
@@ -99,11 +99,7 @@
 	succ, last = false, false
 	if exists {
 		delete(conf.StoreIDWithRanges, id)
-<<<<<<< HEAD
-		conf.cluster.ResumeLeaderTransfer(id, "grant remove store")
-=======
-		conf.cluster.ResumeLeaderTransfer(id, constant.Out)
->>>>>>> 36cc3f41
+		conf.cluster.ResumeLeaderTransfer(id, "grant remove store", constant.Out)
 		succ = true
 		last = len(conf.StoreIDWithRanges) == 0
 	}
@@ -113,11 +109,7 @@
 func (conf *grantLeaderSchedulerConfig) resetStore(id uint64, keyRange []core.KeyRange) {
 	conf.Lock()
 	defer conf.Unlock()
-<<<<<<< HEAD
-	if err := conf.cluster.PauseLeaderTransfer(id, "grant reset store"); err != nil {
-=======
-	if err := conf.cluster.PauseLeaderTransfer(id, constant.Out); err != nil {
->>>>>>> 36cc3f41
+	if err := conf.cluster.PauseLeaderTransfer(id, "grant reset store", constant.Out); err != nil {
 		log.Error("pause leader transfer failed", zap.Uint64("store-id", id), errs.ZapError(err))
 	}
 	conf.StoreIDWithRanges[id] = keyRange
@@ -190,11 +182,7 @@
 	defer s.conf.RUnlock()
 	var res error
 	for id := range s.conf.StoreIDWithRanges {
-<<<<<<< HEAD
-		if err := cluster.PauseLeaderTransfer(id, s.name+" prepare config"); err != nil {
-=======
-		if err := cluster.PauseLeaderTransfer(id, constant.Out); err != nil {
->>>>>>> 36cc3f41
+		if err := cluster.PauseLeaderTransfer(id, s.name+" prepare config", constant.Out); err != nil {
 			res = err
 		}
 	}
@@ -206,11 +194,7 @@
 	s.conf.RLock()
 	defer s.conf.RUnlock()
 	for id := range s.conf.StoreIDWithRanges {
-<<<<<<< HEAD
-		cluster.ResumeLeaderTransfer(id, s.name+" clean config")
-=======
-		cluster.ResumeLeaderTransfer(id, constant.Out)
->>>>>>> 36cc3f41
+		cluster.ResumeLeaderTransfer(id, s.name+" clean config", constant.Out)
 	}
 }
 
@@ -268,11 +252,7 @@
 		id = (uint64)(idFloat)
 		handler.config.RLock()
 		if _, exists = handler.config.StoreIDWithRanges[id]; !exists {
-<<<<<<< HEAD
-			if err := handler.config.cluster.PauseLeaderTransfer(id, "grant update exist"); err != nil {
-=======
-			if err := handler.config.cluster.PauseLeaderTransfer(id, constant.Out); err != nil {
->>>>>>> 36cc3f41
+			if err := handler.config.cluster.PauseLeaderTransfer(id, "grant update exist", constant.Out); err != nil {
 				handler.config.RUnlock()
 				handler.rd.JSON(w, http.StatusInternalServerError, err.Error())
 				return
@@ -293,11 +273,7 @@
 	if err != nil {
 		log.Error("fail to build config", errs.ZapError(err))
 		handler.config.Lock()
-<<<<<<< HEAD
-		handler.config.cluster.ResumeLeaderTransfer(id, "grant build arg")
-=======
-		handler.config.cluster.ResumeLeaderTransfer(id, constant.Out)
->>>>>>> 36cc3f41
+		handler.config.cluster.ResumeLeaderTransfer(id, "grant build arg", constant.Out)
 		handler.config.Unlock()
 		handler.rd.JSON(w, http.StatusBadRequest, err.Error())
 		return

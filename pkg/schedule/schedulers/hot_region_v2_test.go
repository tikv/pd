// Copyright 2022 TiKV Project Authors.
//
// Licensed under the Apache License, Version 2.0 (the "License");
// you may not use this file except in compliance with the License.
// You may obtain a copy of the License at
//
//     http://www.apache.org/licenses/LICENSE-2.0
//
// Unless required by applicable law or agreed to in writing, software
// distributed under the License is distributed on an "AS IS" BASIS,
// WITHOUT WARRANTIES OR CONDITIONS OF ANY KIND, either express or implied.
// See the License for the specific language governing permissions and
// limitations under the License.

package schedulers

import (
	"testing"

	"github.com/docker/go-units"
	"github.com/pingcap/failpoint"
	"github.com/stretchr/testify/require"
	"github.com/tikv/pd/pkg/mock/mockcluster"
	"github.com/tikv/pd/pkg/schedule/operator"
	"github.com/tikv/pd/pkg/statistics"
	"github.com/tikv/pd/pkg/storage"
	"github.com/tikv/pd/pkg/utils/operatorutil"
	"github.com/tikv/pd/pkg/versioninfo"
)

func TestHotWriteRegionScheduleWithRevertRegionsDimSecond(t *testing.T) {
	// This is a test that searchRevertRegions finds a solution of rank -1.
	re := require.New(t)
	cancel, _, tc, oc := prepareSchedulersTest()
	defer cancel()
	statistics.Denoising = false
	statisticsInterval = 0
<<<<<<< HEAD
	re.NoError(failpoint.Enable("github.com/tikv/pd/pkg/schedule/schedulers/setProbabilityToMovePeer", `return(1)`))
=======

>>>>>>> 16926ad8
	sche, err := CreateScheduler(statistics.Write.String(), oc, storage.NewStorageWithMemoryBackend(), nil, nil)
	re.NoError(err)
	hb := sche.(*hotScheduler)
	hb.conf.SetDstToleranceRatio(0.0)
	hb.conf.SetSrcToleranceRatio(0.0)
	hb.conf.SetRankFormulaVersion("v1")
	tc.SetClusterVersion(versioninfo.MinSupportedVersion(versioninfo.Version4_0))
	tc.SetHotRegionCacheHitsThreshold(0)
	tc.AddRegionStore(1, 20)
	tc.AddRegionStore(2, 20)
	tc.AddRegionStore(3, 20)
	tc.AddRegionStore(4, 20)
	tc.AddRegionStore(5, 20)
	hb.conf.WritePeerPriorities = []string{statistics.BytePriority, statistics.KeyPriority}
	stddevThreshold = -1.0
	pendingAmpFactor = 0.0
	tc.UpdateStorageWrittenStats(1, 15*units.MiB*statistics.StoreHeartBeatReportInterval, 15*units.MiB*statistics.StoreHeartBeatReportInterval)
	tc.UpdateStorageWrittenStats(2, 16*units.MiB*statistics.StoreHeartBeatReportInterval, 20*units.MiB*statistics.StoreHeartBeatReportInterval)
	tc.UpdateStorageWrittenStats(3, 15*units.MiB*statistics.StoreHeartBeatReportInterval, 15*units.MiB*statistics.StoreHeartBeatReportInterval)
	tc.UpdateStorageWrittenStats(4, 15*units.MiB*statistics.StoreHeartBeatReportInterval, 15*units.MiB*statistics.StoreHeartBeatReportInterval)
	tc.UpdateStorageWrittenStats(5, 14*units.MiB*statistics.StoreHeartBeatReportInterval, 10*units.MiB*statistics.StoreHeartBeatReportInterval)
	addRegionInfo(tc, statistics.Write, []testRegionInfo{
		{6, []uint64{3, 2, 4}, 2 * units.MiB, 3 * units.MiB, 0},
		{7, []uint64{1, 4, 5}, 2 * units.MiB, 0.1 * units.MiB, 0},
	})
	// No operators can be generated when RankFormulaVersion == "v1".
	ops, _ := hb.Schedule(tc, false)
	re.Empty(ops)
	re.False(hb.searchRevertRegions[writePeer])

	hb.conf.SetRankFormulaVersion("v2")
	// searchRevertRegions becomes true after the first `Schedule`.
	ops, _ = hb.Schedule(tc, false)
	re.Empty(ops)
	re.True(hb.searchRevertRegions[writePeer])
	// Two operators can be generated when RankFormulaVersion == "v2".
	ops, _ = hb.Schedule(tc, false)
	/* The revert region is currently disabled for the -1 case.
	re.Len(ops, 2)
	operatorutil.CheckTransferPeer(re, ops[0], operator.OpHotRegion, 2, 5)
	operatorutil.CheckTransferPeer(re, ops[1], operator.OpHotRegion, 5, 2)
	*/
	re.Empty(ops)
	re.True(hb.searchRevertRegions[writePeer])
	clearPendingInfluence(hb)
	// When there is a better solution, there will only be one operator.
	addRegionInfo(tc, statistics.Write, []testRegionInfo{
		{8, []uint64{3, 2, 4}, 0.5 * units.MiB, 3 * units.MiB, 0},
	})
	ops, _ = hb.Schedule(tc, false)
	re.Len(ops, 1)
	operatorutil.CheckTransferPeer(re, ops[0], operator.OpHotRegion, 2, 5)
	re.False(hb.searchRevertRegions[writePeer])
	clearPendingInfluence(hb)
	re.NoError(failpoint.Disable("github.com/tikv/pd/pkg/schedule/schedulers/setProbabilityToMovePeer"))
}

func TestHotWriteRegionScheduleWithRevertRegionsDimFirst(t *testing.T) {
	// This is a test that searchRevertRegions finds a solution of rank -3.
	re := require.New(t)
	cancel, _, tc, oc := prepareSchedulersTest()
	defer cancel()
	statistics.Denoising = false
	statisticsInterval = 0
	re.NoError(failpoint.Enable("github.com/tikv/pd/pkg/schedule/schedulers/setProbabilityToMovePeer", `return(1)`))
	sche, err := CreateScheduler(statistics.Write.String(), oc, storage.NewStorageWithMemoryBackend(), nil, nil)
	re.NoError(err)
	hb := sche.(*hotScheduler)
	hb.conf.SetDstToleranceRatio(0.0)
	hb.conf.SetSrcToleranceRatio(0.0)
	hb.conf.SetRankFormulaVersion("v1")
	tc.SetClusterVersion(versioninfo.MinSupportedVersion(versioninfo.Version4_0))
	tc.SetHotRegionCacheHitsThreshold(0)
	tc.AddRegionStore(1, 20)
	tc.AddRegionStore(2, 20)
	tc.AddRegionStore(3, 20)
	tc.AddRegionStore(4, 20)
	tc.AddRegionStore(5, 20)
	hb.conf.WritePeerPriorities = []string{statistics.BytePriority, statistics.KeyPriority}

	tc.UpdateStorageWrittenStats(1, 15*units.MiB*statistics.StoreHeartBeatReportInterval, 15*units.MiB*statistics.StoreHeartBeatReportInterval)
	tc.UpdateStorageWrittenStats(2, 20*units.MiB*statistics.StoreHeartBeatReportInterval, 14*units.MiB*statistics.StoreHeartBeatReportInterval)
	tc.UpdateStorageWrittenStats(3, 15*units.MiB*statistics.StoreHeartBeatReportInterval, 15*units.MiB*statistics.StoreHeartBeatReportInterval)
	tc.UpdateStorageWrittenStats(4, 15*units.MiB*statistics.StoreHeartBeatReportInterval, 15*units.MiB*statistics.StoreHeartBeatReportInterval)
	tc.UpdateStorageWrittenStats(5, 10*units.MiB*statistics.StoreHeartBeatReportInterval, 16*units.MiB*statistics.StoreHeartBeatReportInterval)
	addRegionInfo(tc, statistics.Write, []testRegionInfo{
		{6, []uint64{3, 2, 4}, 3 * units.MiB, 1.8 * units.MiB, 0},
		{7, []uint64{1, 4, 5}, 0.1 * units.MiB, 2 * units.MiB, 0},
	})
	// One operator can be generated when RankFormulaVersion == "v1".
	ops, _ := hb.Schedule(tc, false)
	re.Len(ops, 1)
	operatorutil.CheckTransferPeer(re, ops[0], operator.OpHotRegion, 2, 5)
	re.False(hb.searchRevertRegions[writePeer])
	clearPendingInfluence(hb)

	hb.conf.SetRankFormulaVersion("v2")
	// searchRevertRegions becomes true after the first `Schedule`.
	ops, _ = hb.Schedule(tc, false)
	re.Len(ops, 1)
	re.True(hb.searchRevertRegions[writePeer])
	clearPendingInfluence(hb)
	// Two operators can be generated when RankFormulaVersion == "v2".
	ops, _ = hb.Schedule(tc, false)
	re.Len(ops, 2)
	operatorutil.CheckTransferPeer(re, ops[0], operator.OpHotRegion, 2, 5)
	operatorutil.CheckTransferPeer(re, ops[1], operator.OpHotRegion, 5, 2)
	re.True(hb.searchRevertRegions[writePeer])
	clearPendingInfluence(hb)
	re.NoError(failpoint.Disable("github.com/tikv/pd/pkg/schedule/schedulers/setProbabilityToMovePeer"))
}

func TestHotWriteRegionScheduleWithRevertRegionsDimFirstOnly(t *testing.T) {
	// This is a test that searchRevertRegions finds a solution of rank -2.
	re := require.New(t)
	statistics.Denoising = false
	statisticsInterval = 0
<<<<<<< HEAD
	re.NoError(failpoint.Enable("github.com/tikv/pd/pkg/schedule/schedulers/setProbabilityToMovePeer", `return(1)`))
=======

>>>>>>> 16926ad8
	cancel, _, tc, oc := prepareSchedulersTest()
	defer cancel()
	sche, err := CreateScheduler(statistics.Write.String(), oc, storage.NewStorageWithMemoryBackend(), nil, nil)
	re.NoError(err)
	hb := sche.(*hotScheduler)
	hb.conf.SetDstToleranceRatio(0.0)
	hb.conf.SetSrcToleranceRatio(0.0)
	hb.conf.SetRankFormulaVersion("v1")
	tc.SetClusterVersion(versioninfo.MinSupportedVersion(versioninfo.Version4_0))
	tc.SetHotRegionCacheHitsThreshold(0)
	tc.AddRegionStore(1, 20)
	tc.AddRegionStore(2, 20)
	tc.AddRegionStore(3, 20)
	tc.AddRegionStore(4, 20)
	tc.AddRegionStore(5, 20)
	hb.conf.WritePeerPriorities = []string{statistics.BytePriority, statistics.KeyPriority}

	tc.UpdateStorageWrittenStats(1, 15*units.MiB*statistics.StoreHeartBeatReportInterval, 15*units.MiB*statistics.StoreHeartBeatReportInterval)
	tc.UpdateStorageWrittenStats(2, 20*units.MiB*statistics.StoreHeartBeatReportInterval, 14*units.MiB*statistics.StoreHeartBeatReportInterval)
	tc.UpdateStorageWrittenStats(3, 15*units.MiB*statistics.StoreHeartBeatReportInterval, 15*units.MiB*statistics.StoreHeartBeatReportInterval)
	tc.UpdateStorageWrittenStats(4, 15*units.MiB*statistics.StoreHeartBeatReportInterval, 16*units.MiB*statistics.StoreHeartBeatReportInterval)
	tc.UpdateStorageWrittenStats(5, 10*units.MiB*statistics.StoreHeartBeatReportInterval, 18*units.MiB*statistics.StoreHeartBeatReportInterval)
	addRegionInfo(tc, statistics.Write, []testRegionInfo{
		{6, []uint64{3, 2, 4}, 3 * units.MiB, 3 * units.MiB, 0},
		{7, []uint64{1, 4, 5}, 0.1 * units.MiB, 0.1 * units.MiB, 0},
	})
	// One operator can be generated when RankFormulaVersion == "v1".
	ops, _ := hb.Schedule(tc, false)
	re.Len(ops, 1)
	operatorutil.CheckTransferPeer(re, ops[0], operator.OpHotRegion, 2, 5)
	re.False(hb.searchRevertRegions[writePeer])
	clearPendingInfluence(hb)

	hb.conf.SetRankFormulaVersion("v2")
	// searchRevertRegions becomes true after the first `Schedule`.
	ops, _ = hb.Schedule(tc, false)
	re.Len(ops, 1)
	re.True(hb.searchRevertRegions[writePeer])
	clearPendingInfluence(hb)
	// There is still the solution with one operator after that.
	ops, _ = hb.Schedule(tc, false)
	re.Len(ops, 1)
	operatorutil.CheckTransferPeer(re, ops[0], operator.OpHotRegion, 2, 5)
	re.True(hb.searchRevertRegions[writePeer])
	clearPendingInfluence(hb)
	// Two operators can be generated when there is a better solution
	addRegionInfo(tc, statistics.Write, []testRegionInfo{
		{8, []uint64{1, 4, 5}, 0.1 * units.MiB, 3 * units.MiB, 0},
	})
	ops, _ = hb.Schedule(tc, false)
	re.Len(ops, 2)
	operatorutil.CheckTransferPeer(re, ops[0], operator.OpHotRegion, 2, 5)
	operatorutil.CheckTransferPeer(re, ops[1], operator.OpHotRegion, 5, 2)
	re.True(hb.searchRevertRegions[writePeer])
	clearPendingInfluence(hb)
	re.NoError(failpoint.Disable("github.com/tikv/pd/pkg/schedule/schedulers/setProbabilityToMovePeer"))
}

func TestHotReadRegionScheduleWithRevertRegionsDimSecond(t *testing.T) {
	// This is a test that searchRevertRegions finds a solution of rank -1.
	re := require.New(t)
	statistics.Denoising = false
	statisticsInterval = 0
<<<<<<< HEAD
=======

>>>>>>> 16926ad8
	cancel, _, tc, oc := prepareSchedulersTest()
	defer cancel()
	sche, err := CreateScheduler(statistics.Read.String(), oc, storage.NewStorageWithMemoryBackend(), nil, nil)
	re.NoError(err)
	hb := sche.(*hotScheduler)
	hb.conf.SetDstToleranceRatio(0.0)
	hb.conf.SetSrcToleranceRatio(0.0)
	hb.conf.SetRankFormulaVersion("v1")
	tc.SetClusterVersion(versioninfo.MinSupportedVersion(versioninfo.Version4_0))
	tc.SetHotRegionCacheHitsThreshold(0)
	tc.AddRegionStore(1, 20)
	tc.AddRegionStore(2, 20)
	tc.AddRegionStore(3, 20)
	tc.AddRegionStore(4, 20)
	tc.AddRegionStore(5, 20)
	hb.conf.ReadPriorities = []string{statistics.BytePriority, statistics.KeyPriority}

	tc.UpdateStorageReadStats(1, 15*units.MiB*statistics.StoreHeartBeatReportInterval, 15*units.MiB*statistics.StoreHeartBeatReportInterval)
	tc.UpdateStorageReadStats(2, 16*units.MiB*statistics.StoreHeartBeatReportInterval, 20*units.MiB*statistics.StoreHeartBeatReportInterval)
	tc.UpdateStorageReadStats(3, 15*units.MiB*statistics.StoreHeartBeatReportInterval, 15*units.MiB*statistics.StoreHeartBeatReportInterval)
	tc.UpdateStorageReadStats(4, 15*units.MiB*statistics.StoreHeartBeatReportInterval, 15*units.MiB*statistics.StoreHeartBeatReportInterval)
	tc.UpdateStorageReadStats(5, 14*units.MiB*statistics.StoreHeartBeatReportInterval, 10*units.MiB*statistics.StoreHeartBeatReportInterval)
	addRegionInfo(tc, statistics.Read, []testRegionInfo{
		{6, []uint64{2, 1, 5}, 2 * units.MiB, 3 * units.MiB, 0},
		{7, []uint64{5, 4, 2}, 2 * units.MiB, 0.1 * units.MiB, 0},
	})
	// No operators can be generated when RankFormulaVersion == "v1".
	ops, _ := hb.Schedule(tc, false)
	re.Empty(ops)
	re.False(hb.searchRevertRegions[readLeader])

	hb.conf.SetRankFormulaVersion("v2")
	// searchRevertRegions becomes true after the first `Schedule`.
	ops, _ = hb.Schedule(tc, false)
	re.Empty(ops)
	re.True(hb.searchRevertRegions[readLeader])
	// Two operators can be generated when RankFormulaVersion == "v2".
	ops, _ = hb.Schedule(tc, false)
	/* The revert region is currently disabled for the -1 case.
	re.Len(ops, 2)
	operatorutil.CheckTransferLeader(re, ops[0], operator.OpHotRegion, 2, 5)
	operatorutil.CheckTransferLeader(re, ops[1], operator.OpHotRegion, 5, 2)
	*/
	re.Empty(ops)
	re.True(hb.searchRevertRegions[readLeader])
	clearPendingInfluence(hb)
	// When there is a better solution, there will only be one operator.
	addRegionInfo(tc, statistics.Read, []testRegionInfo{
		{8, []uint64{2, 1, 5}, 0.5 * units.MiB, 3 * units.MiB, 0},
	})
	ops, _ = hb.Schedule(tc, false)
	re.Len(ops, 1)
	operatorutil.CheckTransferLeader(re, ops[0], operator.OpHotRegion, 2, 5)
	re.False(hb.searchRevertRegions[readLeader])
	clearPendingInfluence(hb)
}

func TestSkipUniformStore(t *testing.T) {
	re := require.New(t)
	statistics.Denoising = false
	statisticsInterval = 0
<<<<<<< HEAD
=======

>>>>>>> 16926ad8
	cancel, _, tc, oc := prepareSchedulersTest()
	defer cancel()
	hb, err := CreateScheduler(statistics.Read.String(), oc, storage.NewStorageWithMemoryBackend(), nil, nil)
	re.NoError(err)
	hb.(*hotScheduler).conf.SetSrcToleranceRatio(1)
	hb.(*hotScheduler).conf.SetDstToleranceRatio(1)
	hb.(*hotScheduler).conf.SetRankFormulaVersion("v2")
	hb.(*hotScheduler).conf.ReadPriorities = []string{statistics.BytePriority, statistics.KeyPriority}
	tc.SetHotRegionCacheHitsThreshold(0)
	tc.AddRegionStore(1, 20)
	tc.AddRegionStore(2, 20)
	tc.AddRegionStore(3, 20)
	tc.AddRegionStore(4, 20)
	tc.AddRegionStore(5, 20)

	// Case1: two dim are both enough uniform
	tc.UpdateStorageReadStats(1, 10.05*units.MB*statistics.StoreHeartBeatReportInterval, 10.05*units.MB*statistics.StoreHeartBeatReportInterval)
	tc.UpdateStorageReadStats(2, 9.15*units.MB*statistics.StoreHeartBeatReportInterval, 9.15*units.MB*statistics.StoreHeartBeatReportInterval)
	tc.UpdateStorageReadStats(3, 10.0*units.MB*statistics.StoreHeartBeatReportInterval, 10.0*units.MB*statistics.StoreHeartBeatReportInterval)
	addRegionInfo(tc, statistics.Read, []testRegionInfo{
		{1, []uint64{1, 2, 3}, 0.3 * units.MB, 0.3 * units.MB, 0},
	})
	// when there is no uniform store filter, still schedule although the cluster is enough uniform
	stddevThreshold = 0.0
	ops, _ := hb.Schedule(tc, false)
	re.Len(ops, 1)
	operatorutil.CheckTransferLeader(re, ops[0], operator.OpHotRegion, 1, 2)
	clearPendingInfluence(hb.(*hotScheduler))
	// when there is uniform store filter, not schedule
	stddevThreshold = 0.1
	ops, _ = hb.Schedule(tc, false)
	re.Len(ops, 0)
	clearPendingInfluence(hb.(*hotScheduler))

	// Case2: the first dim is enough uniform, we should schedule the second dim
	tc.UpdateStorageReadStats(1, 10.15*units.MB*statistics.StoreHeartBeatReportInterval, 10.05*units.MB*statistics.StoreHeartBeatReportInterval)
	tc.UpdateStorageReadStats(2, 9.25*units.MB*statistics.StoreHeartBeatReportInterval, 9.85*units.MB*statistics.StoreHeartBeatReportInterval)
	tc.UpdateStorageReadStats(3, 9.85*units.MB*statistics.StoreHeartBeatReportInterval, 16.0*units.MB*statistics.StoreHeartBeatReportInterval)
	addRegionInfo(tc, statistics.Read, []testRegionInfo{
		{1, []uint64{1, 2, 3}, 0.3 * units.MB, 0.3 * units.MB, 0},
		{2, []uint64{3, 2, 1}, 0.3 * units.MB, 2 * units.MB, 0},
	})
	// when there is no uniform store filter, still schedule although the first dim is enough uniform
	stddevThreshold = 0.0
	ops, _ = hb.Schedule(tc, false)
	re.Len(ops, 1)
	operatorutil.CheckTransferLeader(re, ops[0], operator.OpHotRegion, 1, 2)
	clearPendingInfluence(hb.(*hotScheduler))
	// when there is uniform store filter, schedule the second dim, which is no uniform
	stddevThreshold = 0.1
	ops, _ = hb.Schedule(tc, false)
	re.Len(ops, 1)
	operatorutil.CheckTransferLeader(re, ops[0], operator.OpHotRegion, 3, 2)
	clearPendingInfluence(hb.(*hotScheduler))

	// Case3: the second dim is enough uniform, we should schedule the first dim, although its rank is higher than the second dim
	tc.UpdateStorageReadStats(1, 10.05*units.MB*statistics.StoreHeartBeatReportInterval, 10.05*units.MB*statistics.StoreHeartBeatReportInterval)
	tc.UpdateStorageReadStats(2, 9.85*units.MB*statistics.StoreHeartBeatReportInterval, 9.45*units.MB*statistics.StoreHeartBeatReportInterval)
	tc.UpdateStorageReadStats(3, 16*units.MB*statistics.StoreHeartBeatReportInterval, 9.85*units.MB*statistics.StoreHeartBeatReportInterval)
	addRegionInfo(tc, statistics.Read, []testRegionInfo{
		{1, []uint64{1, 2, 3}, 0.3 * units.MB, 0.3 * units.MB, 0},
		{2, []uint64{3, 2, 1}, 2 * units.MB, 0.3 * units.MB, 0},
	})
	// when there is no uniform store filter, schedule the first dim, which is no uniform
	stddevThreshold = 0.0
	ops, _ = hb.Schedule(tc, false)
	re.Len(ops, 1)
	operatorutil.CheckTransferLeader(re, ops[0], operator.OpHotRegion, 3, 2)
	clearPendingInfluence(hb.(*hotScheduler))
	// when there is uniform store filter, schedule the first dim, which is no uniform
	stddevThreshold = 0.1
	ops, _ = hb.Schedule(tc, false)
	re.Len(ops, 1)
	operatorutil.CheckTransferLeader(re, ops[0], operator.OpHotRegion, 3, 2)
	clearPendingInfluence(hb.(*hotScheduler))
}

func TestHotReadRegionScheduleWithSmallHotRegion(t *testing.T) {
	// This is a test that we can schedule small hot region,
	// which is smaller than 20% of diff or 2% of low node. (#6645)
	// 20% is from `firstPriorityPerceivedRatio`, 2% is from `firstPriorityMinHotRatio`.
	// The byte of high node is 2000MB/s, the low node is 200MB/s.
	// The query of high node is 2000qps, the low node is 200qps.
	// There are all small hot regions in the cluster, which are smaller than 20% of diff or 2% of low node.
	re := require.New(t)
	emptyFunc := func(*mockcluster.Cluster, *hotScheduler) {}
	highLoad, lowLoad := uint64(2000), uint64(200)
	bigHotRegionByte := uint64(float64(lowLoad) * firstPriorityMinHotRatio * 10 * units.MiB * statistics.ReadReportInterval)
	bigHotRegionQuery := uint64(float64(lowLoad) * firstPriorityMinHotRatio * 10 * statistics.ReadReportInterval)

	// Case1: Before #6827, we only use minHotRatio, so cannot schedule small hot region in this case.
	// Because 10000 is larger than the length of hotRegions, so `filterHotPeers` will skip the topn calculation.
	origin := topnPosition
	topnPosition = 10000
	ops := checkHotReadRegionScheduleWithSmallHotRegion(re, highLoad, lowLoad, emptyFunc)
	re.Empty(ops)
	topnPosition = origin

	// Case2: After #6827, we use top10 as the threshold of minHotPeer.
	ops = checkHotReadRegionScheduleWithSmallHotRegion(re, highLoad, lowLoad, emptyFunc)
	re.Len(ops, 1)
	ops = checkHotReadRegionScheduleWithSmallHotRegion(re, lowLoad, highLoad, emptyFunc)
	re.Len(ops, 0)

	// Case3: If there is larger hot region, we will schedule it.
	hotRegionID := uint64(100)
	ops = checkHotReadRegionScheduleWithSmallHotRegion(re, highLoad, lowLoad, func(tc *mockcluster.Cluster, _ *hotScheduler) {
		tc.AddRegionWithReadInfo(hotRegionID, 1, bigHotRegionByte, 0, bigHotRegionQuery, statistics.ReadReportInterval, []uint64{2, 3})
	})
	re.Len(ops, 1)
	re.Equal(hotRegionID, ops[0].RegionID())

	// Case4: If there is larger hot region, but it need to cool down, we will schedule small hot region.
	ops = checkHotReadRegionScheduleWithSmallHotRegion(re, highLoad, lowLoad, func(tc *mockcluster.Cluster, _ *hotScheduler) {
		// just transfer leader
		tc.AddRegionWithReadInfo(hotRegionID, 2, bigHotRegionByte, 0, bigHotRegionQuery, statistics.ReadReportInterval, []uint64{1, 3})
		tc.AddRegionWithReadInfo(hotRegionID, 1, bigHotRegionByte, 0, bigHotRegionQuery, statistics.ReadReportInterval, []uint64{2, 3})
	})
	re.Len(ops, 1)
	re.NotEqual(hotRegionID, ops[0].RegionID())

	// Case5: If there is larger hot region, but it is pending, we will schedule small hot region.
	ops = checkHotReadRegionScheduleWithSmallHotRegion(re, highLoad, lowLoad, func(tc *mockcluster.Cluster, hb *hotScheduler) {
		tc.AddRegionWithReadInfo(hotRegionID, 1, bigHotRegionByte, 0, bigHotRegionQuery, statistics.ReadReportInterval, []uint64{2, 3})
		hb.regionPendings[hotRegionID] = &pendingInfluence{}
	})
	re.Len(ops, 1)
	re.NotEqual(hotRegionID, ops[0].RegionID())

	// Case5: If there are more than topnPosition hot regions, but them need to cool down,
	// we will schedule large hot region rather than small hot region, so there is no operator.
	topnPosition = 2
	ops = checkHotReadRegionScheduleWithSmallHotRegion(re, highLoad, lowLoad, func(tc *mockcluster.Cluster, _ *hotScheduler) {
		// just transfer leader
		tc.AddRegionWithReadInfo(hotRegionID, 2, bigHotRegionByte, 0, bigHotRegionQuery, statistics.ReadReportInterval, []uint64{1, 3})
		tc.AddRegionWithReadInfo(hotRegionID, 1, bigHotRegionByte, 0, bigHotRegionQuery, statistics.ReadReportInterval, []uint64{2, 3})
		// just transfer leader
		tc.AddRegionWithReadInfo(hotRegionID+1, 2, bigHotRegionByte, 0, bigHotRegionQuery, statistics.ReadReportInterval, []uint64{1, 3})
		tc.AddRegionWithReadInfo(hotRegionID+1, 1, bigHotRegionByte, 0, bigHotRegionQuery, statistics.ReadReportInterval, []uint64{2, 3})
	})
	re.Len(ops, 0)
	topnPosition = origin

	// Case6: If there are more than topnPosition hot regions, but them are pending,
	// we will schedule large hot region rather than small hot region, so there is no operator.
	topnPosition = 2
	ops = checkHotReadRegionScheduleWithSmallHotRegion(re, highLoad, lowLoad, func(tc *mockcluster.Cluster, hb *hotScheduler) {
		tc.AddRegionWithReadInfo(hotRegionID, 1, bigHotRegionByte, 0, bigHotRegionQuery, statistics.ReadReportInterval, []uint64{2, 3})
		hb.regionPendings[hotRegionID] = &pendingInfluence{}
		tc.AddRegionWithReadInfo(hotRegionID+1, 1, bigHotRegionByte, 0, bigHotRegionQuery, statistics.ReadReportInterval, []uint64{2, 3})
		hb.regionPendings[hotRegionID+1] = &pendingInfluence{}
	})
	re.Len(ops, 0)
	topnPosition = origin
}

func checkHotReadRegionScheduleWithSmallHotRegion(re *require.Assertions, highLoad, lowLoad uint64,
	addOtherRegions func(*mockcluster.Cluster, *hotScheduler)) []*operator.Operator {
	cancel, _, tc, oc := prepareSchedulersTest()
	defer cancel()
	statistics.Denoising = false
	sche, err := CreateScheduler(statistics.Read.String(), oc, storage.NewStorageWithMemoryBackend(), nil, nil)
	re.NoError(err)
	hb := sche.(*hotScheduler)
	hb.conf.SetSrcToleranceRatio(1)
	hb.conf.SetDstToleranceRatio(1)
	hb.conf.SetRankFormulaVersion("v2")
	hb.conf.ReadPriorities = []string{statistics.QueryPriority, statistics.BytePriority}
	tc.SetHotRegionCacheHitsThreshold(0)
	tc.AddRegionStore(1, 40)
	tc.AddRegionStore(2, 10)
	tc.AddRegionStore(3, 10)

	tc.UpdateStorageReadQuery(1, highLoad*statistics.StoreHeartBeatReportInterval)
	tc.UpdateStorageReadQuery(2, lowLoad*statistics.StoreHeartBeatReportInterval)
	tc.UpdateStorageReadQuery(3, (highLoad+lowLoad)/2*statistics.StoreHeartBeatReportInterval)
	tc.UpdateStorageReadStats(1, highLoad*units.MiB*statistics.StoreHeartBeatReportInterval, 0)
	tc.UpdateStorageReadStats(2, lowLoad*units.MiB*statistics.StoreHeartBeatReportInterval, 0)
	tc.UpdateStorageReadStats(3, (highLoad+lowLoad)/2*units.MiB*statistics.StoreHeartBeatReportInterval, 0)

	smallHotPeerQuery := float64(lowLoad) * firstPriorityMinHotRatio * 0.9             // it's a small hot region than the firstPriorityMinHotRatio
	smallHotPeerByte := float64(lowLoad) * secondPriorityMinHotRatio * 0.9 * units.MiB // it's a small hot region than the secondPriorityMinHotRatio
	regions := make([]testRegionInfo, 0)
	for i := 10; i < 50; i++ {
		regions = append(regions, testRegionInfo{uint64(i), []uint64{1, 2, 3}, smallHotPeerByte, 0, smallHotPeerQuery})
		if i < 20 {
			regions = append(regions, testRegionInfo{uint64(i), []uint64{2, 1, 3}, smallHotPeerByte, 0, smallHotPeerQuery})
			regions = append(regions, testRegionInfo{uint64(i), []uint64{3, 1, 2}, smallHotPeerByte, 0, smallHotPeerQuery})
		}
	}
	addRegionInfo(tc, statistics.Read, regions)
	tc.SetHotRegionCacheHitsThreshold(1)
	addOtherRegions(tc, hb)
	ops, _ := hb.Schedule(tc, false)
	return ops
}<|MERGE_RESOLUTION|>--- conflicted
+++ resolved
@@ -35,11 +35,7 @@
 	defer cancel()
 	statistics.Denoising = false
 	statisticsInterval = 0
-<<<<<<< HEAD
 	re.NoError(failpoint.Enable("github.com/tikv/pd/pkg/schedule/schedulers/setProbabilityToMovePeer", `return(1)`))
-=======
-
->>>>>>> 16926ad8
 	sche, err := CreateScheduler(statistics.Write.String(), oc, storage.NewStorageWithMemoryBackend(), nil, nil)
 	re.NoError(err)
 	hb := sche.(*hotScheduler)
@@ -157,11 +153,7 @@
 	re := require.New(t)
 	statistics.Denoising = false
 	statisticsInterval = 0
-<<<<<<< HEAD
 	re.NoError(failpoint.Enable("github.com/tikv/pd/pkg/schedule/schedulers/setProbabilityToMovePeer", `return(1)`))
-=======
-
->>>>>>> 16926ad8
 	cancel, _, tc, oc := prepareSchedulersTest()
 	defer cancel()
 	sche, err := CreateScheduler(statistics.Write.String(), oc, storage.NewStorageWithMemoryBackend(), nil, nil)
@@ -225,10 +217,6 @@
 	re := require.New(t)
 	statistics.Denoising = false
 	statisticsInterval = 0
-<<<<<<< HEAD
-=======
-
->>>>>>> 16926ad8
 	cancel, _, tc, oc := prepareSchedulersTest()
 	defer cancel()
 	sche, err := CreateScheduler(statistics.Read.String(), oc, storage.NewStorageWithMemoryBackend(), nil, nil)
@@ -290,10 +278,6 @@
 	re := require.New(t)
 	statistics.Denoising = false
 	statisticsInterval = 0
-<<<<<<< HEAD
-=======
-
->>>>>>> 16926ad8
 	cancel, _, tc, oc := prepareSchedulersTest()
 	defer cancel()
 	hb, err := CreateScheduler(statistics.Read.String(), oc, storage.NewStorageWithMemoryBackend(), nil, nil)

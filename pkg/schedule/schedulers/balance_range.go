// Copyright 2025 TiKV Project Authors.
//
// Licensed under the Apache License, Version 2.0 (the "License");
// you may not use this file except in compliance with the License.
// You may obtain a copy of the License at
//
//     http://www.apache.org/licenses/LICENSE-2.0
//
// Unless required by applicable law or agreed to in writing, software
// distributed under the License is distributed on an "AS IS" BASIS,
// WITHOUT WARRANTIES OR CONDITIONS OF ANY KIND, either express or implied.
// See the License for the specific language governing permissions and
// limitations under the License.

package schedulers

import (
	"encoding/json"
	"fmt"
	"net/http"
	"sort"
	"strconv"
	"time"

	"github.com/gorilla/mux"
	"github.com/unrolled/render"
	"go.uber.org/zap"

	"github.com/pingcap/errors"
	"github.com/pingcap/kvproto/pkg/metapb"
	"github.com/pingcap/log"

	"github.com/tikv/pd/pkg/core"
	"github.com/tikv/pd/pkg/core/constant"
	"github.com/tikv/pd/pkg/errs"
	sche "github.com/tikv/pd/pkg/schedule/core"
	"github.com/tikv/pd/pkg/schedule/filter"
	"github.com/tikv/pd/pkg/schedule/operator"
	"github.com/tikv/pd/pkg/schedule/plan"
	"github.com/tikv/pd/pkg/schedule/types"
	"github.com/tikv/pd/pkg/utils/apiutil"
	"github.com/tikv/pd/pkg/utils/keyutil"
	"github.com/tikv/pd/pkg/utils/syncutil"
)

var (
	defaultJobTimeout = 30 * time.Minute
	reserveDuration   = 7 * 24 * time.Hour
)

type balanceRangeSchedulerHandler struct {
	rd     *render.Render
	config *balanceRangeSchedulerConfig
}

func newBalanceRangeHandler(conf *balanceRangeSchedulerConfig) http.Handler {
	handler := &balanceRangeSchedulerHandler{
		config: conf,
		rd:     render.New(render.Options{IndentJSON: true}),
	}
	router := mux.NewRouter()
	router.HandleFunc("/config", handler.updateConfig).Methods(http.MethodPost)
	router.HandleFunc("/list", handler.listConfig).Methods(http.MethodGet)
	router.HandleFunc("/job", handler.addJob).Methods(http.MethodPut)
	router.HandleFunc("/job", handler.deleteJob).Methods(http.MethodDelete)
	return router
}

func (handler *balanceRangeSchedulerHandler) updateConfig(w http.ResponseWriter, _ *http.Request) {
	handler.rd.JSON(w, http.StatusBadRequest, "update config is not supported")
}

func (handler *balanceRangeSchedulerHandler) listConfig(w http.ResponseWriter, _ *http.Request) {
	handler.config.Lock()
	defer handler.config.Unlock()
	conf := handler.config.cloneLocked()
	if err := handler.rd.JSON(w, http.StatusOK, conf); err != nil {
		log.Error("failed to marshal balance key range scheduler config", errs.ZapError(err))
	}
}

func (handler *balanceRangeSchedulerHandler) addJob(w http.ResponseWriter, r *http.Request) {
	var input map[string]any
	if err := apiutil.ReadJSONRespondError(handler.rd, w, r.Body, &input); err != nil {
		return
	}
	job := &balanceRangeSchedulerJob{
		Create:  time.Now(),
		Status:  pending,
		Timeout: defaultJobTimeout,
	}
	job.Engine = input["engine"].(string)
	if job.Engine != core.EngineTiFlash && job.Engine != core.EngineTiKV {
		handler.rd.JSON(w, http.StatusBadRequest, fmt.Sprintf("engine:%s must be tikv or tiflash", input["engine"].(string)))
		return
	}
	job.Rule = core.NewRule(input["rule"].(string))
	if job.Rule != core.LeaderScatter && job.Rule != core.PeerScatter && job.Rule != core.LearnerScatter {
		handler.rd.JSON(w, http.StatusBadRequest, fmt.Sprintf("rule:%s must be leader-scatter, learner-scatter or peer-scatter",
			input["engine"].(string)))
		return
	}

	job.Alias = input["alias"].(string)
	timeoutStr, ok := input["timeout"].(string)
	if ok && len(timeoutStr) > 0 {
		timeout, err := time.ParseDuration(timeoutStr)
		if err != nil {
			handler.rd.JSON(w, http.StatusBadRequest, fmt.Sprintf("timeout:%s is invalid", input["timeout"].(string)))
			return
		}
		job.Timeout = timeout
	}

	keys, err := keyutil.DecodeHTTPKeyRanges(input)
	if err != nil {
		handler.rd.JSON(w, http.StatusBadRequest, err.Error())
		return
	}
	krs, err := getKeyRanges(keys)
	if err != nil {
		handler.rd.JSON(w, http.StatusBadRequest, err.Error())
		return
	}
	log.Info("add balance key range job", zap.String("alias", job.Alias))
	job.Ranges = krs
	if err := handler.config.addJob(job); err != nil {
		handler.rd.JSON(w, http.StatusBadRequest, err.Error())
		return
	}
	handler.rd.JSON(w, http.StatusOK, nil)
}

func (handler *balanceRangeSchedulerHandler) deleteJob(w http.ResponseWriter, r *http.Request) {
	jobStr := r.URL.Query().Get("job-id")
	if jobStr == "" {
		handler.rd.JSON(w, http.StatusBadRequest, "job-id is required")
		return
	}
	jobID, err := strconv.ParseUint(jobStr, 10, 64)
	if err != nil {
		handler.rd.JSON(w, http.StatusBadRequest, "invalid job-id")
		return
	}
	if err := handler.config.deleteJob(jobID); err != nil {
		handler.rd.JSON(w, http.StatusInternalServerError, err)
		return
	}
	handler.rd.JSON(w, http.StatusOK, nil)
}

type balanceRangeSchedulerConfig struct {
	syncutil.RWMutex
	schedulerConfig
	jobs []*balanceRangeSchedulerJob
}

func (conf *balanceRangeSchedulerConfig) addJob(job *balanceRangeSchedulerJob) error {
	conf.Lock()
	defer conf.Unlock()
	for _, c := range conf.jobs {
		if c.isComplete() {
			continue
		}
		if job.Alias == c.Alias {
			return errors.New("job already exists")
		}
	}
	job.Status = pending
	if len(conf.jobs) == 0 {
		job.JobID = 1
	} else {
		job.JobID = conf.jobs[len(conf.jobs)-1].JobID + 1
	}
	return conf.persistLocked(func() {
		conf.jobs = append(conf.jobs, job)
	})
}

func (conf *balanceRangeSchedulerConfig) deleteJob(jobID uint64) error {
	conf.Lock()
	defer conf.Unlock()
	for _, job := range conf.jobs {
		if job.JobID == jobID {
			if job.isComplete() {
				return errs.ErrInvalidArgument.FastGenByArgs(fmt.Sprintf(
					"The job:%d has been completed and cannot be cancelled.", jobID))
			}
			return conf.persistLocked(func() {
				job.Status = cancelled
				now := time.Now()
				if job.Start == nil {
					job.Start = &now
				}
				job.Finish = &now
			})
		}
	}
	return errs.ErrScheduleConfigNotExist.FastGenByArgs(jobID)
}

func (conf *balanceRangeSchedulerConfig) gc() error {
	needGC := false
	gcIdx := 0
	conf.Lock()
	defer conf.Unlock()
	for idx, job := range conf.jobs {
		if job.isComplete() && job.expired(reserveDuration) {
			needGC = true
			gcIdx = idx
		} else {
			// The jobs are sorted by the started time and executed by it.
			// So it can end util the first element doesn't satisfy the condition.
			break
		}
	}
	if !needGC {
		return nil
	}
	return conf.persistLocked(func() {
		conf.jobs = conf.jobs[gcIdx+1:]
	})
}

func (conf *balanceRangeSchedulerConfig) persistLocked(updateFn func()) error {
	originJobs := conf.cloneLocked()
	updateFn()
	if err := conf.save(); err != nil {
		conf.jobs = originJobs
		return err
	}
	return nil
}

// MarshalJSON marshals to json.
func (conf *balanceRangeSchedulerConfig) MarshalJSON() ([]byte, error) {
	return json.Marshal(conf.jobs)
}

// UnmarshalJSON unmarshals from json.
func (conf *balanceRangeSchedulerConfig) UnmarshalJSON(data []byte) error {
	jobs := make([]*balanceRangeSchedulerJob, 0)
	if err := json.Unmarshal(data, &jobs); err != nil {
		return err
	}
	conf.jobs = jobs
	return nil
}

func (conf *balanceRangeSchedulerConfig) begin(index int) error {
	conf.Lock()
	defer conf.Unlock()
	job := conf.jobs[index]
	if job.Status != pending {
		return errors.New("the job is not pending")
	}
	return conf.persistLocked(func() {
		now := time.Now()
		job.Start = &now
		job.Status = running
	})
}

func (conf *balanceRangeSchedulerConfig) finish(index int) error {
	conf.Lock()
	defer conf.Unlock()

	job := conf.jobs[index]
	if job.Status != running {
		return errors.New("the job is not running")
	}
	return conf.persistLocked(func() {
		now := time.Now()
		job.Finish = &now
		job.Status = finished
	})
}

func (conf *balanceRangeSchedulerConfig) peek() (int, *balanceRangeSchedulerJob) {
	conf.RLock()
	defer conf.RUnlock()
	for index, job := range conf.jobs {
		if job.isComplete() {
			continue
		}
		return index, job
	}
	return 0, nil
}

func (conf *balanceRangeSchedulerConfig) cloneLocked() []*balanceRangeSchedulerJob {
	jobs := make([]*balanceRangeSchedulerJob, 0, len(conf.jobs))
	for _, job := range conf.jobs {
		ranges := make([]keyutil.KeyRange, len(job.Ranges))
		copy(ranges, job.Ranges)
		jobs = append(jobs, &balanceRangeSchedulerJob{
			Ranges:  ranges,
			Rule:    job.Rule,
			Engine:  job.Engine,
			Timeout: job.Timeout,
			Alias:   job.Alias,
			JobID:   job.JobID,
			Start:   job.Start,
			Status:  job.Status,
			Create:  job.Create,
			Finish:  job.Finish,
		})
	}

	return jobs
}

type balanceRangeSchedulerJob struct {
	JobID   uint64             `json:"job-id"`
	Rule    core.Rule          `json:"rule"`
	Engine  string             `json:"engine"`
	Timeout time.Duration      `json:"timeout"`
	Ranges  []keyutil.KeyRange `json:"ranges"`
	Alias   string             `json:"alias"`
	Start   *time.Time         `json:"start,omitempty"`
	Finish  *time.Time         `json:"finish,omitempty"`
	Create  time.Time          `json:"create"`
	Status  JobStatus          `json:"status"`
}

func (job *balanceRangeSchedulerJob) expired(dur time.Duration) bool {
	if job == nil {
		return true
	}
	if job.Finish == nil {
		return false
	}
	now := time.Now()
	return now.Sub(*job.Finish) > dur
}

func (job *balanceRangeSchedulerJob) isComplete() bool {
	return job.Status == finished || job.Status == cancelled
}

// EncodeConfig serializes the config.
func (s *balanceRangeScheduler) EncodeConfig() ([]byte, error) {
	s.conf.RLock()
	defer s.conf.RUnlock()
	return EncodeConfig(s.conf.jobs)
}

// ReloadConfig reloads the config.
func (s *balanceRangeScheduler) ReloadConfig() error {
	s.conf.Lock()
	defer s.conf.Unlock()

	jobs := make([]*balanceRangeSchedulerJob, 0, len(s.conf.jobs))
	if err := s.conf.load(&jobs); err != nil {
		return err
	}
	s.conf.jobs = jobs
	return nil
}

type balanceRangeScheduler struct {
	*BaseScheduler
	conf          *balanceRangeSchedulerConfig
	handler       http.Handler
	filters       []filter.Filter
	filterCounter *filter.Counter
}

// ServeHTTP implements the http.Handler interface.
func (s *balanceRangeScheduler) ServeHTTP(w http.ResponseWriter, r *http.Request) {
	s.handler.ServeHTTP(w, r)
}

// IsScheduleAllowed checks if the scheduler is allowed to schedule new operators.
func (s *balanceRangeScheduler) IsScheduleAllowed(cluster sche.SchedulerCluster) bool {
	allowed := s.OpController.OperatorCount(operator.OpRange) < cluster.GetSchedulerConfig().GetRegionScheduleLimit()
	if !allowed {
		operator.IncOperatorLimitCounter(s.GetType(), operator.OpRange)
	}
	if err := s.conf.gc(); err != nil {
		log.Error("balance range jobs gc failed", errs.ZapError(err))
		return false
	}
	index, job := s.conf.peek()
	if job != nil {
		if job.Status == pending {
			if err := s.conf.begin(index); err != nil {
				return false
			}
			km := cluster.GetKeyRangeManager()
			km.Append(job.Ranges)
		}
		// todo: add other conditions such as the diff of the score between the source and target store.
		if time.Since(*job.Start) > job.Timeout {
			if err := s.conf.finish(index); err != nil {
				return false
			}
			km := cluster.GetKeyRangeManager()
			km.Delete(job.Ranges)
			balanceRangeExpiredCounter.Inc()
		}
	}
	return allowed
}

// BalanceRangeCreateOption is used to create a scheduler with an option.
type BalanceRangeCreateOption func(s *balanceRangeScheduler)

// newBalanceRangeScheduler creates a scheduler that tends to keep given peer rule on
// special store balanced.
func newBalanceRangeScheduler(opController *operator.Controller, conf *balanceRangeSchedulerConfig, options ...BalanceRangeCreateOption) Scheduler {
	s := &balanceRangeScheduler{
		BaseScheduler: NewBaseScheduler(opController, types.BalanceRangeScheduler, conf),
		conf:          conf,
		handler:       newBalanceRangeHandler(conf),
	}
	for _, option := range options {
		option(s)
	}

	s.filters = []filter.Filter{
		&filter.StoreStateFilter{ActionScope: s.GetName(), TransferLeader: true, MoveRegion: true, OperatorLevel: constant.Medium},
		filter.NewSpecialUseFilter(s.GetName()),
	}
	s.filterCounter = filter.NewCounter(s.GetName())
	return s
}

// Schedule schedules the balance key range operator.
func (s *balanceRangeScheduler) Schedule(cluster sche.SchedulerCluster, _ bool) ([]*operator.Operator, []plan.Plan) {
	balanceRangeCounter.Inc()
	_, job := s.conf.peek()
	if job == nil {
		balanceRangeNoJobCounter.Inc()
		return nil, nil
	}
	defer s.filterCounter.Flush()

	opInfluence := s.OpController.GetOpInfluence(cluster.GetBasicCluster(), operator.WithRangeOption(job.Ranges))
	// todo: don't prepare every times, the prepare information can be reused.
	p, err := s.prepare(cluster, opInfluence, job)
	if err != nil {
		log.Error("failed to prepare balance key range scheduler", errs.ZapError(err))
		return nil, nil
	}
<<<<<<< HEAD

=======
	solver := p.solver
	downFilter := filter.NewRegionDownFilter()
>>>>>>> 3f659798
	replicaFilter := filter.NewRegionReplicatedFilter(cluster)
	baseRegionFilters := []filter.RegionFilter{
		filter.NewRegionDownFilter(),
		replicaFilter,
		filter.NewSnapshotSendFilter(cluster.GetStores(), constant.Medium),
		filter.NewRegionPendingFilter()}

<<<<<<< HEAD
	for sourceIndex, sourceStore := range plan.stores {
		plan.source = sourceStore
		plan.sourceScore = plan.score(plan.source.GetID())
		if plan.sourceScore <= plan.expectScoreMap[plan.source.GetID()] {
			continue
=======
	for sourceIndex, sourceStore := range p.stores {
		solver.Source = sourceStore
		solver.sourceScore = p.sourceScore(solver.sourceStoreID())
		if p.solver.sourceScore < p.averageScore {
			break
>>>>>>> 3f659798
		}
		switch job.Rule {
		case core.LeaderScatter:
			solver.Region = filter.SelectOneRegion(cluster.RandLeaderRegions(solver.sourceStoreID(), job.Ranges), nil, baseRegionFilters...)
		case core.LearnerScatter:
			solver.Region = filter.SelectOneRegion(cluster.RandLearnerRegions(solver.sourceStoreID(), job.Ranges), nil, baseRegionFilters...)
		case core.PeerScatter:
			solver.Region = filter.SelectOneRegion(cluster.RandFollowerRegions(solver.sourceStoreID(), job.Ranges), nil, baseRegionFilters...)
			if solver.Region == nil {
				solver.Region = filter.SelectOneRegion(cluster.RandLeaderRegions(solver.sourceStoreID(), job.Ranges), nil, baseRegionFilters...)
			}
			if solver.Region == nil {
				solver.Region = filter.SelectOneRegion(cluster.RandLearnerRegions(solver.sourceStoreID(), job.Ranges), nil, baseRegionFilters...)
			}
		}
		if solver.Region == nil {
			balanceRangeNoRegionCounter.Inc()
			continue
		}
		log.Debug("select region", zap.String("scheduler", s.GetName()), zap.Uint64("region-id", solver.Region.GetID()))
		// Skip hot regions.
		if cluster.IsRegionHot(solver.Region) {
			log.Debug("region is hot", zap.String("scheduler", s.GetName()), zap.Uint64("region-id", solver.Region.GetID()))
			balanceRangeHotCounter.Inc()
			continue
		}
		// Check region leader
		if solver.Region.GetLeader() == nil {
			log.Warn("region has no leader", zap.String("scheduler", s.GetName()), zap.Uint64("region-id", solver.Region.GetID()))
			balanceRangeNoLeaderCounter.Inc()
			continue
		}
		solver.fit = replicaFilter.(*filter.RegionReplicatedFilter).GetFit()
		if op := s.transferPeer(p, p.stores[sourceIndex+1:]); op != nil {
			op.Counters = append(op.Counters, balanceRangeNewOperatorCounter)
			return []*operator.Operator{op}, nil
		}
	}
	return nil, nil
}

// transferPeer selects the best store to create a new peer to replace the old peer.
func (s *balanceRangeScheduler) transferPeer(p *balanceRangeSchedulerPlan, dstStores []*core.StoreInfo) *operator.Operator {
	solver := p.solver
	excludeTargets := solver.Region.GetStoreIDs()
	if p.job.Rule == core.LeaderScatter {
		excludeTargets = make(map[uint64]struct{})
		excludeTargets[solver.Region.GetLeader().GetStoreId()] = struct{}{}
	}
<<<<<<< HEAD
	conf := plan.GetSchedulerConfig()
	filters := append(
		s.filters,
=======
	conf := p.GetSchedulerConfig()
	filters := s.filters
	filters = append(filters,
>>>>>>> 3f659798
		filter.NewExcludedFilter(s.GetName(), nil, excludeTargets),
		filter.NewPlacementSafeguard(s.GetName(), conf, p.GetBasicCluster(), p.GetRuleManager(), solver.Region, solver.Source, solver.fit),
	)

	candidates := filter.NewCandidates(s.R, dstStores).FilterTarget(conf, nil, s.filterCounter, filters...)
	if len(candidates.Stores) != 0 {
		solver.Step++
	}
	for i := range candidates.Stores {
<<<<<<< HEAD
		plan.target = candidates.Stores[len(candidates.Stores)-i-1]
		plan.targetScore = plan.score(plan.target.GetID())
		if plan.targetScore >= plan.expectScoreMap[plan.target.GetID()] {
			continue
=======
		solver.Target = candidates.Stores[len(candidates.Stores)-i-1]
		targetID := solver.targetStoreID()
		solver.targetScore = p.targetScore(targetID)
		if solver.targetScore > p.averageScore {
			break
>>>>>>> 3f659798
		}
		regionID := solver.Region.GetID()
		sourceID := solver.sourceStoreID()
		if !solver.shouldBalance(s.GetName()) {
			continue
		}
		log.Debug("candidate store", zap.Uint64("region-id", regionID), zap.Uint64("source-store", sourceID), zap.Uint64("target-store", targetID))

		oldPeer := solver.Region.GetStorePeer(sourceID)
		exist := false
		if p.job.Rule == core.LeaderScatter {
			peers := solver.Region.GetPeers()
			for _, peer := range peers {
				if peer.GetStoreId() == targetID {
					exist = true
					break
				}
			}
		}
		var op *operator.Operator
		var err error
		if exist {
			op, err = operator.CreateTransferLeaderOperator(s.GetName(), p, solver.Region, targetID, []uint64{}, operator.OpRange)
		} else {
			newPeer := &metapb.Peer{StoreId: targetID, Role: oldPeer.Role}
			if solver.Region.GetLeader().GetStoreId() == sourceID {
				op, err = operator.CreateReplaceLeaderPeerOperator(s.GetName(), p, solver.Region, operator.OpRange, oldPeer.GetStoreId(), newPeer, newPeer)
			} else {
				op, err = operator.CreateMovePeerOperator(s.GetName(), p, solver.Region, operator.OpRange, oldPeer.GetStoreId(), newPeer)
			}
		}

		if err != nil {
			balanceRangeCreateOpFailCounter.Inc()
			return nil
		}
		sourceLabel := strconv.FormatUint(sourceID, 10)
		targetLabel := strconv.FormatUint(targetID, 10)
		op.FinishedCounters = append(op.FinishedCounters,
			balanceDirectionCounter.WithLabelValues(s.GetName(), sourceLabel, targetLabel),
		)
<<<<<<< HEAD
		op.SetAdditionalInfo("sourceScore", strconv.FormatInt(plan.sourceScore, 10))
		op.SetAdditionalInfo("targetScore", strconv.FormatInt(plan.targetScore, 10))
		op.SetAdditionalInfo("sourceExpectScore", strconv.FormatInt(plan.expectScoreMap[sourceID], 10))
		op.SetAdditionalInfo("targetExpectScore", strconv.FormatInt(plan.expectScoreMap[targetID], 10))
=======
		op.SetAdditionalInfo("sourceScore", strconv.FormatFloat(p.score(sourceID), 'f', 2, 64))
		op.SetAdditionalInfo("targetScore", strconv.FormatFloat(p.score(targetID), 'f', 2, 64))
		op.SetAdditionalInfo("tolerate", strconv.FormatInt(solver.tolerantSource, 10))
>>>>>>> 3f659798
		return op
	}
	balanceRangeNoReplacementCounter.Inc()
	return nil
}

// balanceRangeSchedulerPlan is used to record the plan of balance key range scheduler.
type balanceRangeSchedulerPlan struct {
	sche.SchedulerCluster
	// stores is sorted by score desc
	stores []*core.StoreInfo
	// scoreMap records the storeID -> score
<<<<<<< HEAD
	scoreMap       map[uint64]int64
	expectScoreMap map[uint64]int64
	source         *core.StoreInfo
	sourceScore    int64
	target         *core.StoreInfo
	targetScore    int64
	region         *core.RegionInfo
	fit            *placement.RegionFit
	job            *balanceRangeSchedulerJob
	opInfluence    operator.OpInfluence
}

func (s *balanceRangeScheduler) prepare(cluster sche.SchedulerCluster, opInfluence operator.OpInfluence, job *balanceRangeSchedulerJob) (*balanceRangeSchedulerPlan, error) {
	filters := []filter.Filter{
		&filter.StoreStateFilter{ActionScope: s.GetName(), TransferLeader: true, OperatorLevel: constant.Medium},
		filter.NewSpecialUseFilter(s.GetName()),
	}
=======
	scoreMap     map[uint64]float64
	averageScore float64
	job          *balanceRangeSchedulerJob
	solver       *solver
}

func (s *balanceRangeScheduler) prepare(cluster sche.SchedulerCluster, opInfluence operator.OpInfluence, job *balanceRangeSchedulerJob) (*balanceRangeSchedulerPlan, error) {
	basePlan := plan.NewBalanceSchedulerPlan()
	// todo: if supports to balance region size, it needs to change here.
	var kind constant.ScheduleKind
	switch job.Rule {
	case core.LeaderScatter:
		kind = constant.NewScheduleKind(constant.LeaderKind, constant.ByCount)
	default:
		kind = constant.NewScheduleKind(constant.RegionKind, constant.ByCount)
	}
	solver := newSolver(basePlan, kind, cluster, opInfluence)

	filters := s.filters
>>>>>>> 3f659798
	switch job.Engine {
	case core.EngineTiKV:
		filters = append(filters, filter.NewEngineFilter(string(types.BalanceRangeScheduler), filter.NotSpecialEngines))
	case core.EngineTiFlash:
		filters = append(filters, filter.NewEngineFilter(string(types.BalanceRangeScheduler), filter.SpecialEngines))
	default:
		return nil, errs.ErrGetSourceStore.FastGenByArgs(job.Engine)
	}
	availableSource := filter.SelectSourceStores(cluster.GetStores(), filters, cluster.GetSchedulerConfig(), nil, nil)

	// filter some store that not match the rules in the key ranges
	sources := make([]*core.StoreInfo, 0)
	expectScoreMap := make(map[uint64]int64)
	for _, store := range availableSource {
		count := float64(0)
		for _, r := range job.Ranges {
			count += getCountThreshold(cluster, availableSource, store, r, job.Rule)
		}
		if count > 0 {
			sources = append(sources, store)
			expectScoreMap[store.GetID()] = int64(count)
		}
	}
	if len(sources) <= 1 {
		return nil, errs.ErrStoresNotEnough.FastGenByArgs("no store to select")
	}
	// storeID <--> score mapping
<<<<<<< HEAD
	scoreMap := make(map[uint64]int64, len(sources))
=======
	scoreMap := make(map[uint64]float64, len(sources))
	totalScore := float64(0)
>>>>>>> 3f659798
	for _, source := range sources {
		count := 0
		for _, kr := range job.Ranges {
			switch job.Rule {
			case core.LeaderScatter:
				count += cluster.GetStoreLeaderCountByRange(source.GetID(), kr.StartKey, kr.EndKey)
			case core.PeerScatter:
				count += cluster.GetStorePeerCountByRange(source.GetID(), kr.StartKey, kr.EndKey)
			case core.LearnerScatter:
				count += cluster.GetStoreLearnerCountByRange(source.GetID(), kr.StartKey, kr.EndKey)
			}
		}
<<<<<<< HEAD
		scoreMap[source.GetID()] = int64(count)
=======
		scoreMap[source.GetID()] = float64(count)
		totalScore += float64(count)
>>>>>>> 3f659798
	}

	sort.Slice(sources, func(i, j int) bool {
		rule := job.Rule
		iop := float64(opInfluence.GetStoreInfluence(sources[i].GetID()).GetStoreInfluenceByRole(rule))
		jop := float64(opInfluence.GetStoreInfluence(sources[j].GetID()).GetStoreInfluenceByRole(rule))
		iScore := scoreMap[sources[i].GetID()]
		jScore := scoreMap[sources[j].GetID()]
		return iScore+iop > jScore+jop
	})

<<<<<<< HEAD
=======
	averageScore := float64(0)
	averageScore = totalScore / float64(len(sources))

	tolerantSizeRatio := int64(float64(totalScore) * adjustRatio)
	if tolerantSizeRatio < 1 {
		tolerantSizeRatio = 1
	}
	solver.tolerantSource = tolerantSizeRatio
>>>>>>> 3f659798
	return &balanceRangeSchedulerPlan{
		SchedulerCluster: cluster,
		stores:           sources,
		scoreMap:         scoreMap,
<<<<<<< HEAD
		source:           nil,
		target:           nil,
		region:           nil,
		job:              job,
		opInfluence:      opInfluence,
		expectScoreMap:   expectScoreMap,
=======
		averageScore:     averageScore,
		job:              job,
		solver:           solver,
>>>>>>> 3f659798
	}, nil
}

func (p *balanceRangeSchedulerPlan) score(storeID uint64) float64 {
	return p.scoreMap[storeID]
}

func (p *balanceRangeSchedulerPlan) sourceScore(storeID uint64) float64 {
	originScore := p.score(storeID)
	s := p.solver
	tolerantResource := s.getTolerantResource()
	// to avoid schedule too much, if A's core greater than B and C a little
	// we want that A should be moved out one region not two
	influence := s.getOpInfluence(storeID)
	// if influence is positive, it means that there are some other operator to move in this store,
	// to avoid balance a lot, we can think the influence must be negative.
	if influence > 0 {
		influence = -influence
	}
	return originScore + float64(influence-tolerantResource)
}

func (p *balanceRangeSchedulerPlan) targetScore(storeID uint64) float64 {
	originScore := p.score(storeID)
	s := p.solver
	tolerantResource := s.getTolerantResource()
	// to avoid schedule too much, if A's core greater than B and C a little
	// we want that A should be moved out one region not two
<<<<<<< HEAD
	sourceScore := p.sourceScore - sourceInf

	targetInfluence := p.opInfluence.GetStoreInfluence(p.targetStoreID())
	targetInf := targetInfluence.GetStoreInfluenceByRole(p.job.Rule)
	// Sometimes, there are many add-peer operators in the target store, we don't want to pick this store as target.
	if targetInf < 0 {
		targetInf = -targetInf
	}
	targetScore := p.targetScore + targetInf

	// the source score must be greater than the target score
	shouldBalance := sourceScore >= targetScore
	if !shouldBalance && log.GetLevel() <= zap.DebugLevel {
		log.Debug("skip balance",
			zap.String("scheduler", scheduler),
			zap.Uint64("region-id", p.region.GetID()),
			zap.Uint64("source-store", p.sourceStoreID()),
			zap.Uint64("target-store", p.targetStoreID()),
			zap.Int64("origin-source-score", p.sourceScore),
			zap.Int64("origin-target-score", p.targetScore),
			zap.Int64("influence-source-score", sourceScore),
			zap.Int64("influence-target-score", targetScore),
			zap.Int64("expect-source-score", p.expectScoreMap[p.sourceStoreID()]),
			zap.Int64("expect-target-score", p.expectScoreMap[p.targetStoreID()]),
		)
=======
	influence := s.getOpInfluence(storeID)
	// if influence is negative, it means that there are some other operator to move out this store,
	// to avoid balance a lot, we can think the influence must be positive.
	if influence < 0 {
		influence = -influence
>>>>>>> 3f659798
	}
	return originScore + float64(influence+tolerantResource)
}

// JobStatus is the status of the job.
type JobStatus int

const (
	pending JobStatus = iota
	running
	finished
	cancelled
)

func (s *JobStatus) String() string {
	switch *s {
	case pending:
		return "pending"
	case running:
		return "running"
	case finished:
		return "finished"
	case cancelled:
		return "cancelled"
	}
	return "unknown"
}

// MarshalJSON marshals to json.
func (s *JobStatus) MarshalJSON() ([]byte, error) {
	return []byte(`"` + s.String() + `"`), nil
}

// UnmarshalJSON unmarshals from json.
func (s *JobStatus) UnmarshalJSON(data []byte) error {
	switch string(data) {
	case `"running"`:
		*s = running
	case `"finished"`:
		*s = finished
	case `"cancelled"`:
		*s = cancelled
	case `"pending"`:
		*s = pending
	}
	return nil
}<|MERGE_RESOLUTION|>--- conflicted
+++ resolved
@@ -443,12 +443,7 @@
 		log.Error("failed to prepare balance key range scheduler", errs.ZapError(err))
 		return nil, nil
 	}
-<<<<<<< HEAD
-
-=======
 	solver := p.solver
-	downFilter := filter.NewRegionDownFilter()
->>>>>>> 3f659798
 	replicaFilter := filter.NewRegionReplicatedFilter(cluster)
 	baseRegionFilters := []filter.RegionFilter{
 		filter.NewRegionDownFilter(),
@@ -456,19 +451,11 @@
 		filter.NewSnapshotSendFilter(cluster.GetStores(), constant.Medium),
 		filter.NewRegionPendingFilter()}
 
-<<<<<<< HEAD
-	for sourceIndex, sourceStore := range plan.stores {
-		plan.source = sourceStore
-		plan.sourceScore = plan.score(plan.source.GetID())
-		if plan.sourceScore <= plan.expectScoreMap[plan.source.GetID()] {
-			continue
-=======
 	for sourceIndex, sourceStore := range p.stores {
 		solver.Source = sourceStore
-		solver.sourceScore = p.sourceScore(solver.sourceStoreID())
-		if p.solver.sourceScore < p.averageScore {
+		solver.sourceScore = p.score(solver.sourceStoreID())
+		if solver.sourceScore <= p.expectScoreMap[solver.sourceStoreID()] {
 			break
->>>>>>> 3f659798
 		}
 		switch job.Rule {
 		case core.LeaderScatter:
@@ -518,40 +505,24 @@
 		excludeTargets = make(map[uint64]struct{})
 		excludeTargets[solver.Region.GetLeader().GetStoreId()] = struct{}{}
 	}
-<<<<<<< HEAD
-	conf := plan.GetSchedulerConfig()
-	filters := append(
-		s.filters,
-=======
 	conf := p.GetSchedulerConfig()
 	filters := s.filters
 	filters = append(filters,
->>>>>>> 3f659798
 		filter.NewExcludedFilter(s.GetName(), nil, excludeTargets),
 		filter.NewPlacementSafeguard(s.GetName(), conf, p.GetBasicCluster(), p.GetRuleManager(), solver.Region, solver.Source, solver.fit),
 	)
 
 	candidates := filter.NewCandidates(s.R, dstStores).FilterTarget(conf, nil, s.filterCounter, filters...)
-	if len(candidates.Stores) != 0 {
-		solver.Step++
-	}
 	for i := range candidates.Stores {
-<<<<<<< HEAD
-		plan.target = candidates.Stores[len(candidates.Stores)-i-1]
-		plan.targetScore = plan.score(plan.target.GetID())
-		if plan.targetScore >= plan.expectScoreMap[plan.target.GetID()] {
+		solver.Target = candidates.Stores[len(candidates.Stores)-i-1]
+		solver.targetScore = p.score(solver.targetStoreID())
+		if solver.targetScore >= p.expectScoreMap[solver.targetStoreID()] {
 			continue
-=======
-		solver.Target = candidates.Stores[len(candidates.Stores)-i-1]
-		targetID := solver.targetStoreID()
-		solver.targetScore = p.targetScore(targetID)
-		if solver.targetScore > p.averageScore {
-			break
->>>>>>> 3f659798
 		}
 		regionID := solver.Region.GetID()
 		sourceID := solver.sourceStoreID()
-		if !solver.shouldBalance(s.GetName()) {
+		targetID := solver.targetStoreID()
+		if !p.shouldBalance(s.GetName()) {
 			continue
 		}
 		log.Debug("candidate store", zap.Uint64("region-id", regionID), zap.Uint64("source-store", sourceID), zap.Uint64("target-store", targetID))
@@ -585,20 +556,14 @@
 			return nil
 		}
 		sourceLabel := strconv.FormatUint(sourceID, 10)
-		targetLabel := strconv.FormatUint(targetID, 10)
+		targetLabel := strconv.FormatUint(solver.targetStoreID(), 10)
 		op.FinishedCounters = append(op.FinishedCounters,
 			balanceDirectionCounter.WithLabelValues(s.GetName(), sourceLabel, targetLabel),
 		)
-<<<<<<< HEAD
-		op.SetAdditionalInfo("sourceScore", strconv.FormatInt(plan.sourceScore, 10))
-		op.SetAdditionalInfo("targetScore", strconv.FormatInt(plan.targetScore, 10))
-		op.SetAdditionalInfo("sourceExpectScore", strconv.FormatInt(plan.expectScoreMap[sourceID], 10))
-		op.SetAdditionalInfo("targetExpectScore", strconv.FormatInt(plan.expectScoreMap[targetID], 10))
-=======
 		op.SetAdditionalInfo("sourceScore", strconv.FormatFloat(p.score(sourceID), 'f', 2, 64))
 		op.SetAdditionalInfo("targetScore", strconv.FormatFloat(p.score(targetID), 'f', 2, 64))
-		op.SetAdditionalInfo("tolerate", strconv.FormatInt(solver.tolerantSource, 10))
->>>>>>> 3f659798
+		op.SetAdditionalInfo("sourceExpectScore", strconv.FormatFloat(p.expectScoreMap[sourceID], 'f', 2, 64))
+		op.SetAdditionalInfo("targetExpectScore", strconv.FormatFloat(p.expectScoreMap[targetID], 'f', 2, 64))
 		return op
 	}
 	balanceRangeNoReplacementCounter.Inc()
@@ -611,29 +576,10 @@
 	// stores is sorted by score desc
 	stores []*core.StoreInfo
 	// scoreMap records the storeID -> score
-<<<<<<< HEAD
-	scoreMap       map[uint64]int64
-	expectScoreMap map[uint64]int64
-	source         *core.StoreInfo
-	sourceScore    int64
-	target         *core.StoreInfo
-	targetScore    int64
-	region         *core.RegionInfo
-	fit            *placement.RegionFit
+	scoreMap       map[uint64]float64
+	expectScoreMap map[uint64]float64
 	job            *balanceRangeSchedulerJob
-	opInfluence    operator.OpInfluence
-}
-
-func (s *balanceRangeScheduler) prepare(cluster sche.SchedulerCluster, opInfluence operator.OpInfluence, job *balanceRangeSchedulerJob) (*balanceRangeSchedulerPlan, error) {
-	filters := []filter.Filter{
-		&filter.StoreStateFilter{ActionScope: s.GetName(), TransferLeader: true, OperatorLevel: constant.Medium},
-		filter.NewSpecialUseFilter(s.GetName()),
-	}
-=======
-	scoreMap     map[uint64]float64
-	averageScore float64
-	job          *balanceRangeSchedulerJob
-	solver       *solver
+	solver         *solver
 }
 
 func (s *balanceRangeScheduler) prepare(cluster sche.SchedulerCluster, opInfluence operator.OpInfluence, job *balanceRangeSchedulerJob) (*balanceRangeSchedulerPlan, error) {
@@ -649,7 +595,6 @@
 	solver := newSolver(basePlan, kind, cluster, opInfluence)
 
 	filters := s.filters
->>>>>>> 3f659798
 	switch job.Engine {
 	case core.EngineTiKV:
 		filters = append(filters, filter.NewEngineFilter(string(types.BalanceRangeScheduler), filter.NotSpecialEngines))
@@ -662,7 +607,7 @@
 
 	// filter some store that not match the rules in the key ranges
 	sources := make([]*core.StoreInfo, 0)
-	expectScoreMap := make(map[uint64]int64)
+	expectScoreMap := make(map[uint64]float64)
 	for _, store := range availableSource {
 		count := float64(0)
 		for _, r := range job.Ranges {
@@ -670,19 +615,14 @@
 		}
 		if count > 0 {
 			sources = append(sources, store)
-			expectScoreMap[store.GetID()] = int64(count)
+			expectScoreMap[store.GetID()] = float64(count)
 		}
 	}
 	if len(sources) <= 1 {
 		return nil, errs.ErrStoresNotEnough.FastGenByArgs("no store to select")
 	}
 	// storeID <--> score mapping
-<<<<<<< HEAD
-	scoreMap := make(map[uint64]int64, len(sources))
-=======
 	scoreMap := make(map[uint64]float64, len(sources))
-	totalScore := float64(0)
->>>>>>> 3f659798
 	for _, source := range sources {
 		count := 0
 		for _, kr := range job.Ranges {
@@ -695,12 +635,7 @@
 				count += cluster.GetStoreLearnerCountByRange(source.GetID(), kr.StartKey, kr.EndKey)
 			}
 		}
-<<<<<<< HEAD
-		scoreMap[source.GetID()] = int64(count)
-=======
 		scoreMap[source.GetID()] = float64(count)
-		totalScore += float64(count)
->>>>>>> 3f659798
 	}
 
 	sort.Slice(sources, func(i, j int) bool {
@@ -712,96 +647,54 @@
 		return iScore+iop > jScore+jop
 	})
 
-<<<<<<< HEAD
-=======
-	averageScore := float64(0)
-	averageScore = totalScore / float64(len(sources))
-
-	tolerantSizeRatio := int64(float64(totalScore) * adjustRatio)
-	if tolerantSizeRatio < 1 {
-		tolerantSizeRatio = 1
-	}
-	solver.tolerantSource = tolerantSizeRatio
->>>>>>> 3f659798
 	return &balanceRangeSchedulerPlan{
 		SchedulerCluster: cluster,
 		stores:           sources,
 		scoreMap:         scoreMap,
-<<<<<<< HEAD
-		source:           nil,
-		target:           nil,
-		region:           nil,
-		job:              job,
-		opInfluence:      opInfluence,
 		expectScoreMap:   expectScoreMap,
-=======
-		averageScore:     averageScore,
 		job:              job,
 		solver:           solver,
->>>>>>> 3f659798
 	}, nil
 }
 
 func (p *balanceRangeSchedulerPlan) score(storeID uint64) float64 {
 	return p.scoreMap[storeID]
 }
-
-func (p *balanceRangeSchedulerPlan) sourceScore(storeID uint64) float64 {
-	originScore := p.score(storeID)
-	s := p.solver
-	tolerantResource := s.getTolerantResource()
+func (p *balanceRangeSchedulerPlan) shouldBalance(scheduler string) bool {
+	solve := p.solver
+	sourceInf := solve.getOpInfluence(solve.sourceStoreID())
+	// Sometimes, there are many remove-peer operators in the source store, we don't want to pick this store as source.
+	if sourceInf < 0 {
+		sourceInf = -sourceInf
+	}
 	// to avoid schedule too much, if A's core greater than B and C a little
 	// we want that A should be moved out one region not two
-	influence := s.getOpInfluence(storeID)
-	// if influence is positive, it means that there are some other operator to move in this store,
-	// to avoid balance a lot, we can think the influence must be negative.
-	if influence > 0 {
-		influence = -influence
-	}
-	return originScore + float64(influence-tolerantResource)
-}
-
-func (p *balanceRangeSchedulerPlan) targetScore(storeID uint64) float64 {
-	originScore := p.score(storeID)
-	s := p.solver
-	tolerantResource := s.getTolerantResource()
-	// to avoid schedule too much, if A's core greater than B and C a little
-	// we want that A should be moved out one region not two
-<<<<<<< HEAD
-	sourceScore := p.sourceScore - sourceInf
-
-	targetInfluence := p.opInfluence.GetStoreInfluence(p.targetStoreID())
-	targetInf := targetInfluence.GetStoreInfluenceByRole(p.job.Rule)
+	sourceScore := solve.sourceScore - float64(sourceInf)
+
+	targetInf := solve.getOpInfluence(solve.targetStoreID())
 	// Sometimes, there are many add-peer operators in the target store, we don't want to pick this store as target.
 	if targetInf < 0 {
 		targetInf = -targetInf
 	}
-	targetScore := p.targetScore + targetInf
+	targetScore := solve.targetScore + float64(targetInf)
 
 	// the source score must be greater than the target score
 	shouldBalance := sourceScore >= targetScore
 	if !shouldBalance && log.GetLevel() <= zap.DebugLevel {
 		log.Debug("skip balance",
 			zap.String("scheduler", scheduler),
-			zap.Uint64("region-id", p.region.GetID()),
-			zap.Uint64("source-store", p.sourceStoreID()),
-			zap.Uint64("target-store", p.targetStoreID()),
-			zap.Int64("origin-source-score", p.sourceScore),
-			zap.Int64("origin-target-score", p.targetScore),
-			zap.Int64("influence-source-score", sourceScore),
-			zap.Int64("influence-target-score", targetScore),
-			zap.Int64("expect-source-score", p.expectScoreMap[p.sourceStoreID()]),
-			zap.Int64("expect-target-score", p.expectScoreMap[p.targetStoreID()]),
+			zap.Uint64("region-id", solve.Region.GetID()),
+			zap.Uint64("source-store", solve.sourceStoreID()),
+			zap.Uint64("target-store", solve.targetStoreID()),
+			zap.Float64("origin-source-score", solve.sourceScore),
+			zap.Float64("origin-target-score", solve.targetScore),
+			zap.Float64("influence-source-score", sourceScore),
+			zap.Float64("influence-target-score", targetScore),
+			zap.Float64("expect-source-score", p.expectScoreMap[solve.sourceStoreID()]),
+			zap.Float64("expect-target-score", p.expectScoreMap[solve.targetStoreID()]),
 		)
-=======
-	influence := s.getOpInfluence(storeID)
-	// if influence is negative, it means that there are some other operator to move out this store,
-	// to avoid balance a lot, we can think the influence must be positive.
-	if influence < 0 {
-		influence = -influence
->>>>>>> 3f659798
-	}
-	return originScore + float64(influence+tolerantResource)
+	}
+	return shouldBalance
 }
 
 // JobStatus is the status of the job.

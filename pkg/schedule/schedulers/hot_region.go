--- conflicted
+++ resolved
@@ -47,24 +47,15 @@
 	// HotRegionName is balance hot region scheduler name.
 	HotRegionName = "balance-hot-region-scheduler"
 	// HotRegionType is balance hot region scheduler type.
-<<<<<<< HEAD
-	HotRegionType          = "hot-region"
-	splitHotReadBuckets    = "split-hot-read-region"
-	splitHotWriteBuckets   = "split-hot-write-region"
-	splitProgressiveRank   = 5
-	minHotScheduleInterval = time.Second
-	maxHotScheduleInterval = 20 * time.Second
-=======
 	HotRegionType           = "hot-region"
 	splitHotReadBuckets     = "split-hot-read-region"
 	splitHotWriteBuckets    = "split-hot-write-region"
-	splitProgressiveRank    = int64(-5)
+	splitProgressiveRank    = 5
 	minHotScheduleInterval  = time.Second
 	maxHotScheduleInterval  = 20 * time.Second
 	defaultPendingAmpFactor = 2.0
 	defaultStddevThreshold  = 0.1
 	defaultTopnPosition     = 10
->>>>>>> 0c7dc0bb
 )
 
 var (

// Copyright 2017 TiKV Project Authors.
//
// Licensed under the Apache License, Version 2.0 (the "License");
// you may not use this file except in compliance with the License.
// You may obtain a copy of the License at
//
//     http://www.apache.org/licenses/LICENSE-2.0
//
// Unless required by applicable law or agreed to in writing, software
// distributed under the License is distributed on an "AS IS" BASIS,
// WITHOUT WARRANTIES OR CONDITIONS OF ANY KIND, either express or implied.
// See the License for the specific language governing permissions and
// limitations under the License.

package schedulers

import (
	"fmt"
	"math"
	"math/rand"
	"net/http"
	"sort"
	"strconv"
	"time"

	"github.com/pingcap/failpoint"
	"github.com/pingcap/kvproto/pkg/metapb"
	"github.com/pingcap/kvproto/pkg/pdpb"
	"github.com/pingcap/log"
	"github.com/prometheus/client_golang/prometheus"
	"github.com/tikv/pd/pkg/core"
	"github.com/tikv/pd/pkg/core/constant"
	"github.com/tikv/pd/pkg/errs"
	sche "github.com/tikv/pd/pkg/schedule/core"
	"github.com/tikv/pd/pkg/schedule/filter"
	"github.com/tikv/pd/pkg/schedule/operator"
	"github.com/tikv/pd/pkg/schedule/plan"
	"github.com/tikv/pd/pkg/slice"
	"github.com/tikv/pd/pkg/statistics"
	"github.com/tikv/pd/pkg/statistics/buckets"
	"github.com/tikv/pd/pkg/utils/keyutil"
	"github.com/tikv/pd/pkg/utils/syncutil"
	"go.uber.org/zap"
)

const (
	// HotRegionName is balance hot region scheduler name.
	HotRegionName = "balance-hot-region-scheduler"
	// HotRegionType is balance hot region scheduler type.
	HotRegionType = "hot-region"

	minHotScheduleInterval = time.Second
	maxHotScheduleInterval = 20 * time.Second

	splitBucket          = "split-hot-region"
	splitProgressiveRank = int64(-5)
)

var (
	// pendingAmpFactor will amplify the impact of pending influence, making scheduling slower or even serial when two stores are close together
	pendingAmpFactor = 2.0
	// If the distribution of a dimension is below the corresponding stddev threshold, then scheduling will no longer be based on this dimension,
	// as it implies that this dimension is sufficiently uniform.
	stddevThreshold = 0.1
	// statisticsInterval is the time interval for statistics update.
	topnPosition       = 10
	statisticsInterval = time.Second
)

var (
	// WithLabelValues is a heavy operation, define variable to avoid call it every time.
	hotSchedulerCounter                     = schedulerCounter.WithLabelValues(HotRegionName, "schedule")
	hotSchedulerSkipCounter                 = schedulerCounter.WithLabelValues(HotRegionName, "skip")
	hotSchedulerSearchRevertRegionsCounter  = schedulerCounter.WithLabelValues(HotRegionName, "search_revert_regions")
	hotSchedulerNotSameEngineCounter        = schedulerCounter.WithLabelValues(HotRegionName, "not_same_engine")
	hotSchedulerNoRegionCounter             = schedulerCounter.WithLabelValues(HotRegionName, "no_region")
	hotSchedulerUnhealthyReplicaCounter     = schedulerCounter.WithLabelValues(HotRegionName, "unhealthy_replica")
	hotSchedulerAbnormalReplicaCounter      = schedulerCounter.WithLabelValues(HotRegionName, "abnormal_replica")
	hotSchedulerCreateOperatorFailedCounter = schedulerCounter.WithLabelValues(HotRegionName, "create_operator_failed")
	hotSchedulerNewOperatorCounter          = schedulerCounter.WithLabelValues(HotRegionName, "new_operator")
	hotSchedulerSnapshotSenderLimitCounter  = schedulerCounter.WithLabelValues(HotRegionName, "snapshot_sender_limit")

	// counter related with the split region
	hotSchedulerNotFoundSplitKeysCounter          = schedulerCounter.WithLabelValues(HotRegionName, "not_found_split_keys")
	hotSchedulerRegionBucketsNotHotCounter        = schedulerCounter.WithLabelValues(HotRegionName, "region_buckets_not_hot")
	hotSchedulerOnlyOneBucketsHotCounter          = schedulerCounter.WithLabelValues(HotRegionName, "only_one_buckets_hot")
	hotSchedulerHotBucketNotValidCounter          = schedulerCounter.WithLabelValues(HotRegionName, "hot_buckets_not_valid")
	hotSchedulerRegionBucketsSingleHotSpotCounter = schedulerCounter.WithLabelValues(HotRegionName, "region_buckets_single_hot_spot")
	hotSchedulerSplitSuccessCounter               = schedulerCounter.WithLabelValues(HotRegionName, "split_success")
	hotSchedulerNeedSplitBeforeScheduleCounter    = schedulerCounter.WithLabelValues(HotRegionName, "need_split_before_move_peer")
	hotSchedulerRegionTooHotNeedSplitCounter      = schedulerCounter.WithLabelValues(HotRegionName, "region_is_too_hot_need_split")

	hotSchedulerMoveLeaderCounter     = schedulerCounter.WithLabelValues(HotRegionName, moveLeader.String())
	hotSchedulerMovePeerCounter       = schedulerCounter.WithLabelValues(HotRegionName, movePeer.String())
	hotSchedulerTransferLeaderCounter = schedulerCounter.WithLabelValues(HotRegionName, transferLeader.String())

	readSkipAllDimUniformStoreCounter    = schedulerCounter.WithLabelValues(HotRegionName, "read-skip-all-dim-uniform-store")
	writeSkipAllDimUniformStoreCounter   = schedulerCounter.WithLabelValues(HotRegionName, "write-skip-all-dim-uniform-store")
	readSkipByteDimUniformStoreCounter   = schedulerCounter.WithLabelValues(HotRegionName, "read-skip-byte-uniform-store")
	writeSkipByteDimUniformStoreCounter  = schedulerCounter.WithLabelValues(HotRegionName, "write-skip-byte-uniform-store")
	readSkipKeyDimUniformStoreCounter    = schedulerCounter.WithLabelValues(HotRegionName, "read-skip-key-uniform-store")
	writeSkipKeyDimUniformStoreCounter   = schedulerCounter.WithLabelValues(HotRegionName, "write-skip-key-uniform-store")
	readSkipQueryDimUniformStoreCounter  = schedulerCounter.WithLabelValues(HotRegionName, "read-skip-query-uniform-store")
	writeSkipQueryDimUniformStoreCounter = schedulerCounter.WithLabelValues(HotRegionName, "write-skip-query-uniform-store")

	pendingOpFails = schedulerStatus.WithLabelValues(HotRegionName, "pending_op_fails")
)

type baseHotScheduler struct {
	*BaseScheduler
	// store information, including pending Influence by resource type
	// Every time `Schedule()` will recalculate it.
	stInfos map[uint64]*statistics.StoreSummaryInfo
	// temporary states but exported to API or metrics
	// Every time `Schedule()` will recalculate it.
	stLoadInfos    [resourceTypeLen]map[uint64]*statistics.StoreLoadDetail
	stHistoryLoads *statistics.StoreHistoryLoads
	// temporary states
	// Every time `Schedule()` will recalculate it.
	storesLoads map[uint64][]float64
	// regionPendings stores regionID -> pendingInfluence
	// this records regionID which have pending Operator by operation type. During filterHotPeers, the hot peers won't
	// be selected if its owner region is tracked in this attribute.
	regionPendings        map[uint64]*pendingInfluence
	types                 []statistics.RWType
	r                     *rand.Rand
	updateReadTime        time.Time
	updateWriteTime       time.Time
	probabilityToMovePeer float64
}

func newBaseHotScheduler(opController *operator.Controller) *baseHotScheduler {
	base := NewBaseScheduler(opController)
	ret := &baseHotScheduler{
		BaseScheduler:  base,
		types:          []statistics.RWType{statistics.Write, statistics.Read},
		regionPendings: make(map[uint64]*pendingInfluence),
		stHistoryLoads: statistics.NewStoreHistoryLoads(statistics.DimLen),
		r:              rand.New(rand.NewSource(time.Now().UnixNano())),
	}
	for ty := resourceType(0); ty < resourceTypeLen; ty++ {
		ret.stLoadInfos[ty] = map[uint64]*statistics.StoreLoadDetail{}
	}
	return ret
}

// prepareForBalance calculate the summary of pending Influence for each store and prepare the load detail for
// each store, only update read or write load detail
func (h *baseHotScheduler) prepareForBalance(rw statistics.RWType, cluster sche.SchedulerCluster) {
	h.stInfos = statistics.SummaryStoreInfos(cluster.GetStores())
	h.summaryPendingInfluence()
	h.storesLoads = cluster.GetStoresLoads()
	isTraceRegionFlow := cluster.GetSchedulerConfig().IsTraceRegionFlow()

	prepare := func(regionStats map[uint64][]*statistics.HotPeerStat, resource constant.ResourceKind) {
		ty := buildResourceType(rw, resource)
		h.stLoadInfos[ty] = statistics.SummaryStoresLoad(
			h.stInfos,
			h.storesLoads,
			h.stHistoryLoads,
			regionStats,
			isTraceRegionFlow,
			rw, resource)
	}
	switch rw {
	case statistics.Read:
		// update read statistics
		if time.Since(h.updateReadTime) >= statisticsInterval {
			regionRead := cluster.RegionReadStats()
			prepare(regionRead, constant.LeaderKind)
			prepare(regionRead, constant.RegionKind)
			h.updateReadTime = time.Now()
		}
	case statistics.Write:
		// update write statistics
		if time.Since(h.updateWriteTime) >= statisticsInterval {
			regionWrite := cluster.RegionWriteStats()
			prepare(regionWrite, constant.LeaderKind)
			prepare(regionWrite, constant.RegionKind)
			h.updateWriteTime = time.Now()
			// calculate the probability to move peer or transfer leader
			total, count := 0.0, 0.0
			for _, store := range h.stLoadInfos[writePeer] {
				for _, peer := range store.HotPeers {
					region := cluster.GetRegion(peer.RegionID)
					if region == nil || !filter.IsRegionHealthy(region) || !filter.IsRegionReplicated(cluster, region) {
						continue
					}
					total += float64(len(peer.GetStores()))
					count++
				}
			}
			replica := total / count
			if replica <= 1 {
				replica = float64(cluster.GetSchedulerConfig().GetMaxReplicas())
			}
			h.probabilityToMovePeer = (replica - 1) / replica
			failpoint.Inject("setProbabilityToMovePeer", func(val failpoint.Value) {
				h.probabilityToMovePeer = float64(val.(int))
			})
		}
	}
}

// summaryPendingInfluence calculate the summary of pending Influence for each store
// and clean the region from regionInfluence if they have ended operator.
// It makes each dim rate or count become `weight` times to the origin value.
func (h *baseHotScheduler) summaryPendingInfluence() {
	for id, p := range h.regionPendings {
		for _, from := range p.froms {
			from := h.stInfos[from]
			to := h.stInfos[p.to]
			maxZombieDur := p.maxZombieDuration
			weight, needGC := calcPendingInfluence(p.op, maxZombieDur)

			if needGC {
				delete(h.regionPendings, id)
				continue
			}

			if from != nil && weight > 0 {
				from.AddInfluence(&p.origin, -weight)
			}
			if to != nil && weight > 0 {
				to.AddInfluence(&p.origin, weight)
			}
		}
	}
	for storeID, info := range h.stInfos {
		storeLabel := strconv.FormatUint(storeID, 10)
		if infl := info.PendingSum; infl != nil {
			statistics.ForeachRegionStats(func(rwTy statistics.RWType, dim int, kind statistics.RegionStatKind) {
				setHotPendingInfluenceMetrics(storeLabel, rwTy.String(), statistics.DimToString(dim), infl.Loads[kind])
			})
		}
	}
}

// setHotPendingInfluenceMetrics sets pending influence in hot scheduler.
func setHotPendingInfluenceMetrics(storeLabel, rwTy, dim string, load float64) {
	HotPendingSum.WithLabelValues(storeLabel, rwTy, dim).Set(load)
}

func (h *baseHotScheduler) randomRWType() statistics.RWType {
	return h.types[h.r.Int()%len(h.types)]
}

<<<<<<< HEAD
=======
const (
	// HotRegionName is balance hot region scheduler name.
	HotRegionName = "balance-hot-region-scheduler"
	// HotRegionType is balance hot region scheduler type.
	HotRegionType = "hot-region"

	minHotScheduleInterval = time.Second
	maxHotScheduleInterval = 20 * time.Second
)

var (
	// schedulePeerPr the probability of schedule the hot peer.
	schedulePeerPr = 0.66
	// pendingAmpFactor will amplify the impact of pending influence, making scheduling slower or even serial when two stores are close together
	pendingAmpFactor = 2.0
	// If the distribution of a dimension is below the corresponding stddev threshold, then scheduling will no longer be based on this dimension,
	// as it implies that this dimension is sufficiently uniform.
	stddevThreshold = 0.1

	splitHotReadBuckets  = "split-hot-read-region"
	splitHotWriteBuckets = "split-hot-write-region"
	splitProgressiveRank = int64(-5)
)

>>>>>>> ef812484
type hotScheduler struct {
	name string
	*baseHotScheduler
	syncutil.RWMutex
	// config of hot scheduler
	conf                *hotRegionSchedulerConfig
	searchRevertRegions [resourceTypeLen]bool // Whether to search revert regions.
}

func newHotScheduler(opController *operator.Controller, conf *hotRegionSchedulerConfig) *hotScheduler {
	base := newBaseHotScheduler(opController)
	ret := &hotScheduler{
		name:             HotRegionName,
		baseHotScheduler: base,
		conf:             conf,
	}
	for ty := resourceType(0); ty < resourceTypeLen; ty++ {
		ret.searchRevertRegions[ty] = false
	}
	return ret
}

func (h *hotScheduler) GetName() string {
	return h.name
}

func (h *hotScheduler) GetType() string {
	return HotRegionType
}

func (h *hotScheduler) EncodeConfig() ([]byte, error) {
	return h.conf.EncodeConfig()
}

func (h *hotScheduler) ServeHTTP(w http.ResponseWriter, r *http.Request) {
	h.conf.ServeHTTP(w, r)
}

func (h *hotScheduler) GetMinInterval() time.Duration {
	return minHotScheduleInterval
}

func (h *hotScheduler) GetNextInterval(interval time.Duration) time.Duration {
	return intervalGrow(h.GetMinInterval(), maxHotScheduleInterval, exponentialGrowth)
}

func (h *hotScheduler) IsScheduleAllowed(cluster sche.SchedulerCluster) bool {
	allowed := h.OpController.OperatorCount(operator.OpHotRegion) < cluster.GetSchedulerConfig().GetHotRegionScheduleLimit()
	if !allowed {
		operator.OperatorLimitCounter.WithLabelValues(h.GetType(), operator.OpHotRegion.String()).Inc()
	}
	return allowed
}

func (h *hotScheduler) Schedule(cluster sche.SchedulerCluster, dryRun bool) ([]*operator.Operator, []plan.Plan) {
	hotSchedulerCounter.Inc()
	rw := h.randomRWType()
	return h.dispatch(rw, cluster), nil
}

func (h *hotScheduler) dispatch(typ statistics.RWType, cluster sche.SchedulerCluster) []*operator.Operator {
	h.Lock()
	defer h.Unlock()
	h.prepareForBalance(typ, cluster)
	// it can not move earlier to support to use api and metrics.
	if h.conf.IsForbidRWType(typ) {
		return nil
	}
	switch typ {
	case statistics.Read:
		return h.balanceHotReadRegions(cluster)
	case statistics.Write:
		return h.balanceHotWriteRegions(cluster)
	}
	return nil
}

func (h *hotScheduler) tryAddPendingInfluence(op *operator.Operator, srcStore []uint64, dstStore uint64, infl statistics.Influence, maxZombieDur time.Duration) bool {
	regionID := op.RegionID()
	_, ok := h.regionPendings[regionID]
	if ok {
		pendingOpFails.Inc()
		return false
	}

	influence := newPendingInfluence(op, srcStore, dstStore, infl, maxZombieDur)
	h.regionPendings[regionID] = influence

	statistics.ForeachRegionStats(func(rwTy statistics.RWType, dim int, kind statistics.RegionStatKind) {
		hotPeerHist.WithLabelValues(h.GetName(), rwTy.String(), statistics.DimToString(dim)).Observe(infl.Loads[kind])
	})
	return true
}

func (h *hotScheduler) balanceHotReadRegions(cluster sche.SchedulerCluster) []*operator.Operator {
	leaderSolver := newBalanceSolver(h, cluster, statistics.Read, transferLeader)
	leaderOps := leaderSolver.solve()
	peerSolver := newBalanceSolver(h, cluster, statistics.Read, movePeer)
	peerOps := peerSolver.solve()
	if len(leaderOps) == 0 && len(peerOps) == 0 {
		hotSchedulerSkipCounter.Inc()
		return nil
	}
	if len(leaderOps) == 0 {
		if peerSolver.tryAddPendingInfluence() {
			return peerOps
		}
		hotSchedulerSkipCounter.Inc()
		return nil
	}
	if len(peerOps) == 0 {
		if leaderSolver.tryAddPendingInfluence() {
			return leaderOps
		}
		hotSchedulerSkipCounter.Inc()
		return nil
	}
	leaderSolver.cur = leaderSolver.best
	if leaderSolver.betterThan(peerSolver.best) {
		if leaderSolver.tryAddPendingInfluence() {
			return leaderOps
		}
		if peerSolver.tryAddPendingInfluence() {
			return peerOps
		}
	} else {
		if peerSolver.tryAddPendingInfluence() {
			return peerOps
		}
		if leaderSolver.tryAddPendingInfluence() {
			return leaderOps
		}
	}
	hotSchedulerSkipCounter.Inc()
	return nil
}

func (h *hotScheduler) balanceHotWriteRegions(cluster sche.SchedulerCluster) []*operator.Operator {
	// prefer to balance by peer
	// try to move peer
	if h.r.Float64() < h.probabilityToMovePeer {
		peerSolver := newBalanceSolver(h, cluster, statistics.Write, movePeer)
		ops := peerSolver.solve()
		if len(ops) > 0 && peerSolver.tryAddPendingInfluence() {
			return ops
		}
	}

	// then try to transfer leader
	leaderSolver := newBalanceSolver(h, cluster, statistics.Write, transferLeader)
	ops := leaderSolver.solve()
	if len(ops) > 0 && leaderSolver.tryAddPendingInfluence() {
		return ops
	}

	hotSchedulerSkipCounter.Inc()
	return nil
}

type solution struct {
	srcStore     *statistics.StoreLoadDetail
	region       *core.RegionInfo // The region of the main balance effect. Relate mainPeerStat. srcStore -> dstStore
	mainPeerStat *statistics.HotPeerStat

	dstStore       *statistics.StoreLoadDetail
	revertRegion   *core.RegionInfo // The regions to hedge back effects. Relate revertPeerStat. dstStore -> srcStore
	revertPeerStat *statistics.HotPeerStat

	cachedPeersRate []float64

	// progressiveRank measures the contribution for balance.
	// The smaller the rank, the better this solution is.
	// If progressiveRank <= 0, this solution makes thing better.
	// 0 indicates that this is a solution that cannot be used directly, but can be optimized.
	// 1 indicates that this is a non-optimizable solution.
	// See `calcProgressiveRank` for more about progressive rank.
	progressiveRank int64
	// only for rank v2
	firstScore  int
	secondScore int
}

// getExtremeLoad returns the min load of the src store and the max load of the dst store.
// If peersRate is negative, the direction is reversed.
func (s *solution) getExtremeLoad(dim int) (src float64, dst float64) {
	if s.getPeersRateFromCache(dim) >= 0 {
		return s.srcStore.LoadPred.Min().Loads[dim], s.dstStore.LoadPred.Max().Loads[dim]
	}
	return s.srcStore.LoadPred.Max().Loads[dim], s.dstStore.LoadPred.Min().Loads[dim]
}

// getCurrentLoad returns the current load of the src store and the dst store.
func (s *solution) getCurrentLoad(dim int) (src float64, dst float64) {
	return s.srcStore.LoadPred.Current.Loads[dim], s.dstStore.LoadPred.Current.Loads[dim]
}

// getPendingLoad returns the pending load of the src store and the dst store.
func (s *solution) getPendingLoad(dim int) (src float64, dst float64) {
	return s.srcStore.LoadPred.Pending().Loads[dim], s.dstStore.LoadPred.Pending().Loads[dim]
}

// calcPeersRate precomputes the peer rate and stores it in cachedPeersRate.
func (s *solution) calcPeersRate(dims ...int) {
	s.cachedPeersRate = make([]float64, statistics.DimLen)
	for _, dim := range dims {
		peersRate := s.mainPeerStat.GetLoad(dim)
		if s.revertPeerStat != nil {
			peersRate -= s.revertPeerStat.GetLoad(dim)
		}
		s.cachedPeersRate[dim] = peersRate
	}
}

// getPeersRateFromCache returns the load of the peer. Need to calcPeersRate first.
func (s *solution) getPeersRateFromCache(dim int) float64 {
	return s.cachedPeersRate[dim]
}

// isAvailable returns the solution is available.
// The solution should have no revertRegion and progressiveRank < 0.
func isAvailableV1(s *solution) bool {
	return s.progressiveRank < 0
}

type balanceSolver struct {
	sche.SchedulerCluster
	sche             *hotScheduler
	stLoadDetail     map[uint64]*statistics.StoreLoadDetail
	filteredHotPeers map[uint64][]*statistics.HotPeerStat // storeID -> hotPeers(filtered)
	nthHotPeer       map[uint64][]*statistics.HotPeerStat // storeID -> [dimLen]hotPeers
	rwTy             statistics.RWType
	opTy             opType
	resourceTy       resourceType

	cur *solution

	best *solution
	ops  []*operator.Operator

	maxSrc   *statistics.StoreLoad
	minDst   *statistics.StoreLoad
	rankStep *statistics.StoreLoad

	// firstPriority and secondPriority indicate priority of hot schedule
	// they may be byte(0), key(1), query(2), and always less than dimLen
	firstPriority  int
	secondPriority int

	greatDecRatio float64
	minorDecRatio float64
	maxPeerNum    int
	minHotDegree  int
	// todo: remove this after testing more scene in the single rocksdb
	isRaftKV2 bool

	firstPriorityV2Ratios  *rankV2Ratios
	secondPriorityV2Ratios *rankV2Ratios

	// The rank correlation function used according to the version
	isAvailable                 func(*solution) bool
	filterUniformStore          func() (string, bool)
	needSearchRevertRegions     func() bool
	setSearchRevertRegions      func()
	calcProgressiveRank         func()
	betterThan                  func(*solution) bool
	rankToDimString             func() string
	checkByPriorityAndTolerance func(loads []float64, f func(int) bool) bool
	checkHistoryLoadsByPriority func(loads [][]float64, f func(int) bool) bool
}

func (bs *balanceSolver) init() {
	// Load the configuration items of the scheduler.
	bs.resourceTy = toResourceType(bs.rwTy, bs.opTy)
	bs.maxPeerNum = bs.sche.conf.GetMaxPeerNumber()
	bs.minHotDegree = bs.GetSchedulerConfig().GetHotRegionCacheHitsThreshold()
	bs.firstPriority, bs.secondPriority = prioritiesToDim(bs.getPriorities())
	bs.greatDecRatio, bs.minorDecRatio = bs.sche.conf.GetGreatDecRatio(), bs.sche.conf.GetMinorDecRatio()
	bs.isRaftKV2 = bs.GetStoreConfig().IsRaftKV2()
	switch bs.sche.conf.GetRankFormulaVersion() {
	case "v1":
		bs.initRankV1()
	default:
		bs.initRankV2()
	}

	// Init store load detail according to the type.
	bs.stLoadDetail = bs.sche.stLoadInfos[bs.resourceTy]

	bs.maxSrc = &statistics.StoreLoad{Loads: make([]float64, statistics.DimLen)}
	bs.minDst = &statistics.StoreLoad{
		Loads: make([]float64, statistics.DimLen),
		Count: math.MaxFloat64,
	}
	for i := range bs.minDst.Loads {
		bs.minDst.Loads[i] = math.MaxFloat64
	}
	maxCur := &statistics.StoreLoad{Loads: make([]float64, statistics.DimLen)}

	bs.filteredHotPeers = make(map[uint64][]*statistics.HotPeerStat)
	bs.nthHotPeer = make(map[uint64][]*statistics.HotPeerStat)
	for _, detail := range bs.stLoadDetail {
		bs.maxSrc = statistics.MaxLoad(bs.maxSrc, detail.LoadPred.Min())
		bs.minDst = statistics.MinLoad(bs.minDst, detail.LoadPred.Max())
		maxCur = statistics.MaxLoad(maxCur, &detail.LoadPred.Current)
		bs.nthHotPeer[detail.GetID()] = make([]*statistics.HotPeerStat, statistics.DimLen)
		bs.filteredHotPeers[detail.GetID()] = bs.filterHotPeers(detail)
	}

	rankStepRatios := []float64{
		statistics.ByteDim:  bs.sche.conf.GetByteRankStepRatio(),
		statistics.KeyDim:   bs.sche.conf.GetKeyRankStepRatio(),
		statistics.QueryDim: bs.sche.conf.GetQueryRateRankStepRatio()}
	stepLoads := make([]float64, statistics.DimLen)
	for i := range stepLoads {
		stepLoads[i] = maxCur.Loads[i] * rankStepRatios[i]
	}
	bs.rankStep = &statistics.StoreLoad{
		Loads: stepLoads,
		Count: maxCur.Count * bs.sche.conf.GetCountRankStepRatio(),
	}
}

func (bs *balanceSolver) initRankV1() {
	bs.isAvailable = isAvailableV1
	bs.filterUniformStore = bs.filterUniformStoreV1
	bs.needSearchRevertRegions = func() bool { return false }
	bs.setSearchRevertRegions = func() {}
	bs.calcProgressiveRank = bs.calcProgressiveRankV1
	bs.betterThan = bs.betterThanV1
	bs.rankToDimString = bs.rankToDimStringV1
	bs.pickCheckPolicyV1()
}

func (bs *balanceSolver) pickCheckPolicyV1() {
	switch {
	case bs.resourceTy == writeLeader:
		bs.checkByPriorityAndTolerance = bs.checkByPriorityAndToleranceFirstOnly
		bs.checkHistoryLoadsByPriority = bs.checkHistoryLoadsByPriorityAndToleranceFirstOnly
	case bs.sche.conf.IsStrictPickingStoreEnabled():
		bs.checkByPriorityAndTolerance = bs.checkByPriorityAndToleranceAllOf
		bs.checkHistoryLoadsByPriority = bs.checkHistoryLoadsByPriorityAndToleranceAllOf
	default:
		bs.checkByPriorityAndTolerance = bs.checkByPriorityAndToleranceFirstOnly
		bs.checkHistoryLoadsByPriority = bs.checkHistoryLoadsByPriorityAndToleranceFirstOnly
	}
}

func (bs *balanceSolver) isSelectedDim(dim int) bool {
	return dim == bs.firstPriority || dim == bs.secondPriority
}

func (bs *balanceSolver) getPriorities() []string {
	querySupport := bs.sche.conf.checkQuerySupport(bs.SchedulerCluster)
	// For read, transfer-leader and move-peer have the same priority config
	// For write, they are different
	switch bs.resourceTy {
	case readLeader, readPeer:
		return adjustPrioritiesConfig(querySupport, bs.sche.conf.GetReadPriorities(), getReadPriorities)
	case writeLeader:
		return adjustPrioritiesConfig(querySupport, bs.sche.conf.GetWriteLeaderPriorities(), getWriteLeaderPriorities)
	case writePeer:
		return adjustPrioritiesConfig(querySupport, bs.sche.conf.GetWritePeerPriorities(), getWritePeerPriorities)
	}
	log.Error("illegal type or illegal operator while getting the priority", zap.String("type", bs.rwTy.String()), zap.String("operator", bs.opTy.String()))
	return []string{}
}

func newBalanceSolver(sche *hotScheduler, cluster sche.SchedulerCluster, rwTy statistics.RWType, opTy opType) *balanceSolver {
	bs := &balanceSolver{
		SchedulerCluster: cluster,
		sche:             sche,
		rwTy:             rwTy,
		opTy:             opTy,
	}
	bs.init()
	return bs
}

func (bs *balanceSolver) isValid() bool {
	if bs.SchedulerCluster == nil || bs.sche == nil || bs.stLoadDetail == nil {
		return false
	}
	return true
}

func (bs *balanceSolver) filterUniformStoreV1() (string, bool) {
	if !bs.enableExpectation() {
		return "", false
	}
	// Because region is available for src and dst, so stddev is the same for both, only need to calculate one.
	isUniformFirstPriority, isUniformSecondPriority := bs.isUniformFirstPriority(bs.cur.srcStore), bs.isUniformSecondPriority(bs.cur.srcStore)
	if isUniformFirstPriority && isUniformSecondPriority {
		// If both dims are enough uniform, any schedule is unnecessary.
		return "all-dim", true
	}
	if isUniformFirstPriority && (bs.cur.progressiveRank == -1 || bs.cur.progressiveRank == -3) {
		// If first priority dim is enough uniform, -1 is unnecessary and maybe lead to worse balance for second priority dim
		return dimToString(bs.firstPriority), true
	}
	if isUniformSecondPriority && bs.cur.progressiveRank == -2 {
		// If second priority dim is enough uniform, -2 is unnecessary and maybe lead to worse balance for first priority dim
		return dimToString(bs.secondPriority), true
	}
	return "", false
}

// solve travels all the src stores, hot peers, dst stores and select each one of them to make a best scheduling solution.
// The comparing between solutions is based on calcProgressiveRank.
func (bs *balanceSolver) solve() []*operator.Operator {
	if !bs.isValid() {
		return nil
	}
	bs.cur = &solution{}
	tryUpdateBestSolution := func() {
		if label, ok := bs.filterUniformStore(); ok {
			bs.skipCounter(label).Inc()
			return
		}
		if bs.isAvailable(bs.cur) && bs.betterThan(bs.best) {
			if newOps := bs.buildOperators(); len(newOps) > 0 {
				bs.ops = newOps
				clone := *bs.cur
				bs.best = &clone
			}
		}
	}

	// Whether to allow move region peer from dstStore to srcStore
	var allowRevertRegion func(region *core.RegionInfo, srcStoreID uint64) bool
	if bs.opTy == transferLeader {
		allowRevertRegion = func(region *core.RegionInfo, srcStoreID uint64) bool {
			return region.GetStorePeer(srcStoreID) != nil
		}
	} else {
		allowRevertRegion = func(region *core.RegionInfo, srcStoreID uint64) bool {
			return region.GetStorePeer(srcStoreID) == nil
		}
	}
	snapshotFilter := filter.NewSnapshotSendFilter(bs.GetStores(), constant.Medium)
	splitThresholds := bs.sche.conf.getSplitThresholds()
	for _, srcStore := range bs.filterSrcStores() {
		bs.cur.srcStore = srcStore
		srcStoreID := srcStore.GetID()
		for _, mainPeerStat := range bs.filteredHotPeers[srcStoreID] {
			if bs.cur.region = bs.getRegion(mainPeerStat, srcStoreID); bs.cur.region == nil {
				continue
			} else if bs.opTy == movePeer {
				if !snapshotFilter.Select(bs.cur.region).IsOK() {
					hotSchedulerSnapshotSenderLimitCounter.Inc()
					continue
				}
			}
			bs.cur.mainPeerStat = mainPeerStat
			if bs.GetStoreConfig().IsEnableRegionBucket() && bs.tooHotNeedSplit(srcStore, mainPeerStat, splitThresholds) {
				hotSchedulerRegionTooHotNeedSplitCounter.Inc()
				ops := bs.createSplitOperator([]*core.RegionInfo{bs.cur.region}, byLoad)
				if len(ops) > 0 {
					bs.ops = ops
					bs.cur.calcPeersRate(bs.firstPriority, bs.secondPriority)
					bs.best = bs.cur
					return ops
				}
			}

			for _, dstStore := range bs.filterDstStores() {
				bs.cur.dstStore = dstStore
				bs.calcProgressiveRank()
				tryUpdateBestSolution()
				if bs.needSearchRevertRegions() {
					hotSchedulerSearchRevertRegionsCounter.Inc()
					dstStoreID := dstStore.GetID()
					for _, revertPeerStat := range bs.filteredHotPeers[dstStoreID] {
						revertRegion := bs.getRegion(revertPeerStat, dstStoreID)
						if revertRegion == nil || revertRegion.GetID() == bs.cur.region.GetID() ||
							!allowRevertRegion(revertRegion, srcStoreID) {
							continue
						}
						bs.cur.revertPeerStat = revertPeerStat
						bs.cur.revertRegion = revertRegion
						bs.calcProgressiveRank()
						tryUpdateBestSolution()
					}
					bs.cur.revertPeerStat = nil
					bs.cur.revertRegion = nil
				}
			}
		}
	}

	bs.setSearchRevertRegions()
	return bs.ops
}

func (bs *balanceSolver) skipCounter(label string) prometheus.Counter {
	if bs.rwTy == statistics.Read {
		switch label {
		case "byte":
			return readSkipByteDimUniformStoreCounter
		case "key":
			return readSkipKeyDimUniformStoreCounter
		case "query":
			return readSkipQueryDimUniformStoreCounter
		default:
			return readSkipAllDimUniformStoreCounter
		}
	}
	switch label {
	case "byte":
		return writeSkipByteDimUniformStoreCounter
	case "key":
		return writeSkipKeyDimUniformStoreCounter
	case "query":
		return writeSkipQueryDimUniformStoreCounter
	default:
		return writeSkipAllDimUniformStoreCounter
	}
}

func (bs *balanceSolver) tryAddPendingInfluence() bool {
	if bs.best == nil || len(bs.ops) == 0 {
		return false
	}
	isSplit := bs.ops[0].Kind() == operator.OpSplit
	if !isSplit && bs.best.srcStore.IsTiFlash() != bs.best.dstStore.IsTiFlash() {
		hotSchedulerNotSameEngineCounter.Inc()
		return false
	}
	maxZombieDur := bs.calcMaxZombieDur()

	// TODO: Process operators atomically.
	// main peer

	srcStoreIDs := make([]uint64, 0)
	dstStoreID := uint64(0)
	if isSplit {
		region := bs.GetRegion(bs.ops[0].RegionID())
		for id := range region.GetStoreIDs() {
			srcStoreIDs = append(srcStoreIDs, id)
		}
	} else {
		srcStoreIDs = append(srcStoreIDs, bs.best.srcStore.GetID())
		dstStoreID = bs.best.dstStore.GetID()
	}
	infl := bs.collectPendingInfluence(bs.best.mainPeerStat)
	if !bs.sche.tryAddPendingInfluence(bs.ops[0], srcStoreIDs, dstStoreID, infl, maxZombieDur) {
		return false
	}
	if isSplit {
		return true
	}
	// revert peers
	if bs.best.revertPeerStat != nil && len(bs.ops) > 1 {
		infl := bs.collectPendingInfluence(bs.best.revertPeerStat)
		if !bs.sche.tryAddPendingInfluence(bs.ops[1], srcStoreIDs, dstStoreID, infl, maxZombieDur) {
			return false
		}
	}
	bs.logBestSolution()
	return true
}

func (bs *balanceSolver) collectPendingInfluence(peer *statistics.HotPeerStat) statistics.Influence {
	infl := statistics.Influence{Loads: make([]float64, statistics.RegionStatCount), Count: 1}
	bs.rwTy.SetFullLoadRates(infl.Loads, peer.GetLoads())
	inverse := bs.rwTy.Inverse()
	another := bs.GetHotPeerStat(inverse, peer.RegionID, peer.StoreID)
	if another != nil {
		inverse.SetFullLoadRates(infl.Loads, another.GetLoads())
	}
	return infl
}

// Depending on the source of the statistics used, a different ZombieDuration will be used.
// If the statistics are from the sum of Regions, there will be a longer ZombieDuration.
func (bs *balanceSolver) calcMaxZombieDur() time.Duration {
	switch bs.resourceTy {
	case writeLeader:
		if bs.firstPriority == statistics.QueryDim {
			// We use store query info rather than total of hot write leader to guide hot write leader scheduler
			// when its first priority is `QueryDim`, because `Write-peer` does not have `QueryDim`.
			// The reason is the same with `tikvCollector.GetLoads`.
			return bs.sche.conf.GetStoreStatZombieDuration()
		}
		return bs.sche.conf.GetRegionsStatZombieDuration()
	case writePeer:
		if bs.best.srcStore.IsTiFlash() {
			return bs.sche.conf.GetRegionsStatZombieDuration()
		}
		return bs.sche.conf.GetStoreStatZombieDuration()
	default:
		return bs.sche.conf.GetStoreStatZombieDuration()
	}
}

// filterSrcStores compare the min rate and the ratio * expectation rate, if two dim rate is greater than
// its expectation * ratio, the store would be selected as hot source store
func (bs *balanceSolver) filterSrcStores() map[uint64]*statistics.StoreLoadDetail {
	ret := make(map[uint64]*statistics.StoreLoadDetail)
	confSrcToleranceRatio := bs.sche.conf.GetSrcToleranceRatio()
	confEnableForTiFlash := bs.sche.conf.GetEnableForTiFlash()
	for id, detail := range bs.stLoadDetail {
		srcToleranceRatio := confSrcToleranceRatio
		if detail.IsTiFlash() {
			if !confEnableForTiFlash {
				continue
			}
			if bs.rwTy != statistics.Write || bs.opTy != movePeer {
				continue
			}
			srcToleranceRatio += tiflashToleranceRatioCorrection
		}
		if len(detail.HotPeers) == 0 {
			continue
		}

		if !bs.checkSrcByPriorityAndTolerance(detail.LoadPred.Min(), &detail.LoadPred.Expect, srcToleranceRatio) {
			hotSchedulerResultCounter.WithLabelValues("src-store-failed-"+bs.resourceTy.String(), strconv.FormatUint(id, 10)).Inc()
			continue
		}
		// only raftkv2 needs to check the history loads.
		if bs.isRaftKV2 {
			if !bs.checkSrcHistoryLoadsByPriorityAndTolerance(&detail.LoadPred.Current, &detail.LoadPred.Expect, srcToleranceRatio) {
				hotSchedulerResultCounter.WithLabelValues("src-store-history-loads-failed-"+bs.resourceTy.String(), strconv.FormatUint(id, 10)).Inc()
				continue
			}
		}

		ret[id] = detail
		hotSchedulerResultCounter.WithLabelValues("src-store-succ-"+bs.resourceTy.String(), strconv.FormatUint(id, 10)).Inc()
	}
	return ret
}

func (bs *balanceSolver) checkSrcByPriorityAndTolerance(minLoad, expectLoad *statistics.StoreLoad, toleranceRatio float64) bool {
	return bs.checkByPriorityAndTolerance(minLoad.Loads, func(i int) bool {
		return minLoad.Loads[i] > toleranceRatio*expectLoad.Loads[i]
	})
}

func (bs *balanceSolver) checkSrcHistoryLoadsByPriorityAndTolerance(current, expectLoad *statistics.StoreLoad, toleranceRatio float64) bool {
	if len(current.HistoryLoads) == 0 {
		return true
	}
	return bs.checkHistoryLoadsByPriority(current.HistoryLoads, func(i int) bool {
		return slice.AllOf(current.HistoryLoads[i], func(j int) bool {
			return current.HistoryLoads[i][j] > toleranceRatio*expectLoad.HistoryLoads[i][j]
		})
	})
}

// filterHotPeers filtered hot peers from statistics.HotPeerStat and deleted the peer if its region is in pending status.
// The returned hotPeer count in controlled by `max-peer-number`.
func (bs *balanceSolver) filterHotPeers(storeLoad *statistics.StoreLoadDetail) []*statistics.HotPeerStat {
	hotPeers := storeLoad.HotPeers
	ret := make([]*statistics.HotPeerStat, 0, len(hotPeers))
	appendItem := func(item *statistics.HotPeerStat) {
		if _, ok := bs.sche.regionPendings[item.ID()]; !ok && !item.IsNeedCoolDownTransferLeader(bs.minHotDegree, bs.rwTy) {
			// no in pending operator and no need cool down after transfer leader
			ret = append(ret, item)
		}
	}

	var firstSort, secondSort []*statistics.HotPeerStat
	if len(hotPeers) >= topnPosition || len(hotPeers) > bs.maxPeerNum {
		firstSort = make([]*statistics.HotPeerStat, len(hotPeers))
		copy(firstSort, hotPeers)
		sort.Slice(firstSort, func(i, j int) bool {
			return firstSort[i].GetLoad(bs.firstPriority) > firstSort[j].GetLoad(bs.firstPriority)
		})
		secondSort = make([]*statistics.HotPeerStat, len(hotPeers))
		copy(secondSort, hotPeers)
		sort.Slice(secondSort, func(i, j int) bool {
			return secondSort[i].GetLoad(bs.secondPriority) > secondSort[j].GetLoad(bs.secondPriority)
		})
	}
	if len(hotPeers) >= topnPosition {
		storeID := storeLoad.GetID()
		bs.nthHotPeer[storeID][bs.firstPriority] = firstSort[topnPosition-1]
		bs.nthHotPeer[storeID][bs.secondPriority] = secondSort[topnPosition-1]
	}
	if len(hotPeers) > bs.maxPeerNum {
		union := bs.sortHotPeers(firstSort, secondSort)
		ret = make([]*statistics.HotPeerStat, 0, len(union))
		for peer := range union {
			appendItem(peer)
		}
		return ret
	}

	for _, peer := range hotPeers {
		appendItem(peer)
	}
	return ret
}

func (bs *balanceSolver) sortHotPeers(firstSort, secondSort []*statistics.HotPeerStat) map[*statistics.HotPeerStat]struct{} {
	union := make(map[*statistics.HotPeerStat]struct{}, bs.maxPeerNum)
	// At most MaxPeerNum peers, to prevent balanceSolver.solve() too slow.
	for len(union) < bs.maxPeerNum {
		for len(firstSort) > 0 {
			peer := firstSort[0]
			firstSort = firstSort[1:]
			if _, ok := union[peer]; !ok {
				union[peer] = struct{}{}
				break
			}
		}
		for len(union) < bs.maxPeerNum && len(secondSort) > 0 {
			peer := secondSort[0]
			secondSort = secondSort[1:]
			if _, ok := union[peer]; !ok {
				union[peer] = struct{}{}
				break
			}
		}
	}
	return union
}

// isRegionAvailable checks whether the given region is not available to schedule.
func (bs *balanceSolver) isRegionAvailable(region *core.RegionInfo) bool {
	if region == nil {
		hotSchedulerNoRegionCounter.Inc()
		return false
	}

	if !filter.IsRegionHealthyAllowPending(region) {
		hotSchedulerUnhealthyReplicaCounter.Inc()
		return false
	}

	if !filter.IsRegionReplicated(bs.SchedulerCluster, region) {
		log.Debug("region has abnormal replica count", zap.String("scheduler", bs.sche.GetName()), zap.Uint64("region-id", region.GetID()))
		hotSchedulerAbnormalReplicaCounter.Inc()
		return false
	}

	return true
}

func (bs *balanceSolver) getRegion(peerStat *statistics.HotPeerStat, storeID uint64) *core.RegionInfo {
	region := bs.GetRegion(peerStat.ID())
	if !bs.isRegionAvailable(region) {
		return nil
	}

	switch bs.opTy {
	case movePeer:
		srcPeer := region.GetStorePeer(storeID)
		if srcPeer == nil {
			log.Debug("region does not have a peer on source store, maybe stat out of date",
				zap.Uint64("region-id", peerStat.ID()),
				zap.Uint64("leader-store-id", storeID))
			return nil
		}
	case transferLeader:
		if region.GetLeader().GetStoreId() != storeID {
			log.Debug("region leader is not on source store, maybe stat out of date",
				zap.Uint64("region-id", peerStat.ID()),
				zap.Uint64("leader-store-id", storeID))
			return nil
		}
	default:
		return nil
	}

	return region
}

// filterDstStores select the candidate store by filters
func (bs *balanceSolver) filterDstStores() map[uint64]*statistics.StoreLoadDetail {
	var (
		filters    []filter.Filter
		candidates []*statistics.StoreLoadDetail
	)
	srcStore := bs.cur.srcStore.StoreInfo
	switch bs.opTy {
	case movePeer:
		if bs.rwTy == statistics.Read && bs.cur.mainPeerStat.IsLeader() { // for hot-read scheduler, only move peer
			return nil
		}
		filters = []filter.Filter{
			&filter.StoreStateFilter{ActionScope: bs.sche.GetName(), MoveRegion: true, OperatorLevel: constant.High},
			filter.NewExcludedFilter(bs.sche.GetName(), bs.cur.region.GetStoreIDs(), bs.cur.region.GetStoreIDs()),
			filter.NewSpecialUseFilter(bs.sche.GetName(), filter.SpecialUseHotRegion),
			filter.NewPlacementSafeguard(bs.sche.GetName(), bs.GetSchedulerConfig(), bs.GetBasicCluster(), bs.GetRuleManager(), bs.cur.region, srcStore, nil),
		}
		for _, detail := range bs.stLoadDetail {
			candidates = append(candidates, detail)
		}

	case transferLeader:
		if !bs.cur.mainPeerStat.IsLeader() { // source peer must be leader whether it is move leader or transfer leader
			return nil
		}
		filters = []filter.Filter{
			&filter.StoreStateFilter{ActionScope: bs.sche.GetName(), TransferLeader: true, OperatorLevel: constant.High},
			filter.NewSpecialUseFilter(bs.sche.GetName(), filter.SpecialUseHotRegion),
		}
		if bs.rwTy == statistics.Read {
			peers := bs.cur.region.GetPeers()
			moveLeaderFilters := []filter.Filter{&filter.StoreStateFilter{ActionScope: bs.sche.GetName(), MoveRegion: true, OperatorLevel: constant.High}}
			if leaderFilter := filter.NewPlacementLeaderSafeguard(bs.sche.GetName(), bs.GetSchedulerConfig(), bs.GetBasicCluster(), bs.GetRuleManager(), bs.cur.region, srcStore, true /*allowMoveLeader*/); leaderFilter != nil {
				filters = append(filters, leaderFilter)
			}
			for storeID, detail := range bs.stLoadDetail {
				if storeID == bs.cur.mainPeerStat.StoreID {
					continue
				}
				// transfer leader
				if slice.AnyOf(peers, func(i int) bool {
					return peers[i].GetStoreId() == storeID
				}) {
					candidates = append(candidates, detail)
					continue
				}
				// move leader
				if filter.Target(bs.GetSchedulerConfig(), detail.StoreInfo, moveLeaderFilters) {
					candidates = append(candidates, detail)
				}
			}
		} else {
			if leaderFilter := filter.NewPlacementLeaderSafeguard(bs.sche.GetName(), bs.GetSchedulerConfig(), bs.GetBasicCluster(), bs.GetRuleManager(), bs.cur.region, srcStore, false /*allowMoveLeader*/); leaderFilter != nil {
				filters = append(filters, leaderFilter)
			}
			for _, peer := range bs.cur.region.GetFollowers() {
				if detail, ok := bs.stLoadDetail[peer.GetStoreId()]; ok {
					candidates = append(candidates, detail)
				}
			}
		}

	default:
		return nil
	}
	return bs.pickDstStores(filters, candidates)
}

func (bs *balanceSolver) pickDstStores(filters []filter.Filter, candidates []*statistics.StoreLoadDetail) map[uint64]*statistics.StoreLoadDetail {
	ret := make(map[uint64]*statistics.StoreLoadDetail, len(candidates))
	confDstToleranceRatio := bs.sche.conf.GetDstToleranceRatio()
	confEnableForTiFlash := bs.sche.conf.GetEnableForTiFlash()
	for _, detail := range candidates {
		store := detail.StoreInfo
		dstToleranceRatio := confDstToleranceRatio
		if detail.IsTiFlash() {
			if !confEnableForTiFlash {
				continue
			}
			if bs.rwTy != statistics.Write || bs.opTy != movePeer {
				continue
			}
			dstToleranceRatio += tiflashToleranceRatioCorrection
		}
		if filter.Target(bs.GetSchedulerConfig(), store, filters) {
			id := store.GetID()
			if !bs.checkDstByPriorityAndTolerance(detail.LoadPred.Max(), &detail.LoadPred.Expect, dstToleranceRatio) {
				hotSchedulerResultCounter.WithLabelValues("dst-store-failed-"+bs.resourceTy.String(), strconv.FormatUint(id, 10)).Inc()
				continue
			}
			// only raftkv2 needs to check history loads
			if bs.isRaftKV2 {
				if !bs.checkDstHistoryLoadsByPriorityAndTolerance(&detail.LoadPred.Current, &detail.LoadPred.Expect, dstToleranceRatio) {
					hotSchedulerResultCounter.WithLabelValues("dst-store-history-loads-failed-"+bs.resourceTy.String(), strconv.FormatUint(id, 10)).Inc()
					continue
				}
			}

			hotSchedulerResultCounter.WithLabelValues("dst-store-succ-"+bs.resourceTy.String(), strconv.FormatUint(id, 10)).Inc()
			ret[id] = detail
		}
	}
	return ret
}

func (bs *balanceSolver) checkDstByPriorityAndTolerance(maxLoad, expect *statistics.StoreLoad, toleranceRatio float64) bool {
	return bs.checkByPriorityAndTolerance(maxLoad.Loads, func(i int) bool {
		return maxLoad.Loads[i]*toleranceRatio < expect.Loads[i]
	})
}

func (bs *balanceSolver) checkDstHistoryLoadsByPriorityAndTolerance(current, expect *statistics.StoreLoad, toleranceRatio float64) bool {
	if len(current.HistoryLoads) == 0 {
		return true
	}
	return bs.checkHistoryLoadsByPriority(current.HistoryLoads, func(i int) bool {
		return slice.AllOf(current.HistoryLoads[i], func(j int) bool {
			return current.HistoryLoads[i][j]*toleranceRatio < expect.HistoryLoads[i][j]
		})
	})
}

func (bs *balanceSolver) checkByPriorityAndToleranceAllOf(loads []float64, f func(int) bool) bool {
	return slice.AllOf(loads, func(i int) bool {
		if bs.isSelectedDim(i) {
			return f(i)
		}
		return true
	})
}

func (bs *balanceSolver) checkHistoryLoadsByPriorityAndToleranceAllOf(loads [][]float64, f func(int) bool) bool {
	return slice.AllOf(loads, func(i int) bool {
		if bs.isSelectedDim(i) {
			return f(i)
		}
		return true
	})
}

func (bs *balanceSolver) checkByPriorityAndToleranceAnyOf(loads []float64, f func(int) bool) bool {
	return slice.AnyOf(loads, func(i int) bool {
		if bs.isSelectedDim(i) {
			return f(i)
		}
		return false
	})
}

func (bs *balanceSolver) checkHistoryByPriorityAndToleranceAnyOf(loads [][]float64, f func(int) bool) bool {
	return slice.AnyOf(loads, func(i int) bool {
		if bs.isSelectedDim(i) {
			return f(i)
		}
		return false
	})
}

func (bs *balanceSolver) checkByPriorityAndToleranceFirstOnly(loads []float64, f func(int) bool) bool {
	return f(bs.firstPriority)
}

func (bs *balanceSolver) checkHistoryLoadsByPriorityAndToleranceFirstOnly(_ [][]float64, f func(int) bool) bool {
	return f(bs.firstPriority)
}

func (bs *balanceSolver) enableExpectation() bool {
	return bs.sche.conf.GetDstToleranceRatio() > 0 && bs.sche.conf.GetSrcToleranceRatio() > 0
}

func (bs *balanceSolver) isUniformFirstPriority(store *statistics.StoreLoadDetail) bool {
	// first priority should be more uniform than second priority
	return store.IsUniform(bs.firstPriority, stddevThreshold*0.5)
}

func (bs *balanceSolver) isUniformSecondPriority(store *statistics.StoreLoadDetail) bool {
	return store.IsUniform(bs.secondPriority, stddevThreshold)
}

// calcProgressiveRank calculates `bs.cur.progressiveRank`.
// See the comments of `solution.progressiveRank` for more about progressive rank.
// | ↓ firstPriority \ secondPriority → | isBetter | isNotWorsened | Worsened |
// |   isBetter                         | -4       | -3            | -1 / 0   |
// |   isNotWorsened                    | -2       | 1             | 1        |
// |   Worsened                         | 0        | 1             | 1        |
func (bs *balanceSolver) calcProgressiveRankV1() {
	bs.cur.progressiveRank = 1
	bs.cur.calcPeersRate(bs.firstPriority, bs.secondPriority)
	if bs.cur.getPeersRateFromCache(bs.firstPriority) < bs.getMinRate(bs.firstPriority) &&
		bs.cur.getPeersRateFromCache(bs.secondPriority) < bs.getMinRate(bs.secondPriority) {
		return
	}

	if bs.resourceTy == writeLeader {
		// For write leader, only compare the first priority.
		// If the first priority is better, the progressiveRank is -3.
		// Because it is not a solution that needs to be optimized.
		if bs.isBetterForWriteLeader() {
			bs.cur.progressiveRank = -3
		}
		return
	}

	isFirstBetter, isSecondBetter := bs.isBetter(bs.firstPriority), bs.isBetter(bs.secondPriority)
	isFirstNotWorsened := isFirstBetter || bs.isNotWorsened(bs.firstPriority)
	isSecondNotWorsened := isSecondBetter || bs.isNotWorsened(bs.secondPriority)
	switch {
	case isFirstBetter && isSecondBetter:
		// If belonging to the case, all two dim will be more balanced, the best choice.
		bs.cur.progressiveRank = -4
	case isFirstBetter && isSecondNotWorsened:
		// If belonging to the case, the first priority dim will be more balanced, the second priority dim will be not worsened.
		bs.cur.progressiveRank = -3
	case isFirstNotWorsened && isSecondBetter:
		// If belonging to the case, the first priority dim will be not worsened, the second priority dim will be more balanced.
		bs.cur.progressiveRank = -2
	case isFirstBetter:
		// If belonging to the case, the first priority dim will be more balanced, ignore the second priority dim.
		bs.cur.progressiveRank = -1
	case isSecondBetter:
		// If belonging to the case, the second priority dim will be more balanced, ignore the first priority dim.
		// It's a solution that cannot be used directly, but can be optimized.
		bs.cur.progressiveRank = 0
	}
}

// isTolerance checks source store and target store by checking the difference value with pendingAmpFactor * pendingPeer.
// This will make the hot region scheduling slow even serialize running when each 2 store's pending influence is close.
func (bs *balanceSolver) isTolerance(dim int, reverse bool) bool {
	srcStoreID := bs.cur.srcStore.GetID()
	dstStoreID := bs.cur.dstStore.GetID()
	srcRate, dstRate := bs.cur.getCurrentLoad(dim)
	srcPending, dstPending := bs.cur.getPendingLoad(dim)
	if reverse {
		srcStoreID, dstStoreID = dstStoreID, srcStoreID
		srcRate, dstRate = dstRate, srcRate
		srcPending, dstPending = dstPending, srcPending
	}

	if srcRate <= dstRate {
		return false
	}
	pendingAmp := 1 + pendingAmpFactor*srcRate/(srcRate-dstRate)
	hotPendingStatus.WithLabelValues(bs.rwTy.String(), strconv.FormatUint(srcStoreID, 10), strconv.FormatUint(dstStoreID, 10)).Set(pendingAmp)
	return srcRate-pendingAmp*srcPending > dstRate+pendingAmp*dstPending
}

func (bs *balanceSolver) getHotDecRatioByPriorities(dim int) (isHot bool, decRatio float64) {
	// we use DecRatio(Decline Ratio) to expect that the dst store's rate should still be less
	// than the src store's rate after scheduling one peer.
	srcRate, dstRate := bs.cur.getExtremeLoad(dim)
	peersRate := bs.cur.getPeersRateFromCache(dim)
	// Rate may be negative after adding revertRegion, which should be regarded as moving from dst to src.
	if peersRate >= 0 {
		isHot = peersRate >= bs.getMinRate(dim)
		decRatio = (dstRate + peersRate) / math.Max(srcRate-peersRate, 1)
	} else {
		isHot = -peersRate >= bs.getMinRate(dim)
		decRatio = (srcRate - peersRate) / math.Max(dstRate+peersRate, 1)
	}
	return
}

func (bs *balanceSolver) isBetterForWriteLeader() bool {
	srcRate, dstRate := bs.cur.getExtremeLoad(bs.firstPriority)
	peersRate := bs.cur.getPeersRateFromCache(bs.firstPriority)
	return srcRate-peersRate >= dstRate+peersRate && bs.isTolerance(bs.firstPriority, false)
}

func (bs *balanceSolver) isBetter(dim int) bool {
	isHot, decRatio := bs.getHotDecRatioByPriorities(dim)
	return isHot && decRatio <= bs.greatDecRatio && bs.isTolerance(dim, false)
}

// isNotWorsened must be true if isBetter is true.
func (bs *balanceSolver) isNotWorsened(dim int) bool {
	isHot, decRatio := bs.getHotDecRatioByPriorities(dim)
	return !isHot || decRatio <= bs.minorDecRatio
}

func (bs *balanceSolver) getMinRate(dim int) float64 {
	switch dim {
	case statistics.KeyDim:
		return bs.sche.conf.GetMinHotKeyRate()
	case statistics.ByteDim:
		return bs.sche.conf.GetMinHotByteRate()
	case statistics.QueryDim:
		return bs.sche.conf.GetMinHotQueryRate()
	}
	return -1
}

// betterThan checks if `bs.cur` is a better solution than `old`.
func (bs *balanceSolver) betterThanV1(old *solution) bool {
	if old == nil || bs.cur.progressiveRank <= splitProgressiveRank {
		return true
	}
	if bs.cur.progressiveRank != old.progressiveRank {
		// Smaller rank is better.
		return bs.cur.progressiveRank < old.progressiveRank
	}
	if (bs.cur.revertRegion == nil) != (old.revertRegion == nil) {
		// Fewer revertRegions are better.
		return bs.cur.revertRegion == nil
	}

	if r := bs.compareSrcStore(bs.cur.srcStore, old.srcStore); r < 0 {
		return true
	} else if r > 0 {
		return false
	}

	if r := bs.compareDstStore(bs.cur.dstStore, old.dstStore); r < 0 {
		return true
	} else if r > 0 {
		return false
	}

	if bs.cur.mainPeerStat != old.mainPeerStat {
		// compare region
		if bs.resourceTy == writeLeader {
			return bs.cur.getPeersRateFromCache(bs.firstPriority) > old.getPeersRateFromCache(bs.firstPriority)
		}

		// We will firstly consider ensuring converge faster, secondly reduce oscillation
		firstCmp, secondCmp := bs.getRkCmpPrioritiesV1(old)
		switch bs.cur.progressiveRank {
		case -4: // isBetter(firstPriority) && isBetter(secondPriority)
			if firstCmp != 0 {
				return firstCmp > 0
			}
			return secondCmp > 0
		case -3: // isBetter(firstPriority) && isNotWorsened(secondPriority)
			if firstCmp != 0 {
				return firstCmp > 0
			}
			// prefer smaller second priority rate, to reduce oscillation
			return secondCmp < 0
		case -2: // isNotWorsened(firstPriority) && isBetter(secondPriority)
			if secondCmp != 0 {
				return secondCmp > 0
			}
			// prefer smaller first priority rate, to reduce oscillation
			return firstCmp < 0
		case -1: // isBetter(firstPriority)
			return firstCmp > 0
			// TODO: The smaller the difference between the value and the expectation, the better.
		}
	}

	return false
}

var dimToStep = [statistics.DimLen]float64{
	statistics.ByteDim:  100,
	statistics.KeyDim:   10,
	statistics.QueryDim: 10,
}

func (bs *balanceSolver) getRkCmpPrioritiesV1(old *solution) (firstCmp int, secondCmp int) {
	firstCmp = rankCmp(bs.cur.getPeersRateFromCache(bs.firstPriority), old.getPeersRateFromCache(bs.firstPriority), stepRank(0, dimToStep[bs.firstPriority]))
	secondCmp = rankCmp(bs.cur.getPeersRateFromCache(bs.secondPriority), old.getPeersRateFromCache(bs.secondPriority), stepRank(0, dimToStep[bs.secondPriority]))
	return
}

// smaller is better
func (bs *balanceSolver) compareSrcStore(detail1, detail2 *statistics.StoreLoadDetail) int {
	if detail1 != detail2 {
		// compare source store
		var lpCmp storeLPCmp
		if bs.resourceTy == writeLeader {
			lpCmp = sliceLPCmp(
				minLPCmp(negLoadCmp(sliceLoadCmp(
					stLdRankCmp(stLdRate(bs.firstPriority), stepRank(bs.maxSrc.Loads[bs.firstPriority], bs.rankStep.Loads[bs.firstPriority])),
					stLdRankCmp(stLdRate(bs.secondPriority), stepRank(bs.maxSrc.Loads[bs.secondPriority], bs.rankStep.Loads[bs.secondPriority])),
				))),
				diffCmp(sliceLoadCmp(
					stLdRankCmp(stLdCount, stepRank(0, bs.rankStep.Count)),
					stLdRankCmp(stLdRate(bs.firstPriority), stepRank(0, bs.rankStep.Loads[bs.firstPriority])),
					stLdRankCmp(stLdRate(bs.secondPriority), stepRank(0, bs.rankStep.Loads[bs.secondPriority])),
				)),
			)
		} else {
			lpCmp = sliceLPCmp(
				minLPCmp(negLoadCmp(sliceLoadCmp(
					stLdRankCmp(stLdRate(bs.firstPriority), stepRank(bs.maxSrc.Loads[bs.firstPriority], bs.rankStep.Loads[bs.firstPriority])),
					stLdRankCmp(stLdRate(bs.secondPriority), stepRank(bs.maxSrc.Loads[bs.secondPriority], bs.rankStep.Loads[bs.secondPriority])),
				))),
				diffCmp(
					stLdRankCmp(stLdRate(bs.firstPriority), stepRank(0, bs.rankStep.Loads[bs.firstPriority])),
				),
			)
		}
		return lpCmp(detail1.LoadPred, detail2.LoadPred)
	}
	return 0
}

// smaller is better
func (bs *balanceSolver) compareDstStore(detail1, detail2 *statistics.StoreLoadDetail) int {
	if detail1 != detail2 {
		// compare destination store
		var lpCmp storeLPCmp
		if bs.resourceTy == writeLeader {
			lpCmp = sliceLPCmp(
				maxLPCmp(sliceLoadCmp(
					stLdRankCmp(stLdRate(bs.firstPriority), stepRank(bs.minDst.Loads[bs.firstPriority], bs.rankStep.Loads[bs.firstPriority])),
					stLdRankCmp(stLdRate(bs.secondPriority), stepRank(bs.minDst.Loads[bs.secondPriority], bs.rankStep.Loads[bs.secondPriority])),
				)),
				diffCmp(sliceLoadCmp(
					stLdRankCmp(stLdCount, stepRank(0, bs.rankStep.Count)),
					stLdRankCmp(stLdRate(bs.firstPriority), stepRank(0, bs.rankStep.Loads[bs.firstPriority])),
					stLdRankCmp(stLdRate(bs.secondPriority), stepRank(0, bs.rankStep.Loads[bs.secondPriority])),
				)))
		} else {
			lpCmp = sliceLPCmp(
				maxLPCmp(sliceLoadCmp(
					stLdRankCmp(stLdRate(bs.firstPriority), stepRank(bs.minDst.Loads[bs.firstPriority], bs.rankStep.Loads[bs.firstPriority])),
					stLdRankCmp(stLdRate(bs.secondPriority), stepRank(bs.minDst.Loads[bs.secondPriority], bs.rankStep.Loads[bs.secondPriority])),
				)),
				diffCmp(
					stLdRankCmp(stLdRate(bs.firstPriority), stepRank(0, bs.rankStep.Loads[bs.firstPriority])),
				),
			)
		}
		return lpCmp(detail1.LoadPred, detail2.LoadPred)
	}
	return 0
}

func stepRank(rk0 float64, step float64) func(float64) int64 {
	return func(rate float64) int64 {
		return int64((rate - rk0) / step)
	}
}

// Once we are ready to build the operator, we must ensure the following things:
// 1. the source store and destination store in the current solution are not nil
// 2. the peer we choose as a source in the current solution is not nil, and it belongs to the source store
// 3. the region which owns the peer in the current solution is not nil, and its ID should equal to the peer's region ID
func (bs *balanceSolver) isReadyToBuild() bool {
	if !(bs.cur.srcStore != nil && bs.cur.dstStore != nil &&
		bs.cur.mainPeerStat != nil && bs.cur.mainPeerStat.StoreID == bs.cur.srcStore.GetID() &&
		bs.cur.region != nil && bs.cur.region.GetID() == bs.cur.mainPeerStat.ID()) {
		return false
	}
	if bs.cur.revertPeerStat == nil {
		return bs.cur.revertRegion == nil
	}
	return bs.cur.revertPeerStat.StoreID == bs.cur.dstStore.GetID() &&
		bs.cur.revertRegion != nil && bs.cur.revertRegion.GetID() == bs.cur.revertPeerStat.ID()
}

func (bs *balanceSolver) rankToDimStringV1() string {
	switch bs.cur.progressiveRank {
	case -4:
		return "all"
	case -3:
		return dimToString(bs.firstPriority)
	case -2:
		return dimToString(bs.secondPriority)
	case -1:
		return dimToString(bs.firstPriority) + "-only"
	default:
		return "none"
	}
}

func (bs *balanceSolver) buildOperators() (ops []*operator.Operator) {
	if !bs.isReadyToBuild() {
		return nil
	}

	splitRegions := make([]*core.RegionInfo, 0)
	if bs.opTy == movePeer {
		for _, region := range []*core.RegionInfo{bs.cur.region, bs.cur.revertRegion} {
			if region == nil {
				continue
			}
			if region.GetApproximateSize() > bs.GetSchedulerConfig().GetMaxMovableHotPeerSize() {
				hotSchedulerNeedSplitBeforeScheduleCounter.Inc()
				splitRegions = append(splitRegions, region)
			}
		}
	}
	if len(splitRegions) > 0 {
		return bs.createSplitOperator(splitRegions, bySize)
	}

	srcStoreID := bs.cur.srcStore.GetID()
	dstStoreID := bs.cur.dstStore.GetID()
	sourceLabel := strconv.FormatUint(srcStoreID, 10)
	targetLabel := strconv.FormatUint(dstStoreID, 10)
	dim := bs.rankToDimString()

	var createOperator func(region *core.RegionInfo, srcStoreID, dstStoreID uint64) (op *operator.Operator, typ string, err error)
	switch bs.rwTy {
	case statistics.Read:
		createOperator = bs.createReadOperator
	case statistics.Write:
		createOperator = bs.createWriteOperator
	}

	currentOp, typ, err := createOperator(bs.cur.region, srcStoreID, dstStoreID)
	if err == nil {
		bs.decorateOperator(currentOp, false, sourceLabel, targetLabel, typ, dim)
		ops = []*operator.Operator{currentOp}
		if bs.cur.revertRegion != nil {
			currentOp, typ, err = createOperator(bs.cur.revertRegion, dstStoreID, srcStoreID)
			if err == nil {
				bs.decorateOperator(currentOp, true, targetLabel, sourceLabel, typ, dim)
				ops = append(ops, currentOp)
			}
		}
	}

	if err != nil {
		log.Debug("fail to create operator", zap.Stringer("rw-type", bs.rwTy), zap.Stringer("op-type", bs.opTy), errs.ZapError(err))
		hotSchedulerCreateOperatorFailedCounter.Inc()
		return nil
	}

	return
}

// bucketFirstStat returns the first priority statistics of the bucket.
// if the first priority is query rate, it will return the second priority .
func (bs *balanceSolver) bucketFirstStat() statistics.RegionStatKind {
	base := statistics.RegionReadBytes
	if bs.rwTy == statistics.Write {
		base = statistics.RegionWriteBytes
	}
	offset := bs.firstPriority
	// todo: remove it if bucket's qps has been supported.
	if bs.firstPriority == statistics.QueryDim {
		offset = bs.secondPriority
	}
	return base + statistics.RegionStatKind(offset)
}

func (bs *balanceSolver) splitBucketsOperator(region *core.RegionInfo, keys [][]byte) *operator.Operator {
	splitKeys := make([][]byte, 0, len(keys))
	for _, key := range keys {
		// make sure that this split key is in the region
		if keyutil.Between(region.GetStartKey(), region.GetEndKey(), key) {
			splitKeys = append(splitKeys, key)
		}
	}
	if len(splitKeys) == 0 {
		hotSchedulerNotFoundSplitKeysCounter.Inc()
		return nil
	}
	desc := splitHotReadBuckets
	if bs.rwTy == statistics.Write {
		desc = splitHotWriteBuckets
	}

	op, err := operator.CreateSplitRegionOperator(desc, region, operator.OpSplit, pdpb.CheckPolicy_USEKEY, splitKeys)
	if err != nil {
		log.Error("fail to create split operator",
			zap.Stringer("resource-type", bs.resourceTy),
			errs.ZapError(err))
		return nil
	}
	hotSchedulerSplitSuccessCounter.Inc()
	return op
}

func (bs *balanceSolver) splitBucketsByLoad(region *core.RegionInfo, bucketStats []*buckets.BucketStat) *operator.Operator {
	// bucket key range maybe not match the region key range, so we should filter the invalid buckets.
	// filter some buckets key range not match the region start key and end key.
	stats := make([]*buckets.BucketStat, 0, len(bucketStats))
	startKey, endKey := region.GetStartKey(), region.GetEndKey()
	for _, stat := range bucketStats {
		if keyutil.Between(startKey, endKey, stat.StartKey) || keyutil.Between(startKey, endKey, stat.EndKey) {
			stats = append(stats, stat)
		}
	}
	if len(stats) == 0 {
		hotSchedulerHotBucketNotValidCounter.Inc()
		return nil
	}

	// if this region has only one buckets, we can't split it into two hot region, so skip it.
	if len(stats) == 1 {
		hotSchedulerOnlyOneBucketsHotCounter.Inc()
		return nil
	}
	totalLoads := uint64(0)
	dim := bs.bucketFirstStat()
	for _, stat := range stats {
		totalLoads += stat.Loads[dim]
	}

	// find the half point of the total loads.
	acc, splitIdx := uint64(0), 0
	for ; acc < totalLoads/2 && splitIdx < len(stats); splitIdx++ {
		acc += stats[splitIdx].Loads[dim]
	}
	if splitIdx <= 0 {
		hotSchedulerRegionBucketsSingleHotSpotCounter.Inc()
		return nil
	}
	splitKey := stats[splitIdx-1].EndKey
	// if the split key is not in the region, we should use the start key of the bucket.
	if !keyutil.Between(region.GetStartKey(), region.GetEndKey(), splitKey) {
		splitKey = stats[splitIdx-1].StartKey
	}
	op := bs.splitBucketsOperator(region, [][]byte{splitKey})
	if op != nil {
		op.AdditionalInfos["accLoads"] = strconv.FormatUint(acc-stats[splitIdx-1].Loads[dim], 10)
		op.AdditionalInfos["totalLoads"] = strconv.FormatUint(totalLoads, 10)
	}
	return op
}

// splitBucketBySize splits the region order by bucket count if the region is too big.
func (bs *balanceSolver) splitBucketBySize(region *core.RegionInfo) *operator.Operator {
	splitKeys := make([][]byte, 0)
	for _, key := range region.GetBuckets().GetKeys() {
		if keyutil.Between(region.GetStartKey(), region.GetEndKey(), key) {
			splitKeys = append(splitKeys, key)
		}
	}
	if len(splitKeys) == 0 {
		return nil
	}
	splitKey := splitKeys[len(splitKeys)/2]
	return bs.splitBucketsOperator(region, [][]byte{splitKey})
}

// createSplitOperator creates split operators for the given regions.
func (bs *balanceSolver) createSplitOperator(regions []*core.RegionInfo, strategy splitStrategy) []*operator.Operator {
	if len(regions) == 0 {
		return nil
	}
	ids := make([]uint64, len(regions))
	for i, region := range regions {
		ids[i] = region.GetID()
	}
	operators := make([]*operator.Operator, 0)
	var hotBuckets map[uint64][]*buckets.BucketStat

	createFunc := func(region *core.RegionInfo) {
		switch strategy {
		case bySize:
			if op := bs.splitBucketBySize(region); op != nil {
				operators = append(operators, op)
			}
		case byLoad:
			if hotBuckets == nil {
				hotBuckets = bs.SchedulerCluster.BucketsStats(bs.minHotDegree, ids...)
			}
			stats, ok := hotBuckets[region.GetID()]
			if !ok {
				hotSchedulerRegionBucketsNotHotCounter.Inc()
				return
			}
			if op := bs.splitBucketsByLoad(region, stats); op != nil {
				operators = append(operators, op)
			}
		}
	}

	for _, region := range regions {
		createFunc(region)
	}
	// the split bucket's priority is highest
	if len(operators) > 0 {
		bs.cur.progressiveRank = splitProgressiveRank
	}
	return operators
}

func (bs *balanceSolver) createReadOperator(region *core.RegionInfo, srcStoreID, dstStoreID uint64) (op *operator.Operator, typ string, err error) {
	if region.GetStorePeer(dstStoreID) != nil {
		typ = "transfer-leader"
		op, err = operator.CreateTransferLeaderOperator(
			"transfer-hot-read-leader",
			bs,
			region,
			srcStoreID,
			dstStoreID,
			[]uint64{},
			operator.OpHotRegion)
	} else {
		srcPeer := region.GetStorePeer(srcStoreID) // checked in `filterHotPeers`
		dstPeer := &metapb.Peer{StoreId: dstStoreID, Role: srcPeer.Role}
		if region.GetLeader().GetStoreId() == srcStoreID {
			typ = "move-leader"
			op, err = operator.CreateMoveLeaderOperator(
				"move-hot-read-leader",
				bs,
				region,
				operator.OpHotRegion,
				srcStoreID,
				dstPeer)
		} else {
			typ = "move-peer"
			op, err = operator.CreateMovePeerOperator(
				"move-hot-read-peer",
				bs,
				region,
				operator.OpHotRegion,
				srcStoreID,
				dstPeer)
		}
	}
	return
}

func (bs *balanceSolver) createWriteOperator(region *core.RegionInfo, srcStoreID, dstStoreID uint64) (op *operator.Operator, typ string, err error) {
	if region.GetStorePeer(dstStoreID) != nil {
		typ = "transfer-leader"
		op, err = operator.CreateTransferLeaderOperator(
			"transfer-hot-write-leader",
			bs,
			region,
			srcStoreID,
			dstStoreID,
			[]uint64{},
			operator.OpHotRegion)
	} else {
		srcPeer := region.GetStorePeer(srcStoreID) // checked in `filterHotPeers`
		dstPeer := &metapb.Peer{StoreId: dstStoreID, Role: srcPeer.Role}
		typ = "move-peer"
		op, err = operator.CreateMovePeerOperator(
			"move-hot-write-peer",
			bs,
			region,
			operator.OpHotRegion,
			srcStoreID,
			dstPeer)
	}
	return
}

func (bs *balanceSolver) decorateOperator(op *operator.Operator, isRevert bool, sourceLabel, targetLabel, typ, dim string) {
	op.SetPriorityLevel(constant.High)
	op.FinishedCounters = append(op.FinishedCounters,
		hotDirectionCounter.WithLabelValues(typ, bs.rwTy.String(), sourceLabel, "out", dim),
		hotDirectionCounter.WithLabelValues(typ, bs.rwTy.String(), targetLabel, "in", dim),
		balanceDirectionCounter.WithLabelValues(bs.sche.GetName(), sourceLabel, targetLabel))
	op.Counters = append(op.Counters,
		hotSchedulerNewOperatorCounter,
		opCounter(typ))
	if isRevert {
		op.FinishedCounters = append(op.FinishedCounters,
			hotDirectionCounter.WithLabelValues(typ, bs.rwTy.String(), sourceLabel, "out-for-revert", dim),
			hotDirectionCounter.WithLabelValues(typ, bs.rwTy.String(), targetLabel, "in-for-revert", dim))
	}
}

func opCounter(typ string) prometheus.Counter {
	switch typ {
	case "move-leader":
		return hotSchedulerMoveLeaderCounter
	case "move-peer":
		return hotSchedulerMovePeerCounter
	default: // transfer-leader
		return hotSchedulerTransferLeaderCounter
	}
}

func (bs *balanceSolver) logBestSolution() {
	best := bs.best
	if best == nil {
		return
	}

	if best.revertRegion != nil {
		// Log more information on solutions containing revertRegion
		srcFirstRate, dstFirstRate := best.getExtremeLoad(bs.firstPriority)
		srcSecondRate, dstSecondRate := best.getExtremeLoad(bs.secondPriority)
		mainFirstRate := best.mainPeerStat.GetLoad(bs.firstPriority)
		mainSecondRate := best.mainPeerStat.GetLoad(bs.secondPriority)
		log.Info("use solution with revert regions",
			zap.Uint64("src-store", best.srcStore.GetID()),
			zap.Float64("src-first-rate", srcFirstRate),
			zap.Float64("src-second-rate", srcSecondRate),
			zap.Uint64("dst-store", best.dstStore.GetID()),
			zap.Float64("dst-first-rate", dstFirstRate),
			zap.Float64("dst-second-rate", dstSecondRate),
			zap.Uint64("main-region", best.region.GetID()),
			zap.Float64("main-first-rate", mainFirstRate),
			zap.Float64("main-second-rate", mainSecondRate),
			zap.Uint64("revert-regions", best.revertRegion.GetID()),
			zap.Float64("peers-first-rate", best.getPeersRateFromCache(bs.firstPriority)),
			zap.Float64("peers-second-rate", best.getPeersRateFromCache(bs.secondPriority)))
	}
}

// calcPendingInfluence return the calculate weight of one Operator, the value will between [0,1]
func calcPendingInfluence(op *operator.Operator, maxZombieDur time.Duration) (weight float64, needGC bool) {
	status := op.CheckAndGetStatus()
	if !operator.IsEndStatus(status) {
		return 1, false
	}

	// TODO: use store statistics update time to make a more accurate estimation
	zombieDur := time.Since(op.GetReachTimeOf(status))
	if zombieDur >= maxZombieDur {
		weight = 0
	} else {
		weight = 1
	}

	needGC = weight == 0
	if status != operator.SUCCESS {
		// CANCELED, REPLACED, TIMEOUT, EXPIRED, etc.
		// The actual weight is 0, but there is still a delay in GC.
		weight = 0
	}
	return
}

type opType int

const (
	movePeer opType = iota
	transferLeader
	moveLeader
)

func (ty opType) String() string {
	switch ty {
	case movePeer:
		return "move-peer"
	case moveLeader:
		return "move-leader"
	case transferLeader:
		return "transfer-leader"
	default:
		return ""
	}
}

type resourceType int

const (
	writePeer resourceType = iota
	writeLeader
	readPeer
	readLeader
	resourceTypeLen
)

// String implements fmt.Stringer interface.
func (ty resourceType) String() string {
	switch ty {
	case writePeer:
		return "write-peer"
	case writeLeader:
		return "write-leader"
	case readPeer:
		return "read-peer"
	case readLeader:
		return "read-leader"
	default:
		return ""
	}
}

func toResourceType(rwTy statistics.RWType, opTy opType) resourceType {
	switch rwTy {
	case statistics.Write:
		switch opTy {
		case movePeer:
			return writePeer
		case transferLeader:
			return writeLeader
		}
	case statistics.Read:
		switch opTy {
		case movePeer:
			return readPeer
		case transferLeader:
			return readLeader
		}
	}
	panic(fmt.Sprintf("invalid arguments for toResourceType: rwTy = %v, opTy = %v", rwTy, opTy))
}

func buildResourceType(rwTy statistics.RWType, ty constant.ResourceKind) resourceType {
	switch rwTy {
	case statistics.Write:
		switch ty {
		case constant.RegionKind:
			return writePeer
		case constant.LeaderKind:
			return writeLeader
		}
	case statistics.Read:
		switch ty {
		case constant.RegionKind:
			return readPeer
		case constant.LeaderKind:
			return readLeader
		}
	}
	panic(fmt.Sprintf("invalid arguments for buildResourceType: rwTy = %v, ty = %v", rwTy, ty))
}

func stringToDim(name string) int {
	switch name {
	case statistics.BytePriority:
		return statistics.ByteDim
	case statistics.KeyPriority:
		return statistics.KeyDim
	case statistics.QueryPriority:
		return statistics.QueryDim
	}
	return statistics.ByteDim
}

func dimToString(dim int) string {
	switch dim {
	case statistics.ByteDim:
		return statistics.BytePriority
	case statistics.KeyDim:
		return statistics.KeyPriority
	case statistics.QueryDim:
		return statistics.QueryPriority
	default:
		return ""
	}
}

func prioritiesToDim(priorities []string) (firstPriority int, secondPriority int) {
	return stringToDim(priorities[0]), stringToDim(priorities[1])
}

// tooHotNeedSplit returns true if any dim of the hot region is greater than the store threshold.
func (bs *balanceSolver) tooHotNeedSplit(store *statistics.StoreLoadDetail, region *statistics.HotPeerStat, splitThresholds float64) bool {
	return bs.checkByPriorityAndTolerance(store.LoadPred.Current.Loads, func(i int) bool {
		return region.Loads[i] > store.LoadPred.Current.Loads[i]*splitThresholds
	})
}

type splitStrategy int

const (
	byLoad splitStrategy = iota
	bySize
)<|MERGE_RESOLUTION|>--- conflicted
+++ resolved
@@ -52,7 +52,8 @@
 	minHotScheduleInterval = time.Second
 	maxHotScheduleInterval = 20 * time.Second
 
-	splitBucket          = "split-hot-region"
+	splitHotReadBuckets  = "split-hot-read-region"
+	splitHotWriteBuckets = "split-hot-write-region"
 	splitProgressiveRank = int64(-5)
 )
 
@@ -245,33 +246,6 @@
 	return h.types[h.r.Int()%len(h.types)]
 }
 
-<<<<<<< HEAD
-=======
-const (
-	// HotRegionName is balance hot region scheduler name.
-	HotRegionName = "balance-hot-region-scheduler"
-	// HotRegionType is balance hot region scheduler type.
-	HotRegionType = "hot-region"
-
-	minHotScheduleInterval = time.Second
-	maxHotScheduleInterval = 20 * time.Second
-)
-
-var (
-	// schedulePeerPr the probability of schedule the hot peer.
-	schedulePeerPr = 0.66
-	// pendingAmpFactor will amplify the impact of pending influence, making scheduling slower or even serial when two stores are close together
-	pendingAmpFactor = 2.0
-	// If the distribution of a dimension is below the corresponding stddev threshold, then scheduling will no longer be based on this dimension,
-	// as it implies that this dimension is sufficiently uniform.
-	stddevThreshold = 0.1
-
-	splitHotReadBuckets  = "split-hot-read-region"
-	splitHotWriteBuckets = "split-hot-write-region"
-	splitProgressiveRank = int64(-5)
-)
-
->>>>>>> ef812484
 type hotScheduler struct {
 	name string
 	*baseHotScheduler

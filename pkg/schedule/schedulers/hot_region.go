--- conflicted
+++ resolved
@@ -1753,34 +1753,6 @@
 	return
 }
 
-<<<<<<< HEAD
-=======
-func (bs *balanceSolver) createWriteOperator(region *core.RegionInfo, srcStoreID, dstStoreID uint64) (op *operator.Operator, typ string, err error) {
-	if region.GetStorePeer(dstStoreID) != nil {
-		typ = "transfer-leader"
-		op, err = operator.CreateTransferLeaderOperator(
-			"transfer-hot-write-leader",
-			bs,
-			region,
-			dstStoreID,
-			[]uint64{},
-			operator.OpHotRegion)
-	} else {
-		srcPeer := region.GetStorePeer(srcStoreID) // checked in `filterHotPeers`
-		dstPeer := &metapb.Peer{StoreId: dstStoreID, Role: srcPeer.Role}
-		typ = "move-peer"
-		op, err = operator.CreateMovePeerOperator(
-			"move-hot-write-peer",
-			bs,
-			region,
-			operator.OpHotRegion,
-			srcStoreID,
-			dstPeer)
-	}
-	return
-}
-
->>>>>>> 7e18a697
 func (bs *balanceSolver) decorateOperator(op *operator.Operator, isRevert bool, sourceLabel, targetLabel, typ, dim string) {
 	op.SetPriorityLevel(constant.High)
 	op.FinishedCounters = append(op.FinishedCounters,

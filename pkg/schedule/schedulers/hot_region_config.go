--- conflicted
+++ resolved
@@ -453,13 +453,9 @@
 	}
 	newc, _ := json.Marshal(conf)
 	if !bytes.Equal(oldc, newc) {
-<<<<<<< HEAD
-		saveSchedulerConfig(conf)
-=======
-		if err := conf.persistLocked(); err != nil {
+		if err := saveSchedulerConfig(conf); err != nil {
 			log.Warn("failed to persist config", zap.Error(err))
 		}
->>>>>>> bdbe73e8
 		log.Info("hot-region-scheduler config is updated", zap.String("old", string(oldc)), zap.String("new", string(newc)))
 		rd.Text(w, http.StatusOK, "Config is updated.")
 		return

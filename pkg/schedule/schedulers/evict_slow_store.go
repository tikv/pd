// Copyright 2021 TiKV Project Authors.
//
// Licensed under the Apache License, Version 2.0 (the "License");
// you may not use this file except in compliance with the License.
// You may obtain a copy of the License at
//
//     http://www.apache.org/licenses/LICENSE-2.0
//
// Unless required by applicable law or agreed to in writing, software
// distributed under the License is distributed on an "AS IS" BASIS,
// WITHOUT WARRANTIES OR CONDITIONS OF ANY KIND, either express or implied.
// See the License for the specific language governing permissions and
// limitations under the License.

package schedulers

import (
	"net/http"
	"slices"
	"strconv"
	"time"

	"github.com/gorilla/mux"
	"github.com/unrolled/render"
	"go.uber.org/zap"

	"github.com/pingcap/errors"
	"github.com/pingcap/failpoint"
	"github.com/pingcap/log"

	"github.com/tikv/pd/pkg/core"
	"github.com/tikv/pd/pkg/core/constant"
	sche "github.com/tikv/pd/pkg/schedule/core"
	"github.com/tikv/pd/pkg/schedule/operator"
	"github.com/tikv/pd/pkg/schedule/plan"
	"github.com/tikv/pd/pkg/schedule/types"
	"github.com/tikv/pd/pkg/utils/apiutil"
	"github.com/tikv/pd/pkg/utils/keyutil"
)

const (
	slowStoreEvictThreshold = 100
	// For network slow store, its slow scores include the scores from each tikv(If the score
	// is equal to 1, it will not report to PD). These scores should meet the following
	// conditions and then will be considered as a slow store:
	// 1. At least one network slow score is greater than networkSlowStoreIssueThreshold.
	// 2. A network with a slow score exceeding networkSlowStoreIssueThreshold is considered
	//    a problem network. Since it is impossible to directly identify which side of the
	//    network has a problem, the score is removed from the stores on both sides.
	// 3. After removing the problem network slow score, if the number of scores are greater
	//    than or equal to networkSlowStoreFluctuationThreshold is greater than or equal
	//    to 2 in one store, it is considered a slow store.
	networkSlowStoreIssueThreshold       = 95 // Threshold for detecting network issues with a specific store
	networkSlowStoreFluctuationThreshold = 10 // Threshold for detecting network fluctuations with other stores
	slowStoreRecoverThreshold            = 1
	// Currently only support one network slow store
	defaultMaxNetworkSlowStore = 1
)

type slowStoreType string

const (
	diskSlowStore    slowStoreType = "disk"
	networkSlowStore slowStoreType = "network"
)

type evictSlowStoreSchedulerConfig struct {
	baseDefaultSchedulerConfig

	cluster *core.BasicCluster
	// Last timestamp of the chosen slow store for eviction.
	lastSlowStoreCaptureTS time.Time
	isRecovered            bool
	// The value should be nil when store is slow. Once the store's
	// score becomes 1, the store prepares to recover and record the
	// timestamp.
	networkSlowStoreCaptureTSs map[uint64]*time.Time
	// Duration gap for recovering the candidate, unit: s.
	RecoverySec uint64 `json:"recovery-duration"`
	// EvictedStores is only used by disk slow store scheduler
	EvictedStores           []uint64 `json:"evict-stores"`
	EnableNetworkSlowStore  bool     `json:"enable-network-slow-store"`
	PausedNetworkSlowStores []uint64 `json:"network-slow-stores"`
	// TODO: We only add batch for evict-slow-store-scheduler now.
	// If necessary, we also need to support evict-slow-trend-scheduler.
	Batch int `json:"batch"`
}

func initEvictSlowStoreSchedulerConfig() *evictSlowStoreSchedulerConfig {
	return &evictSlowStoreSchedulerConfig{
		baseDefaultSchedulerConfig: newBaseDefaultSchedulerConfig(),
		lastSlowStoreCaptureTS:     time.Time{},
		RecoverySec:                defaultRecoverySec,
		EvictedStores:              make([]uint64, 0),
		Batch:                      EvictLeaderBatchSize,
		EnableNetworkSlowStore:     true,
		PausedNetworkSlowStores:    make([]uint64, 0),
		networkSlowStoreCaptureTSs: make(map[uint64]*time.Time),
	}
}

func (conf *evictSlowStoreSchedulerConfig) clone() *evictSlowStoreSchedulerConfig {
	conf.RLock()
	defer conf.RUnlock()
	return &evictSlowStoreSchedulerConfig{
		RecoverySec:             conf.RecoverySec,
		Batch:                   conf.Batch,
		EvictedStores:           conf.EvictedStores,
		EnableNetworkSlowStore:  conf.EnableNetworkSlowStore,
		PausedNetworkSlowStores: conf.PausedNetworkSlowStores,
	}
}

func (conf *evictSlowStoreSchedulerConfig) getStores() []uint64 {
	conf.RLock()
	defer conf.RUnlock()
	return conf.EvictedStores
}

func (conf *evictSlowStoreSchedulerConfig) getKeyRangesByID(id uint64) []keyutil.KeyRange {
	if conf.evictStore() != id {
		return nil
	}
	return []keyutil.KeyRange{keyutil.NewKeyRange("", "")}
}

func (conf *evictSlowStoreSchedulerConfig) getBatch() int {
	conf.RLock()
	defer conf.RUnlock()
	return conf.Batch
}

func (conf *evictSlowStoreSchedulerConfig) evictStore() uint64 {
	if len(conf.getStores()) == 0 {
		return 0
	}
	return conf.getStores()[0]
}

func (conf *evictSlowStoreSchedulerConfig) getPausedNetworkSlowStores() []uint64 {
	conf.RLock()
	defer conf.RUnlock()
	return conf.PausedNetworkSlowStores
}

func (conf *evictSlowStoreSchedulerConfig) deleteNetworkSlowStoreLocked(storeID uint64, cluster sche.SchedulerCluster) {
	log.Info("deleting network slow store",
		zap.Uint64("store-id", storeID))
	oldPausedNetworkSlowStores := conf.PausedNetworkSlowStores
	conf.PausedNetworkSlowStores = slices.DeleteFunc(conf.PausedNetworkSlowStores, func(val uint64) bool {
		return val == storeID
	})
	if err := conf.save(); err != nil {
		log.Warn("failed to persist evict slow store config",
			zap.Uint64("store-id", storeID),
			zap.Error(err))
		conf.PausedNetworkSlowStores = oldPausedNetworkSlowStores
		return
	}
	cluster.ResumeLeaderTransfer(storeID, constant.In)
	evictedSlowStoreStatusGauge.DeleteLabelValues(strconv.FormatUint(storeID, 10), string(networkSlowStore))
	delete(conf.networkSlowStoreCaptureTSs, storeID)
}

func (conf *evictSlowStoreSchedulerConfig) addNetworkSlowStoreLocked(storeID uint64, cluster sche.SchedulerCluster) {
	log.Info("detected network slow store, start to pause scheduler",
		zap.Uint64("store-id", storeID))
<<<<<<< HEAD
	conf.networkSlowStoreCaptureTSs[storeID] = nil
=======
>>>>>>> 22b7ce6d
	if err := cluster.PauseLeaderTransfer(storeID, constant.In); err != nil {
		log.Warn("failed to pause leader transfer for network slow store",
			zap.Uint64("store-id", storeID),
			zap.Error(err))
		return
	}

	oldValue := conf.PausedNetworkSlowStores
	conf.PausedNetworkSlowStores = append(conf.PausedNetworkSlowStores, storeID)
	oldCaptureTS, ok := conf.networkSlowStoreCaptureTSs[storeID]
	conf.networkSlowStoreCaptureTSs[storeID] = time.Now()

	err := conf.save()
	if err != nil {
		log.Warn("failed to persist evict slow store config",
			zap.Uint64("store-id", storeID),
			zap.Error(err))
		conf.PausedNetworkSlowStores = oldValue
		cluster.ResumeLeaderTransfer(storeID, constant.In)
		if !ok {
			delete(conf.networkSlowStoreCaptureTSs, storeID)
		} else {
			conf.networkSlowStoreCaptureTSs[storeID] = oldCaptureTS
		}
	}

	evictedSlowStoreStatusGauge.WithLabelValues(strconv.FormatUint(storeID, 10), string(networkSlowStore)).Set(1)
}

// readyForRecovery checks whether the last captured candidate is ready for recovery.
func (conf *evictSlowStoreSchedulerConfig) readyForRecovery() bool {
	conf.RLock()
	defer conf.RUnlock()
	recoverySec := conf.RecoverySec
	failpoint.Inject("transientRecoveryGap", func() {
		recoverySec = 0
	})
	return uint64(time.Since(conf.lastSlowStoreCaptureTS).Seconds()) >= recoverySec
}

func (conf *evictSlowStoreSchedulerConfig) setStoreAndPersist(id uint64) error {
	conf.Lock()
	defer conf.Unlock()
	conf.EvictedStores = []uint64{id}
	conf.lastSlowStoreCaptureTS = time.Now()
	return conf.save()
}

func (conf *evictSlowStoreSchedulerConfig) tryUpdateRecoverStatus(isRecovered bool) error {
	conf.RLock()
	if conf.isRecovered == isRecovered {
		conf.RUnlock()
		return nil
	}
	conf.RUnlock()

	conf.Lock()
	defer conf.Unlock()
	conf.lastSlowStoreCaptureTS = time.Now()
	conf.isRecovered = isRecovered
	return conf.save()
}

func (conf *evictSlowStoreSchedulerConfig) clearEvictedAndPersist() (oldID uint64, err error) {
	oldID = conf.evictStore()
	conf.Lock()
	defer conf.Unlock()
	if oldID > 0 {
		conf.EvictedStores = []uint64{}
		conf.lastSlowStoreCaptureTS = time.Time{}
		err = conf.save()
	}
	return
}

type evictSlowStoreHandler struct {
	rd     *render.Render
	config *evictSlowStoreSchedulerConfig
}

func newEvictSlowStoreHandler(config *evictSlowStoreSchedulerConfig) http.Handler {
	h := &evictSlowStoreHandler{
		config: config,
		rd:     render.New(render.Options{IndentJSON: true}),
	}
	router := mux.NewRouter()
	router.HandleFunc("/config", h.updateConfig).Methods(http.MethodPost)
	router.HandleFunc("/list", h.listConfig).Methods(http.MethodGet)
	return router
}

func (handler *evictSlowStoreHandler) updateConfig(w http.ResponseWriter, r *http.Request) {
	var input map[string]any
	if err := apiutil.ReadJSONRespondError(handler.rd, w, r.Body, &input); err != nil {
		return
	}
	recoveryDurationGapFloat, inputRecoveryDuration := input["recovery-duration"].(float64)
	if input["recovery-duration"] != nil && !inputRecoveryDuration {
		handler.rd.JSON(w, http.StatusInternalServerError, errors.New("invalid argument for 'recovery-duration'").Error())
		return
	}

	batchFloat, inputBatch := input["batch"].(float64)
	if input["batch"] != nil && !inputBatch {
		handler.rd.JSON(w, http.StatusInternalServerError, errors.New("invalid argument for 'batch'").Error())
		return
	}
	if inputBatch {
		if batchFloat < 1 || batchFloat > 10 {
			handler.rd.JSON(w, http.StatusBadRequest, "batch is invalid, it should be in [1, 10]")
			return
		}
	}

	enableNetworkSlowStore, inputEnableNetworkSlowStore := input["enable-network-slow-store"].(bool)
	if input["enable-network-slow-store"] != nil && !inputEnableNetworkSlowStore {
		handler.rd.JSON(w, http.StatusInternalServerError, errors.New("invalid argument for 'enable-network-slow-store'").Error())
		return
	}

	handler.config.Lock()
	defer handler.config.Unlock()
	prevRecoverySec := handler.config.RecoverySec
	prevBatch := handler.config.Batch
	prevEnableNetworkSlowStore := handler.config.EnableNetworkSlowStore
	recoverySec := uint64(recoveryDurationGapFloat)

	if inputRecoveryDuration {
		handler.config.RecoverySec = recoverySec
	}
	if inputBatch {
		handler.config.Batch = int(batchFloat)
	}
	if inputEnableNetworkSlowStore {
		handler.config.EnableNetworkSlowStore = enableNetworkSlowStore
	}
	if err := handler.config.save(); err != nil {
		handler.rd.JSON(w, http.StatusInternalServerError, err.Error())
		handler.config.RecoverySec = prevRecoverySec
		handler.config.Batch = prevBatch
		handler.config.EnableNetworkSlowStore = prevEnableNetworkSlowStore
		return
	}
	log.Info("evict-slow-store-scheduler update config",
		zap.Uint64("prev-recovery-duration", prevRecoverySec),
		zap.Uint64("cur-recovery-duration", recoverySec),
		zap.Int("prev-batch", prevBatch),
		zap.Float64("cur-batch", batchFloat),
		zap.Bool("prev-enable-network-slow-store", prevEnableNetworkSlowStore),
		zap.Bool("cur-enable-network-slow-store", enableNetworkSlowStore),
	)

	handler.rd.JSON(w, http.StatusOK, "Config updated.")
}

func (handler *evictSlowStoreHandler) listConfig(w http.ResponseWriter, _ *http.Request) {
	conf := handler.config.clone()
	handler.rd.JSON(w, http.StatusOK, conf)
}

type evictSlowStoreScheduler struct {
	*BaseScheduler
	conf    *evictSlowStoreSchedulerConfig
	handler http.Handler
}

// ServeHTTP implements the http.Handler interface.
func (s *evictSlowStoreScheduler) ServeHTTP(w http.ResponseWriter, r *http.Request) {
	s.handler.ServeHTTP(w, r)
}

// EncodeConfig implements the Scheduler interface.
func (s *evictSlowStoreScheduler) EncodeConfig() ([]byte, error) {
	return EncodeConfig(s.conf)
}

// ReloadConfig implements the Scheduler interface.
func (s *evictSlowStoreScheduler) ReloadConfig() error {
	s.conf.Lock()
	defer s.conf.Unlock()

	newCfg := &evictSlowStoreSchedulerConfig{}
	if err := s.conf.load(newCfg); err != nil {
		return err
	}
	if newCfg.Batch == 0 {
		newCfg.Batch = EvictLeaderBatchSize
	}
	old := make(map[uint64]struct{})
	for _, id := range s.conf.EvictedStores {
		old[id] = struct{}{}
	}
	for _, id := range s.conf.PausedNetworkSlowStores {
		old[id] = struct{}{}
	}
	new := make(map[uint64]struct{})
	for _, id := range newCfg.EvictedStores {
		new[id] = struct{}{}
	}
	for _, id := range newCfg.PausedNetworkSlowStores {
		new[id] = struct{}{}
	}
	pauseAndResumeLeaderTransfer(s.conf.cluster, constant.In, old, new)
	s.conf.RecoverySec = newCfg.RecoverySec
	s.conf.EvictedStores = newCfg.EvictedStores
	s.conf.PausedNetworkSlowStores = newCfg.PausedNetworkSlowStores
	s.conf.EnableNetworkSlowStore = newCfg.EnableNetworkSlowStore
	s.conf.Batch = newCfg.Batch
	return nil
}

// PrepareConfig implements the Scheduler interface.
func (s *evictSlowStoreScheduler) PrepareConfig(cluster sche.SchedulerCluster) error {
	evictStore := s.conf.evictStore()
	if evictStore != 0 {
		return cluster.SlowStoreEvicted(evictStore)
	}
	for _, storeID := range s.conf.getPausedNetworkSlowStores() {
		// only support one network slow store now
		return cluster.PauseLeaderTransfer(storeID, constant.In)
	}
	return nil
}

// CleanConfig implements the Scheduler interface.
func (s *evictSlowStoreScheduler) CleanConfig(cluster sche.SchedulerCluster) {
	s.cleanupEvictLeader(cluster)
	networkSlowStores := s.conf.getPausedNetworkSlowStores()
	s.conf.Lock()
	defer s.conf.Unlock()
	for _, storeID := range networkSlowStores {
		s.conf.deleteNetworkSlowStoreLocked(storeID, cluster)
	}
}

func (s *evictSlowStoreScheduler) prepareEvictLeader(cluster sche.SchedulerCluster, storeID uint64) error {
	err := s.conf.setStoreAndPersist(storeID)
	if err != nil {
		log.Info("evict-slow-store-scheduler persist config failed", zap.Uint64("store-id", storeID))
		return err
	}

	return cluster.SlowStoreEvicted(storeID)
}

func (s *evictSlowStoreScheduler) cleanupEvictLeader(cluster sche.SchedulerCluster) {
	evictSlowStore, err := s.conf.clearEvictedAndPersist()
	if err != nil {
		log.Info("evict-slow-store-scheduler persist config failed", zap.Uint64("store-id", evictSlowStore))
	}
	if evictSlowStore == 0 {
		return
	}
	cluster.SlowStoreRecovered(evictSlowStore)
}

func (s *evictSlowStoreScheduler) schedulerEvictLeader(cluster sche.SchedulerCluster) []*operator.Operator {
	return scheduleEvictLeaderBatch(s.R, s.GetName(), cluster, s.conf)
}

// IsScheduleAllowed implements the Scheduler interface.
func (s *evictSlowStoreScheduler) IsScheduleAllowed(cluster sche.SchedulerCluster) bool {
	if s.conf.evictStore() != 0 {
		allowed := s.OpController.OperatorCount(operator.OpLeader) < cluster.GetSchedulerConfig().GetLeaderScheduleLimit()
		if !allowed {
			operator.IncOperatorLimitCounter(s.GetType(), operator.OpLeader)
		}
		return allowed
	}
	return true
}

// Schedule implements the Scheduler interface.
func (s *evictSlowStoreScheduler) Schedule(cluster sche.SchedulerCluster, _ bool) ([]*operator.Operator, []plan.Plan) {
	evictSlowStoreCounter.Inc()
	s.scheduleNetworkSlowStore(cluster)
	return s.scheduleDiskSlowStore(cluster), nil
}

func (s *evictSlowStoreScheduler) scheduleNetworkSlowStore(cluster sche.SchedulerCluster) {
	// If necessary, we can split the lock into finer granularity
	s.conf.Lock()
	defer s.conf.Unlock()

	if s.conf.EnableNetworkSlowStore {
		// Try to recover network slow stores that have become normal
		s.tryRecoverNetworkSlowStores(cluster)

		// Activate paused network slow stores if capacity allows
		s.activatePausedNetworkSlowStores(cluster)

		// Detect and handle new network slow stores
		s.detectAndHandleNetworkSlowStores(cluster)
	} else {
		// Clear network slow stores if the feature is disabled
		for _, storeID := range s.conf.PausedNetworkSlowStores {
			s.conf.deleteNetworkSlowStoreLocked(storeID, cluster)
		}
		clear(s.conf.networkSlowStoreCaptureTSs)
	}
}

// tryRecoverNetworkSlowStores attempts to recover network slow stores that have returned to normal
func (s *evictSlowStoreScheduler) tryRecoverNetworkSlowStores(cluster sche.SchedulerCluster) {
<<<<<<< HEAD
	var (
		networkSlowStoreCaptureTSs = s.conf.networkSlowStoreCaptureTSs
		recoveryGap                = s.conf.getRecoverySec()
		storesStillSlow            = make([]uint64, 0)
		storesPrepareToRecover     = make([]uint64, 0)
	)
=======
	networkSlowStoreCaptureTSs := s.conf.networkSlowStoreCaptureTSs
	recoveryGap := s.conf.RecoverySec
	failpoint.Inject("transientRecoveryGap", func() {
		recoveryGap = 0
	})
>>>>>>> 22b7ce6d

	for storeID, startTime := range networkSlowStoreCaptureTSs {
		store := cluster.GetStore(storeID)
		if store == nil || store.IsRemoved() || store.IsRemoving() {
			log.Info("network slow store has been removed",
				zap.Uint64("store-id", storeID))
			s.conf.deleteNetworkSlowStoreLocked(storeID, cluster)
			continue
		}

<<<<<<< HEAD
		networkSlowScores := filterNetworkSlowScores(store.GetNetworkSlowScores(), networkSlowStoreCaptureTSs)
		avgScore := calculateAvgScore(networkSlowScores)

		// Recover the slow store only if the recoveryGap time is
		// continuously less than or equal to slowStoreRecoverThreshold.
		if avgScore > slowStoreRecoverThreshold {
			storesStillSlow = append(storesStillSlow, storeID)
			continue
		}

		if startTime == nil {
			storesPrepareToRecover = append(storesPrepareToRecover, storeID)
			continue
		}

		if uint64(time.Since(*startTime).Seconds()) >= recoveryGap {
			s.conf.deleteNetworkSlowStore(storeID, cluster)
=======
		if shouldRecoverNetworkSlowStore(store, startTime, networkSlowStoreCaptureTSs, recoveryGap) {
			s.conf.deleteNetworkSlowStoreLocked(storeID, cluster)
>>>>>>> 22b7ce6d
		}
	}

	for _, storeID := range storesStillSlow {
		s.conf.networkSlowStoreCaptureTSs[storeID] = nil
	}
	for _, storeID := range storesPrepareToRecover {
		now := time.Now()
		s.conf.networkSlowStoreCaptureTSs[storeID] = &now
	}
}

// activatePausedNetworkSlowStores activates paused network slow stores if capacity allows
func (s *evictSlowStoreScheduler) activatePausedNetworkSlowStores(cluster sche.SchedulerCluster) {
	pausedNetworkSlowStores := s.conf.PausedNetworkSlowStores
	networkSlowStoreCaptureTSs := s.conf.networkSlowStoreCaptureTSs

	if len(pausedNetworkSlowStores) < defaultMaxNetworkSlowStore && len(networkSlowStoreCaptureTSs) > 0 {
		var slowStoreID uint64
		for storeID := range networkSlowStoreCaptureTSs {
			slowStoreID = storeID
			break
		}
		s.conf.addNetworkSlowStoreLocked(slowStoreID, cluster)
	}
}

// detectAndHandleNetworkSlowStores detects new network slow stores and handles them
func (s *evictSlowStoreScheduler) detectAndHandleNetworkSlowStores(cluster sche.SchedulerCluster) {
	stores := cluster.GetStores()
	networkSlowStoreCaptureTSs := s.conf.networkSlowStoreCaptureTSs
	pausedNetworkSlowStores := s.conf.PausedNetworkSlowStores

	// Build problematic network map
	problematicNetwork := buildProblematicNetworkMap(stores, networkSlowStoreCaptureTSs)

	// Evaluate each store for network slowness
	for _, store := range stores {
		if shouldSkipStoreEvaluation(store, problematicNetwork, networkSlowStoreCaptureTSs) {
			continue
		}

		if isNetworkSlowStore(store, stores, problematicNetwork, networkSlowStoreCaptureTSs) {
			storeID := store.GetID()

			if len(pausedNetworkSlowStores) >= defaultMaxNetworkSlowStore {
				failpoint.InjectCall("evictSlowStoreTriggerLimit")
				slowStoreTriggerLimitGauge.WithLabelValues(strconv.FormatUint(storeID, 10), string(networkSlowStore)).Inc()
				s.conf.networkSlowStoreCaptureTSs[storeID] = nil
				continue
			}

			s.conf.addNetworkSlowStoreLocked(storeID, cluster)
		}
	}
}

// buildProblematicNetworkMap builds a map of stores with problematic network connections
func buildProblematicNetworkMap(
	stores []*core.StoreInfo,
	networkSlowStoreCaptureTSs map[uint64]*time.Time,
) map[uint64]map[uint64]struct{} {
	problematicNetwork := make(map[uint64]map[uint64]struct{})

	for _, store := range stores {
		storeID := store.GetID()
		if _, exist := networkSlowStoreCaptureTSs[storeID]; exist {
			continue
		}

		networkSlowScores := filterNetworkSlowScores(store.GetNetworkSlowScores(), networkSlowStoreCaptureTSs)
		if len(networkSlowScores) < 2 {
			continue
		}

		potentialSlowStores := filterPotentialSlowStores(networkSlowScores, networkSlowStoreIssueThreshold)
		if len(potentialSlowStores) == 0 {
			continue
		}

		for potentialSlowStore := range potentialSlowStores {
			if _, ok := problematicNetwork[potentialSlowStore]; !ok {
				problematicNetwork[potentialSlowStore] = make(map[uint64]struct{})
			}
			if _, ok := problematicNetwork[storeID]; !ok {
				problematicNetwork[storeID] = make(map[uint64]struct{})
			}
			problematicNetwork[potentialSlowStore][storeID] = struct{}{}
			problematicNetwork[storeID][potentialSlowStore] = struct{}{}
		}
	}

	return problematicNetwork
}

// shouldSkipStoreEvaluation checks if a store should be skipped for network slowness evaluation
func shouldSkipStoreEvaluation(
	store *core.StoreInfo,
	problematicNetwork map[uint64]map[uint64]struct{},
	networkSlowStoreCaptureTSs map[uint64]*time.Time,
) bool {
	storeID := store.GetID()
	_, hasProblematicNetwork := problematicNetwork[storeID]
	_, alreadySlowStore := networkSlowStoreCaptureTSs[storeID]

	return !hasProblematicNetwork || alreadySlowStore
}

// isNetworkSlowStore determines if a store should be considered a network slow store
func isNetworkSlowStore(
	store *core.StoreInfo,
	allStores []*core.StoreInfo,
	problematicNetwork map[uint64]map[uint64]struct{},
	networkSlowStoreCaptureTSs map[uint64]*time.Time,
) bool {
	storeID := store.GetID()
	networkSlowScores := filterNetworkSlowScores(store.GetNetworkSlowScores(), networkSlowStoreCaptureTSs)

	// Can not detect slow stores with less than 3 scores
	if len(networkSlowScores) <= 2 {
		return false
	}

	// Check if all other stores report problems with this store
	if len(problematicNetwork[storeID]) >= len(allStores)-1-len(networkSlowStoreCaptureTSs) {
		return true
	}

	// Check for network fluctuations with other peers
	fluctuationCount := 0
	problematicStores := problematicNetwork[storeID]
	for storeID, score := range networkSlowScores {
		// There is a network problem, but we don't know which side of the network has the problem.
		// To avoid misjudgment, filter it.
		if _, isProblematic := problematicStores[storeID]; isProblematic {
			continue
		}
		if score >= networkSlowStoreFluctuationThreshold {
			fluctuationCount++
		}
	}
	// At least 2 scores >= networkSlowStoreFluctuationThreshold (10) after removing
	// problematic network. This confirms the store has network fluctuations with other peers
	return fluctuationCount >= 2
}

// filterNetworkSlowScores removes already slow stores from network slow scores to avoid duplicate detection
func filterNetworkSlowScores(
	scores map[uint64]uint64,
	networkSlowStoreCaptureTSs map[uint64]*time.Time,
) map[uint64]uint64 {
	filteredScores := make(map[uint64]uint64)
	for storeID, score := range scores {
		if _, isSlowStore := networkSlowStoreCaptureTSs[storeID]; !isSlowStore {
			filteredScores[storeID] = score
		}
	}
	return filteredScores
}

func (s *evictSlowStoreScheduler) scheduleDiskSlowStore(cluster sche.SchedulerCluster) []*operator.Operator {
	if s.conf.evictStore() != 0 {
		store := cluster.GetStore(s.conf.evictStore())
		storeIDStr := strconv.FormatUint(store.GetID(), 10)
		if store == nil || store.IsRemoved() {
			// Previous slow store had been removed, remove the scheduler and check
			// slow node next time.
			log.Info("slow store has been removed",
				zap.Uint64("store-id", store.GetID()))
			evictedSlowStoreStatusGauge.DeleteLabelValues(storeIDStr, string(diskSlowStore))
			s.cleanupEvictLeader(cluster)
			return nil
		}
		// recover slow store if its score is below the threshold.
		if store.GetSlowScore() <= slowStoreRecoverThreshold {
			if err := s.conf.tryUpdateRecoverStatus(true); err != nil {
				log.Info("evict-slow-store-scheduler persist config failed", zap.Uint64("store-id", store.GetID()), zap.Error(err))
				return nil
			}

			if !s.conf.readyForRecovery() {
				return nil
			}

			log.Info("slow store has been recovered",
				zap.Uint64("store-id", store.GetID()))
			evictedSlowStoreStatusGauge.DeleteLabelValues(storeIDStr, string(diskSlowStore))
			s.cleanupEvictLeader(cluster)
			return nil
		}
		// If the slow store is still slow or slow again, we can continue to evict leaders from it.
		if err := s.conf.tryUpdateRecoverStatus(false); err != nil {
			log.Info("evict-slow-store-scheduler persist config failed", zap.Uint64("store-id", store.GetID()), zap.Error(err))
			return nil
		}
		return s.schedulerEvictLeader(cluster)
	}

	var slowStore *core.StoreInfo

	for _, store := range cluster.GetStores() {
		if store.IsRemoved() {
			continue
		}

		if (store.IsPreparing() || store.IsServing()) && store.IsSlow() {
			// Do nothing if there is more than one slow store.
			if slowStore != nil {
				return nil
			}
			slowStore = store
		}
	}

	if slowStore == nil || slowStore.GetSlowScore() < slowStoreEvictThreshold {
		return nil
	}

	// If there is only one slow store, evict leaders from that store.
	log.Info("detected slow store, start to evict leaders",
		zap.Uint64("store-id", slowStore.GetID()))
	err := s.prepareEvictLeader(cluster, slowStore.GetID())
	if err != nil {
		log.Info("prepare for evicting leader failed", zap.Error(err), zap.Uint64("store-id", slowStore.GetID()))
		return nil
	}
	// Record the slow store evicted status.
	storeIDStr := strconv.FormatUint(slowStore.GetID(), 10)
	evictedSlowStoreStatusGauge.WithLabelValues(storeIDStr, string(diskSlowStore)).Set(1)
	return s.schedulerEvictLeader(cluster)
}

// newEvictSlowStoreScheduler creates a scheduler that detects and evicts slow stores.
func newEvictSlowStoreScheduler(opController *operator.Controller, conf *evictSlowStoreSchedulerConfig) Scheduler {
	handler := newEvictSlowStoreHandler(conf)
	return &evictSlowStoreScheduler{
		BaseScheduler: NewBaseScheduler(opController, types.EvictSlowStoreScheduler, conf),
		conf:          conf,
		handler:       handler,
	}
}

func calculateAvgScore(scores map[uint64]uint64) uint64 {
	if len(scores) == 0 {
		return 0
	}
	var sum uint64

	for _, score := range scores {
		sum += score
	}

	return sum / uint64(len(scores))
}

// filterPotentialSlowStores filters the potential stores that are considered slow based on the threshold
func filterPotentialSlowStores(scores map[uint64]uint64, threshold uint64) map[uint64]struct{} {
	potentialSlowStores := make(map[uint64]struct{})

	for storeID, score := range scores {
		if score >= threshold {
			potentialSlowStores[storeID] = struct{}{}
		}
	}
	return potentialSlowStores
}<|MERGE_RESOLUTION|>--- conflicted
+++ resolved
@@ -165,10 +165,6 @@
 func (conf *evictSlowStoreSchedulerConfig) addNetworkSlowStoreLocked(storeID uint64, cluster sche.SchedulerCluster) {
 	log.Info("detected network slow store, start to pause scheduler",
 		zap.Uint64("store-id", storeID))
-<<<<<<< HEAD
-	conf.networkSlowStoreCaptureTSs[storeID] = nil
-=======
->>>>>>> 22b7ce6d
 	if err := cluster.PauseLeaderTransfer(storeID, constant.In); err != nil {
 		log.Warn("failed to pause leader transfer for network slow store",
 			zap.Uint64("store-id", storeID),
@@ -179,7 +175,7 @@
 	oldValue := conf.PausedNetworkSlowStores
 	conf.PausedNetworkSlowStores = append(conf.PausedNetworkSlowStores, storeID)
 	oldCaptureTS, ok := conf.networkSlowStoreCaptureTSs[storeID]
-	conf.networkSlowStoreCaptureTSs[storeID] = time.Now()
+	conf.networkSlowStoreCaptureTSs[storeID] = nil
 
 	err := conf.save()
 	if err != nil {
@@ -473,20 +469,15 @@
 
 // tryRecoverNetworkSlowStores attempts to recover network slow stores that have returned to normal
 func (s *evictSlowStoreScheduler) tryRecoverNetworkSlowStores(cluster sche.SchedulerCluster) {
-<<<<<<< HEAD
 	var (
 		networkSlowStoreCaptureTSs = s.conf.networkSlowStoreCaptureTSs
-		recoveryGap                = s.conf.getRecoverySec()
+		recoveryGap                = s.conf.RecoverySec
 		storesStillSlow            = make([]uint64, 0)
 		storesPrepareToRecover     = make([]uint64, 0)
 	)
-=======
-	networkSlowStoreCaptureTSs := s.conf.networkSlowStoreCaptureTSs
-	recoveryGap := s.conf.RecoverySec
 	failpoint.Inject("transientRecoveryGap", func() {
 		recoveryGap = 0
 	})
->>>>>>> 22b7ce6d
 
 	for storeID, startTime := range networkSlowStoreCaptureTSs {
 		store := cluster.GetStore(storeID)
@@ -497,7 +488,6 @@
 			continue
 		}
 
-<<<<<<< HEAD
 		networkSlowScores := filterNetworkSlowScores(store.GetNetworkSlowScores(), networkSlowStoreCaptureTSs)
 		avgScore := calculateAvgScore(networkSlowScores)
 
@@ -514,11 +504,7 @@
 		}
 
 		if uint64(time.Since(*startTime).Seconds()) >= recoveryGap {
-			s.conf.deleteNetworkSlowStore(storeID, cluster)
-=======
-		if shouldRecoverNetworkSlowStore(store, startTime, networkSlowStoreCaptureTSs, recoveryGap) {
 			s.conf.deleteNetworkSlowStoreLocked(storeID, cluster)
->>>>>>> 22b7ce6d
 		}
 	}
 

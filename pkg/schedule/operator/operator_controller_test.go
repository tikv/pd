// Copyright 2018 TiKV Project Authors.
//
// Licensed under the Apache License, Version 2.0 (the "License");
// you may not use this file except in compliance with the License.
// You may obtain a copy of the License at
//
//     http://www.apache.org/licenses/LICENSE-2.0
//
// Unless required by applicable law or agreed to in writing, software
// distributed under the License is distributed on an "AS IS" BASIS,
// WITHOUT WARRANTIES OR CONDITIONS OF ANY KIND, either express or implied.
// See the License for the specific language governing permissions and
// limitations under the License.

package operator

import (
	"context"
	"encoding/hex"
	"fmt"
	"sync"
	"testing"
	"time"

	"github.com/stretchr/testify/require"
	"github.com/stretchr/testify/suite"

	"github.com/pingcap/failpoint"
	"github.com/pingcap/kvproto/pkg/metapb"
	"github.com/pingcap/kvproto/pkg/pdpb"

	"github.com/tikv/pd/pkg/core"
	"github.com/tikv/pd/pkg/core/storelimit"
	"github.com/tikv/pd/pkg/mock/mockcluster"
	"github.com/tikv/pd/pkg/mock/mockconfig"
	"github.com/tikv/pd/pkg/schedule/hbstream"
	"github.com/tikv/pd/pkg/schedule/labeler"
	"github.com/tikv/pd/pkg/utils/keyutil"
)

type operatorControllerTestSuite struct {
	suite.Suite

	ctx    context.Context
	cancel context.CancelFunc
}

func TestOperatorControllerTestSuite(t *testing.T) {
	suite.Run(t, new(operatorControllerTestSuite))
}

func (suite *operatorControllerTestSuite) SetupSuite() {
	re := suite.Require()
	suite.ctx, suite.cancel = context.WithCancel(context.Background())
	re.NoError(failpoint.Enable("github.com/tikv/pd/pkg/schedule/operator/unexpectedOperator", "return(true)"))
}

func (suite *operatorControllerTestSuite) TearDownSuite() {
	suite.cancel()
}

func (suite *operatorControllerTestSuite) TestCacheInfluence() {
	re := suite.Require()
	opt := mockconfig.NewTestOptions()
	tc := mockcluster.NewCluster(suite.ctx, opt)
	bc := tc.GetBasicCluster()
	oc := NewController(suite.ctx, bc, tc.GetSharedConfig(), nil)
	tc.AddLeaderStore(2, 1)
	region := tc.AddLeaderRegion(1, 1, 2)

	steps := []OpStep{
		RemovePeer{FromStore: 2},
	}
	op := NewTestOperator(1, &metapb.RegionEpoch{}, OpRegion, steps...)
	oc.SetOperator(op)
	re.True(op.Start())
	influence := NewOpInfluence()
	AddOpInfluence(op, influence, bc)
	re.Equal(int64(-96), influence.GetStoreInfluence(2).RegionSize)

	// case: influence is same even if the region size changed.
	region = region.Clone(core.SetApproximateSize(100))
	tc.PutRegion(region)
	influence1 := NewOpInfluence()
	AddOpInfluence(op, influence1, bc)
	re.Equal(int64(-96), influence1.GetStoreInfluence(2).RegionSize)

	// case: influence is valid even if the region is removed.
	tc.RemoveRegion(region)
	influence2 := NewOpInfluence()
	AddOpInfluence(op, influence2, bc)
	re.Equal(int64(-96), influence2.GetStoreInfluence(2).RegionSize)
}

// issue #1338
func (suite *operatorControllerTestSuite) TestGetOpInfluence() {
	re := suite.Require()
	opt := mockconfig.NewTestOptions()
	tc := mockcluster.NewCluster(suite.ctx, opt)
	oc := NewController(suite.ctx, tc.GetBasicCluster(), tc.GetSharedConfig(), nil)
	tc.AddLeaderStore(2, 1)
	tc.AddLeaderRegion(1, 1, 2)
	tc.AddLeaderRegion(2, 1, 2)
	steps := []OpStep{
		RemovePeer{FromStore: 2},
	}
	op1 := NewTestOperator(1, &metapb.RegionEpoch{}, OpRegion, steps...)
	op2 := NewTestOperator(2, &metapb.RegionEpoch{}, OpRegion, steps...)
	re.True(op1.Start())
	oc.SetOperator(op1)
	re.True(op2.Start())
	oc.SetOperator(op2)
	go func(ctx context.Context) {
		checkRemoveOperatorSuccess(re, oc, op1)
		for {
			select {
			case <-ctx.Done():
				return
			default:
				re.False(oc.RemoveOperator(op1))
			}
		}
	}(suite.ctx)
	go func(ctx context.Context) {
		for {
			select {
			case <-ctx.Done():
				return
			default:
				oc.GetOpInfluence(tc.GetBasicCluster())
			}
		}
	}(suite.ctx)
	time.Sleep(time.Second)
	re.NotNil(oc.GetOperator(2))
}

func (suite *operatorControllerTestSuite) TestOperatorStatus() {
	re := suite.Require()
	opt := mockconfig.NewTestOptions()
	tc := mockcluster.NewCluster(suite.ctx, opt)
	stream := hbstream.NewTestHeartbeatStreams(suite.ctx, tc, false /* no need to run */)
	oc := NewController(suite.ctx, tc.GetBasicCluster(), tc.GetSharedConfig(), stream)
	tc.AddLeaderStore(1, 2)
	tc.AddLeaderStore(2, 0)
	tc.AddLeaderRegion(1, 1, 2)
	tc.AddLeaderRegion(2, 1, 2)
	steps := []OpStep{
		RemovePeer{FromStore: 2},
		AddPeer{ToStore: 2, PeerID: 4},
	}
	region1 := tc.GetRegion(1)
	region2 := tc.GetRegion(2)
	op1 := NewTestOperator(1, &metapb.RegionEpoch{}, OpRegion, steps...)
	op2 := NewTestOperator(2, &metapb.RegionEpoch{}, OpRegion, steps...)
	re.True(op1.Start())
	oc.SetOperator(op1)
	re.True(op2.Start())
	oc.SetOperator(op2)
	re.Equal(pdpb.OperatorStatus_RUNNING, oc.GetOperatorStatus(1).Status)
	re.Equal(pdpb.OperatorStatus_RUNNING, oc.GetOperatorStatus(2).Status)
	op1.SetStatusReachTime(STARTED, time.Now().Add(-SlowStepWaitTime-FastStepWaitTime))
	region2 = ApplyOperatorStep(region2, op2)
	tc.PutRegion(region2)
	oc.Dispatch(region1, "test", nil)
	oc.Dispatch(region2, "test", nil)
	re.Equal(pdpb.OperatorStatus_TIMEOUT, oc.GetOperatorStatus(1).Status)
	re.Equal(pdpb.OperatorStatus_RUNNING, oc.GetOperatorStatus(2).Status)
	ApplyOperator(tc, op2)
	oc.Dispatch(region2, "test", nil)
	re.Equal(pdpb.OperatorStatus_SUCCESS, oc.GetOperatorStatus(2).Status)
}

func (suite *operatorControllerTestSuite) TestFastFailOperator() {
	re := suite.Require()
	opt := mockconfig.NewTestOptions()
	tc := mockcluster.NewCluster(suite.ctx, opt)
	stream := hbstream.NewTestHeartbeatStreams(suite.ctx, tc, false /* no need to run */)
	oc := NewController(suite.ctx, tc.GetBasicCluster(), tc.GetSharedConfig(), stream)
	tc.AddLeaderStore(1, 2)
	tc.AddLeaderStore(2, 0)
	tc.AddLeaderStore(3, 0)
	tc.AddLeaderRegion(1, 1, 2)
	steps := []OpStep{
		RemovePeer{FromStore: 2},
		AddPeer{ToStore: 3, PeerID: 4},
	}
	region := tc.GetRegion(1)
	op := NewTestOperator(1, &metapb.RegionEpoch{}, OpRegion, steps...)
	re.True(op.Start())
	oc.SetOperator(op)
	oc.Dispatch(region, "test", nil)
	re.Equal(pdpb.OperatorStatus_RUNNING, oc.GetOperatorStatus(1).Status)
	// change the leader
	region = region.Clone(core.WithLeader(region.GetPeer(2)))
	oc.Dispatch(region, DispatchFromHeartBeat, nil)
	re.Equal(CANCELED, op.Status())
	re.Nil(oc.GetOperator(region.GetID()))

	// transfer leader to an illegal store.
	op = NewTestOperator(1, &metapb.RegionEpoch{}, OpRegion, TransferLeader{ToStore: 5})
	oc.SetOperator(op)
	oc.Dispatch(region, DispatchFromHeartBeat, nil)
	re.Equal(CANCELED, op.Status())
	re.Nil(oc.GetOperator(region.GetID()))
}

// Issue 3353
func (suite *operatorControllerTestSuite) TestFastFailWithUnhealthyStore() {
	re := suite.Require()
	opt := mockconfig.NewTestOptions()
	tc := mockcluster.NewCluster(suite.ctx, opt)
	stream := hbstream.NewTestHeartbeatStreams(suite.ctx, tc, false /* no need to run */)
	oc := NewController(suite.ctx, tc.GetBasicCluster(), tc.GetSharedConfig(), stream)
	tc.AddLeaderStore(1, 2)
	tc.AddLeaderStore(2, 0)
	tc.AddLeaderStore(3, 0)
	tc.AddLeaderRegion(1, 1, 2)
	region := tc.GetRegion(1)
	steps := []OpStep{TransferLeader{ToStore: 2}}
	op := NewTestOperator(1, region.GetRegionEpoch(), OpLeader, steps...)
	oc.SetOperator(op)
	re.False(oc.checkStaleOperator(op, steps[0], region))
	tc.SetStoreDown(2)
	re.True(oc.checkStaleOperator(op, steps[0], region))
}

func (suite *operatorControllerTestSuite) TestCheckAddUnexpectedStatus() {
	re := suite.Require()
	re.NoError(failpoint.Disable("github.com/tikv/pd/pkg/schedule/operator/unexpectedOperator"))

	opt := mockconfig.NewTestOptions()
	tc := mockcluster.NewCluster(suite.ctx, opt)
	stream := hbstream.NewTestHeartbeatStreams(suite.ctx, tc, false /* no need to run */)
	oc := NewController(suite.ctx, tc.GetBasicCluster(), tc.GetSharedConfig(), stream)
	tc.AddLeaderStore(1, 0)
	tc.AddLeaderStore(2, 1)
	tc.AddLeaderRegion(1, 2, 1)
	tc.AddLeaderRegion(2, 2, 1)
	region1 := tc.GetRegion(1)
	steps := []OpStep{
		RemovePeer{FromStore: 1},
		AddPeer{ToStore: 1, PeerID: 4},
	}
	{
		// finished op
		op := NewTestOperator(1, &metapb.RegionEpoch{}, OpRegion, TransferLeader{ToStore: 2})
		re.True(oc.checkAddOperator(false, op))
		op.Start()
		re.False(oc.checkAddOperator(false, op)) // started
		re.Nil(op.Check(region1))

		re.Equal(SUCCESS, op.Status())
		re.False(oc.checkAddOperator(false, op)) // success
	}
	{
		// finished op canceled
		op := NewTestOperator(1, &metapb.RegionEpoch{}, OpRegion, TransferLeader{ToStore: 2})
		re.True(oc.checkAddOperator(false, op))
		re.True(op.Cancel(AdminStop))
		re.False(oc.checkAddOperator(false, op))
	}
	{
		// finished op replaced
		op := NewTestOperator(1, &metapb.RegionEpoch{}, OpRegion, TransferLeader{ToStore: 2})
		re.True(oc.checkAddOperator(false, op))
		re.True(op.Start())
		re.True(op.Replace())
		re.False(oc.checkAddOperator(false, op))
	}
	{
		// finished op expired
		op1 := NewTestOperator(1, &metapb.RegionEpoch{}, OpRegion, TransferLeader{ToStore: 2})
		op2 := NewTestOperator(2, &metapb.RegionEpoch{}, OpRegion, TransferLeader{ToStore: 1})
		re.True(oc.checkAddOperator(false, op1, op2))
		op1.SetStatusReachTime(CREATED, time.Now().Add(-OperatorExpireTime))
		op2.SetStatusReachTime(CREATED, time.Now().Add(-OperatorExpireTime))
		re.False(oc.checkAddOperator(false, op1, op2))
		re.Equal(EXPIRED, op1.Status())
		re.Equal(EXPIRED, op2.Status())
	}
	// finished op never timeout

	{
		// unfinished op timeout
		op := NewTestOperator(1, &metapb.RegionEpoch{}, OpRegion, steps...)
		re.True(oc.checkAddOperator(false, op))
		op.Start()
		op.SetStatusReachTime(STARTED, time.Now().Add(-SlowStepWaitTime-FastStepWaitTime))
		re.True(op.CheckTimeout())
		re.False(oc.checkAddOperator(false, op))
	}
}

// issue #1716
func (suite *operatorControllerTestSuite) TestConcurrentRemoveOperator() {
	re := suite.Require()
	opt := mockconfig.NewTestOptions()
	tc := mockcluster.NewCluster(suite.ctx, opt)
	stream := hbstream.NewTestHeartbeatStreams(suite.ctx, tc, false /* no need to run */)
	oc := NewController(suite.ctx, tc.GetBasicCluster(), tc.GetSharedConfig(), stream)
	tc.AddLeaderStore(1, 0)
	tc.AddLeaderStore(2, 1)
	tc.AddLeaderRegion(1, 2, 1)
	region1 := tc.GetRegion(1)
	steps := []OpStep{
		RemovePeer{FromStore: 1},
		AddPeer{ToStore: 1, PeerID: 4},
	}
	// finished op with normal priority
	op1 := NewTestOperator(1, &metapb.RegionEpoch{}, OpRegion, TransferLeader{ToStore: 2})
	// unfinished op with high priority
	op2 := NewTestOperator(1, &metapb.RegionEpoch{}, OpRegion|OpAdmin, steps...)

	re.True(op1.Start())
	oc.SetOperator(op1)

	re.NoError(failpoint.Enable("github.com/tikv/pd/pkg/schedule/operator/concurrentRemoveOperator", "return(true)"))
	var wg sync.WaitGroup
	wg.Add(2)
	go func() {
		oc.Dispatch(region1, "test", nil)
		wg.Done()
	}()
	go func() {
		time.Sleep(50 * time.Millisecond)
		success := oc.AddOperator(op2)
		// If the assert failed before wg.Done, the test will be blocked.
		defer re.True(success)
		wg.Done()
	}()
	wg.Wait()

	re.Equal(op2, oc.GetOperator(1))
	re.NoError(failpoint.Disable("github.com/tikv/pd/pkg/schedule/operator/concurrentRemoveOperator"))
}

func (suite *operatorControllerTestSuite) TestPollDispatchRegion() {
	re := suite.Require()
	opt := mockconfig.NewTestOptions()
	tc := mockcluster.NewCluster(suite.ctx, opt)
	stream := hbstream.NewTestHeartbeatStreams(suite.ctx, tc, false /* no need to run */)
	oc := NewController(suite.ctx, tc.GetBasicCluster(), tc.GetSharedConfig(), stream)
	tc.AddLeaderStore(1, 2)
	tc.AddLeaderStore(2, 1)
	tc.AddLeaderRegion(1, 1, 2)
	tc.AddLeaderRegion(2, 1, 2)
	tc.AddLeaderRegion(4, 2, 1)
	steps := []OpStep{
		RemovePeer{FromStore: 2},
		AddPeer{ToStore: 2, PeerID: 4},
	}
	op1 := NewTestOperator(1, &metapb.RegionEpoch{}, OpRegion, TransferLeader{ToStore: 2})
	op2 := NewTestOperator(2, &metapb.RegionEpoch{}, OpRegion, steps...)
	op3 := NewTestOperator(3, &metapb.RegionEpoch{}, OpRegion, steps...)
	op4 := NewTestOperator(4, &metapb.RegionEpoch{}, OpRegion, TransferLeader{ToStore: 2})
	region1 := tc.GetRegion(1)
	region2 := tc.GetRegion(2)
	region4 := tc.GetRegion(4)
	// Adds operator and pushes to the notifier queue.
	{
		re.True(op1.Start())
		oc.SetOperator(op1)
		re.True(op3.Start())
		oc.SetOperator(op3)
		re.True(op4.Start())
		oc.SetOperator(op4)
		re.True(op2.Start())
		oc.SetOperator(op2)
		oc.opNotifierQueue.push(&operatorWithTime{op: op1, time: time.Now().Add(100 * time.Millisecond)})
		oc.opNotifierQueue.push(&operatorWithTime{op: op3, time: time.Now().Add(300 * time.Millisecond)})
		oc.opNotifierQueue.push(&operatorWithTime{op: op4, time: time.Now().Add(499 * time.Millisecond)})
		oc.opNotifierQueue.push(&operatorWithTime{op: op2, time: time.Now().Add(500 * time.Millisecond)})
	}
	// first poll got nil
	r, next := oc.pollNeedDispatchRegion()
	re.Nil(r)
	re.False(next)

	// after wait 100 millisecond, the region1 need to dispatch, but not region2.
	time.Sleep(100 * time.Millisecond)
	r, next = oc.pollNeedDispatchRegion()
	re.NotNil(r)
	re.True(next)
	re.Equal(region1.GetID(), r.GetID())

	// find op3 with nil region, remove it
	re.NotNil(oc.GetOperator(3))

	r, next = oc.pollNeedDispatchRegion()
	re.Nil(r)
	re.True(next)
	re.Nil(oc.GetOperator(3))

	// find op4 finished
	r, next = oc.pollNeedDispatchRegion()
	re.NotNil(r)
	re.True(next)
	re.Equal(region4.GetID(), r.GetID())

	// after waiting 500 milliseconds, the region2 need to dispatch
	time.Sleep(400 * time.Millisecond)
	r, next = oc.pollNeedDispatchRegion()
	re.NotNil(r)
	re.True(next)
	re.Equal(region2.GetID(), r.GetID())
	r, next = oc.pollNeedDispatchRegion()
	re.Nil(r)
	re.False(next)
}

// issue #7992
func (suite *operatorControllerTestSuite) TestPollDispatchRegionForMergeRegion() {
	re := suite.Require()
	opts := mockconfig.NewTestOptions()
	cluster := mockcluster.NewCluster(suite.ctx, opts)
	stream := hbstream.NewTestHeartbeatStreams(suite.ctx, cluster, false /* no need to run */)
	controller := NewController(suite.ctx, cluster.GetBasicCluster(), cluster.GetSharedConfig(), stream)
	cluster.AddLabelsStore(1, 1, map[string]string{"host": "host1"})
	cluster.AddLabelsStore(2, 1, map[string]string{"host": "host2"})
	cluster.AddLabelsStore(3, 1, map[string]string{"host": "host3"})

	source := suite.newRegionInfo(101, "1a", "1b", 10, 10, []uint64{101, 1}, []uint64{101, 1})
	source.GetMeta().RegionEpoch = &metapb.RegionEpoch{}
	cluster.PutRegion(source)
	target := suite.newRegionInfo(102, "1b", "1c", 10, 10, []uint64{101, 1}, []uint64{101, 1})
	target.GetMeta().RegionEpoch = &metapb.RegionEpoch{}
	cluster.PutRegion(target)

	ops, err := CreateMergeRegionOperator("merge-region", cluster, source, target, OpMerge)
	re.NoError(err)
	re.Len(ops, 2)
	re.Equal(2, controller.AddWaitingOperator(ops...))
	// Change next push time to now, it's used to make test case faster.
	controller.opNotifierQueue.heap[0].time = time.Now()

	// first poll gets source region op.
	r, next := controller.pollNeedDispatchRegion()
	re.True(next)
	re.Equal(r, source)

	// second poll gets target region op.
	controller.opNotifierQueue.heap[0].time = time.Now()
	r, next = controller.pollNeedDispatchRegion()
	re.True(next)
	re.Equal(r, target)

	// third poll removes the two merge-region ops.
	source.GetMeta().RegionEpoch = &metapb.RegionEpoch{ConfVer: 0, Version: 1}
	r, next = controller.pollNeedDispatchRegion()
	re.True(next)
	re.Nil(r)
	re.Equal(1, controller.opNotifierQueue.len())
	re.Empty(controller.GetOperators())
	re.Empty(controller.wop.ListOperator())
	re.NotNil(controller.records.Get(101))
	re.NotNil(controller.records.Get(102))

	// fourth poll removes target region op from opNotifierQueue
	controller.opNotifierQueue.heap[0].time = time.Now()
	r, next = controller.pollNeedDispatchRegion()
	re.True(next)
	re.Nil(r)
	re.Equal(0, controller.opNotifierQueue.len())

	// Add the two ops to waiting operators again.
	source.GetMeta().RegionEpoch = &metapb.RegionEpoch{ConfVer: 0, Version: 0}
	controller.records.ttl.Remove(101)
	controller.records.ttl.Remove(102)
	ops, err = CreateMergeRegionOperator("merge-region", cluster, source, target, OpMerge)
	re.NoError(err)
	re.Equal(2, controller.AddWaitingOperator(ops...))
	// change the target RegionEpoch
	// first poll gets source region from opNotifierQueue
	target.GetMeta().RegionEpoch = &metapb.RegionEpoch{ConfVer: 0, Version: 1}
	controller.opNotifierQueue.heap[0].time = time.Now()
	r, next = controller.pollNeedDispatchRegion()
	re.True(next)
	re.Equal(r, source)

	r, next = controller.pollNeedDispatchRegion()
	re.True(next)
	re.Nil(r)
	re.Equal(1, controller.opNotifierQueue.len())
	re.Empty(controller.GetOperators())
	re.Empty(controller.wop.ListOperator())
	re.NotNil(controller.records.Get(101))
	re.NotNil(controller.records.Get(102))

	controller.opNotifierQueue.heap[0].time = time.Now()
	r, next = controller.pollNeedDispatchRegion()
	re.True(next)
	re.Nil(r)
	re.Equal(0, controller.opNotifierQueue.len())
}

func (suite *operatorControllerTestSuite) TestConcurrentMergeConflict() {
	re := suite.Require()

	opts := mockconfig.NewTestOptions()
	cluster := mockcluster.NewCluster(suite.ctx, opts)
	stream := hbstream.NewTestHeartbeatStreams(suite.ctx, cluster, false /* no need to run */)
	controller := NewController(suite.ctx, cluster.GetBasicCluster(), cluster.GetSharedConfig(), stream)
	cluster.AddLabelsStore(1, 1, map[string]string{"host": "host1"})
	cluster.AddLabelsStore(2, 1, map[string]string{"host": "host2"})
	cluster.AddLabelsStore(3, 1, map[string]string{"host": "host3"})

	for i := range 10 {
		left := suite.newRegionInfo(uint64(100+i), fmt.Sprintf("%da", i), fmt.Sprintf("%db", i), 10, 10, []uint64{101, 1}, []uint64{101, 1})
		left.GetMeta().RegionEpoch = &metapb.RegionEpoch{}
		cluster.PutRegion(left)
		middle := suite.newRegionInfo(uint64(101+i), fmt.Sprintf("%db", i), fmt.Sprintf("%dc", i), 10, 10, []uint64{101, 1}, []uint64{101, 1})
		middle.GetMeta().RegionEpoch = &metapb.RegionEpoch{}
		cluster.PutRegion(middle)
		right := suite.newRegionInfo(uint64(102+i), fmt.Sprintf("%dc", i), fmt.Sprintf("%dd", i), 10, 10, []uint64{101, 1}, []uint64{101, 1})
		right.GetMeta().RegionEpoch = &metapb.RegionEpoch{}
		cluster.PutRegion(right)
		wg := &sync.WaitGroup{}
		for range 5 {
			wg.Add(1)
			go func() {
				defer wg.Done()
				ops1, err := CreateMergeRegionOperator("merge-region", cluster, left, middle, OpMerge)
				re.NoError(err)
				re.Len(ops1, 2)
				controller.AddWaitingOperator(ops1...)
				ops2, err := CreateMergeRegionOperator("merge-region", cluster, middle, right, OpMerge)
				re.NoError(err)
				re.Len(ops2, 2)
				controller.AddWaitingOperator(ops2...)
			}()
		}
		wg.Wait()
		var count int
		controller.operators.Range(func(_ any, op any) bool {
			if op.(*Operator).Kind() == OpMerge {
				count++
			}
			return true
		})
		re.Equal(count, int(controller.counts.getCountByKind(OpMerge)))
	}
}

func (suite *operatorControllerTestSuite) TestCheckOperatorLightly() {
	re := suite.Require()
	opts := mockconfig.NewTestOptions()
	cluster := mockcluster.NewCluster(suite.ctx, opts)
	stream := hbstream.NewTestHeartbeatStreams(suite.ctx, cluster, false /* no need to run */)
	controller := NewController(suite.ctx, cluster.GetBasicCluster(), cluster.GetSharedConfig(), stream)
	cluster.AddLabelsStore(1, 1, map[string]string{"host": "host1"})
	cluster.AddLabelsStore(2, 1, map[string]string{"host": "host2"})
	cluster.AddLabelsStore(3, 1, map[string]string{"host": "host3"})

	source := suite.newRegionInfo(101, "1a", "1b", 10, 10, []uint64{101, 1}, []uint64{101, 1})
	source.GetMeta().RegionEpoch = &metapb.RegionEpoch{}
	cluster.PutRegion(source)
	target := suite.newRegionInfo(102, "1b", "1c", 10, 10, []uint64{101, 1}, []uint64{101, 1})
	target.GetMeta().RegionEpoch = &metapb.RegionEpoch{}
	cluster.PutRegion(target)

	ops, err := CreateMergeRegionOperator("merge-region", cluster, source, target, OpMerge)
	re.NoError(err)
	re.Len(ops, 2)

	// check successfully
	r, reason := controller.checkOperatorLightly(ops[0])
	re.Empty(reason)
	re.Equal(r, source)

	// check failed because of region disappeared
	cluster.RemoveRegion(target)
	r, reason = controller.checkOperatorLightly(ops[1])
	re.Nil(r)
	re.Equal(reason, RegionNotFound)

	// check failed because of versions of region epoch changed
	cluster.PutRegion(target)
	source.GetMeta().RegionEpoch = &metapb.RegionEpoch{ConfVer: 0, Version: 1}
	r, reason = controller.checkOperatorLightly(ops[0])
	re.Nil(r)
	re.Equal(reason, EpochNotMatch)
}

func (suite *operatorControllerTestSuite) TestStoreLimit() {
	re := suite.Require()
	opt := mockconfig.NewTestOptions()
	tc := mockcluster.NewCluster(suite.ctx, opt)
	stream := hbstream.NewTestHeartbeatStreams(suite.ctx, tc, false /* no need to run */)
	oc := NewController(suite.ctx, tc.GetBasicCluster(), tc.GetSharedConfig(), stream)
	tc.AddLeaderStore(1, 0)
	tc.UpdateLeaderCount(1, 1000)
	tc.AddLeaderStore(2, 0)
	for i := uint64(1); i <= 1000; i++ {
		tc.AddLeaderRegion(i, i)
		// make it small region
		tc.PutRegion(tc.GetRegion(i).Clone(core.SetApproximateSize(10)))
	}

	tc.SetStoreLimit(2, storelimit.AddPeer, 60)
	for i := uint64(1); i <= 5; i++ {
		op := NewTestOperator(1, &metapb.RegionEpoch{}, OpRegion, AddPeer{ToStore: 2, PeerID: i})
		re.True(oc.AddOperator(op))
		checkRemoveOperatorSuccess(re, oc, op)
	}
	op := NewTestOperator(1, &metapb.RegionEpoch{}, OpRegion, AddPeer{ToStore: 2, PeerID: 1})
	re.False(oc.AddOperator(op))
	re.False(oc.RemoveOperator(op))

	tc.SetStoreLimit(2, storelimit.AddPeer, 120)
	for i := uint64(1); i <= 10; i++ {
		op = NewTestOperator(i, &metapb.RegionEpoch{}, OpRegion, AddPeer{ToStore: 2, PeerID: i})
		re.True(oc.AddOperator(op))
		checkRemoveOperatorSuccess(re, oc, op)
	}
	tc.SetAllStoresLimit(storelimit.AddPeer, 60)
	for i := uint64(1); i <= 5; i++ {
		op = NewTestOperator(i, &metapb.RegionEpoch{}, OpRegion, AddPeer{ToStore: 2, PeerID: i})
		re.True(oc.AddOperator(op))
		checkRemoveOperatorSuccess(re, oc, op)
	}
	op = NewTestOperator(1, &metapb.RegionEpoch{}, OpRegion, AddPeer{ToStore: 2, PeerID: 1})
	re.False(oc.AddOperator(op))
	re.False(oc.RemoveOperator(op))

	tc.SetStoreLimit(2, storelimit.RemovePeer, 60)
	for i := uint64(1); i <= 5; i++ {
		op := NewTestOperator(1, &metapb.RegionEpoch{}, OpRegion, RemovePeer{FromStore: 2})
		re.True(oc.AddOperator(op))
		checkRemoveOperatorSuccess(re, oc, op)
	}
	op = NewTestOperator(1, &metapb.RegionEpoch{}, OpRegion, RemovePeer{FromStore: 2})
	re.False(oc.AddOperator(op))
	re.False(oc.RemoveOperator(op))

	tc.SetStoreLimit(2, storelimit.RemovePeer, 120)
	for i := uint64(1); i <= 10; i++ {
		op = NewTestOperator(i, &metapb.RegionEpoch{}, OpRegion, RemovePeer{FromStore: 2})
		re.True(oc.AddOperator(op))
		checkRemoveOperatorSuccess(re, oc, op)
	}
	tc.SetAllStoresLimit(storelimit.RemovePeer, 60)
	for i := uint64(1); i <= 5; i++ {
		op = NewTestOperator(i, &metapb.RegionEpoch{}, OpRegion, RemovePeer{FromStore: 2})
		re.True(oc.AddOperator(op))
		checkRemoveOperatorSuccess(re, oc, op)
	}
	op = NewTestOperator(1, &metapb.RegionEpoch{}, OpRegion, RemovePeer{FromStore: 2})
	re.False(oc.AddOperator(op))
	re.False(oc.RemoveOperator(op))
}

// #1652
func (suite *operatorControllerTestSuite) TestDispatchOutdatedRegion() {
	re := suite.Require()
	cluster := mockcluster.NewCluster(suite.ctx, mockconfig.NewTestOptions())
	stream := hbstream.NewTestHeartbeatStreams(suite.ctx, cluster, false /* no need to run */)
	controller := NewController(suite.ctx, cluster.GetBasicCluster(), cluster.GetSharedConfig(), stream)

	cluster.AddLeaderStore(1, 2)
	cluster.AddLeaderStore(2, 0)
	cluster.SetAllStoresLimit(storelimit.RemovePeer, 600)
	cluster.AddLeaderRegion(1, 1, 2)
	steps := []OpStep{
		TransferLeader{FromStore: 1, ToStore: 2},
		RemovePeer{FromStore: 1},
	}

	op := NewTestOperator(1, &metapb.RegionEpoch{ConfVer: 0, Version: 0}, OpRegion, steps...)
	re.True(controller.AddOperator(op))
	re.Equal(1, stream.MsgLength())

	// report the result of transferring leader
	region := cluster.MockRegionInfo(1, 2, []uint64{1, 2}, []uint64{},
		&metapb.RegionEpoch{ConfVer: 0, Version: 0})

	controller.Dispatch(region, DispatchFromHeartBeat, nil)
	re.Equal(uint64(0), op.ConfVerChanged(region))
	re.Equal(2, stream.MsgLength())

	// report the result of removing peer
	region = cluster.MockRegionInfo(1, 2, []uint64{2}, []uint64{},
		&metapb.RegionEpoch{ConfVer: 0, Version: 0})

	controller.Dispatch(region, DispatchFromHeartBeat, nil)
	re.Equal(uint64(1), op.ConfVerChanged(region))
	re.Equal(2, stream.MsgLength())

	// add and dispatch op again, the op should be stale
	op = NewTestOperator(1, &metapb.RegionEpoch{ConfVer: 0, Version: 0},
		OpRegion, steps...)
	re.True(controller.AddOperator(op))
	re.Equal(uint64(0), op.ConfVerChanged(region))
	re.Equal(3, stream.MsgLength())

	// report region with an abnormal confver
	region = cluster.MockRegionInfo(1, 1, []uint64{1, 2}, []uint64{},
		&metapb.RegionEpoch{ConfVer: 1, Version: 0})
	controller.Dispatch(region, DispatchFromHeartBeat, nil)
	re.Equal(uint64(0), op.ConfVerChanged(region))
	// no new step
	re.Equal(3, stream.MsgLength())
}

func (suite *operatorControllerTestSuite) TestInfluenceOpt() {
	re := suite.Require()
	cluster := mockcluster.NewCluster(suite.ctx, mockconfig.NewTestOptions())
	stream := hbstream.NewTestHeartbeatStreams(suite.ctx, cluster, false /* no need to run */)
	controller := NewController(suite.ctx, cluster.GetBasicCluster(), cluster.GetSharedConfig(), stream)
	cluster.AddLeaderRegionWithRange(1, "200", "300", 1, 2, 3)
	op := &Operator{
		regionID: 1,
		kind:     OpRegion,
		steps: []OpStep{
			AddLearner{ToStore: 2, PeerID: 2},
		},
		timeout: time.Minute,
	}
	re.True(controller.addOperatorInner(op))
	op.Start()
	inf := controller.GetOpInfluence(cluster.GetBasicCluster())
	re.Len(inf.StoresInfluence, 1)
	inf = controller.GetOpInfluence(cluster.GetBasicCluster(), WithRangeOption([]keyutil.KeyRange{{StartKey: []byte("100"), EndKey: []byte("200")}}))
	re.Empty(inf.StoresInfluence)
	inf = controller.GetOpInfluence(cluster.GetBasicCluster(), WithRangeOption([]keyutil.KeyRange{{StartKey: []byte("100"), EndKey: []byte("400")}}))
	re.Len(inf.StoresInfluence, 1)
}

func (suite *operatorControllerTestSuite) TestCalcInfluence() {
	re := suite.Require()
	cluster := mockcluster.NewCluster(suite.ctx, mockconfig.NewTestOptions())
	stream := hbstream.NewTestHeartbeatStreams(suite.ctx, cluster, false /* no need to run */)
	controller := NewController(suite.ctx, cluster.GetBasicCluster(), cluster.GetSharedConfig(), stream)

	epoch := &metapb.RegionEpoch{ConfVer: 0, Version: 0}
	region := cluster.MockRegionInfo(1, 1, []uint64{2}, []uint64{}, epoch)
	region = region.Clone(core.SetApproximateSize(20))
	cluster.PutRegion(region)
	cluster.AddRegionStore(1, 1)
	cluster.AddRegionStore(3, 1)

	steps := []OpStep{
		AddLearner{ToStore: 3, PeerID: 3},
		PromoteLearner{ToStore: 3, PeerID: 3},
		TransferLeader{FromStore: 1, ToStore: 3},
		RemovePeer{FromStore: 1},
	}
	op := NewTestOperator(1, epoch, OpRegion, steps...)
	re.True(controller.AddOperator(op))

	check := func(influence *OpInfluence, id uint64, expect *StoreInfluence) {
		si := influence.GetStoreInfluence(id)
		re.Equal(si.LeaderCount, expect.LeaderCount)
		re.Equal(si.LeaderSize, expect.LeaderSize)
		re.Equal(si.RegionCount, expect.RegionCount)
		re.Equal(si.RegionSize, expect.RegionSize)
		re.Equal(si.StepCost[storelimit.AddPeer], expect.StepCost[storelimit.AddPeer])
		re.Equal(si.StepCost[storelimit.RemovePeer], expect.StepCost[storelimit.RemovePeer])
	}

	influence := controller.GetOpInfluence(cluster.GetBasicCluster())
	check(influence, 1, &StoreInfluence{
		LeaderSize:  -20,
		LeaderCount: -1,
		RegionSize:  -20,
		RegionCount: -1,
		StepCost: map[storelimit.Type]int64{
			storelimit.RemovePeer: 200,
		},
	})
	check(influence, 3, &StoreInfluence{
		LeaderSize:  20,
		LeaderCount: 1,
		RegionSize:  20,
		RegionCount: 1,
		StepCost: map[storelimit.Type]int64{
			storelimit.AddPeer: 200,
		},
	})

	region2 := region.Clone(
		core.WithAddPeer(&metapb.Peer{Id: 3, StoreId: 3, Role: metapb.PeerRole_Learner}),
		core.WithIncConfVer(),
	)
	re.True(steps[0].IsFinish(region2))
	op.Check(region2)

	influence = controller.GetOpInfluence(cluster.GetBasicCluster())
	check(influence, 1, &StoreInfluence{
		LeaderSize:  -20,
		LeaderCount: -1,
		RegionSize:  -20,
		RegionCount: -1,
		StepCost: map[storelimit.Type]int64{
			storelimit.RemovePeer: 200,
		},
	})
	check(influence, 3, &StoreInfluence{
		LeaderSize:  20,
		LeaderCount: 1,
		RegionSize:  0,
		RegionCount: 0,
		StepCost:    make(map[storelimit.Type]int64),
	})
}

func (suite *operatorControllerTestSuite) TestDispatchUnfinishedStep() {
	re := suite.Require()
	cluster := mockcluster.NewCluster(suite.ctx, mockconfig.NewTestOptions())
	stream := hbstream.NewTestHeartbeatStreams(suite.ctx, cluster, false /* no need to run */)
	controller := NewController(suite.ctx, cluster.GetBasicCluster(), cluster.GetSharedConfig(), stream)

	// Create a new region with epoch(0, 0)
	// the region has two peers with its peer id allocated incrementally.
	// so the two peers are {peerid: 1, storeid: 1}, {peerid: 2, storeid: 2}
	// The peer on store 1 is the leader
	epoch := &metapb.RegionEpoch{ConfVer: 0, Version: 0}
	region := cluster.MockRegionInfo(1, 1, []uint64{2}, []uint64{}, epoch)
	// Put region into cluster, otherwise, AddOperator will fail because of
	// missing region
	cluster.PutRegion(region)
	cluster.AddRegionStore(1, 1)
	cluster.AddRegionStore(3, 1)
	// The next allocated peer should have peerid 3, so we add this peer
	// to store 3
	testSteps := [][]OpStep{
		{
			AddLearner{ToStore: 3, PeerID: 3},
			PromoteLearner{ToStore: 3, PeerID: 3},
			TransferLeader{FromStore: 1, ToStore: 3},
			RemovePeer{FromStore: 1},
		},
		{
			AddLearner{ToStore: 3, PeerID: 3, IsLightWeight: true},
			PromoteLearner{ToStore: 3, PeerID: 3},
			TransferLeader{FromStore: 1, ToStore: 3},
			RemovePeer{FromStore: 1},
		},
	}

	for _, steps := range testSteps {
		// Create an operator
		op := NewTestOperator(1, epoch, OpRegion, steps...)
		re.True(controller.AddOperator(op))
		re.Equal(1, stream.MsgLength())

		// Create region2 which is cloned from the original region.
		// region2 has peer 2 in pending state, so the AddPeer step
		// is left unfinished
		region2 := region.Clone(
			core.WithAddPeer(&metapb.Peer{Id: 3, StoreId: 3, Role: metapb.PeerRole_Learner}),
			core.WithPendingPeers([]*metapb.Peer{
				{Id: 3, StoreId: 3, Role: metapb.PeerRole_Learner},
			}),
			core.WithIncConfVer(),
		)
		re.NotNil(region2.GetPendingPeers())

		re.False(steps[0].IsFinish(region2))
		controller.Dispatch(region2, DispatchFromHeartBeat, nil)

		// In this case, the conf version has been changed, but the
		// peer added is in pending state, the operator should not be
		// removed by the stale checker
		re.Equal(uint64(1), op.ConfVerChanged(region2))
		re.NotNil(controller.GetOperator(1))

		// The operator is valid yet, but the step should not be sent
		// again, because it is in pending state, so the message channel
		// should not be increased
		re.Equal(1, stream.MsgLength())

		// Finish the step by clearing the pending state
		region3 := region.Clone(
			core.WithAddPeer(&metapb.Peer{Id: 3, StoreId: 3, Role: metapb.PeerRole_Learner}),
			core.WithIncConfVer(),
		)
		re.True(steps[0].IsFinish(region3))
		controller.Dispatch(region3, DispatchFromHeartBeat, nil)
		re.Equal(uint64(1), op.ConfVerChanged(region3))
		re.Equal(2, stream.MsgLength())

		region4 := region3.Clone(
			core.WithRole(3, metapb.PeerRole_Voter),
			core.WithIncConfVer(),
		)
		re.True(steps[1].IsFinish(region4))
		controller.Dispatch(region4, DispatchFromHeartBeat, nil)
		re.Equal(uint64(2), op.ConfVerChanged(region4))
		re.Equal(3, stream.MsgLength())

		// Transfer leader
		region5 := region4.Clone(
			core.WithLeader(region4.GetStorePeer(3)),
		)
		re.True(steps[2].IsFinish(region5))
		controller.Dispatch(region5, DispatchFromHeartBeat, nil)
		re.Equal(uint64(2), op.ConfVerChanged(region5))
		re.Equal(4, stream.MsgLength())

		// Remove peer
		region6 := region5.Clone(
			core.WithRemoveStorePeer(1),
			core.WithIncConfVer(),
		)
		re.True(steps[3].IsFinish(region6))
		controller.Dispatch(region6, DispatchFromHeartBeat, nil)
		re.Equal(uint64(3), op.ConfVerChanged(region6))

		// The Operator has finished, so no message should be sent
		re.Equal(4, stream.MsgLength())
		re.Nil(controller.GetOperator(1))
		e := stream.Drain(4)
		re.NoError(e)
	}
}

func (suite *operatorControllerTestSuite) newRegionInfo(id uint64, startKey, endKey string, size, keys int64, leader []uint64, peers ...[]uint64) *core.RegionInfo {
	re := suite.Require()
	prs := make([]*metapb.Peer, 0, len(peers))
	for _, peer := range peers {
		prs = append(prs, &metapb.Peer{Id: peer[0], StoreId: peer[1]})
	}
	start, err := hex.DecodeString(startKey)
	re.NoError(err)
	end, err := hex.DecodeString(endKey)
	re.NoError(err)
	return core.NewRegionInfo(
		&metapb.Region{
			Id:       id,
			StartKey: start,
			EndKey:   end,
			Peers:    prs,
		},
		&metapb.Peer{Id: leader[0], StoreId: leader[1]},
		core.SetApproximateSize(size),
		core.SetApproximateKeys(keys),
	)
}

func checkRemoveOperatorSuccess(re *require.Assertions, oc *Controller, op *Operator) {
	re.True(oc.RemoveOperator(op))
	re.True(op.IsEnd())
	re.Equal(op, oc.GetOperatorStatus(op.RegionID()).Operator)
}

func (suite *operatorControllerTestSuite) TestAddWaitingOperator() {
	re := suite.Require()
	opts := mockconfig.NewTestOptions()
	cluster := mockcluster.NewCluster(suite.ctx, opts)
	stream := hbstream.NewTestHeartbeatStreams(suite.ctx, cluster, false /* no need to run */)
	controller := NewController(suite.ctx, cluster.GetBasicCluster(), cluster.GetSharedConfig(), stream)
	cluster.AddLabelsStore(1, 1, map[string]string{"host": "host1"})
	cluster.AddLabelsStore(2, 1, map[string]string{"host": "host2"})
	cluster.AddLabelsStore(3, 1, map[string]string{"host": "host3"})
	addPeerOp := func(i uint64) *Operator {
		start := fmt.Sprintf("%da", i)
		end := fmt.Sprintf("%db", i)
		region := suite.newRegionInfo(i, start, end, 1, 1, []uint64{101, 1}, []uint64{101, 1})
		cluster.PutRegion(region)
		peer := &metapb.Peer{
			StoreId: 2,
		}
		op, err := CreateAddPeerOperator("add-peer", cluster, region, peer, OpKind(0))
		re.NoError(err)
		re.NotNil(op)

		return op
	}

	// a batch of operators should be added atomically
	var batch []*Operator
	for i := range cluster.GetSchedulerMaxWaitingOperator() {
		batch = append(batch, addPeerOp(i))
	}
	added := controller.AddWaitingOperator(batch...)
	re.Equal(int(cluster.GetSchedulerMaxWaitingOperator()), added)

	// test adding a batch of operators when some operators will get false in check
	// and remain operators can be added normally
	batch = append(batch, addPeerOp(cluster.GetSchedulerMaxWaitingOperator()))
	added = controller.AddWaitingOperator(batch...)
	re.Equal(1, added)

	scheduleCfg := opts.GetScheduleConfig().Clone()
	scheduleCfg.SchedulerMaxWaitingOperator = 1
	opts.SetScheduleConfig(scheduleCfg)
	batch = append(batch, addPeerOp(100))
	added = controller.AddWaitingOperator(batch...)
	re.Equal(1, added)
	re.NotNil(controller.GetOperator(uint64(100)))

	source := suite.newRegionInfo(101, "1a", "1b", 1, 1, []uint64{101, 1}, []uint64{101, 1})
	cluster.PutRegion(source)
	target := suite.newRegionInfo(102, "0a", "0b", 1, 1, []uint64{101, 1}, []uint64{101, 1})
	cluster.PutRegion(target)

	ops, err := CreateMergeRegionOperator("merge-region", cluster, source, target, OpMerge)
	re.NoError(err)
	re.Len(ops, 2)

	// test with label schedule=deny
	labelerManager := cluster.GetRegionLabeler()
	err = labelerManager.SetLabelRule(&labeler.LabelRule{
		ID:       "schedulelabel",
		Labels:   []labeler.RegionLabel{{Key: "schedule", Value: "deny"}},
		RuleType: labeler.KeyRange,
		Data:     []any{map[string]any{"start_key": "1a", "end_key": "1b"}},
	})
	re.NoError(err)

	re.True(labelerManager.ScheduleDisabled(source))
	// add operator should be success since it is not check in addWaitingOperator
	re.Equal(2, controller.AddWaitingOperator(ops...))
}

// issue #5279
func (suite *operatorControllerTestSuite) TestInvalidStoreId() {
	re := suite.Require()
	opt := mockconfig.NewTestOptions()
	tc := mockcluster.NewCluster(suite.ctx, opt)
	stream := hbstream.NewTestHeartbeatStreams(suite.ctx, tc, false /* no need to run */)
	oc := NewController(suite.ctx, tc.GetBasicCluster(), tc.GetSharedConfig(), stream)
	// If PD and store 3 are gone, PD will not have info of store 3 after recreating it.
	tc.AddRegionStore(1, 1)
	tc.AddRegionStore(2, 1)
	tc.AddRegionStore(3, 1)
	tc.AddRegionStore(4, 1)
	tc.AddLeaderRegionWithRange(1, "", "", 1, 2, 3, 4)
	// Remove store 3 to simulate the scenario where store 3 is gone
	store3 := tc.GetStore(3)
	tc.GetBasicCluster().DeleteStore(store3)
	steps := []OpStep{
		RemovePeer{FromStore: 3, PeerID: 3, IsDownStore: false},
	}
	op := NewTestOperator(1, &metapb.RegionEpoch{}, OpRegion, steps...)
	re.True(oc.AddOperator(op))
	// Although store 3 does not exist in PD, PD can also send op to TiKV.
	re.Equal(pdpb.OperatorStatus_RUNNING, oc.GetOperatorStatus(1).Status)
}

func TestConcurrentAddOperatorAndSetStoreLimit(t *testing.T) {
	re := require.New(t)
	opt := mockconfig.NewTestOptions()
	ctx, cancel := context.WithCancel(context.Background())
	defer cancel()
	tc := mockcluster.NewCluster(ctx, opt)
	stream := hbstream.NewTestHeartbeatStreams(ctx, tc, false /* no need to run */)
	oc := NewController(ctx, tc.GetBasicCluster(), tc.GetSharedConfig(), stream)

	regionNum := 1000
	limit := 1600.0
	storeID := uint64(2)
	for i := 1; i < 4; i++ {
		tc.AddRegionStore(uint64(i), regionNum)
		tc.SetStoreLimit(uint64(i), storelimit.AddPeer, limit)
	}
	for i := 1; i <= regionNum; i++ {
		tc.AddLeaderRegion(uint64(i), 1, 3, 4)
	}

	// Add operator and set store limit concurrently
	var wg sync.WaitGroup
	for i := 1; i < 10; i++ {
		wg.Add(1)
		go func(i uint64) {
			defer wg.Done()
			for j := 1; j < 10; j++ {
				regionID := uint64(j) + i*100
				op := NewTestOperator(regionID, tc.GetRegion(regionID).GetRegionEpoch(), OpRegion, AddPeer{ToStore: storeID, PeerID: regionID})
				re.True(oc.AddOperator(op))
				tc.SetStoreLimit(storeID, storelimit.AddPeer, limit-float64(j)) // every goroutine set a different limit
			}
		}(uint64(i))
	}
	wg.Wait()
}

// TestMergeOperatorsSynchronousCancellation tests that when one merge operator is cancelled,
// its related merge operator is also cancelled synchronously.
// This applies to both OpMerge and OpAffinity merge operators.
// It also verifies AddWaitingOperator and checkOperatorLightly work correctly for both types.
func (suite *operatorControllerTestSuite) TestMergeOperatorsSynchronousCancellation() {
	re := suite.Require()
	opts := mockconfig.NewTestOptions()
	cluster := mockcluster.NewCluster(suite.ctx, opts)
	stream := hbstream.NewTestHeartbeatStreams(suite.ctx, cluster, false)
	controller := NewController(suite.ctx, cluster.GetBasicCluster(), cluster.GetSharedConfig(), stream)

	// Add stores
	cluster.AddLabelsStore(1, 1, map[string]string{"host": "host1"})
	cluster.AddLabelsStore(2, 1, map[string]string{"host": "host2"})
	cluster.AddLabelsStore(3, 1, map[string]string{"host": "host3"})

	testCases := []struct {
		name               string
		desc               string
		kind               OpKind
		source             *core.RegionInfo
		target             *core.RegionInfo
		verifyOpMergeCount bool
	}{
		{
			name:               "OpMerge operators",
			desc:               "merge-region",
			kind:               OpMerge,
			source:             suite.newRegionInfo(101, "1a", "1b", 10, 10, []uint64{101, 1}, []uint64{101, 1}),
			target:             suite.newRegionInfo(102, "1b", "1c", 10, 10, []uint64{101, 1}, []uint64{101, 1}),
			verifyOpMergeCount: false, // OpMerge operators count towards OpMerge
		},
		{
			name:               "OpAffinity merge operators",
			desc:               "affinity-merge-region",
			kind:               OpAffinity,
			source:             suite.newRegionInfo(201, "2a", "2b", 10, 10, []uint64{101, 1}, []uint64{101, 1}),
			target:             suite.newRegionInfo(202, "2b", "2c", 10, 10, []uint64{101, 1}, []uint64{101, 1}),
			verifyOpMergeCount: true, // OpAffinity operators should NOT count towards OpMerge
		},
	}

	for _, tc := range testCases {
		suite.Run(tc.name, func() {
			cluster.PutRegion(tc.source)
			cluster.PutRegion(tc.target)

			// Test 1: Verify checkOperatorLightly works for merge operators
			ops1, err := CreateMergeRegionOperator(tc.desc, cluster, tc.source, tc.target, tc.kind)
			re.NoError(err)
			re.Len(ops1, 2)

			// checkOperatorLightly should succeed initially
			r, reason := controller.checkOperatorLightly(ops1[0])
			re.Empty(reason)
			re.Equal(tc.source, r)

			// Change region epoch version, checkOperatorLightly should fail with EpochNotMatch
			tc.source.GetMeta().RegionEpoch = &metapb.RegionEpoch{ConfVer: 0, Version: 1}
			cluster.PutRegion(tc.source)
			r, reason = controller.checkOperatorLightly(ops1[0])
			re.Nil(r)
			re.Equal(EpochNotMatch, reason)

			// Reset epoch for next tests
			tc.source.GetMeta().RegionEpoch = &metapb.RegionEpoch{ConfVer: 0, Version: 0}
			cluster.PutRegion(tc.source)

			// Test 2: Verify AddWaitingOperator recognizes merge operators as paired
			ops2, err := CreateMergeRegionOperator(tc.desc, cluster, tc.source, tc.target, tc.kind)
			re.NoError(err)
			re.Len(ops2, 2)

			// Both operators should have RelatedMergeRegion set
			re.NotZero(ops2[0].GetRelatedMergeRegion())
			re.NotZero(ops2[1].GetRelatedMergeRegion())

			// AddWaitingOperator should recognize them as paired and count as 2
			added := controller.AddWaitingOperator(ops2...)
			re.Equal(2, added)

			// Promote to running operators
			controller.PromoteWaitingOperator()
			controller.PromoteWaitingOperator()

			// Verify both operators are added
			op1 := controller.GetOperator(tc.source.GetID())
			re.NotNil(op1)
			op2 := controller.GetOperator(tc.target.GetID())
			re.NotNil(op2)

			// Test 3: Verify synchronous cancellation
			// Verify RelatedMergeRegion is set
<<<<<<< HEAD
			val, _ := op1.GetAdditionalInfo(string(RelatedMergeRegion))
			re.Equal(strconv.FormatUint(tc.target.GetID(), 10), val)
			val, _ = op2.GetAdditionalInfo(string(RelatedMergeRegion))
			re.Equal(strconv.FormatUint(tc.source.GetID(), 10), val)
=======
			re.Equal(tc.target.GetID(), op1.GetRelatedMergeRegion())
			re.Equal(tc.source.GetID(), op2.GetRelatedMergeRegion())
>>>>>>> 553cee0a

			// Verify operator kind
			re.Equal(tc.kind, op1.Kind())
			re.Equal(tc.kind, op2.Kind())

			// Remove one operator
			removed := controller.RemoveOperator(op1)
			re.True(removed)

			// Verify both operators are removed (synchronous cancellation)
			re.Nil(controller.GetOperator(tc.source.GetID()))
			re.Nil(controller.GetOperator(tc.target.GetID()))

			// Verify both operators are cancelled
			re.Equal(CANCELED, op1.Status())
			re.Equal(CANCELED, op2.Status())

			// For OpAffinity, verify operator count is correct (should not count as OpMerge)
			if tc.verifyOpMergeCount {
				re.Equal(uint64(0), controller.OperatorCount(OpMerge))
			}
		})
	}
}<|MERGE_RESOLUTION|>--- conflicted
+++ resolved
@@ -1169,15 +1169,8 @@
 
 			// Test 3: Verify synchronous cancellation
 			// Verify RelatedMergeRegion is set
-<<<<<<< HEAD
-			val, _ := op1.GetAdditionalInfo(string(RelatedMergeRegion))
-			re.Equal(strconv.FormatUint(tc.target.GetID(), 10), val)
-			val, _ = op2.GetAdditionalInfo(string(RelatedMergeRegion))
-			re.Equal(strconv.FormatUint(tc.source.GetID(), 10), val)
-=======
 			re.Equal(tc.target.GetID(), op1.GetRelatedMergeRegion())
 			re.Equal(tc.source.GetID(), op2.GetRelatedMergeRegion())
->>>>>>> 553cee0a
 
 			// Verify operator kind
 			re.Equal(tc.kind, op1.Kind())

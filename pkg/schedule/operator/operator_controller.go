--- conflicted
+++ resolved
@@ -699,15 +699,10 @@
 }
 
 func (oc *Controller) removeRelatedMergeOperator(op *Operator) {
-<<<<<<< HEAD
-	val, _ := op.GetAdditionalInfo(string(RelatedMergeRegion))
-	relatedID, _ := strconv.ParseUint(val, 10, 64)
-=======
 	relatedID := op.GetRelatedMergeRegion()
 	if relatedID == 0 {
 		return
 	}
->>>>>>> 553cee0a
 	relatedOpi, ok := oc.operators.Load(relatedID)
 	if !ok {
 		return

// Copyright 2019 TiKV Project Authors.
//
// Licensed under the Apache License, Version 2.0 (the "License");
// you may not use this file except in compliance with the License.
// You may obtain a copy of the License at
//
//     http://www.apache.org/licenses/LICENSE-2.0
//
// Unless required by applicable law or agreed to in writing, software
// distributed under the License is distributed on an "AS IS" BASIS,
// WITHOUT WARRANTIES OR CONDITIONS OF ANY KIND, either express or implied.
// See the License for the specific language governing permissions and
// limitations under the License.

package checker

import "github.com/prometheus/client_golang/prometheus"

var (
	checkerCounter = prometheus.NewCounterVec(
		prometheus.CounterOpts{
			Namespace: "pd",
			Subsystem: "checker",
			Name:      "event_count",
			Help:      "Counter of checker events.",
		}, []string{"type", "name"})
	regionListGauge = prometheus.NewGaugeVec(
		prometheus.GaugeOpts{
			Namespace: "pd",
			Subsystem: "checker",
			Name:      "region_list",
			Help:      "Number of region about different type.",
		}, []string{"type"})

	patrolCheckRegionsGauge = prometheus.NewGauge(
		prometheus.GaugeOpts{
			Namespace: "pd",
			Subsystem: "checker",
			Name:      "patrol_regions_time",
			Help:      "Time spent of patrol checks region.",
		})
)

func init() {
	prometheus.MustRegister(checkerCounter)
<<<<<<< HEAD
	prometheus.MustRegister(regionListGauge)
	prometheus.MustRegister(patrolCheckRegionsGauge)
}
=======
}

const (
	// NOTE: these types are different from pkg/schedule/config/type.go,
	// they are only used for prometheus metrics to keep the compatibility.
	ruleChecker       = "rule_checker"
	jointStateChecker = "joint_state_checker"
	learnerChecker    = "learner_checker"
	mergeChecker      = "merge_checker"
	replicaChecker    = "replica_checker"
	splitChecker      = "split_checker"
)

func ruleCheckerCounterWithEvent(event string) prometheus.Counter {
	return checkerCounter.WithLabelValues(ruleChecker, event)
}

func jointStateCheckerCounterWithEvent(event string) prometheus.Counter {
	return checkerCounter.WithLabelValues(jointStateChecker, event)
}

func mergeCheckerCounterWithEvent(event string) prometheus.Counter {
	return checkerCounter.WithLabelValues(mergeChecker, event)
}

func replicaCheckerCounterWithEvent(event string) prometheus.Counter {
	return checkerCounter.WithLabelValues(replicaChecker, event)
}

// WithLabelValues is a heavy operation, define variable to avoid call it every time.
var (
	ruleCheckerCounter                            = ruleCheckerCounterWithEvent("check")
	ruleCheckerPausedCounter                      = ruleCheckerCounterWithEvent("paused")
	ruleCheckerRegionNoLeaderCounter              = ruleCheckerCounterWithEvent("region-no-leader")
	ruleCheckerGetCacheCounter                    = ruleCheckerCounterWithEvent("get-cache")
	ruleCheckerNeedSplitCounter                   = ruleCheckerCounterWithEvent("need-split")
	ruleCheckerSetCacheCounter                    = ruleCheckerCounterWithEvent("set-cache")
	ruleCheckerReplaceDownCounter                 = ruleCheckerCounterWithEvent("replace-down")
	ruleCheckerPromoteWitnessCounter              = ruleCheckerCounterWithEvent("promote-witness")
	ruleCheckerReplaceOfflineCounter              = ruleCheckerCounterWithEvent("replace-offline")
	ruleCheckerAddRulePeerCounter                 = ruleCheckerCounterWithEvent("add-rule-peer")
	ruleCheckerNoStoreAddCounter                  = ruleCheckerCounterWithEvent("no-store-add")
	ruleCheckerNoStoreThenTryReplace              = ruleCheckerCounterWithEvent("no-store-then-try-replace")
	ruleCheckerNoStoreReplaceCounter              = ruleCheckerCounterWithEvent("no-store-replace")
	ruleCheckerFixPeerRoleCounter                 = ruleCheckerCounterWithEvent("fix-peer-role")
	ruleCheckerFixLeaderRoleCounter               = ruleCheckerCounterWithEvent("fix-leader-role")
	ruleCheckerNotAllowLeaderCounter              = ruleCheckerCounterWithEvent("not-allow-leader")
	ruleCheckerFixFollowerRoleCounter             = ruleCheckerCounterWithEvent("fix-follower-role")
	ruleCheckerNoNewLeaderCounter                 = ruleCheckerCounterWithEvent("no-new-leader")
	ruleCheckerDemoteVoterRoleCounter             = ruleCheckerCounterWithEvent("demote-voter-role")
	ruleCheckerRecentlyPromoteToNonWitnessCounter = ruleCheckerCounterWithEvent("recently-promote-to-non-witness")
	ruleCheckerCancelSwitchToWitnessCounter       = ruleCheckerCounterWithEvent("cancel-switch-to-witness")
	ruleCheckerSetVoterWitnessCounter             = ruleCheckerCounterWithEvent("set-voter-witness")
	ruleCheckerSetLearnerWitnessCounter           = ruleCheckerCounterWithEvent("set-learner-witness")
	ruleCheckerSetVoterNonWitnessCounter          = ruleCheckerCounterWithEvent("set-voter-non-witness")
	ruleCheckerSetLearnerNonWitnessCounter        = ruleCheckerCounterWithEvent("set-learner-non-witness")
	ruleCheckerMoveToBetterLocationCounter        = ruleCheckerCounterWithEvent("move-to-better-location")
	ruleCheckerSkipRemoveOrphanPeerCounter        = ruleCheckerCounterWithEvent("skip-remove-orphan-peer")
	ruleCheckerRemoveOrphanPeerCounter            = ruleCheckerCounterWithEvent("remove-orphan-peer")
	ruleCheckerReplaceOrphanPeerCounter           = ruleCheckerCounterWithEvent("replace-orphan-peer")
	ruleCheckerReplaceOrphanPeerNoFitCounter      = ruleCheckerCounterWithEvent("replace-orphan-peer-no-fit")

	jointCheckCounter                 = jointStateCheckerCounterWithEvent("check")
	jointCheckerPausedCounter         = jointStateCheckerCounterWithEvent("paused")
	jointCheckerFailedCounter         = jointStateCheckerCounterWithEvent("create-operator-fail")
	jointCheckerNewOpCounter          = jointStateCheckerCounterWithEvent("new-operator")
	jointCheckerTransferLeaderCounter = jointStateCheckerCounterWithEvent("transfer-leader")

	learnerCheckerPausedCounter = checkerCounter.WithLabelValues(learnerChecker, "paused")

	mergeCheckerCounter                     = mergeCheckerCounterWithEvent("check")
	mergeCheckerPausedCounter               = mergeCheckerCounterWithEvent("paused")
	mergeCheckerRecentlySplitCounter        = mergeCheckerCounterWithEvent("recently-split")
	mergeCheckerRecentlyStartCounter        = mergeCheckerCounterWithEvent("recently-start")
	mergeCheckerNoLeaderCounter             = mergeCheckerCounterWithEvent("no-leader")
	mergeCheckerNoNeedCounter               = mergeCheckerCounterWithEvent("no-need")
	mergeCheckerUnhealthyRegionCounter      = mergeCheckerCounterWithEvent("unhealthy-region")
	mergeCheckerAbnormalReplicaCounter      = mergeCheckerCounterWithEvent("abnormal-replica")
	mergeCheckerHotRegionCounter            = mergeCheckerCounterWithEvent("hot-region")
	mergeCheckerNoTargetCounter             = mergeCheckerCounterWithEvent("no-target")
	mergeCheckerTargetTooLargeCounter       = mergeCheckerCounterWithEvent("target-too-large")
	mergeCheckerSplitSizeAfterMergeCounter  = mergeCheckerCounterWithEvent("split-size-after-merge")
	mergeCheckerSplitKeysAfterMergeCounter  = mergeCheckerCounterWithEvent("split-keys-after-merge")
	mergeCheckerNewOpCounter                = mergeCheckerCounterWithEvent("new-operator")
	mergeCheckerLargerSourceCounter         = mergeCheckerCounterWithEvent("larger-source")
	mergeCheckerAdjNotExistCounter          = mergeCheckerCounterWithEvent("adj-not-exist")
	mergeCheckerAdjRecentlySplitCounter     = mergeCheckerCounterWithEvent("adj-recently-split")
	mergeCheckerAdjRegionHotCounter         = mergeCheckerCounterWithEvent("adj-region-hot")
	mergeCheckerAdjDisallowMergeCounter     = mergeCheckerCounterWithEvent("adj-disallow-merge")
	mergeCheckerAdjAbnormalPeerStoreCounter = mergeCheckerCounterWithEvent("adj-abnormal-peerstore")
	mergeCheckerAdjSpecialPeerCounter       = mergeCheckerCounterWithEvent("adj-special-peer")
	mergeCheckerAdjAbnormalReplicaCounter   = mergeCheckerCounterWithEvent("adj-abnormal-replica")

	replicaCheckerCounter                         = replicaCheckerCounterWithEvent("check")
	replicaCheckerPausedCounter                   = replicaCheckerCounterWithEvent("paused")
	replicaCheckerNewOpCounter                    = replicaCheckerCounterWithEvent("new-operator")
	replicaCheckerNoTargetStoreCounter            = replicaCheckerCounterWithEvent("no-target-store")
	replicaCheckerNoWorstPeerCounter              = replicaCheckerCounterWithEvent("no-worst-peer")
	replicaCheckerCreateOpFailedCounter           = replicaCheckerCounterWithEvent("create-operator-failed")
	replicaCheckerAllRightCounter                 = replicaCheckerCounterWithEvent("all-right")
	replicaCheckerNotBetterCounter                = replicaCheckerCounterWithEvent("not-better")
	replicaCheckerRemoveExtraOfflineFailedCounter = replicaCheckerCounterWithEvent("remove-extra-offline-replica-failed")
	replicaCheckerRemoveExtraDownFailedCounter    = replicaCheckerCounterWithEvent("remove-extra-down-replica-failed")
	replicaCheckerNoStoreOfflineCounter           = replicaCheckerCounterWithEvent("no-store-offline")
	replicaCheckerNoStoreDownCounter              = replicaCheckerCounterWithEvent("no-store-down")
	replicaCheckerReplaceOfflineFailedCounter     = replicaCheckerCounterWithEvent("replace-offline-replica-failed")
	replicaCheckerReplaceDownFailedCounter        = replicaCheckerCounterWithEvent("replace-down-replica-failed")

	splitCheckerCounter       = checkerCounter.WithLabelValues(splitChecker, "check")
	splitCheckerPausedCounter = checkerCounter.WithLabelValues(splitChecker, "paused")
)
>>>>>>> ca179e68
<|MERGE_RESOLUTION|>--- conflicted
+++ resolved
@@ -43,11 +43,8 @@
 
 func init() {
 	prometheus.MustRegister(checkerCounter)
-<<<<<<< HEAD
 	prometheus.MustRegister(regionListGauge)
 	prometheus.MustRegister(patrolCheckRegionsGauge)
-}
-=======
 }
 
 const (
@@ -158,5 +155,4 @@
 
 	splitCheckerCounter       = checkerCounter.WithLabelValues(splitChecker, "check")
 	splitCheckerPausedCounter = checkerCounter.WithLabelValues(splitChecker, "paused")
-)
->>>>>>> ca179e68
+)
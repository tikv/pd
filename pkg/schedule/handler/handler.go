--- conflicted
+++ resolved
@@ -1064,7 +1064,6 @@
 	return ret, nil
 }
 
-<<<<<<< HEAD
 // GetRegion returns the region labeler.
 func (h *Handler) GetRegion(id uint64) *core.RegionInfo {
 	c := h.GetCluster()
@@ -1081,7 +1080,8 @@
 		return nil, errs.ErrNotBootstrapped
 	}
 	return c.GetRegionLabeler(), nil
-=======
+}
+
 // GetRuleManager returns the rule manager.
 func (h *Handler) GetRuleManager() (*placement.RuleManager, error) {
 	c := h.GetCluster()
@@ -1122,5 +1122,4 @@
 		return nil, err
 	}
 	return manager.FitRegion(c, region), nil
->>>>>>> afe6afcc
 }
--- conflicted
+++ resolved
@@ -1072,21 +1072,12 @@
 }
 
 // GetRegion returns the region labeler.
-<<<<<<< HEAD
-func (h *Handler) GetRegion(id uint64) *core.RegionInfo {
-	c := h.GetCluster()
-	if c == nil {
-		return nil
-	}
-	return c.GetRegion(id)
-=======
 func (h *Handler) GetRegion(id uint64) (*core.RegionInfo, error) {
 	c := h.GetCluster()
 	if c == nil {
 		return nil, errs.ErrNotBootstrapped.GenWithStackByArgs()
 	}
 	return c.GetRegion(id), nil
->>>>>>> 1e1817d0
 }
 
 // GetRegionLabeler returns the region labeler.
@@ -1098,7 +1089,6 @@
 	return c.GetRegionLabeler(), nil
 }
 
-<<<<<<< HEAD
 // AccelerateRegionsScheduleInRange accelerates regions scheduling in a given range.
 func (h *Handler) AccelerateRegionsScheduleInRange(rawStartKey, rawEndKey string, limit int) error {
 	startKey, err := hex.DecodeString(rawStartKey)
@@ -1296,7 +1286,8 @@
 		}
 	})
 	return state, nil
-=======
+}
+
 // GetRuleManager returns the rule manager.
 func (h *Handler) GetRuleManager() (*placement.RuleManager, error) {
 	c := h.GetCluster()
@@ -1337,5 +1328,4 @@
 		return nil, err
 	}
 	return manager.FitRegion(c, region), nil
->>>>>>> 1e1817d0
 }
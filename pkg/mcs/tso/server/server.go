--- conflicted
+++ resolved
@@ -590,15 +590,9 @@
 		return err
 	}
 	if tlsConfig != nil {
-<<<<<<< HEAD
-		s.muxListener, err = tls.Listen("tcp", s.listenURL.Host, tlsConfig)
+		s.muxListener, err = tls.Listen(utils.TCPNetworkStr, s.listenURL.Host, tlsConfig)
 	} else {
-		s.muxListener, err = net.Listen("tcp", s.listenURL.Host)
-=======
-		s.muxListener, err = tls.Listen(utils.TCPNetworkStr, s.cfg.ListenAddr, tlsConfig)
-	} else {
-		s.muxListener, err = net.Listen(utils.TCPNetworkStr, s.cfg.ListenAddr)
->>>>>>> d8748401
+		s.muxListener, err = net.Listen(utils.TCPNetworkStr, s.listenURL.Host)
 	}
 	if err != nil {
 		return err

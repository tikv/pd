--- conflicted
+++ resolved
@@ -21,13 +21,6 @@
 	"github.com/pingcap/log"
 
 	bs "github.com/tikv/pd/pkg/basicserver"
-<<<<<<< HEAD
-	clientv3 "go.etcd.io/etcd/client/v3"
-	"go.uber.org/zap"
-=======
-	"github.com/tikv/pd/pkg/storage/endpoint"
-	"github.com/tikv/pd/pkg/storage/kv"
->>>>>>> 6cadbe7d
 )
 
 // Manager is the manager of meta storage.

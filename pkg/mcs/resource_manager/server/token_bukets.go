// Copyright 2022 TiKV Project Authors.
//
// Licensed under the Apache License, Version 2.0 (the "License");
// you may not use this file except in compliance with the License.
// You may obtain a copy of the License at
//
//     http://www.apache.org/licenses/LICENSE-2.0
//
// Unless required by applicable law or agreed to in writing, software
// distributed under the License is distributed on an "AS IS" BASIS,g
// WITHOUT WARRANTIES OR CONDITIONS OF ANY KIND, either express or implied.
// See the License for the specific language governing permissions and
// limitations under the License.

package server

import (
	"math"
	"time"

	rmpb "github.com/pingcap/kvproto/pkg/resource_manager"
)

const (
	defaultRefillRate    = 10000
	defaultInitialTokens = 10 * 10000
)

const (
	defaultReserveRatio    = 0.05
	defaultLoanCoefficient = 2
)

// GroupTokenBucket is a token bucket for a resource group.
// Now we don't save consumption in `GroupTokenBucket`, only statistics it in prometheus.
type GroupTokenBucket struct {
	// Settings is the setting of TokenBucket.
	// BurstLimit is used as below:
<<<<<<< HEAD
	//   - If b == 0, that means the Token Bucket is unlimited burst within token capacity.
	//   - If b < 0, that means the Token Bucket is unlimited burst and capacity is ignored.
	//   - If b > 0, that means the Token Bucket is limited burst. (current not used).
=======
	//   - If b == 0, that means the limiter is unlimited capacity. default use in resource controller (burst with a rate within a unlimited capacity).
	//   - If b < 0, that means the limiter is unlimited capacity and fillrate(r) is ignored, can be seen as r == Inf (burst within a unlimited capacity).
	//   - If b > 0, that means the limiter is limited capacity. (current not used).
>>>>>>> bdde7334
	// MaxTokens limits the number of tokens that can be accumulated
	Settings              *rmpb.TokenLimitSettings `json:"settings,omitempty"`
	GroupTokenBucketState `json:"state,omitempty"`
}
<<<<<<< HEAD

// GroupTokenBucketState is the running state of TokenBucket.
type GroupTokenBucketState struct {
	Tokens      float64    `json:"tokens,omitempty"`
	LastUpdate  *time.Time `json:"last_update,omitempty"`
	Initialized bool       `json:"initialized"`
}

// Clone returns the copy of GroupTokenBucketState
func (s *GroupTokenBucketState) Clone() *GroupTokenBucketState {
	return &GroupTokenBucketState{
		Tokens:      s.Tokens,
		LastUpdate:  s.LastUpdate,
		Initialized: s.Initialized,
	}
=======

// GroupTokenBucketState is the running state of TokenBucket.
type GroupTokenBucketState struct {
	Tokens      float64    `json:"tokens,omitempty"`
	LastUpdate  *time.Time `json:"last_update,omitempty"`
	Initialized bool       `json:"initialized"`
>>>>>>> bdde7334
}

// NewGroupTokenBucket returns a new GroupTokenBucket
func NewGroupTokenBucket(tokenBucket *rmpb.TokenBucket) GroupTokenBucket {
<<<<<<< HEAD
	if tokenBucket == nil {
		return GroupTokenBucket{
			Settings: &rmpb.TokenLimitSettings{},
		}
	}
	if tokenBucket.Settings.MaxTokens == 0 {
		tokenBucket.Settings.MaxTokens = defaultMaxTokens
=======
	if tokenBucket == nil || tokenBucket.Settings == nil {
		return GroupTokenBucket{}
>>>>>>> bdde7334
	}
	return GroupTokenBucket{
		Settings: tokenBucket.Settings,
		GroupTokenBucketState: GroupTokenBucketState{
			Tokens: tokenBucket.Tokens,
		},
	}
}

// GetTokenBucket returns the grpc protoc struct of GroupTokenBucket.
func (t *GroupTokenBucket) GetTokenBucket() *rmpb.TokenBucket {
	if t.Settings == nil {
		return nil
	}
	return &rmpb.TokenBucket{
		Settings: t.Settings,
		Tokens:   t.Tokens,
	}
}

// patch patches the token bucket settings.
func (t *GroupTokenBucket) patch(tb *rmpb.TokenBucket) {
	if tb == nil {
		return
	}
<<<<<<< HEAD
	if setting := tb.GetSettings(); setting != nil {
		if t.Settings != nil {
			// If not patch MaxTokens, use past value.
			if setting.MaxTokens == 0 {
				setting.MaxTokens = t.Settings.MaxTokens
			}
		}
		if setting.MaxTokens == 0 {
			setting.MaxTokens = defaultMaxTokens
		}
=======
	if setting := proto.Clone(tb.GetSettings()).(*rmpb.TokenLimitSettings); setting != nil {
>>>>>>> bdde7334
		t.Settings = setting
	}

	// the settings in token is delta of the last update and now.
	t.Tokens += tb.GetTokens()
}

// init initializes the group token bucket.
func (t *GroupTokenBucket) init(now time.Time) {
	if t.Settings.FillRate == 0 {
		t.Settings.FillRate = defaultRefillRate
	}
	if t.Tokens < defaultInitialTokens {
		t.Tokens = defaultInitialTokens
	}
	t.LastUpdate = &now
	t.Initialized = true
}

// request requests tokens from the group token bucket.
func (t *GroupTokenBucket) request(now time.Time, neededTokens float64, targetPeriodMs uint64) (*rmpb.TokenBucket, int64) {
	if !t.Initialized {
		t.init(now)
	} else {
		delta := now.Sub(*t.LastUpdate)
		if delta > 0 {
			t.Tokens += float64(t.Settings.FillRate) * delta.Seconds()
			t.LastUpdate = &now
		}
<<<<<<< HEAD
		if t.Tokens > t.Settings.MaxTokens {
			t.Tokens = t.Settings.MaxTokens
=======
		if t.Settings.BurstLimit != 0 {
			if burst := float64(t.Settings.BurstLimit); t.Tokens > burst {
				t.Tokens = burst
			}
>>>>>>> bdde7334
		}
	}

	var res rmpb.TokenBucket
	res.Settings = &rmpb.TokenLimitSettings{BurstLimit: t.Settings.GetBurstLimit()}
<<<<<<< HEAD
=======
	// If BurstLimit is -1, just return.
	if res.Settings.BurstLimit < 0 {
		res.Tokens = neededTokens
		return &res, 0
	}
>>>>>>> bdde7334
	// FillRate is used for the token server unavailable in abnormal situation.
	if neededTokens <= 0 {
		return &res, 0
	}
	// If the current tokens can directly meet the requirement, returns the need token
	if t.Tokens >= neededTokens {
		t.Tokens -= neededTokens
		// granted the total request tokens
		res.Tokens = neededTokens
		return &res, 0
	}

	// Firstly allocate the remaining tokens
	var grantedTokens float64
	hasRemaining := false
	if t.Tokens > 0 {
		grantedTokens = t.Tokens
		neededTokens -= grantedTokens
		t.Tokens = 0
		hasRemaining = true
	}

	var targetPeriodTime = time.Duration(targetPeriodMs) * time.Millisecond
	var trickleTime = 0.

	// When there are loan, the allotment will match the fill rate.
	// We will have k threshold, beyond which the token allocation will be a minimum.
	// The threshold unit is `fill rate * target period`.
	//               |
	// k*fill_rate   |* * * * * *     *
	//               |                        *
	//     ***       |                                 *
	//               |                                           *
	//               |                                                     *
	//   fill_rate   |                                                                 *
	// reserve_rate  |                                                                              *
	//               |
	// grant_rate 0  ------------------------------------------------------------------------------------
	//         loan      ***    k*period_token    (k+k-1)*period_token    ***      (k+k+1...+1)*period_token
	p := make([]float64, defaultLoanCoefficient)
	p[0] = float64(defaultLoanCoefficient) * float64(t.Settings.FillRate) * targetPeriodTime.Seconds()
	for i := 1; i < defaultLoanCoefficient; i++ {
		p[i] = float64(defaultLoanCoefficient-i)*float64(t.Settings.FillRate)*targetPeriodTime.Seconds() + p[i-1]
	}
	for i := 0; i < defaultLoanCoefficient && neededTokens > 0 && trickleTime < targetPeriodTime.Seconds(); i++ {
		loan := -t.Tokens
		if loan > p[i] {
			continue
		}
		roundReserveTokens := p[i] - loan
		fillRate := float64(defaultLoanCoefficient-i) * float64(t.Settings.FillRate)
		if roundReserveTokens > neededTokens {
			t.Tokens -= neededTokens
			grantedTokens += neededTokens
			trickleTime += grantedTokens / fillRate
			neededTokens = 0
		} else {
			roundReserveTime := roundReserveTokens / fillRate
			if roundReserveTime+trickleTime >= targetPeriodTime.Seconds() {
				roundTokens := (targetPeriodTime.Seconds() - trickleTime) * fillRate
				neededTokens -= roundTokens
				t.Tokens -= roundTokens
				grantedTokens += roundTokens
				trickleTime = targetPeriodTime.Seconds()
			} else {
				grantedTokens += roundReserveTokens
				neededTokens -= roundReserveTokens
				t.Tokens -= roundReserveTokens
				trickleTime += roundReserveTime
			}
		}
	}
	if grantedTokens < defaultReserveRatio*float64(t.Settings.FillRate)*targetPeriodTime.Seconds() {
		t.Tokens -= defaultReserveRatio*float64(t.Settings.FillRate)*targetPeriodTime.Seconds() - grantedTokens
		grantedTokens = defaultReserveRatio * float64(t.Settings.FillRate) * targetPeriodTime.Seconds()
	}
	res.Tokens = grantedTokens
	var trickleDuration time.Duration
	// can't directly treat targetPeriodTime as trickleTime when there is a token remaining.
	// If treat, client consumption will be slowed down (actually cloud be increased).
	if hasRemaining {
		trickleDuration = time.Duration(math.Min(trickleTime, targetPeriodTime.Seconds()) * float64(time.Second))
	} else {
		trickleDuration = targetPeriodTime
	}
	return &res, trickleDuration.Milliseconds()
}<|MERGE_RESOLUTION|>--- conflicted
+++ resolved
@@ -18,6 +18,7 @@
 	"math"
 	"time"
 
+	"github.com/gogo/protobuf/proto"
 	rmpb "github.com/pingcap/kvproto/pkg/resource_manager"
 )
 
@@ -36,20 +37,13 @@
 type GroupTokenBucket struct {
 	// Settings is the setting of TokenBucket.
 	// BurstLimit is used as below:
-<<<<<<< HEAD
-	//   - If b == 0, that means the Token Bucket is unlimited burst within token capacity.
-	//   - If b < 0, that means the Token Bucket is unlimited burst and capacity is ignored.
-	//   - If b > 0, that means the Token Bucket is limited burst. (current not used).
-=======
 	//   - If b == 0, that means the limiter is unlimited capacity. default use in resource controller (burst with a rate within a unlimited capacity).
 	//   - If b < 0, that means the limiter is unlimited capacity and fillrate(r) is ignored, can be seen as r == Inf (burst within a unlimited capacity).
 	//   - If b > 0, that means the limiter is limited capacity. (current not used).
->>>>>>> bdde7334
 	// MaxTokens limits the number of tokens that can be accumulated
 	Settings              *rmpb.TokenLimitSettings `json:"settings,omitempty"`
 	GroupTokenBucketState `json:"state,omitempty"`
 }
-<<<<<<< HEAD
 
 // GroupTokenBucketState is the running state of TokenBucket.
 type GroupTokenBucketState struct {
@@ -65,30 +59,12 @@
 		LastUpdate:  s.LastUpdate,
 		Initialized: s.Initialized,
 	}
-=======
-
-// GroupTokenBucketState is the running state of TokenBucket.
-type GroupTokenBucketState struct {
-	Tokens      float64    `json:"tokens,omitempty"`
-	LastUpdate  *time.Time `json:"last_update,omitempty"`
-	Initialized bool       `json:"initialized"`
->>>>>>> bdde7334
 }
 
 // NewGroupTokenBucket returns a new GroupTokenBucket
 func NewGroupTokenBucket(tokenBucket *rmpb.TokenBucket) GroupTokenBucket {
-<<<<<<< HEAD
-	if tokenBucket == nil {
-		return GroupTokenBucket{
-			Settings: &rmpb.TokenLimitSettings{},
-		}
-	}
-	if tokenBucket.Settings.MaxTokens == 0 {
-		tokenBucket.Settings.MaxTokens = defaultMaxTokens
-=======
 	if tokenBucket == nil || tokenBucket.Settings == nil {
 		return GroupTokenBucket{}
->>>>>>> bdde7334
 	}
 	return GroupTokenBucket{
 		Settings: tokenBucket.Settings,
@@ -114,20 +90,7 @@
 	if tb == nil {
 		return
 	}
-<<<<<<< HEAD
-	if setting := tb.GetSettings(); setting != nil {
-		if t.Settings != nil {
-			// If not patch MaxTokens, use past value.
-			if setting.MaxTokens == 0 {
-				setting.MaxTokens = t.Settings.MaxTokens
-			}
-		}
-		if setting.MaxTokens == 0 {
-			setting.MaxTokens = defaultMaxTokens
-		}
-=======
 	if setting := proto.Clone(tb.GetSettings()).(*rmpb.TokenLimitSettings); setting != nil {
->>>>>>> bdde7334
 		t.Settings = setting
 	}
 
@@ -157,28 +120,20 @@
 			t.Tokens += float64(t.Settings.FillRate) * delta.Seconds()
 			t.LastUpdate = &now
 		}
-<<<<<<< HEAD
-		if t.Tokens > t.Settings.MaxTokens {
-			t.Tokens = t.Settings.MaxTokens
-=======
 		if t.Settings.BurstLimit != 0 {
 			if burst := float64(t.Settings.BurstLimit); t.Tokens > burst {
 				t.Tokens = burst
 			}
->>>>>>> bdde7334
 		}
 	}
 
 	var res rmpb.TokenBucket
 	res.Settings = &rmpb.TokenLimitSettings{BurstLimit: t.Settings.GetBurstLimit()}
-<<<<<<< HEAD
-=======
 	// If BurstLimit is -1, just return.
 	if res.Settings.BurstLimit < 0 {
 		res.Tokens = neededTokens
 		return &res, 0
 	}
->>>>>>> bdde7334
 	// FillRate is used for the token server unavailable in abnormal situation.
 	if neededTokens <= 0 {
 		return &res, 0

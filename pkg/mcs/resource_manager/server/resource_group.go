// Copyright 2022 TiKV Project Authors.
//
// Licensed under the Apache License, Version 2.0 (the "License");
// you may not use this file except in compliance with the License.
// You may obtain a copy of the License at
//
//	http://www.apache.org/licenses/LICENSE-2.0
//
// Unless required by applicable law or agreed to in writing, software
// distributed under the License is distributed on an "AS IS" BASIS,
// WITHOUT WARRANTIES OR CONDITIONS OF ANY KIND, either express or implied.
// See the License for the specific language governing permissions and
// limitations under the License.

// Package server provides a set of struct definitions for the resource group, can be imported.
package server

import (
	"encoding/json"
	"sync"
	"time"

	"github.com/pingcap/errors"
	rmpb "github.com/pingcap/kvproto/pkg/resource_manager"
	"github.com/pingcap/log"
	"github.com/tikv/pd/server/storage"
	"go.uber.org/zap"
)

// ResourceGroup is the definition of a resource group, for REST API.
type ResourceGroup struct {
	sync.RWMutex
	Name string         `json:"name"`
	Mode rmpb.GroupMode `json:"mode"`
	// RU settings
	RUSettings *RequestUnitSettings `json:"r_u_settings,omitempty"`
	// Native resource settings
	RawResourceSettings *RawResourceSettings `json:"raw_resource_settings,omitempty"`
}

// RequestUnitSettings is the definition of the RU settings.
type RequestUnitSettings struct {
	RRU GroupTokenBucket `json:"rru,omitempty"`
	WRU GroupTokenBucket `json:"wru,omitempty"`
}

// RawResourceSettings is the definition of the native resource settings.
type RawResourceSettings struct {
	CPU              GroupTokenBucket `json:"cpu,omitempty"`
	IOReadBandwidth  GroupTokenBucket `json:"io_read_bandwidth,omitempty"`
	IOWriteBandwidth GroupTokenBucket `json:"io_write_bandwidth,omitempty"`
}

func (rg *ResourceGroup) String() string {
	res, err := json.Marshal(rg)
	if err != nil {
		log.Error("marshal resource group failed", zap.Error(err))
		return ""
	}
	return string(res)
}

// Copy copies the resource group.
func (rg *ResourceGroup) Copy() *ResourceGroup {
	// TODO: use a better way to copy
	rg.RLock()
	defer rg.RUnlock()
	res, err := json.Marshal(rg)
	if err != nil {
		panic(err)
	}
	var newRG ResourceGroup
	err = json.Unmarshal(res, &newRG)
	if err != nil {
		panic(err)
	}
	return &newRG
}

// CheckAndInit checks the validity of the resource group and initializes the default values if not setting.
// Only used to initialize the resource group when creating.
func (rg *ResourceGroup) CheckAndInit() error {
	if len(rg.Name) == 0 || len(rg.Name) > 32 {
		return errors.New("invalid resource group name, the length should be in [1,32]")
	}
	if rg.Mode != rmpb.GroupMode_RUMode && rg.Mode != rmpb.GroupMode_RawMode {
		return errors.New("invalid resource group mode")
	}
	if rg.Mode == rmpb.GroupMode_RUMode {
		if rg.RUSettings == nil {
			rg.RUSettings = &RequestUnitSettings{}
		}
		if rg.RawResourceSettings != nil {
			return errors.New("invalid resource group settings, RU mode should not set resource settings")
		}
	}
	if rg.Mode == rmpb.GroupMode_RawMode {
		if rg.RawResourceSettings == nil {
			rg.RawResourceSettings = &RawResourceSettings{}
		}
		if rg.RUSettings != nil {
			return errors.New("invalid resource group settings, raw mode should not set RU settings")
		}
	}
	return nil
}

// PatchSettings patches the resource group settings.
// Only used to patch the resource group when updating.
// Note: the tokens is the delta value to patch.
func (rg *ResourceGroup) PatchSettings(metaGroup *rmpb.ResourceGroup) error {
	rg.Lock()
	defer rg.Unlock()
	if metaGroup.GetMode() != rg.Mode {
		return errors.New("only support reconfigure in same mode, maybe you should delete and create a new one")
	}
	switch rg.Mode {
	case rmpb.GroupMode_RUMode:
		if metaGroup.GetRUSettings() == nil {
			return errors.New("invalid resource group settings, RU mode should set RU settings")
		}
		rg.RUSettings.RRU.patch(metaGroup.GetRUSettings().GetRRU())
		rg.RUSettings.WRU.patch(metaGroup.GetRUSettings().GetWRU())
	case rmpb.GroupMode_RawMode:
		if metaGroup.GetRawResourceSettings() == nil {
			return errors.New("invalid resource group settings, raw mode should set resource settings")
		}
<<<<<<< HEAD
		rg.ResourceSettings.CPU.patch(metaGroup.GetRawResourceSettings().GetCpu())
		rg.ResourceSettings.IOReadBandwidth.patch(metaGroup.GetRawResourceSettings().GetIoRead())
		rg.ResourceSettings.IOWriteBandwidth.patch(metaGroup.GetRawResourceSettings().GetIoWrite())
=======
		rg.RawResourceSettings.CPU.patch(metaGroup.GetRawResourceSettings().GetCpu())
		rg.RawResourceSettings.IOReadBandwidth.patch(metaGroup.GetRawResourceSettings().GetIoRead())
		rg.RawResourceSettings.IOWriteBandwidth.patch(metaGroup.GetRawResourceSettings().GetIoWrite())
>>>>>>> b2a05325
	}
	log.Info("patch resource group settings", zap.String("name", rg.Name), zap.String("settings", rg.String()))
	return nil
}

// FromProtoResourceGroup converts a rmpb.ResourceGroup to a ResourceGroup.
func FromProtoResourceGroup(group *rmpb.ResourceGroup) *ResourceGroup {
	var (
		resourceSettings *RawResourceSettings
		ruSettings       *RequestUnitSettings
	)

	rg := &ResourceGroup{
		Name: group.Name,
		Mode: group.Mode,
	}
	switch group.GetMode() {
	case rmpb.GroupMode_RUMode:
		if settings := group.GetRUSettings(); settings != nil {
			ruSettings = &RequestUnitSettings{
				RRU: NewGroupTokenBucket(settings.GetRRU()),
				WRU: NewGroupTokenBucket(settings.GetWRU()),
			}
			rg.RUSettings = ruSettings
		}
	case rmpb.GroupMode_RawMode:
		if settings := group.GetRawResourceSettings(); settings != nil {
<<<<<<< HEAD
			resourceSettings = &NativeResourceSettings{
=======
			resourceSettings = &RawResourceSettings{
>>>>>>> b2a05325
				CPU:              NewGroupTokenBucket(settings.GetCpu()),
				IOReadBandwidth:  NewGroupTokenBucket(settings.GetIoRead()),
				IOWriteBandwidth: NewGroupTokenBucket(settings.GetIoWrite()),
			}
			rg.RawResourceSettings = resourceSettings
		}
	}
	return rg
}

// RequestRRU requests the RRU of the resource group.
func (rg *ResourceGroup) RequestRRU(now time.Time, neededTokens float64, targetPeriodMs uint64) *rmpb.GrantedRUTokenBucket {
	rg.Lock()
	defer rg.Unlock()
	if rg.RUSettings == nil {
		return nil
	}
	tb, trickleTimeMs := rg.RUSettings.RRU.request(now, neededTokens, targetPeriodMs)
	return &rmpb.GrantedRUTokenBucket{Type: rmpb.RequestUnitType_RRU, GrantedTokens: tb, TrickleTimeMs: trickleTimeMs}
}

// RequestWRU requests the WRU of the resource group.
func (rg *ResourceGroup) RequestWRU(now time.Time, neededTokens float64, targetPeriodMs uint64) *rmpb.GrantedRUTokenBucket {
	rg.Lock()
	defer rg.Unlock()
	if rg.RUSettings == nil {
		return nil
	}
	tb, trickleTimeMs := rg.RUSettings.WRU.request(now, neededTokens, targetPeriodMs)
	return &rmpb.GrantedRUTokenBucket{Type: rmpb.RequestUnitType_WRU, GrantedTokens: tb, TrickleTimeMs: trickleTimeMs}
}

// IntoProtoResourceGroup converts a ResourceGroup to a rmpb.ResourceGroup.
func (rg *ResourceGroup) IntoProtoResourceGroup() *rmpb.ResourceGroup {
	rg.RLock()
	defer rg.RUnlock()
	switch rg.Mode {
	case rmpb.GroupMode_RUMode: // RU mode
		group := &rmpb.ResourceGroup{
			Name: rg.Name,
			Mode: rmpb.GroupMode_RUMode,
			RUSettings: &rmpb.GroupRequestUnitSettings{
				RRU: rg.RUSettings.RRU.TokenBucket,
				WRU: rg.RUSettings.WRU.TokenBucket,
			},
		}
		return group
	case rmpb.GroupMode_RawMode: // Raw mode
		group := &rmpb.ResourceGroup{
			Name: rg.Name,
			Mode: rmpb.GroupMode_RawMode,
			RawResourceSettings: &rmpb.GroupRawResourceSettings{
<<<<<<< HEAD
				Cpu:     rg.ResourceSettings.CPU.TokenBucket,
				IoRead:  rg.ResourceSettings.IOReadBandwidth.TokenBucket,
				IoWrite: rg.ResourceSettings.IOWriteBandwidth.TokenBucket,
=======
				Cpu:     rg.RawResourceSettings.CPU.TokenBucket,
				IoRead:  rg.RawResourceSettings.IOReadBandwidth.TokenBucket,
				IoWrite: rg.RawResourceSettings.IOWriteBandwidth.TokenBucket,
>>>>>>> b2a05325
			},
		}
		return group
	}
	return nil
}

// persistSettings persists the resource group settings.
// TODO: persist the state of the group separately.
func (rg *ResourceGroup) persistSettings(storage storage.Storage) error {
	metaGroup := rg.IntoProtoResourceGroup()
	return storage.SaveResourceGroupSetting(rg.Name, metaGroup)
}<|MERGE_RESOLUTION|>--- conflicted
+++ resolved
@@ -125,15 +125,9 @@
 		if metaGroup.GetRawResourceSettings() == nil {
 			return errors.New("invalid resource group settings, raw mode should set resource settings")
 		}
-<<<<<<< HEAD
-		rg.ResourceSettings.CPU.patch(metaGroup.GetRawResourceSettings().GetCpu())
-		rg.ResourceSettings.IOReadBandwidth.patch(metaGroup.GetRawResourceSettings().GetIoRead())
-		rg.ResourceSettings.IOWriteBandwidth.patch(metaGroup.GetRawResourceSettings().GetIoWrite())
-=======
 		rg.RawResourceSettings.CPU.patch(metaGroup.GetRawResourceSettings().GetCpu())
 		rg.RawResourceSettings.IOReadBandwidth.patch(metaGroup.GetRawResourceSettings().GetIoRead())
 		rg.RawResourceSettings.IOWriteBandwidth.patch(metaGroup.GetRawResourceSettings().GetIoWrite())
->>>>>>> b2a05325
 	}
 	log.Info("patch resource group settings", zap.String("name", rg.Name), zap.String("settings", rg.String()))
 	return nil
@@ -161,11 +155,7 @@
 		}
 	case rmpb.GroupMode_RawMode:
 		if settings := group.GetRawResourceSettings(); settings != nil {
-<<<<<<< HEAD
-			resourceSettings = &NativeResourceSettings{
-=======
 			resourceSettings = &RawResourceSettings{
->>>>>>> b2a05325
 				CPU:              NewGroupTokenBucket(settings.GetCpu()),
 				IOReadBandwidth:  NewGroupTokenBucket(settings.GetIoRead()),
 				IOWriteBandwidth: NewGroupTokenBucket(settings.GetIoWrite()),
@@ -218,15 +208,9 @@
 			Name: rg.Name,
 			Mode: rmpb.GroupMode_RawMode,
 			RawResourceSettings: &rmpb.GroupRawResourceSettings{
-<<<<<<< HEAD
-				Cpu:     rg.ResourceSettings.CPU.TokenBucket,
-				IoRead:  rg.ResourceSettings.IOReadBandwidth.TokenBucket,
-				IoWrite: rg.ResourceSettings.IOWriteBandwidth.TokenBucket,
-=======
 				Cpu:     rg.RawResourceSettings.CPU.TokenBucket,
 				IoRead:  rg.RawResourceSettings.IOReadBandwidth.TokenBucket,
 				IoWrite: rg.RawResourceSettings.IOWriteBandwidth.TokenBucket,
->>>>>>> b2a05325
 			},
 		}
 		return group

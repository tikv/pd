// Copyright 2022 TiKV Project Authors.
//
// Licensed under the Apache License, Version 2.0 (the "License");
// you may not use this file except in compliance with the License.
// You may obtain a copy of the License at
//
//     http://www.apache.org/licenses/LICENSE-2.0
//
// Unless required by applicable law or agreed to in writing, software
// distributed under the License is distributed on an "AS IS" BASIS,
// WITHOUT WARRANTIES OR CONDITIONS OF ANY KIND, either express or implied.
// See the License for the specific language governing permissions and
// limitations under the License.

package server

import (
	"context"
	"encoding/json"
	"sort"
	"sync"
	"time"

	"github.com/gogo/protobuf/proto"
	"github.com/pingcap/errors"
	rmpb "github.com/pingcap/kvproto/pkg/resource_manager"
	"github.com/pingcap/log"
	"github.com/tikv/pd/pkg/member"
	"github.com/tikv/pd/pkg/storage/endpoint"
	"github.com/tikv/pd/pkg/storage/kv"
	"github.com/tikv/pd/server"
	"go.uber.org/zap"
)

const defaultConsumptionChanSize = 1024

// Manager is the manager of resource group.
type Manager struct {
	sync.RWMutex
	member  *member.Member
	groups  map[string]*ResourceGroup
	storage endpoint.ResourceGroupStorage
	// consumptionChan is used to send the consumption
	// info to the background metrics flusher.
	consumptionDispatcher chan struct {
		resourceGroupName string
		*rmpb.Consumption
	}
}

// NewManager returns a new Manager.
func NewManager(srv *server.Server) *Manager {
	m := &Manager{
		member: &member.Member{},
		groups: make(map[string]*ResourceGroup),
		consumptionDispatcher: make(chan struct {
			resourceGroupName string
			*rmpb.Consumption
		}, defaultConsumptionChanSize),
	}
<<<<<<< HEAD
	srv.AddStartCallback(m.Init)
	go m.backgroundMetricsFlush(srv.Context())
	go m.persistLoop(srv.Context())
=======
	// The first initialization after the server is started.
	srv.AddStartCallback(func() {
		log.Info("resource group manager starts to initialize", zap.String("name", srv.Name()))
		m.storage = endpoint.NewStorageEndpoint(
			kv.NewEtcdKVBase(srv.GetClient(), "resource_group"),
			nil,
		)
		m.member = srv.GetMember()
	})
	// The second initialization after the leader is elected.
	srv.AddLeaderCallback(m.Init)
>>>>>>> 38449714
	return m
}

// Init initializes the resource group manager.
func (m *Manager) Init(ctx context.Context) {
	// Reset the resource groups first.
	m.groups = make(map[string]*ResourceGroup)
	m.storage.LoadResourceGroupSettings(func(k, v string) {
		group := &rmpb.ResourceGroup{}
		if err := proto.Unmarshal([]byte(v), group); err != nil {
			log.Error("err", zap.Error(err), zap.String("k", k), zap.String("v", v))
			panic(err)
		}
		m.groups[group.Name] = FromProtoResourceGroup(group)
<<<<<<< HEAD
	}
	m.storage.LoadResourceGroupSettings(handler)
	tokenHandler := func(k, v string) {
		tokens := &GroupStates{}
		if err := json.Unmarshal([]byte(v), tokens); err != nil {
			log.Error("err", zap.Error(err), zap.String("k", k), zap.String("v", v))
			panic(err)
		}
		if group, ok := m.groups[k]; ok {
			group.SetStatesIntoResourceGroup(tokens)
		}
	}
	m.storage.LoadResourceGroupStates(tokenHandler)
=======
	})
	// Start the background metrics flusher.
	go m.backgroundMetricsFlush(ctx)
	log.Info("resource group manager finishes initialization")
>>>>>>> 38449714
}

// AddResourceGroup puts a resource group.
func (m *Manager) AddResourceGroup(group *ResourceGroup) error {
	m.RLock()
	_, ok := m.groups[group.Name]
	m.RUnlock()
	if ok {
		return errors.New("this group already exists")
	}
	err := group.CheckAndInit()
	if err != nil {
		return err
	}
	m.Lock()
	defer m.Unlock()
	if err := group.persistSettings(m.storage); err != nil {
		return err
	}
	if err := group.persistStates(m.storage); err != nil {
		return err
	}
	m.groups[group.Name] = group
	return nil
}

// ModifyResourceGroup modifies an existing resource group.
func (m *Manager) ModifyResourceGroup(group *rmpb.ResourceGroup) error {
	if group == nil || group.Name == "" {
		return errors.New("invalid group name")
	}
	m.Lock()
	curGroup, ok := m.groups[group.Name]
	if !ok {
		m.Unlock()
		return errors.New("not exists the group")
	}

	m.Unlock()
	err := curGroup.PatchSettings(group)
	if err != nil {
		return err
	}
	if err := curGroup.persistSettings(m.storage); err != nil {
		return err
	}
	m.groups[group.Name] = curGroup
	return nil
}

// DeleteResourceGroup deletes a resource group.
func (m *Manager) DeleteResourceGroup(name string) error {
	if err := m.storage.DeleteResourceGroupSetting(name); err != nil {
		return err
	}
	m.Lock()
	delete(m.groups, name)
	m.Unlock()
	return nil
}

// GetResourceGroup returns a copy of a resource group.
func (m *Manager) GetResourceGroup(name string) *ResourceGroup {
	m.RLock()
	defer m.RUnlock()
	if group, ok := m.groups[name]; ok {
		return group.Copy()
	}
	return nil
}

// GetMutableResourceGroup returns a mutable resource group.
func (m *Manager) GetMutableResourceGroup(name string) *ResourceGroup {
	m.RLock()
	defer m.RUnlock()
	if group, ok := m.groups[name]; ok {
		return group
	}
	return nil
}

// GetResourceGroupList returns copies of resource group list.
func (m *Manager) GetResourceGroupList() []*ResourceGroup {
	m.RLock()
	res := make([]*ResourceGroup, 0, len(m.groups))
	for _, group := range m.groups {
		res = append(res, group.Copy())
	}
	m.RUnlock()
	sort.Slice(res, func(i, j int) bool {
		return res[i].Name < res[j].Name
	})
	return res
}

func (m *Manager) persistLoop(ctx context.Context) {
	ticker := time.NewTicker(time.Minute)
	defer ticker.Stop()
	for {
		select {
		case <-ctx.Done():
			return
		case <-ticker.C:
			m.persistResourceGroupRunningState()
		}
	}
}

func (m *Manager) persistResourceGroupRunningState() {
	m.Lock()
	keys := make([]string, 0, len(m.groups))
	for k := range m.groups {
		keys = append(keys, k)
	}
	m.Unlock()
	for idx := 0; idx < len(keys); idx++ {
		m.Lock()
		group, ok := m.groups[keys[idx]]
		m.Unlock()
		if ok {
			group.persistStates(m.storage)
		}
	}
}

// Receive the consumption and flush it to the metrics.
func (m *Manager) backgroundMetricsFlush(ctx context.Context) {
	for {
		select {
		case <-ctx.Done():
			return
		case consumptionInfo := <-m.consumptionDispatcher:
			consumption := consumptionInfo.Consumption
			if consumption == nil {
				continue
			}
			var (
				name                     = consumptionInfo.resourceGroupName
				rruMetrics               = readRequestUnitCost.WithLabelValues(name)
				wruMetrics               = writeRequestUnitCost.WithLabelValues(name)
				readByteMetrics          = readByteCost.WithLabelValues(name)
				writeByteMetrics         = writeByteCost.WithLabelValues(name)
				kvCPUMetrics             = kvCPUCost.WithLabelValues(name)
				sqlCPUMetrics            = sqlCPUCost.WithLabelValues(name)
				readRequestCountMetrics  = requestCount.WithLabelValues(name, readTypeLabel)
				writeRequestCountMetrics = requestCount.WithLabelValues(name, writeTypeLabel)
			)
			// RU info.
			if consumption.RRU != 0 {
				rruMetrics.Observe(consumption.RRU)
			}
			if consumption.WRU != 0 {
				wruMetrics.Observe(consumption.WRU)
			}
			// Byte info.
			if consumption.ReadBytes != 0 {
				readByteMetrics.Observe(consumption.ReadBytes)
			}
			if consumption.WriteBytes != 0 {
				writeByteMetrics.Observe(consumption.WriteBytes)
			}
			// CPU time info.
			if consumption.TotalCpuTimeMs > 0 {
				if consumption.SqlLayerCpuTimeMs > 0 {
					sqlCPUMetrics.Observe(consumption.SqlLayerCpuTimeMs)
				}
				kvCPUMetrics.Observe(consumption.TotalCpuTimeMs - consumption.SqlLayerCpuTimeMs)
			}
			// RPC count info.
			if consumption.KvReadRpcCount != 0 {
				readRequestCountMetrics.Add(consumption.KvReadRpcCount)
			}
			if consumption.KvWriteRpcCount != 0 {
				writeRequestCountMetrics.Add(consumption.KvWriteRpcCount)
			}
		}
	}
}<|MERGE_RESOLUTION|>--- conflicted
+++ resolved
@@ -58,11 +58,6 @@
 			*rmpb.Consumption
 		}, defaultConsumptionChanSize),
 	}
-<<<<<<< HEAD
-	srv.AddStartCallback(m.Init)
-	go m.backgroundMetricsFlush(srv.Context())
-	go m.persistLoop(srv.Context())
-=======
 	// The first initialization after the server is started.
 	srv.AddStartCallback(func() {
 		log.Info("resource group manager starts to initialize", zap.String("name", srv.Name()))
@@ -74,7 +69,6 @@
 	})
 	// The second initialization after the leader is elected.
 	srv.AddLeaderCallback(m.Init)
->>>>>>> 38449714
 	return m
 }
 
@@ -82,14 +76,13 @@
 func (m *Manager) Init(ctx context.Context) {
 	// Reset the resource groups first.
 	m.groups = make(map[string]*ResourceGroup)
-	m.storage.LoadResourceGroupSettings(func(k, v string) {
+	handler := func(k, v string) {
 		group := &rmpb.ResourceGroup{}
 		if err := proto.Unmarshal([]byte(v), group); err != nil {
 			log.Error("err", zap.Error(err), zap.String("k", k), zap.String("v", v))
 			panic(err)
 		}
 		m.groups[group.Name] = FromProtoResourceGroup(group)
-<<<<<<< HEAD
 	}
 	m.storage.LoadResourceGroupSettings(handler)
 	tokenHandler := func(k, v string) {
@@ -103,12 +96,10 @@
 		}
 	}
 	m.storage.LoadResourceGroupStates(tokenHandler)
-=======
-	})
 	// Start the background metrics flusher.
 	go m.backgroundMetricsFlush(ctx)
+	go m.persistLoop(ctx)
 	log.Info("resource group manager finishes initialization")
->>>>>>> 38449714
 }
 
 // AddResourceGroup puts a resource group.
@@ -210,6 +201,7 @@
 	for {
 		select {
 		case <-ctx.Done():
+			m.persistResourceGroupRunningState()
 			return
 		case <-ticker.C:
 			m.persistResourceGroupRunningState()

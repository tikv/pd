// Copyright 2022 TiKV Project Authors.
//
// Licensed under the Apache License, Version 2.0 (the "License");
// you may not use this file except in compliance with the License.
// You may obtain a copy of the License at
//
//     http://www.apache.org/licenses/LICENSE-2.0
//
// Unless required by applicable law or agreed to in writing, software
// distributed under the License is distributed on an "AS IS" BASIS,
// WITHOUT WARRANTIES OR CONDITIONS OF ANY KIND, either express or implied.
// See the License for the specific language governing permissions and
// limitations under the License.

package server

import (
	"sort"
	"sync"

	"github.com/gogo/protobuf/proto"
	"github.com/pingcap/errors"
	rmpb "github.com/pingcap/kvproto/pkg/resource_manager"
	"github.com/pingcap/log"
	"github.com/tikv/pd/server"
	"github.com/tikv/pd/server/storage"
	"go.uber.org/zap"
)

// Manager is the manager of resource group.
type Manager struct {
	sync.RWMutex
	groups  map[string]*ResourceGroup
	storage func() storage.Storage
}

// NewManager returns a new Manager.
func NewManager(srv *server.Server) *Manager {
	m := &Manager{
		groups:  make(map[string]*ResourceGroup),
		storage: srv.GetStorage,
	}
	srv.AddStartCallback(m.Init)
	return m
}

// Init initializes the resource group manager.
func (m *Manager) Init() {
	handler := func(k, v string) {
		group := &rmpb.ResourceGroup{}
		if err := proto.Unmarshal([]byte(v), group); err != nil {
			log.Error("err", zap.Error(err), zap.String("k", k), zap.String("v", v))
			panic(err)
		}
		m.groups[group.Name] = FromProtoResourceGroup(group)
	}
	m.storage().LoadResourceGroupSettings(handler)
}

// AddResourceGroup puts a resource group.
func (m *Manager) AddResourceGroup(group *ResourceGroup) error {
	m.RLock()
	_, ok := m.groups[group.Name]
	m.RUnlock()
	if ok {
		return errors.New("this group already exists")
	}
	err := group.CheckAndInit()
	if err != nil {
		return err
	}
	m.Lock()
	if err := group.persistSettings(m.storage()); err != nil {
		return err
	}
	m.groups[group.Name] = group
	m.Unlock()
	return nil
}

// ModifyResourceGroup modifies an existing resource group.
func (m *Manager) ModifyResourceGroup(group *rmpb.ResourceGroup) error {
	if group == nil || group.Name == "" {
		return errors.New("invalid group name")
	}
	m.Lock()
	defer m.Unlock()
	curGroup, ok := m.groups[group.Name]
	if !ok {
		return errors.New("not exists the group")
	}
	newGroup := curGroup.Copy()
	err := newGroup.PatchSettings(group)
	if err != nil {
		return err
	}
	if err := newGroup.persistSettings(m.storage()); err != nil {
		return err
	}
	m.groups[group.Name] = newGroup
	return nil
}

// DeleteResourceGroup deletes a resource group.
func (m *Manager) DeleteResourceGroup(name string) error {
	if err := m.storage().DeleteResourceGroupSetting(name); err != nil {
		return err
	}
	m.Lock()
	delete(m.groups, name)
	m.Unlock()
	return nil
}

// GetResourceDuplicateGroup returns a copy of a resource group.
func (m *Manager) GetResourceDuplicateGroup(name string) *ResourceGroup {
	m.RLock()
	defer m.RUnlock()
	if group, ok := m.groups[name]; ok {
		return group.Copy()
	}
	return nil
}

<<<<<<< HEAD
// GetResourceGroup returns a resource group.
func (m *Manager) GetResourceGroup(name string) *ResourceGroup {
=======
// GetMutableResourceGroup returns a mutable resource group.
func (m *Manager) GetMutableResourceGroup(name string) *ResourceGroup {
>>>>>>> 7ea589eb
	m.RLock()
	defer m.RUnlock()
	if group, ok := m.groups[name]; ok {
		return group
	}
	return nil
}

// GetResourceGroupList returns copies of resource group list.
func (m *Manager) GetResourceGroupList() []*ResourceGroup {
	m.RLock()
	res := make([]*ResourceGroup, 0, len(m.groups))
	for _, group := range m.groups {
		res = append(res, group.Copy())
	}
	m.RUnlock()
	sort.Slice(res, func(i, j int) bool {
		return res[i].Name < res[j].Name
	})
	return res
}<|MERGE_RESOLUTION|>--- conflicted
+++ resolved
@@ -122,13 +122,8 @@
 	return nil
 }
 
-<<<<<<< HEAD
-// GetResourceGroup returns a resource group.
-func (m *Manager) GetResourceGroup(name string) *ResourceGroup {
-=======
 // GetMutableResourceGroup returns a mutable resource group.
 func (m *Manager) GetMutableResourceGroup(name string) *ResourceGroup {
->>>>>>> 7ea589eb
 	m.RLock()
 	defer m.RUnlock()
 	if group, ok := m.groups[name]; ok {

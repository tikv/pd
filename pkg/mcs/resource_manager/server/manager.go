// Copyright 2022 TiKV Project Authors.
//
// Licensed under the Apache License, Version 2.0 (the "License");
// you may not use this file except in compliance with the License.
// You may obtain a copy of the License at
//
//     http://www.apache.org/licenses/LICENSE-2.0
//
// Unless required by applicable law or agreed to in writing, software
// distributed under the License is distributed on an "AS IS" BASIS,
// WITHOUT WARRANTIES OR CONDITIONS OF ANY KIND, either express or implied.
// See the License for the specific language governing permissions and
// limitations under the License.

package server

import (
<<<<<<< HEAD
	"github.com/gogo/protobuf/proto"
=======
>>>>>>> b2a05325
	"sort"
	"sync"

	"github.com/gogo/protobuf/proto"
	"github.com/pingcap/errors"
	rmpb "github.com/pingcap/kvproto/pkg/resource_manager"
	"github.com/pingcap/log"
	"github.com/tikv/pd/server"
	"github.com/tikv/pd/server/storage"
	"go.uber.org/zap"
)

// Manager is the manager of resource group.
type Manager struct {
	sync.RWMutex
	groups  map[string]*ResourceGroup
	storage func() storage.Storage
}

// NewManager returns a new Manager.
func NewManager(srv *server.Server) *Manager {
	m := &Manager{
		groups:  make(map[string]*ResourceGroup),
		storage: srv.GetStorage,
	}
	srv.AddStartCallback(m.Init)
	return m
}

// Init initializes the resource group manager.
func (m *Manager) Init() {
	handler := func(k, v string) {
		group := &rmpb.ResourceGroup{}
		if err := proto.Unmarshal([]byte(v), group); err != nil {
<<<<<<< HEAD
=======
			log.Error("err", zap.Error(err), zap.String("k", k), zap.String("v", v))
>>>>>>> b2a05325
			panic(err)
		}
		m.groups[group.Name] = FromProtoResourceGroup(group)
	}
	m.storage().LoadResourceGroupSettings(handler)
}

// AddResourceGroup puts a resource group.
func (m *Manager) AddResourceGroup(group *ResourceGroup) error {
	m.RLock()
	_, ok := m.groups[group.Name]
	m.RUnlock()
	if ok {
		return errors.New("this group already exists")
	}
	err := group.CheckAndInit()
	if err != nil {
		return err
	}
	m.Lock()
	if err := group.persistSettings(m.storage()); err != nil {
		return err
	}
	m.groups[group.Name] = group
	m.Unlock()
	return nil
}

// ModifyResourceGroup modifies an existing resource group.
func (m *Manager) ModifyResourceGroup(group *rmpb.ResourceGroup) error {
	if group == nil || group.Name == "" {
		return errors.New("invalid group name")
	}
	m.Lock()
	defer m.Unlock()
	curGroup, ok := m.groups[group.Name]
	if !ok {
		return errors.New("not exists the group")
	}
	newGroup := curGroup.Copy()
	err := newGroup.PatchSettings(group)
	if err != nil {
		return err
	}
	if err := newGroup.persistSettings(m.storage()); err != nil {
		return err
	}
	m.groups[group.Name] = newGroup
	return nil
}

// DeleteResourceGroup deletes a resource group.
func (m *Manager) DeleteResourceGroup(name string) error {
	if err := m.storage().DeleteResourceGroupSetting(name); err != nil {
		return err
	}
	m.Lock()
	delete(m.groups, name)
	m.Unlock()
	return nil
}

// GetResourceGroup returns a copy of a resource group.
func (m *Manager) GetResourceGroup(name string) *ResourceGroup {
	m.RLock()
	defer m.RUnlock()
	if group, ok := m.groups[name]; ok {
		return group.Copy()
	}
	return nil
}

// GetMutableResourceGroup returns a mutable resource group.
func (m *Manager) GetMutableResourceGroup(name string) *ResourceGroup {
	m.RLock()
	defer m.RUnlock()
	if group, ok := m.groups[name]; ok {
		return group
	}
	return nil
}

// GetResourceGroupList returns copies of resource group list.
func (m *Manager) GetResourceGroupList() []*ResourceGroup {
	m.RLock()
	res := make([]*ResourceGroup, 0, len(m.groups))
	for _, group := range m.groups {
		res = append(res, group.Copy())
	}
	m.RUnlock()
	sort.Slice(res, func(i, j int) bool {
		return res[i].Name < res[j].Name
	})
	return res
}<|MERGE_RESOLUTION|>--- conflicted
+++ resolved
@@ -15,10 +15,6 @@
 package server
 
 import (
-<<<<<<< HEAD
-	"github.com/gogo/protobuf/proto"
-=======
->>>>>>> b2a05325
 	"sort"
 	"sync"
 
@@ -53,10 +49,7 @@
 	handler := func(k, v string) {
 		group := &rmpb.ResourceGroup{}
 		if err := proto.Unmarshal([]byte(v), group); err != nil {
-<<<<<<< HEAD
-=======
 			log.Error("err", zap.Error(err), zap.String("k", k), zap.String("v", v))
->>>>>>> b2a05325
 			panic(err)
 		}
 		m.groups[group.Name] = FromProtoResourceGroup(group)

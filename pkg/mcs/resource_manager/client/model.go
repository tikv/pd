--- conflicted
+++ resolved
@@ -125,12 +125,7 @@
 }
 
 func getRUValueFromConsumption(custom *rmpb.Consumption, typ rmpb.RequestUnitType) float64 {
-<<<<<<< HEAD
-	switch typ {
-	case 0:
-=======
 	if typ == 0 {
->>>>>>> 6ca9a339
 		return custom.RRU + custom.WRU
 	}
 	return 0

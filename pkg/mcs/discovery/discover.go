--- conflicted
+++ resolved
@@ -15,24 +15,15 @@
 package discovery
 
 import (
-	"math/rand"
-	"strconv"
-	"time"
-
 	"github.com/pingcap/errors"
 	"github.com/pingcap/log"
-	"github.com/tikv/pd/pkg/election"
 	"github.com/tikv/pd/pkg/errs"
-<<<<<<< HEAD
-	"github.com/tikv/pd/pkg/mcs/utils"
-	"github.com/tikv/pd/pkg/storage/endpoint"
-=======
 	"github.com/tikv/pd/pkg/mcs/utils/constant"
->>>>>>> f3602e31
 	"github.com/tikv/pd/pkg/storage/kv"
 	"github.com/tikv/pd/pkg/utils/etcdutil"
 	"go.etcd.io/etcd/clientv3"
 	"go.uber.org/zap"
+	"strconv"
 )
 
 // Discover is used to get all the service instances of the specified service name.
@@ -84,67 +75,4 @@
 	}
 
 	return nil, errors.Errorf("unknown service name %s", serviceName)
-}
-
-// TransferPrimary transfers the primary of the specified service.
-// keyspaceGroupID is optional, only used for TSO service.
-func TransferPrimary(client *clientv3.Client, lease *election.Lease, serviceName,
-	oldPrimaryAddr, newPrimary string, keyspaceGroupID uint32) error {
-	if lease == nil {
-		return errors.New("current lease is nil, please check leadership")
-	}
-	log.Info("try to transfer primary", zap.String("service", serviceName), zap.String("from", oldPrimaryAddr), zap.String("to", newPrimary))
-	entries, err := GetMSMembers(serviceName, client)
-	if err != nil {
-		return err
-	}
-
-	// Do nothing when I am the only member of cluster.
-	if len(entries) == 1 {
-		return errors.Errorf("no valid secondary to transfer primary, the only member is %s", entries[0].Name)
-	}
-
-	var primaryIDs []string
-	for _, member := range entries {
-		// TODO: judged by `addr` and `name` now, should unify them to `name` in the future.
-		if (newPrimary == "" && member.ServiceAddr != oldPrimaryAddr) || (newPrimary != "" && member.Name == newPrimary) {
-			primaryIDs = append(primaryIDs, member.ServiceAddr)
-		}
-	}
-	if len(primaryIDs) == 0 {
-		return errors.Errorf("no valid secondary to transfer primary, from %s to %s", oldPrimaryAddr, newPrimary)
-	}
-
-	r := rand.New(rand.NewSource(time.Now().UnixNano()))
-	nextPrimaryID := r.Intn(len(primaryIDs))
-
-	clusterID, err := etcdutil.GetClusterID(client, utils.ClusterIDPath)
-	if err != nil {
-		return errors.Errorf("failed to get cluster ID: %v", err)
-	}
-
-	// update expected primary flag
-	grantResp, err := client.Grant(client.Ctx(), utils.DefaultLeaderLease)
-	if err != nil {
-		return errors.Errorf("failed to grant lease for expected primary, err: %v", err)
-	}
-
-	// revoke current primary's lease to ensure keepalive goroutine of primary exits.
-	if err := lease.Close(); err != nil {
-		return errors.Errorf("failed to revoke current primary's lease: %v", err)
-	}
-
-	var primaryPath string
-	switch serviceName {
-	case utils.SchedulingServiceName:
-		primaryPath = endpoint.SchedulingPrimaryPath(clusterID)
-	case utils.TSOServiceName:
-		tsoRootPath := endpoint.TSOSvcRootPath(clusterID)
-		primaryPath = endpoint.KeyspaceGroupPrimaryPath(tsoRootPath, keyspaceGroupID)
-	}
-	_, err = utils.MarkExpectedPrimaryFlag(client, primaryPath, primaryIDs[nextPrimaryID], grantResp.ID)
-	if err != nil {
-		return errors.Errorf("failed to mark expected primary flag for %s, err: %v", serviceName, err)
-	}
-	return nil
 }
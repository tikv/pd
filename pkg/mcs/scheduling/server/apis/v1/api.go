--- conflicted
+++ resolved
@@ -15,11 +15,8 @@
 package apis
 
 import (
-<<<<<<< HEAD
 	"encoding/hex"
 	"fmt"
-=======
->>>>>>> 47ba96f9
 	"net/http"
 	"strconv"
 	"sync"
@@ -133,12 +130,6 @@
 	router.DELETE("cache/regions/:id", deleteRegionCacheByID)
 }
 
-// RegisterConfigRouter registers the router of the config handler.
-func (s *Service) RegisterConfigRouter() {
-	router := s.root.Group("config")
-	router.GET("", getConfig)
-}
-
 // RegisterSchedulersRouter registers the router of the schedulers handler.
 func (s *Service) RegisterSchedulersRouter() {
 	router := s.root.Group("schedulers")
@@ -178,10 +169,10 @@
 	router.GET("/records", getOperatorRecords)
 }
 
-<<<<<<< HEAD
 // RegisterConfigRouter registers the router of the config handler.
 func (s *Service) RegisterConfigRouter() {
 	router := s.root.Group("config")
+	router.GET("", getConfig)
 
 	rules := router.Group("rules")
 	rules.GET("", getAllRules)
@@ -204,13 +195,11 @@
 	placementRule.GET("/:group", getPlacementRuleByGroup)
 }
 
-=======
 // @Tags     admin
 // @Summary  Change the log level.
 // @Produce  json
 // @Success  200  {string}  string  "The log level is updated."
 // @Router   /admin/log [put]
->>>>>>> 47ba96f9
 func changeLogLevel(c *gin.Context) {
 	svr := c.MustGet(multiservicesapi.ServiceContextKey).(*scheserver.Server)
 	var level string

// Copyright 2023 TiKV Project Authors.
//
// Licensed under the Apache License, Version 2.0 (the "License");
// you may not use this file except in compliance with the License.
// You may obtain a copy of the License at
//
//     http://www.apache.org/licenses/LICENSE-2.0
//
// Unless required by applicable law or agreed to in writing, software
// distributed under the License is distributed on an "AS IS" BASIS,
// WITHOUT WARRANTIES OR CONDITIONS OF ANY KIND, either express or implied.
// See the License for the specific language governing permissions and
// limitations under the License.

package meta

import (
	"context"
	"strconv"
	"sync"

	"github.com/gogo/protobuf/proto"
	"github.com/pingcap/kvproto/pkg/metapb"
	"github.com/pingcap/log"
	"github.com/tikv/pd/pkg/core"
	"github.com/tikv/pd/pkg/statistics"
	"github.com/tikv/pd/pkg/utils/etcdutil"
	"github.com/tikv/pd/pkg/utils/keypath"
	"go.etcd.io/etcd/api/v3/mvccpb"
	clientv3 "go.etcd.io/etcd/client/v3"
	"go.uber.org/zap"
)

// Watcher is used to watch the PD API server for any meta changes.
type Watcher struct {
	wg     sync.WaitGroup
	ctx    context.Context
	cancel context.CancelFunc
	// storePathPrefix is the path of the store in etcd:
	//  - Key: /pd/{cluster_id}/raft/s/
	//  - Value: meta store proto.
	storePathPrefix string

	etcdClient   *clientv3.Client
	basicCluster *core.BasicCluster
	storeWatcher *etcdutil.LoopWatcher
}

// NewWatcher creates a new watcher to watch the meta change from PD API server.
func NewWatcher(
	ctx context.Context,
	etcdClient *clientv3.Client,
	basicCluster *core.BasicCluster,
) (*Watcher, error) {
	ctx, cancel := context.WithCancel(ctx)
	w := &Watcher{
		ctx:             ctx,
		cancel:          cancel,
<<<<<<< HEAD
		storePathPrefix: endpoint.StorePathPrefix(),
=======
		clusterID:       clusterID,
		storePathPrefix: keypath.StorePathPrefix(clusterID),
>>>>>>> f6ec3f3f
		etcdClient:      etcdClient,
		basicCluster:    basicCluster,
	}
	err := w.initializeStoreWatcher()
	if err != nil {
		return nil, err
	}
	return w, nil
}

func (w *Watcher) initializeStoreWatcher() error {
	putFn := func(kv *mvccpb.KeyValue) error {
		store := &metapb.Store{}
		if err := proto.Unmarshal(kv.Value, store); err != nil {
			log.Warn("failed to unmarshal store entry",
				zap.String("event-kv-key", string(kv.Key)), zap.Error(err))
			return err
		}
		log.Debug("update store meta", zap.Stringer("store", store))
		origin := w.basicCluster.GetStore(store.GetId())
		if origin == nil {
			w.basicCluster.PutStore(core.NewStoreInfo(store))
		} else {
			w.basicCluster.PutStore(origin.Clone(core.SetStoreMeta(store)))
		}

		if store.GetNodeState() == metapb.NodeState_Removed {
			statistics.ResetStoreStatistics(store.GetAddress(), strconv.FormatUint(store.GetId(), 10))
			// TODO: remove hot stats
		}

		return nil
	}
	deleteFn := func(kv *mvccpb.KeyValue) error {
		key := string(kv.Key)
<<<<<<< HEAD
		storeID, err := endpoint.ExtractStoreIDFromPath(key)
=======
		storeID, err := keypath.ExtractStoreIDFromPath(w.clusterID, key)
>>>>>>> f6ec3f3f
		if err != nil {
			return err
		}
		origin := w.basicCluster.GetStore(storeID)
		if origin != nil {
			w.basicCluster.DeleteStore(origin)
			log.Info("delete store meta", zap.Uint64("store-id", storeID))
		}
		return nil
	}
	w.storeWatcher = etcdutil.NewLoopWatcher(
		w.ctx, &w.wg,
		w.etcdClient,
		"scheduling-store-watcher", w.storePathPrefix,
		func([]*clientv3.Event) error { return nil },
		putFn, deleteFn,
		func([]*clientv3.Event) error { return nil },
		true, /* withPrefix */
	)
	w.storeWatcher.StartWatchLoop()
	return w.storeWatcher.WaitLoad()
}

// Close closes the watcher.
func (w *Watcher) Close() {
	w.cancel()
	w.wg.Wait()
}

// GetStoreWatcher returns the store watcher.
func (w *Watcher) GetStoreWatcher() *etcdutil.LoopWatcher {
	return w.storeWatcher
}<|MERGE_RESOLUTION|>--- conflicted
+++ resolved
@@ -23,6 +23,7 @@
 	"github.com/pingcap/kvproto/pkg/metapb"
 	"github.com/pingcap/log"
 	"github.com/tikv/pd/pkg/core"
+	"github.com/tikv/pd/pkg/global"
 	"github.com/tikv/pd/pkg/statistics"
 	"github.com/tikv/pd/pkg/utils/etcdutil"
 	"github.com/tikv/pd/pkg/utils/keypath"
@@ -56,12 +57,7 @@
 	w := &Watcher{
 		ctx:             ctx,
 		cancel:          cancel,
-<<<<<<< HEAD
-		storePathPrefix: endpoint.StorePathPrefix(),
-=======
-		clusterID:       clusterID,
-		storePathPrefix: keypath.StorePathPrefix(clusterID),
->>>>>>> f6ec3f3f
+		storePathPrefix: keypath.StorePathPrefix(global.ClusterID()),
 		etcdClient:      etcdClient,
 		basicCluster:    basicCluster,
 	}
@@ -97,11 +93,7 @@
 	}
 	deleteFn := func(kv *mvccpb.KeyValue) error {
 		key := string(kv.Key)
-<<<<<<< HEAD
-		storeID, err := endpoint.ExtractStoreIDFromPath(key)
-=======
-		storeID, err := keypath.ExtractStoreIDFromPath(w.clusterID, key)
->>>>>>> f6ec3f3f
+		storeID, err := keypath.ExtractStoreIDFromPath(global.ClusterID(), key)
 		if err != nil {
 			return err
 		}

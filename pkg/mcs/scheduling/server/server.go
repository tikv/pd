--- conflicted
+++ resolved
@@ -21,11 +21,7 @@
 	"os"
 	"os/signal"
 	"runtime"
-<<<<<<< HEAD
-	"strconv"
 	"strings"
-=======
->>>>>>> f3602e31
 	"sync"
 	"sync/atomic"
 	"syscall"
@@ -311,7 +307,7 @@
 	// check expected primary and watch the primary.
 	exitPrimary := make(chan struct{})
 	lease, err := utils.KeepExpectedPrimaryAlive(ctx, s.GetClient(), exitPrimary,
-		s.cfg.LeaderLease, s.participant.GetLeaderPath(), s.participant.MemberValue(), utils.SchedulingServiceName)
+		s.cfg.LeaderLease, s.participant.GetLeaderPath(), s.participant.MemberValue(), constant.SchedulingServiceName)
 	if err != nil {
 		log.Error("prepare scheduling primary watch error", errs.ZapError(err))
 		return

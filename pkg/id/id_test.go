--- conflicted
+++ resolved
@@ -81,21 +81,10 @@
 // TestIDAllocationEndValue tests if keyspace allocator hits ErrIDExhausted when trying to allocate into reserved range.
 func TestIDAllocationEndValue(t *testing.T) {
 	re := require.New(t)
-<<<<<<< HEAD
-	failpoint.Enable("github.com/tikv/pd/pkg/versioninfo/kerneltype/mockNextGenBuildFlag", `return(true)`)
-	defer func() {
-		failpoint.Disable("github.com/tikv/pd/pkg/versioninfo/kerneltype/mockNextGenBuildFlag")
-	}()
-=======
->>>>>>> 9ee8379e
 	_, client, clean := etcdutil.NewTestEtcdCluster(t, 1)
 	defer clean()
 	_, err := client.Put(context.Background(), leaderPath, memberVal)
 	re.NoError(err)
-<<<<<<< HEAD
-
-	t.Run("KeyspaceLabel should hit ErrIDExhausted when trying to allocate into reserved range", func(t *testing.T) {
-=======
 	checkIDAllocationEndValue(t, client, nonNextGenKeyspaceIDLimit)
 	failpoint.Enable("github.com/tikv/pd/pkg/versioninfo/kerneltype/mockNextGenBuildFlag", `return(true)`)
 	defer func() {
@@ -106,7 +95,6 @@
 
 func checkIDAllocationEndValue(t *testing.T, client *clientv3.Client, endID uint64) {
 	t.Run("KeyspaceLabel should hit ErrIDExhausted when trying to allocate into unavailable range", func(t *testing.T) {
->>>>>>> 9ee8379e
 		re := require.New(t)
 		for _, step := range []uint64{1, 10, 1024, 1025} {
 			keyspaceAllocator := NewAllocator(&AllocatorParams{
@@ -115,15 +103,9 @@
 				Member: memberVal,
 				Step:   step,
 			})
-<<<<<<< HEAD
-			initialBaseValue := ReservedKeyspaceIDStart - step*3
-
-			err = keyspaceAllocator.SetBase(initialBaseValue)
-=======
 			initialBaseValue := endID - step*3
 
 			err := keyspaceAllocator.SetBase(initialBaseValue)
->>>>>>> 9ee8379e
 			re.NoError(err)
 			var lastAllocatedID uint64
 			for {
@@ -137,19 +119,11 @@
 			}
 			re.Error(err)
 			re.True(errs.ErrIDExhausted.Equal(err))
-<<<<<<< HEAD
-			re.Equal(ReservedKeyspaceIDStart-1, lastAllocatedID)
-		}
-	})
-
-	t.Run("SetBase should fail if newBase enters reserved range", func(t *testing.T) {
-=======
 			re.Equal(endID, lastAllocatedID)
 		}
 	})
 
 	t.Run("SetBase should fail if newBase enters unavailable range", func(t *testing.T) {
->>>>>>> 9ee8379e
 		re := require.New(t)
 		keyspaceAllocator := NewAllocator(&AllocatorParams{
 			Client: client,
@@ -158,16 +132,6 @@
 			Step:   step,
 		})
 
-<<<<<<< HEAD
-		err = keyspaceAllocator.SetBase(ReservedKeyspaceIDStart - 2)
-		re.NoError(err)
-
-		err = keyspaceAllocator.SetBase(ReservedKeyspaceIDStart - 1)
-		re.Error(err)
-		re.True(errs.ErrIDExhausted.Equal(err))
-
-		err = keyspaceAllocator.SetBase(ReservedKeyspaceIDStart + 10)
-=======
 		err := keyspaceAllocator.SetBase(endID - 1)
 		re.NoError(err)
 
@@ -176,7 +140,6 @@
 		re.True(errs.ErrIDExhausted.Equal(err))
 
 		err = keyspaceAllocator.SetBase(endID + 10)
->>>>>>> 9ee8379e
 		re.Error(err)
 		re.True(errs.ErrIDExhausted.Equal(err))
 	})

--- conflicted
+++ resolved
@@ -368,40 +368,4 @@
 // TimestampPath returns the timestamp path for the given timestamp oracle path prefix.
 func TimestampPath(tsPath string) string {
 	return path.Join(tsPath, TimestampKey)
-}
-
-<<<<<<< HEAD
-// FullTimestampPath returns the full timestamp path.
-//  1. for the default keyspace group:
-//     /pd/{cluster_id}/timestamp
-//  2. for the non-default keyspace groups:
-//     /ms/{cluster_id}/tso/{group}/gta/timestamp
-func FullTimestampPath(groupID uint32) string {
-	rootPath := TSOSvcRootPath()
-	tsPath := TimestampPath(KeyspaceGroupGlobalTSPath(groupID))
-	if groupID == constant.DefaultKeyspaceGroupID {
-		rootPath = LegacyRootPath()
-	}
-	return path.Join(rootPath, tsPath)
-=======
-const (
-	registryKey = "registry"
-)
-
-// RegistryPath returns the full path to store microservice addresses.
-func RegistryPath(serviceName, serviceAddr string) string {
-	return strings.Join([]string{constant.MicroserviceRootPath,
-		strconv.FormatUint(ClusterID(), 10), serviceName, registryKey, serviceAddr}, "/")
-}
-
-// ServicePath returns the path to store microservice addresses.
-func ServicePath(serviceName string) string {
-	return strings.Join([]string{constant.MicroserviceRootPath,
-		strconv.FormatUint(ClusterID(), 10), serviceName, registryKey, ""}, "/")
-}
-
-// TSOPath returns the path to store TSO addresses.
-func TSOPath() string {
-	return ServicePath("tso")
->>>>>>> 5d627875
 }
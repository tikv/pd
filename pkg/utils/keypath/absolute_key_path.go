--- conflicted
+++ resolved
@@ -93,7 +93,6 @@
 	msTsoDefaultExpectedLeaderPathFormat = "/ms/%d/tso/00000/primary/expected_primary"                         // "/ms/{cluster_id}/tso/00000/primary"
 	msTsoKespaceExpectedLeaderPathFormat = "/ms/%d/tso/keyspace_groups/election/%05d/primary/expected_primary" // "/ms/{cluster_id}/tso/keyspace_groups/election/{group_id}/primary"
 
-<<<<<<< HEAD
 	// resource group path
 	resourceGroupSettingsPathFormat = "/resource_group/settings/%s" // "/resource_group/settings/{group_name}"
 	resourceGroupStatesPathFormat   = "/resource_group/states/%s"   // "/resource_group/states/{group_name}"
@@ -102,13 +101,12 @@
 	timestampPathFormat   = "/pd/%d/timestamp"              // "/pd/{cluster_id}/timestamp"
 	msTimestampPathFormat = "/ms/%d/tso/%05d/gta/timestamp" // "/ms/{cluster_id}/tso/{group_id}/gta/timestamp"
 )
-=======
+
 // MsParam is the parameter of microservice.
 type MsParam struct {
 	ServiceName string
 	GroupID     uint32 // only used for tso keyspace group
 }
->>>>>>> 6cadbe7d
 
 // Prefix returns the parent directory of the given path.
 func Prefix(str string) string {

// Copyright 2024 TiKV Project Authors.
//
// Licensed under the Apache License, Version 2.0 (the "License");
// you may not use this file except in compliance with the License.
// You may obtain a copy of the License at
//
//     http://www.apache.org/licenses/LICENSE-2.0
//
// Unless required by applicable law or agreed to in writing, software
// distributed under the License is distributed on an "AS IS" BASIS,
// WITHOUT WARRANTIES OR CONDITIONS OF ANY KIND, either express or implied.
// See the License for the specific language governing permissions and
// limitations under the License.

package response

import (
	"time"

	"github.com/pingcap/kvproto/pkg/metapb"

	"github.com/tikv/pd/pkg/core"
	"github.com/tikv/pd/pkg/core/constant"
	sc "github.com/tikv/pd/pkg/schedule/config"
	"github.com/tikv/pd/pkg/utils/typeutil"
)

// MetaStore contains meta information about a store.
type MetaStore struct {
	*metapb.Store
	StateName string `json:"state_name"`
}

// SlowTrend contains slow trend information about a store.
type SlowTrend struct {
	// CauseValue is the slow trend detecting raw input, it changes by the performance and pressure along time of the store.
	// The value itself is not important, what matter is:
	//   - The comparison result from store to store.
	//   - The change magnitude along time (represented by CauseRate).
	// Currently, it's one of store's internal latency (duration of waiting in the task queue of raftstore.store).
	CauseValue float64 `json:"cause_value"`
	// CauseRate is for measuring the change magnitude of CauseValue of the store,
	//   - CauseRate > 0 means the store is become slower currently
	//   - CauseRate < 0 means the store is become faster currently
	//   - CauseRate == 0 means the store's performance and pressure does not have significant changes
	CauseRate float64 `json:"cause_rate"`
	// ResultValue is the current gRPC QPS of the store.
	ResultValue float64 `json:"result_value"`
	// ResultRate is for measuring the change magnitude of ResultValue of the store.
	ResultRate float64 `json:"result_rate"`
}

// StoreStatus contains status about a store.
type StoreStatus struct {
<<<<<<< HEAD
	Capacity           typeutil.ByteSize  `json:"capacity"`
	Available          typeutil.ByteSize  `json:"available"`
	UsedSize           typeutil.ByteSize  `json:"used_size"`
	LeaderCount        int                `json:"leader_count"`
	LeaderWeight       float64            `json:"leader_weight"`
	LeaderScore        float64            `json:"leader_score"`
	LeaderSize         int64              `json:"leader_size"`
	RegionCount        int                `json:"region_count"`
	RegionWeight       float64            `json:"region_weight"`
	RegionScore        float64            `json:"region_score"`
	RegionSize         int64              `json:"region_size"`
	LearnerCount       int                `json:"learner_count,omitempty"`
	WitnessCount       int                `json:"witness_count,omitempty"`
	PendingPeerCount   int                `json:"pending_peer_count,omitempty"`
	SlowScore          uint64             `json:"slow_score,omitempty"`
	NetworkSlowScore   map[uint64]uint64  `json:"network_slow_score,omitempty"`
	SlowTrend          *SlowTrend         `json:"slow_trend,omitempty"`
	SendingSnapCount   uint32             `json:"sending_snap_count,omitempty"`
	ReceivingSnapCount uint32             `json:"receiving_snap_count,omitempty"`
	IsBusy             bool               `json:"is_busy,omitempty"`
	StartTS            *time.Time         `json:"start_ts,omitempty"`
	LastHeartbeatTS    *time.Time         `json:"last_heartbeat_ts,omitempty"`
	Uptime             *typeutil.Duration `json:"uptime,omitempty"`
=======
	Capacity               typeutil.ByteSize  `json:"capacity"`
	Available              typeutil.ByteSize  `json:"available"`
	UsedSize               typeutil.ByteSize  `json:"used_size"`
	LeaderCount            int                `json:"leader_count"`
	LeaderWeight           float64            `json:"leader_weight"`
	LeaderScore            float64            `json:"leader_score"`
	LeaderSize             int64              `json:"leader_size"`
	RegionCount            int                `json:"region_count"`
	RegionWeight           float64            `json:"region_weight"`
	RegionScore            float64            `json:"region_score"`
	RegionSize             int64              `json:"region_size"`
	LearnerCount           int                `json:"learner_count,omitempty"`
	WitnessCount           int                `json:"witness_count,omitempty"`
	PendingPeerCount       int                `json:"pending_peer_count,omitempty"`
	SlowScore              uint64             `json:"slow_score,omitempty"`
	SlowTrend              *SlowTrend         `json:"slow_trend,omitempty"`
	SendingSnapCount       uint32             `json:"sending_snap_count,omitempty"`
	ReceivingSnapCount     uint32             `json:"receiving_snap_count,omitempty"`
	IsBusy                 bool               `json:"is_busy,omitempty"`
	StartTS                *time.Time         `json:"start_ts,omitempty"`
	LastHeartbeatTS        *time.Time         `json:"last_heartbeat_ts,omitempty"`
	Uptime                 *typeutil.Duration `json:"uptime,omitempty"`
	PauseLeaderTransferIn  bool               `json:"pause_leader_transfer_in,omitempty"`
	PauseLeaderTransferOut bool               `json:"pause_leader_transfer_out,omitempty"`
>>>>>>> 9e6b31d4
}

// StoreInfo contains information about a store.
type StoreInfo struct {
	Store  *MetaStore   `json:"store"`
	Status *StoreStatus `json:"status"`
}

const (
	// DisconnectedName is the name when store is disconnected.
	DisconnectedName = "Disconnected"
	// DownStateName is the name when store is down.
	DownStateName = "Down"
)

// BuildStoreInfo builds a storeInfo response.
func BuildStoreInfo(opt *sc.ScheduleConfig, store *core.StoreInfo) *StoreInfo {
	var slowTrend *SlowTrend
	coreSlowTrend := store.GetSlowTrend()
	if coreSlowTrend != nil {
		slowTrend = &SlowTrend{coreSlowTrend.CauseValue, coreSlowTrend.CauseRate, coreSlowTrend.ResultValue, coreSlowTrend.ResultRate}
	}
	s := &StoreInfo{
		Store: &MetaStore{
			Store:     store.GetMeta(),
			StateName: store.GetState().String(),
		},
		Status: &StoreStatus{
<<<<<<< HEAD
			Capacity:           typeutil.ByteSize(store.GetCapacity()),
			Available:          typeutil.ByteSize(store.GetAvailable()),
			UsedSize:           typeutil.ByteSize(store.GetUsedSize()),
			LeaderCount:        store.GetLeaderCount(),
			LeaderWeight:       store.GetLeaderWeight(),
			LeaderScore:        store.LeaderScore(constant.StringToSchedulePolicy(opt.LeaderSchedulePolicy), 0),
			LeaderSize:         store.GetLeaderSize(),
			RegionCount:        store.GetRegionCount(),
			RegionWeight:       store.GetRegionWeight(),
			RegionScore:        store.RegionScore(opt.RegionScoreFormulaVersion, opt.HighSpaceRatio, opt.LowSpaceRatio, 0),
			RegionSize:         store.GetRegionSize(),
			LearnerCount:       store.GetLearnerCount(),
			WitnessCount:       store.GetWitnessCount(),
			SlowScore:          store.GetSlowScore(),
			NetworkSlowScore:   store.GetNetworkSlowScores(),
			SlowTrend:          slowTrend,
			SendingSnapCount:   store.GetSendingSnapCount(),
			ReceivingSnapCount: store.GetReceivingSnapCount(),
			PendingPeerCount:   store.GetPendingPeerCount(),
			IsBusy:             store.IsBusy(),
=======
			Capacity:               typeutil.ByteSize(store.GetCapacity()),
			Available:              typeutil.ByteSize(store.GetAvailable()),
			UsedSize:               typeutil.ByteSize(store.GetUsedSize()),
			LeaderCount:            store.GetLeaderCount(),
			LeaderWeight:           store.GetLeaderWeight(),
			LeaderScore:            store.LeaderScore(constant.StringToSchedulePolicy(opt.LeaderSchedulePolicy), 0),
			LeaderSize:             store.GetLeaderSize(),
			RegionCount:            store.GetRegionCount(),
			RegionWeight:           store.GetRegionWeight(),
			RegionScore:            store.RegionScore(opt.RegionScoreFormulaVersion, opt.HighSpaceRatio, opt.LowSpaceRatio, 0),
			RegionSize:             store.GetRegionSize(),
			LearnerCount:           store.GetLearnerCount(),
			WitnessCount:           store.GetWitnessCount(),
			SlowScore:              store.GetSlowScore(),
			SlowTrend:              slowTrend,
			SendingSnapCount:       store.GetSendingSnapCount(),
			ReceivingSnapCount:     store.GetReceivingSnapCount(),
			PendingPeerCount:       store.GetPendingPeerCount(),
			IsBusy:                 store.IsBusy(),
			PauseLeaderTransferIn:  !store.AllowLeaderTransferIn(),
			PauseLeaderTransferOut: !store.AllowLeaderTransferOut(),
>>>>>>> 9e6b31d4
		},
	}

	if store.GetStoreStats() != nil {
		startTS := store.GetStartTime()
		s.Status.StartTS = &startTS
	}
	if lastHeartbeat := store.GetLastHeartbeatTS(); !lastHeartbeat.IsZero() {
		s.Status.LastHeartbeatTS = &lastHeartbeat
	}
	if upTime := store.GetUptime(); upTime > 0 {
		duration := typeutil.NewDuration(upTime)
		s.Status.Uptime = &duration
	}

	if store.GetState() == metapb.StoreState_Up {
		if store.DownTime() > opt.MaxStoreDownTime.Duration {
			s.Store.StateName = DownStateName
		} else if store.IsDisconnected() {
			s.Store.StateName = DisconnectedName
		}
	}
	return s
}

// StoresInfo records stores' info.
type StoresInfo struct {
	Count  int          `json:"count"`
	Stores []*StoreInfo `json:"stores"`
}<|MERGE_RESOLUTION|>--- conflicted
+++ resolved
@@ -52,31 +52,6 @@
 
 // StoreStatus contains status about a store.
 type StoreStatus struct {
-<<<<<<< HEAD
-	Capacity           typeutil.ByteSize  `json:"capacity"`
-	Available          typeutil.ByteSize  `json:"available"`
-	UsedSize           typeutil.ByteSize  `json:"used_size"`
-	LeaderCount        int                `json:"leader_count"`
-	LeaderWeight       float64            `json:"leader_weight"`
-	LeaderScore        float64            `json:"leader_score"`
-	LeaderSize         int64              `json:"leader_size"`
-	RegionCount        int                `json:"region_count"`
-	RegionWeight       float64            `json:"region_weight"`
-	RegionScore        float64            `json:"region_score"`
-	RegionSize         int64              `json:"region_size"`
-	LearnerCount       int                `json:"learner_count,omitempty"`
-	WitnessCount       int                `json:"witness_count,omitempty"`
-	PendingPeerCount   int                `json:"pending_peer_count,omitempty"`
-	SlowScore          uint64             `json:"slow_score,omitempty"`
-	NetworkSlowScore   map[uint64]uint64  `json:"network_slow_score,omitempty"`
-	SlowTrend          *SlowTrend         `json:"slow_trend,omitempty"`
-	SendingSnapCount   uint32             `json:"sending_snap_count,omitempty"`
-	ReceivingSnapCount uint32             `json:"receiving_snap_count,omitempty"`
-	IsBusy             bool               `json:"is_busy,omitempty"`
-	StartTS            *time.Time         `json:"start_ts,omitempty"`
-	LastHeartbeatTS    *time.Time         `json:"last_heartbeat_ts,omitempty"`
-	Uptime             *typeutil.Duration `json:"uptime,omitempty"`
-=======
 	Capacity               typeutil.ByteSize  `json:"capacity"`
 	Available              typeutil.ByteSize  `json:"available"`
 	UsedSize               typeutil.ByteSize  `json:"used_size"`
@@ -92,6 +67,7 @@
 	WitnessCount           int                `json:"witness_count,omitempty"`
 	PendingPeerCount       int                `json:"pending_peer_count,omitempty"`
 	SlowScore              uint64             `json:"slow_score,omitempty"`
+	NetworkSlowScore       map[uint64]uint64  `json:"network_slow_score,omitempty"`
 	SlowTrend              *SlowTrend         `json:"slow_trend,omitempty"`
 	SendingSnapCount       uint32             `json:"sending_snap_count,omitempty"`
 	ReceivingSnapCount     uint32             `json:"receiving_snap_count,omitempty"`
@@ -101,7 +77,6 @@
 	Uptime                 *typeutil.Duration `json:"uptime,omitempty"`
 	PauseLeaderTransferIn  bool               `json:"pause_leader_transfer_in,omitempty"`
 	PauseLeaderTransferOut bool               `json:"pause_leader_transfer_out,omitempty"`
->>>>>>> 9e6b31d4
 }
 
 // StoreInfo contains information about a store.
@@ -130,28 +105,6 @@
 			StateName: store.GetState().String(),
 		},
 		Status: &StoreStatus{
-<<<<<<< HEAD
-			Capacity:           typeutil.ByteSize(store.GetCapacity()),
-			Available:          typeutil.ByteSize(store.GetAvailable()),
-			UsedSize:           typeutil.ByteSize(store.GetUsedSize()),
-			LeaderCount:        store.GetLeaderCount(),
-			LeaderWeight:       store.GetLeaderWeight(),
-			LeaderScore:        store.LeaderScore(constant.StringToSchedulePolicy(opt.LeaderSchedulePolicy), 0),
-			LeaderSize:         store.GetLeaderSize(),
-			RegionCount:        store.GetRegionCount(),
-			RegionWeight:       store.GetRegionWeight(),
-			RegionScore:        store.RegionScore(opt.RegionScoreFormulaVersion, opt.HighSpaceRatio, opt.LowSpaceRatio, 0),
-			RegionSize:         store.GetRegionSize(),
-			LearnerCount:       store.GetLearnerCount(),
-			WitnessCount:       store.GetWitnessCount(),
-			SlowScore:          store.GetSlowScore(),
-			NetworkSlowScore:   store.GetNetworkSlowScores(),
-			SlowTrend:          slowTrend,
-			SendingSnapCount:   store.GetSendingSnapCount(),
-			ReceivingSnapCount: store.GetReceivingSnapCount(),
-			PendingPeerCount:   store.GetPendingPeerCount(),
-			IsBusy:             store.IsBusy(),
-=======
 			Capacity:               typeutil.ByteSize(store.GetCapacity()),
 			Available:              typeutil.ByteSize(store.GetAvailable()),
 			UsedSize:               typeutil.ByteSize(store.GetUsedSize()),
@@ -166,6 +119,7 @@
 			LearnerCount:           store.GetLearnerCount(),
 			WitnessCount:           store.GetWitnessCount(),
 			SlowScore:              store.GetSlowScore(),
+			NetworkSlowScore:       store.GetNetworkSlowScores(),
 			SlowTrend:              slowTrend,
 			SendingSnapCount:       store.GetSendingSnapCount(),
 			ReceivingSnapCount:     store.GetReceivingSnapCount(),
@@ -173,7 +127,6 @@
 			IsBusy:                 store.IsBusy(),
 			PauseLeaderTransferIn:  !store.AllowLeaderTransferIn(),
 			PauseLeaderTransferOut: !store.AllowLeaderTransferOut(),
->>>>>>> 9e6b31d4
 		},
 	}
 

--- conflicted
+++ resolved
@@ -263,13 +263,8 @@
 		log.Warn("failed to switch to async state", zap.String("replicate-mode", modeDRAutoSync), errs.ZapError(err))
 		return err
 	}
-<<<<<<< HEAD
 	now := time.Now()
 	dr := drAutoSyncStatus{State: drStateAsync, StateID: id, AvailableStores: availableStores, AsyncStartTime: &now}
-	m.drPersistStatusWithLock(dr)
-=======
-	dr := drAutoSyncStatus{State: drStateAsync, StateID: id, AvailableStores: availableStores}
->>>>>>> d651c6b9
 	if err := m.storage.SaveReplicationStatus(modeDRAutoSync, dr); err != nil {
 		log.Warn("failed to switch to async state", zap.String("replicate-mode", modeDRAutoSync), errs.ZapError(err))
 		return err

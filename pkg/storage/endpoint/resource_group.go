--- conflicted
+++ resolved
@@ -37,13 +37,7 @@
 	return se.Remove(resourceGroupSettingKeyPath(name))
 }
 
-<<<<<<< HEAD
-// LoadResourceGroups loads all resource groups from storage.
-func (se *StorageEndpoint) LoadResourceGroups(f func(k, v string)) error {
-	return se.loadRangeByPrefix(resourceGroupPath+"/settings", f)
-=======
 // LoadResourceGroupSettings loads all resource groups from storage.
 func (se *StorageEndpoint) LoadResourceGroupSettings(f func(k, v string)) error {
 	return se.loadRangeByPrefix(resourceGroupSettingsPath, f)
->>>>>>> b2a05325
 }
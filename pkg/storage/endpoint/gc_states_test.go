// Copyright 2025 TiKV Project Authors.
//
// Licensed under the Apache License, Version 2.0 (the "License");
// you may not use this file except in compliance with the License.
// You may obtain a copy of the License at
//
//     http://www.apache.org/licenses/LICENSE-2.0
//
// Unless required by applicable law or agreed to in writing, software
// distributed under the License is distributed on an "AS IS" BASIS,
// WITHOUT WARRANTIES OR CONDITIONS OF ANY KIND, either express or implied.
// See the License for the specific language governing permissions and
// limitations under the License.

package endpoint

import (
	"context"
	"encoding/json"
	"fmt"
	"math"
	"math/rand"
	"slices"
	"strconv"
	"strings"
	"sync/atomic"
	"testing"
	"time"

	"github.com/stretchr/testify/require"
	clientv3 "go.etcd.io/etcd/client/v3"

	"github.com/pingcap/errors"

	"github.com/tikv/pd/pkg/errs"
	"github.com/tikv/pd/pkg/keyspace/constant"
	"github.com/tikv/pd/pkg/storage/kv"
	"github.com/tikv/pd/pkg/utils/etcdutil"
	"github.com/tikv/pd/pkg/utils/keypath"
	"github.com/tikv/pd/pkg/utils/typeutil"
)

func newEtcdStorageEndpoint(t *testing.T) (se *StorageEndpoint, clean func()) {
	_, client, clean := etcdutil.NewTestEtcdCluster(t, 1)
	kvBase := kv.NewEtcdKVBase(client)

	s := NewStorageEndpoint(kvBase, nil)
	return s, clean
}

func TestGCBarriersConversions(t *testing.T) {
	re := require.New(t)

	t1 := time.Date(2025, 2, 20, 15, 30, 00, 0, time.Local)
	t2 := t1.Add(time.Minute)
	t3 := t1.Add(time.Millisecond)
	t4 := t1.Add(time.Millisecond * 999)

	gcBarriers := []*GCBarrier{
		NewGCBarrier("a", 1, nil),
		NewGCBarrier("b", 2, &t1),
		NewGCBarrier("c", uint64(t1.UnixMilli())<<18, &t2),
		NewGCBarrier("d", math.MaxUint64-1, &t3),
		NewGCBarrier("e", 456139133457530881, &t4),
	}

	keyspaces := []uint32{constant.NullKeyspaceID, 0, 1, 1000, constant.NullKeyspaceID}

	// Check t3 & t4 are rounded
	t3Rounded := time.Date(2025, 2, 20, 15, 30, 01, 0, time.Local)
	re.Equal(t3Rounded, *gcBarriers[3].ExpirationTime)
	re.Equal(t3Rounded, *gcBarriers[4].ExpirationTime)

	serviceSafePoints := []*ServiceSafePoint{
		{ServiceID: "a", ExpiredAt: math.MaxInt64, SafePoint: 1, KeyspaceID: constant.NullKeyspaceID},
		{ServiceID: "b", ExpiredAt: t1.Unix(), SafePoint: 2, KeyspaceID: 0},
		{ServiceID: "c", ExpiredAt: t2.Unix(), SafePoint: uint64(t1.UnixMilli()) << 18, KeyspaceID: 1},
		{ServiceID: "d", ExpiredAt: t3Rounded.Unix(), SafePoint: math.MaxUint64 - 1, KeyspaceID: 1000},
		{ServiceID: "e", ExpiredAt: t3Rounded.Unix(), SafePoint: 456139133457530881, KeyspaceID: constant.NullKeyspaceID},
	}

	// Test representing GC barriers by service safe points.
	for i, gcBarrier := range gcBarriers {
		expectedServiceSafePoint := serviceSafePoints[i]
		serviceSafePoint := gcBarrier.ToServiceSafePoint(keyspaces[i])
		re.Equal(expectedServiceSafePoint, serviceSafePoint)
	}

	for i, serviceSafePoint := range serviceSafePoints {
		expectedGCBarrier := gcBarriers[i]
		gcBarrier := gcBarrierFromServiceSafePoint(serviceSafePoint)
		re.Equal(expectedGCBarrier, gcBarrier)
	}
}

<<<<<<< HEAD
func TestGlobalGCBarriersConversions(t *testing.T) {
=======
func TestGlobalGCBarriersMarshalling(t *testing.T) {
>>>>>>> 7d93890a
	re := require.New(t)

	t1 := time.Date(2025, 2, 20, 15, 30, 00, 0, time.Local)
	t2 := t1.Add(time.Minute)
	t3 := t1.Add(time.Millisecond)
	t4 := t1.Add(time.Millisecond * 999)

	gcBarriers := []*GlobalGCBarrier{
		NewGlobalGCBarrier("a", 1, nil),
		NewGlobalGCBarrier("b", 2, &t1),
		NewGlobalGCBarrier("c", uint64(t1.UnixMilli())<<18, &t2),
		NewGlobalGCBarrier("d", math.MaxUint64-1, &t3),
		NewGlobalGCBarrier("e", 456139133457530881, &t4),
	}

	// Check t3 & t4 are rounded
	t3Rounded := time.Date(2025, 2, 20, 15, 30, 01, 0, time.Local)
<<<<<<< HEAD
	re.Equal(t3Rounded, *gcBarriers[3].ExpirationTime)
	re.Equal(t3Rounded, *gcBarriers[4].ExpirationTime)

	serviceSafePoints := []*ServiceSafePoint{
		{ServiceID: "a", ExpiredAt: math.MaxInt64, SafePoint: 1},
		{ServiceID: "b", ExpiredAt: t1.Unix(), SafePoint: 2},
		{ServiceID: "c", ExpiredAt: t2.Unix(), SafePoint: uint64(t1.UnixMilli()) << 18},
		{ServiceID: "d", ExpiredAt: t3Rounded.Unix(), SafePoint: math.MaxUint64 - 1},
		{ServiceID: "e", ExpiredAt: t3Rounded.Unix(), SafePoint: 456139133457530881},
	}

	// Test representing GC barriers by service safe points.
	for i, gcBarrier := range gcBarriers {
		expectedServiceSafePoint := serviceSafePoints[i]
		serviceSafePoint := gcBarrier.ToServiceSafePoint()
		re.Equal(expectedServiceSafePoint, serviceSafePoint)
	}

	var dec globalGCBarrierDecoder
	for i, serviceSafePoint := range serviceSafePoints {
		expectedGCBarrier := gcBarriers[i]
		dec.decode(serviceSafePoint)
		re.Equal(expectedGCBarrier, dec.barriers[i])
=======
	re.Equal(t3Rounded, *gcBarriers[3].ExpirationTime.Time)
	re.Equal(t3Rounded, *gcBarriers[4].ExpirationTime.Time)

	// Test Marshal & Unmarshal for GlobalGCBarrier
	for _, gcBarrier := range gcBarriers {
		str, err := json.Marshal(gcBarrier)
		re.NoError(err)

		var barrier GlobalGCBarrier
		err = json.Unmarshal(str, &barrier)
		re.NoError(err)
		re.Equal(barrier, *gcBarrier)
>>>>>>> 7d93890a
	}
}

func loadValue(re *require.Assertions, se *StorageEndpoint, key string) string {
	v, err := se.Load(key)
	re.NoError(err)
	return v
}

func TestGCStateJSONUtil(t *testing.T) {
	se, clean := newEtcdStorageEndpoint(t)
	defer clean()
	p := newGCStateProvider(se)
	re := require.New(t)

	writeJSON := func(key string, value any) {
		err := p.RunInGCStateTransaction(func(wb *GCStateWriteBatch) error {
			return wb.writeJSON(key, value)
		})
		re.NoError(err)
	}

	loadValue := func(key string) string {
		return loadValue(re, se, key)
	}

	writeJSON("dir1/k1", int64(1))
	writeJSON("dir1/k2", int64(2))
	re.Equal("1", loadValue("dir1/k1"))
	re.Equal("2", loadValue("dir1/k2"))
	vint, err := loadJSON[int64](se, "dir1/k1")
	re.NoError(err)
	re.Equal(int64(1), vint)
	vint, err = loadJSON[int64](se, "dir1/k2")
	re.NoError(err)
	re.Equal(int64(2), vint)
	keys, vints, err := loadJSONByPrefix[int64](se, "dir1/", 0)
	re.NoError(err)
	re.Equal([]string{"dir1/k1", "dir1/k2"}, keys)
	re.Equal([]int64{1, 2}, vints)
	// Non-zero limit takes effect
	keys, vints, err = loadJSONByPrefix[int64](se, "dir1/", 1)
	re.NoError(err)
	re.Equal([]string{"dir1/k1"}, keys)
	re.Equal([]int64{1}, vints)

	writeJSON("dir2/k1", "str")
	re.Equal(`"str"`, loadValue("dir2/k1"))
	vstr, err := loadJSON[string](se, "dir2/k1")
	re.NoError(err)
	re.Equal("str", vstr)

	writeJSON("dir3/k1", new(int64))
	writeJSON("dir3/k2", nil)
	re.Equal("0", loadValue("dir3/k1"))
	re.Equal("null", loadValue("dir3/k2"))
	vpint, err := loadJSON[*int64](se, "dir3/k1")
	re.NoError(err)
	re.Equal(int64(0), *vpint)
	vpint, err = loadJSON[*int64](se, "dir3/k2")
	re.NoError(err)
	re.Nil(vpint)
	keys, vpints, err := loadJSONByPrefix[*int64](se, "dir3/", 0)
	re.NoError(err)
	re.Equal([]string{"dir3/k1", "dir3/k2"}, keys)
	re.Equal([]*int64{new(int64), nil}, vpints)

	ssp := &ServiceSafePoint{
		ServiceID:  "testsvc",
		ExpiredAt:  math.MaxInt64,
		SafePoint:  456139133457530881,
		KeyspaceID: constant.NullKeyspaceID,
	}
	writeJSON("dir4/k1", ssp)
	re.JSONEq(`{"service_id":"testsvc","expired_at":9223372036854775807,"safe_point":456139133457530881}`, loadValue("dir4/k1"))
	loadedSsp, err := loadJSON[*ServiceSafePoint](se, "dir4/k1")
	re.NoError(err)
	re.Equal(ssp, loadedSsp)
	keys, loadedSsps, err := loadJSONByPrefix[*ServiceSafePoint](se, "dir4/", 0)
	re.NoError(err)
	re.Equal([]string{"dir4/k1"}, keys)
	re.Equal([]*ServiceSafePoint{ssp}, loadedSsps)
}

func TestGCStateTransactionACID(t *testing.T) {
	se, clean := newEtcdStorageEndpoint(t)
	defer clean()
	provider := se.GetGCStateProvider()
	re := require.New(t)

	const prefix = "dir1/"
	allKeys := []string{prefix + "k1", prefix + "k2", prefix + "k3", prefix + "k4", prefix + "k5"}

	// Set initial values
	re.NoError(provider.RunInGCStateTransaction(func(wb *GCStateWriteBatch) error {
		for _, key := range allKeys {
			err := wb.writeJSON(key, 0)
			if err != nil {
				return err
			}
		}
		return nil
	}))

	// +1 to all keys
	var addCount atomic.Int64
	adder := func(ctx context.Context) error {
		for {
			select {
			case <-ctx.Done():
				return nil
			default:
			}
			err := provider.RunInGCStateTransaction(func(wb *GCStateWriteBatch) error {
				_, values, err1 := loadJSONByPrefix[int](se, prefix, 0)
				if err1 != nil {
					return err1
				}
				for i, key := range allKeys {
					err1 = wb.writeJSON(key, values[i]+1)
					if err1 != nil {
						return err1
					}
				}
				return nil
			})
			if err != nil {
				if errors.ErrorNotEqual(err, errs.ErrEtcdTxnConflict) {
					return errors.AddStack(err)
				}
			} else {
				addCount.Add(1)
			}
		}
	}

	// Transfer between two keys
	var transferCount atomic.Int64
	transferrer := func(ctx context.Context) error {
		for {
			select {
			case <-ctx.Done():
				return nil
			default:
			}
			from := rand.Intn(len(allKeys))
			to := rand.Intn(len(allKeys) - 1)
			if to >= from {
				to++
			}
			err := provider.RunInGCStateTransaction(func(wb *GCStateWriteBatch) error {
				v1, err1 := loadJSON[int](se, allKeys[from])
				if err1 != nil {
					return err1
				}
				v2, err1 := loadJSON[int](se, allKeys[to])
				if err1 != nil {
					return err1
				}
				err1 = wb.writeJSON(allKeys[from], v1-1)
				if err1 != nil {
					return err1
				}
				err1 = wb.writeJSON(allKeys[to], v2+1)
				if err1 != nil {
					return err1
				}
				return nil
			})
			if err != nil {
				if errors.ErrorNotEqual(err, errs.ErrEtcdTxnConflict) {
					return errors.AddStack(err)
				}
			} else {
				transferCount.Add(1)
			}
		}
	}

	// Check invariant: the sum is always multiple of 5 (the count of keys).
	var checkCount atomic.Int64
	checker := func(ctx context.Context) error {
		for {
			select {
			case <-ctx.Done():
				return nil
			default:
			}
			// Check by range read
			err := provider.RunInGCStateTransaction(func(_ *GCStateWriteBatch) error {
				_, values, err1 := loadJSONByPrefix[int](se, prefix, 0)
				if err1 != nil {
					return err1
				}
				sum := 0
				for _, v := range values {
					sum += v
				}
				if sum%5 != 0 {
					return errors.Errorf("invariant check: unexpected sum %v", sum)
				}
				return nil
			})
			if err != nil {
				if errors.ErrorNotEqual(err, errs.ErrEtcdTxnConflict) {
					return errors.AddStack(err)
				}
			}
			// Check by single-key reads
			checkBySingleKeySum := 0
			err = provider.RunInGCStateTransaction(func(_ *GCStateWriteBatch) error {
				for _, key := range allKeys {
					v, err1 := loadJSON[int](se, key)
					if err1 != nil {
						return err1
					}
					checkBySingleKeySum += v
				}
				return nil
			})
			if err != nil {
				if errors.ErrorNotEqual(err, errs.ErrEtcdTxnConflict) {
					return errors.AddStack(err)
				}
			} else if checkBySingleKeySum%5 != 0 {
				return errors.Errorf("invariant check: unexpected sum %v", checkBySingleKeySum)
			}
			// A single range read that's out of transaction should also read atomically.
			_, values, err := loadJSONByPrefix[int](se, prefix, 0)
			if err != nil {
				return err
			}
			sum := 0
			for _, v := range values {
				sum += v
			}
			if sum%5 != 0 {
				return errors.Errorf("invariant check: unexpected sum %v", sum)
			}

			checkCount.Add(1)
		}
	}

	ctx, cancel := context.WithCancel(context.Background())
	errCh := make(chan error, 3)
	goroutines := []func(ctx context.Context) error{adder, transferrer, checker}
	for _, f := range goroutines {
		go func() {
			errCh <- f(ctx)
		}()
	}

	// Run for at least 1 second and until each thread has iterated successfully at least once.
	for {
		select {
		case <-time.After(time.Second):
		case err := <-errCh:
			re.Fail("goroutine exited unexpectedly", err)
		}
		if addCount.Load() > 0 && transferCount.Load() > 0 && checkCount.Load() > 0 {
			break
		}
	}
	cancel()
	// Wait for all 3 goroutines to finish and expect no error.
	for range goroutines {
		re.NoError(<-errCh)
	}

	// Check the final sum
	keys, values, err := loadJSONByPrefix[int](se, prefix, 0)
	re.NoError(err)
	re.Equal(allKeys, keys)
	sum := 0
	for _, v := range values {
		sum += v
	}
	re.Equal(int(addCount.Load())*len(allKeys), sum)

	// Check revision: All transactions (except readonly ones) increases the revision.
	// The non-readonly transactions we have performed are: adder, transferrer, and the initialization of the initial
	// data at the beginning of the test.
	revision := loadValue(re, se, keypath.GCStateRevisionPath())
	re.Equal(strconv.FormatInt(addCount.Load()+transferCount.Load()+1, 10), revision)
}

func TestGCSafePoint(t *testing.T) {
	re := require.New(t)
	se, clean := newEtcdStorageEndpoint(t)
	defer clean()
	provider := se.GetGCStateProvider()
	testData := []uint64{0, 1, 2, 233, 2333, 23333333333, math.MaxUint64}
	keyspaceIDs := []uint32{constant.NullKeyspaceID, 0, 1000}

	for _, keyspaceID := range keyspaceIDs {
		res, err := provider.LoadGCSafePoint(keyspaceID)
		re.NoError(err)
		re.Equal(uint64(0), res)
		for _, gcSafePoint := range testData {
			// For checking physical data representation.
			expectedKey := "/pd/0/gc/safe_point"
			expectedValue := strconv.FormatUint(gcSafePoint, 16)
			if keyspaceID != constant.NullKeyspaceID {
				expectedKey = fmt.Sprintf("/pd/0/keyspaces/gc_safe_point/%08d", keyspaceID)
				expectedValue = fmt.Sprintf(`{"keyspace_id":%d,"safe_point":%d}`, keyspaceID, gcSafePoint)
			}

			// Check data representation before updating (to ensure not incorrectly updated when updating other keyspaces).
			re.NotEqual(expectedValue, loadValue(re, se, expectedKey))

			err = provider.RunInGCStateTransaction(func(wb *GCStateWriteBatch) error {
				return wb.SetGCSafePoint(keyspaceID, gcSafePoint)
			})
			re.NoError(err)

			// Check data representation after updating.
			re.Equal(expectedValue, loadValue(re, se, expectedKey))

			newGCSafePoint, err := provider.LoadGCSafePoint(keyspaceID)
			re.NoError(err)
			re.Equal(newGCSafePoint, gcSafePoint)
		}
	}
}

func TestGCBarrier(t *testing.T) {
	re := require.New(t)
	se, clean := newEtcdStorageEndpoint(t)
	defer clean()
	provider := se.GetGCStateProvider()
	expirationTime := time.Unix(1740127928, 0)

	gcBarriers := []*GCBarrier{
		{BarrierID: "1", BarrierTS: 1, ExpirationTime: &expirationTime},
		{BarrierID: "2", BarrierTS: 2, ExpirationTime: nil},
		{BarrierID: "3", BarrierTS: 3, ExpirationTime: &expirationTime},
	}

	for _, keyspaceID := range []uint32{constant.NullKeyspaceID, 0, 1000} {
		// Empty.
		loadedBarriers, err := provider.LoadAllGCBarriers(keyspaceID)
		re.NoError(err)
		re.Empty(loadedBarriers)

		// Loading not existing GC barrier results in nils.
		for _, gcBarrier := range gcBarriers {
			loadedBarrier, err := provider.LoadGCBarrier(keyspaceID, gcBarrier.BarrierID)
			re.NoError(err)
			re.Nil(loadedBarrier)
		}

		for _, gcBarrier := range gcBarriers {
			err := provider.RunInGCStateTransaction(func(wb *GCStateWriteBatch) error {
				return wb.SetGCBarrier(keyspaceID, gcBarrier)
			})
			re.NoError(err)
		}

		// Check the raw data.
		pathPrefix := "/pd/0/gc/safe_point/service"
		if keyspaceID != constant.NullKeyspaceID {
			pathPrefix = fmt.Sprintf("/pd/0/keyspaces/service_safe_point/%08d", keyspaceID)
		}
		keyspaceIDField := ""
		if keyspaceID != constant.NullKeyspaceID {
			keyspaceIDField = fmt.Sprintf(`,"keyspace_id":%d`, keyspaceID)
		}
		re.JSONEq(`{"service_id":"1","expired_at":1740127928,"safe_point":1`+keyspaceIDField+`}`,
			loadValue(re, se, pathPrefix+"/1"))
		re.JSONEq(`{"service_id":"2","expired_at":9223372036854775807,"safe_point":2`+keyspaceIDField+`}`,
			loadValue(re, se, pathPrefix+"/2"))
		re.JSONEq(`{"service_id":"3","expired_at":1740127928,"safe_point":3`+keyspaceIDField+`}`,
			loadValue(re, se, pathPrefix+"/3"))

		// Check with the GC barrier API.
		loadedBarriers, err = provider.LoadAllGCBarriers(keyspaceID)
		re.NoError(err)
		re.Len(loadedBarriers, 3)
		for i, barrier := range loadedBarriers {
			re.Equal(gcBarriers[i].BarrierID, barrier.BarrierID)
			re.Equal(gcBarriers[i].BarrierTS, barrier.BarrierTS)
			re.Equal(gcBarriers[i].ExpirationTime, barrier.ExpirationTime)

			// Check key matches.
			b, err := provider.LoadGCBarrier(keyspaceID, barrier.BarrierID)
			re.NoError(err)
			re.Equal(barrier.BarrierID, b.BarrierID)
		}

		if keyspaceID == constant.NullKeyspaceID {
			// Check by the legacy service safe point API for null keyspace.
			keys, ssps, err := provider.CompatibleLoadAllServiceGCSafePoints(keyspaceID)
			re.NoError(err)
			re.Len(keys, 3)
			re.Len(ssps, 3)

			for i, key := range keys {
				re.True(strings.HasSuffix(key, gcBarriers[i].BarrierID))

				ssp := ssps[i]
				re.Equal(gcBarriers[i].BarrierID, ssp.ServiceID)
				if gcBarriers[i].ExpirationTime == nil {
					re.Equal(int64(math.MaxInt64), ssp.ExpiredAt)
				} else {
					re.Equal(gcBarriers[i].ExpirationTime.Unix(), ssp.ExpiredAt)
				}
				re.Equal(gcBarriers[i].BarrierTS, ssp.SafePoint)
			}
		}

		// Test deletion
		for _, gcBarrier := range gcBarriers {
			err = provider.RunInGCStateTransaction(func(wb *GCStateWriteBatch) error {
				return wb.DeleteGCBarrier(keyspaceID, gcBarrier.BarrierID)
			})
			re.NoError(err)

			// Not exist anymore.
			loadedBarrier, err := provider.LoadGCBarrier(keyspaceID, gcBarrier.BarrierID)
			re.NoError(err)
			re.Nil(loadedBarrier)
		}

		// After deletion, reading range returns empty again.
		loadedBarriers, err = provider.LoadAllGCBarriers(keyspaceID)
		re.NoError(err)
		re.Empty(loadedBarriers)
	}
}

func TestGlobalGCBarrier(t *testing.T) {
	re := require.New(t)
	se, clean := newEtcdStorageEndpoint(t)
	defer clean()
	provider := se.GetGCStateProvider()
	expirationTime := time.Unix(1740127928, 0)

	gcBarriers := []*GlobalGCBarrier{
<<<<<<< HEAD
		{BarrierID: "1", BarrierTS: 1, ExpirationTime: &expirationTime},
		{BarrierID: "2", BarrierTS: 2, ExpirationTime: nil},
		{BarrierID: "3", BarrierTS: 3, ExpirationTime: &expirationTime},
	}

	// Empty.
	loadedBarriers, err := provider.LoadGlobalGCBarriers()
=======
		{BarrierID: "1", BarrierTS: 1, ExpirationTime: typeutil.TimeOptional{Time: &expirationTime}},
		{BarrierID: "2", BarrierTS: 2, ExpirationTime: typeutil.TimeOptional{Time: nil}},
		{BarrierID: "3", BarrierTS: 3, ExpirationTime: typeutil.TimeOptional{Time: &expirationTime}},
	}

	// Empty.
	loadedBarriers, err := provider.LoadAllGlobalGCBarriers()
>>>>>>> 7d93890a
	re.NoError(err)
	re.Empty(loadedBarriers)

	// Loading not existing GC barrier results in nils.
	for _, gcBarrier := range gcBarriers {
		loadedBarrier, err := provider.LoadGlobalGCBarrier(gcBarrier.BarrierID)
		re.NoError(err)
		re.Nil(loadedBarrier)
	}

	for _, gcBarrier := range gcBarriers {
		err := provider.RunInGCStateTransaction(func(wb *GCStateWriteBatch) error {
			return wb.SetGlobalGCBarrier(gcBarrier)
		})
		re.NoError(err)
	}

	// Check the raw data.
	pathPrefix := keypath.GlobalGCBarrierPrefix()
<<<<<<< HEAD
	re.JSONEq(`{"service_id":"1","expired_at":1740127928,"safe_point":1,"keyspace_id":0}`,
		loadValue(re, se, pathPrefix+"1"))
	re.JSONEq(`{"service_id":"2","expired_at":9223372036854775807,"safe_point":2,"keyspace_id":0}`,
		loadValue(re, se, pathPrefix+"2"))
	re.JSONEq(`{"service_id":"3","expired_at":1740127928,"safe_point":3,"keyspace_id":0}`,
		loadValue(re, se, pathPrefix+"3"))

	// Check with the GC barrier API.
	loadedBarriers, err = provider.LoadGlobalGCBarriers()
=======
	re.JSONEq(`{"barrier_id":"1","expiration_time":1740127928,"barrier_ts":1}`,
		loadValue(re, se, pathPrefix+"1"))
	re.JSONEq(`{"barrier_id":"2","expiration_time":0,"barrier_ts":2}`,
		loadValue(re, se, pathPrefix+"2"))
	re.JSONEq(`{"barrier_id":"3","expiration_time":1740127928,"barrier_ts":3}`,
		loadValue(re, se, pathPrefix+"3"))

	// Check with the GC barrier API.
	loadedBarriers, err = provider.LoadAllGlobalGCBarriers()
>>>>>>> 7d93890a
	re.NoError(err)
	re.Len(loadedBarriers, 3)
	for i, barrier := range loadedBarriers {
		re.Equal(gcBarriers[i].BarrierID, barrier.BarrierID)
		re.Equal(gcBarriers[i].BarrierTS, barrier.BarrierTS)
		re.Equal(gcBarriers[i].ExpirationTime, barrier.ExpirationTime)

		// Check key matches.
		b, err := provider.LoadGlobalGCBarrier(barrier.BarrierID)
		re.NoError(err)
		re.Equal(barrier.BarrierID, b.BarrierID)
	}

	// Test deletion
	for _, gcBarrier := range gcBarriers {
		err = provider.RunInGCStateTransaction(func(wb *GCStateWriteBatch) error {
			return wb.DeleteGlobalGCBarrier(gcBarrier.BarrierID)
		})
		re.NoError(err)

		// Not exist anymore.
		loadedBarrier, err := provider.LoadGlobalGCBarrier(gcBarrier.BarrierID)
		re.NoError(err)
		re.Nil(loadedBarrier)
	}

	// After deletion, reading range returns empty again.
<<<<<<< HEAD
	loadedBarriers, err = provider.LoadGlobalGCBarriers()
=======
	loadedBarriers, err = provider.LoadAllGlobalGCBarriers()
>>>>>>> 7d93890a
	re.NoError(err)
	re.Empty(loadedBarriers)
}

func TestGCBarrierExpiring(t *testing.T) {
	re := require.New(t)

	t1 := time.Unix(1, 0)
	t2 := time.Date(2025, 3, 12, 14, 0, 0, 0, time.Local)
	t3 := t2.Add(time.Second)
	t4 := time.Now().Add(time.Hour * 24 * 365 * 100)
	times := []time.Time{t1, t2, t3, t4}

	for i, expirationTime := range times {
		b := NewGCBarrier("b1", 1, &expirationTime)
		// If the current time is equal or before the expiration time, the barrier is not expired.
		for _, currentTime := range times[:i+1] {
			re.False(b.IsExpired(currentTime))
		}
		// Otherwise, the barrier is expired.
		for _, currentTime := range times[i+1:] {
			re.True(b.IsExpired(currentTime))
		}
	}

	// When the expiration time is nil, it never expires.
	b := NewGCBarrier("b1", 1, nil)
	for _, currentTime := range times {
		re.False(b.IsExpired(currentTime))
	}
}

func TestTxnSafePoint(t *testing.T) {
	re := require.New(t)
	se, clean := newEtcdStorageEndpoint(t)
	defer clean()
	provider := se.GetGCStateProvider()

	testData := []uint64{0, 1, 2, 233, 2333, 23333333333, math.MaxUint64}
	keyspaceIDs := []uint32{constant.NullKeyspaceID, 0, 1000}

	for _, keyspaceID := range keyspaceIDs {
		res, err := provider.LoadTxnSafePoint(keyspaceID)
		re.NoError(err)
		re.Equal(uint64(0), res)

		for _, txnSafePoint := range testData {
			// For checking physical data representation.
			expectedKey := "/tidb/store/gcworker/saved_safe_point"
			expectedValue := strconv.FormatUint(txnSafePoint, 10)
			if keyspaceID != constant.NullKeyspaceID {
				expectedKey = fmt.Sprintf("/keyspaces/tidb/%d/tidb/store/gcworker/saved_safe_point", keyspaceID)
			}

			// Check data representation before updating (to ensure not incorrectly updated when updating other keyspaces).
			re.NotEqual(expectedValue, loadValue(re, se, expectedKey))

			err = provider.RunInGCStateTransaction(func(wb *GCStateWriteBatch) error {
				return wb.SetTxnSafePoint(keyspaceID, txnSafePoint)
			})
			re.NoError(err)

			// Check data representation after updating.
			re.Equal(expectedValue, loadValue(re, se, expectedKey))

			newTxnSafePoint, err := provider.LoadTxnSafePoint(keyspaceID)
			re.NoError(err)
			re.Equal(newTxnSafePoint, txnSafePoint, "keyspaceID: %d, testData: %d", keyspaceID, txnSafePoint)
		}
	}
}

func mustSaveKey(re *require.Assertions, se *StorageEndpoint, key string, value string) {
	err := se.Save(key, value)
	re.NoError(err)
}

func mustRemoveKey(re *require.Assertions, se *StorageEndpoint, key string) {
	err := se.Remove(key)
	re.NoError(err)
}

func TestTiDBMinStartTS(t *testing.T) {
	re := require.New(t)
	se, clean := newEtcdStorageEndpoint(t)
	defer clean()
	provider := se.GetGCStateProvider()

	genKey := func(keyspaceID uint32, instanceIdentifier string) string {
		if keyspaceID == constant.NullKeyspaceID {
			return "/tidb/server/minstartts/" + instanceIdentifier
		}
		return fmt.Sprintf("/keyspaces/tidb/%d/tidb/server/minstartts/%s", keyspaceID, instanceIdentifier)
	}

	keyspaceIDs := []uint32{constant.NullKeyspaceID, 0, 1000}

	checkResult := func(keyspaceID uint32, expectedInstanceKey string, expectedValue uint64) {
		key, res, err := provider.CompatibleLoadTiDBMinStartTS(keyspaceID)
		re.NoError(err)
		re.Equal(expectedInstanceKey, key)
		re.Equal(expectedValue, res)
	}

	for _, keyspaceID := range keyspaceIDs {
		checkResult(keyspaceID, "", 0)

		mustSaveKey(re, se, genKey(keyspaceID, "instance1"), "10")
		checkResult(keyspaceID, "instance1", 10)

		mustSaveKey(re, se, genKey(keyspaceID, "instance1"), "15")
		checkResult(keyspaceID, "instance1", 15)

		mustSaveKey(re, se, genKey(keyspaceID, "instance2"), "20")
		checkResult(keyspaceID, "instance1", 15)

		mustSaveKey(re, se, genKey(keyspaceID, "instance2"), "14")
		checkResult(keyspaceID, "instance2", 14)

		mustSaveKey(re, se, genKey(keyspaceID, "instance1"), strconv.FormatUint(math.MaxUint64, 10))
		checkResult(keyspaceID, "instance2", 14)

		mustRemoveKey(re, se, genKey(keyspaceID, "instance2"))
		checkResult(keyspaceID, "instance1", math.MaxUint64)

		mustRemoveKey(re, se, genKey(keyspaceID, "instance1"))
		checkResult(keyspaceID, "", 0)
	}
}

func TestDataPhysicalRepresentation(t *testing.T) {
	re := require.New(t)

	// The following data is possible to be stored by current version of PD. Test storing on them.
	writableKvPairs := []kv.KeyValuePair{
		{Key: "/pd/0/gc/safe_point", Value: "654882009e40000" /* 456139133457530880 */},
		{Key: "/pd/0/keyspaces/gc_safe_point/00001111", Value: `{"keyspace_id":1111,"safe_point":456139133457530881}`},
		{Key: "/tidb/store/gcworker/saved_safe_point", Value: "456139133457530882"},
		{Key: "/keyspaces/tidb/2222/tidb/store/gcworker/saved_safe_point", Value: "456139133457530883"},
		{Key: "/pd/0/gc/safe_point/service/gc_worker", Value: `{"service_id":"gc_worker","expired_at":9223372036854775807,"safe_point":456139133457530884}`},
		{Key: "/pd/0/gc/safe_point/service/svc1", Value: `{"service_id":"svc1","expired_at":1740127928,"safe_point":456139133457530885}`},
		{Key: "/pd/0/keyspaces/service_safe_point/00003333/svc2", Value: `{"service_id":"svc2","expired_at":1740127928,"safe_point":456139133457530886,"keyspace_id":3333}`},
	}

	// Test storing
	func() {
		se, clean := newEtcdStorageEndpoint(t)
		defer clean()
		provider := se.GetGCStateProvider()
		err := provider.RunInGCStateTransaction(func(wb *GCStateWriteBatch) error {
			re.NoError(wb.SetGCSafePoint(constant.NullKeyspaceID, 456139133457530880))
			re.NoError(wb.SetGCSafePoint(1111, 456139133457530881))
			re.NoError(wb.SetTxnSafePoint(constant.NullKeyspaceID, 456139133457530882))
			re.NoError(wb.SetTxnSafePoint(2222, 456139133457530883))
			re.NoError(wb.SetGCBarrier(constant.NullKeyspaceID, NewGCBarrier("gc_worker", 456139133457530884, nil)))
			expirationTime := time.Unix(1740127928, 0)
			re.NoError(wb.SetGCBarrier(constant.NullKeyspaceID, NewGCBarrier("svc1", 456139133457530885, &expirationTime)))
			re.NoError(wb.SetGCBarrier(3333, NewGCBarrier("svc2", 456139133457530886, &expirationTime)))
			return nil
		})
		re.NoError(err)

		// A `RunInGCStateTransaction` operation will also cause an update to the revision key.
		expectedKeys := append([]kv.KeyValuePair{}, writableKvPairs...)
		expectedKeys = append(expectedKeys, kv.KeyValuePair{
			Key:   "/pd/0/gc/gc_state_revision",
			Value: "1",
		})

		slices.SortFunc(expectedKeys, func(lhs, rhs kv.KeyValuePair) int {
			if lhs.Key < rhs.Key {
				return -1
			}
			if lhs.Key == rhs.Key {
				return 0
			}
			return 1
		})

		keys, values, err := se.LoadRange("/", clientv3.GetPrefixRangeEnd("/"), 0)
		re.NoError(err)
		re.Len(keys, len(expectedKeys), "data length mismatches, expected kvpairs: %v, actual keys: %v, acutal values: %v", expectedKeys, keys, values)
		for i, key := range keys {
			value := values[i]
			re.Equal(expectedKeys[i].Key, key, "index: %d", i)
			re.Equal(expectedKeys[i].Value, value, "index: %d", i)
		}
	}()

	// The following data is only possible to be read by the current version, and might be written by old versions PD or
	// other components (e.g., tidb).
	readableKvPairs := []kv.KeyValuePair{
		// MinStartTS reported by TiDB
		{Key: "/tidb/server/minstartts/instance1", Value: "456139133457530887"},
		{Key: "/keyspaces/tidb/4444/tidb/server/minstartts/instance2", Value: "456139133457530888"},
	}

	// Test reading
	func() {
		se, clean := newEtcdStorageEndpoint(t)
		defer clean()
		provider := se.GetGCStateProvider()

		var allKvPairs []kv.KeyValuePair
		allKvPairs = append(allKvPairs, writableKvPairs...)
		allKvPairs = append(allKvPairs, readableKvPairs...)
		for _, kvPair := range allKvPairs {
			err := se.Save(kvPair.Key, kvPair.Value)
			re.NoError(err)
		}

		gcSafePoint, err := provider.LoadGCSafePoint(constant.NullKeyspaceID)
		re.NoError(err)
		re.Equal(uint64(456139133457530880), gcSafePoint)
		gcSafePoint, err = provider.LoadGCSafePoint(1111)
		re.NoError(err)
		re.Equal(uint64(456139133457530881), gcSafePoint)
		txnSafePoint, err := provider.LoadTxnSafePoint(constant.NullKeyspaceID)
		re.NoError(err)
		re.Equal(uint64(456139133457530882), txnSafePoint)
		txnSafePoint, err = provider.LoadTxnSafePoint(2222)
		re.NoError(err)
		re.Equal(uint64(456139133457530883), txnSafePoint)
		gcBarrier, err := provider.LoadGCBarrier(constant.NullKeyspaceID, "gc_worker")
		re.NoError(err)
		re.Equal(NewGCBarrier("gc_worker", 456139133457530884, nil), gcBarrier)
		gcBarrier, err = provider.LoadGCBarrier(constant.NullKeyspaceID, "svc1")
		re.NoError(err)
		expirationTime := time.Unix(1740127928, 0)
		re.Equal(NewGCBarrier("svc1", 456139133457530885, &expirationTime), gcBarrier)
		gcBarrier, err = provider.LoadGCBarrier(3333, "svc2")
		re.NoError(err)
		re.Equal(NewGCBarrier("svc2", 456139133457530886, &expirationTime), gcBarrier)

		key, minStartTS, err := provider.CompatibleLoadTiDBMinStartTS(constant.NullKeyspaceID)
		re.NoError(err)
		re.Equal("instance1", key)
		re.Equal(uint64(456139133457530887), minStartTS)
		key, minStartTS, err = provider.CompatibleLoadTiDBMinStartTS(4444)
		re.NoError(err)
		re.Equal("instance2", key)
		re.Equal(uint64(456139133457530888), minStartTS)

		keys, ssps, err := provider.CompatibleLoadAllServiceGCSafePoints(constant.NullKeyspaceID)
		re.NoError(err)
		re.Equal([]string{
			"/pd/0/gc/safe_point/service/gc_worker",
			"/pd/0/gc/safe_point/service/svc1",
		}, keys)
		re.Equal([]*ServiceSafePoint{
			{
				ServiceID:  "gc_worker",
				ExpiredAt:  math.MaxInt64,
				SafePoint:  456139133457530884,
				KeyspaceID: constant.NullKeyspaceID,
			},
			{
				ServiceID:  "svc1",
				ExpiredAt:  1740127928,
				SafePoint:  456139133457530885,
				KeyspaceID: constant.NullKeyspaceID,
			},
		}, ssps)
	}()
}<|MERGE_RESOLUTION|>--- conflicted
+++ resolved
@@ -93,11 +93,7 @@
 	}
 }
 
-<<<<<<< HEAD
-func TestGlobalGCBarriersConversions(t *testing.T) {
-=======
 func TestGlobalGCBarriersMarshalling(t *testing.T) {
->>>>>>> 7d93890a
 	re := require.New(t)
 
 	t1 := time.Date(2025, 2, 20, 15, 30, 00, 0, time.Local)
@@ -115,31 +111,6 @@
 
 	// Check t3 & t4 are rounded
 	t3Rounded := time.Date(2025, 2, 20, 15, 30, 01, 0, time.Local)
-<<<<<<< HEAD
-	re.Equal(t3Rounded, *gcBarriers[3].ExpirationTime)
-	re.Equal(t3Rounded, *gcBarriers[4].ExpirationTime)
-
-	serviceSafePoints := []*ServiceSafePoint{
-		{ServiceID: "a", ExpiredAt: math.MaxInt64, SafePoint: 1},
-		{ServiceID: "b", ExpiredAt: t1.Unix(), SafePoint: 2},
-		{ServiceID: "c", ExpiredAt: t2.Unix(), SafePoint: uint64(t1.UnixMilli()) << 18},
-		{ServiceID: "d", ExpiredAt: t3Rounded.Unix(), SafePoint: math.MaxUint64 - 1},
-		{ServiceID: "e", ExpiredAt: t3Rounded.Unix(), SafePoint: 456139133457530881},
-	}
-
-	// Test representing GC barriers by service safe points.
-	for i, gcBarrier := range gcBarriers {
-		expectedServiceSafePoint := serviceSafePoints[i]
-		serviceSafePoint := gcBarrier.ToServiceSafePoint()
-		re.Equal(expectedServiceSafePoint, serviceSafePoint)
-	}
-
-	var dec globalGCBarrierDecoder
-	for i, serviceSafePoint := range serviceSafePoints {
-		expectedGCBarrier := gcBarriers[i]
-		dec.decode(serviceSafePoint)
-		re.Equal(expectedGCBarrier, dec.barriers[i])
-=======
 	re.Equal(t3Rounded, *gcBarriers[3].ExpirationTime.Time)
 	re.Equal(t3Rounded, *gcBarriers[4].ExpirationTime.Time)
 
@@ -152,7 +123,6 @@
 		err = json.Unmarshal(str, &barrier)
 		re.NoError(err)
 		re.Equal(barrier, *gcBarrier)
->>>>>>> 7d93890a
 	}
 }
 
@@ -592,15 +562,6 @@
 	expirationTime := time.Unix(1740127928, 0)
 
 	gcBarriers := []*GlobalGCBarrier{
-<<<<<<< HEAD
-		{BarrierID: "1", BarrierTS: 1, ExpirationTime: &expirationTime},
-		{BarrierID: "2", BarrierTS: 2, ExpirationTime: nil},
-		{BarrierID: "3", BarrierTS: 3, ExpirationTime: &expirationTime},
-	}
-
-	// Empty.
-	loadedBarriers, err := provider.LoadGlobalGCBarriers()
-=======
 		{BarrierID: "1", BarrierTS: 1, ExpirationTime: typeutil.TimeOptional{Time: &expirationTime}},
 		{BarrierID: "2", BarrierTS: 2, ExpirationTime: typeutil.TimeOptional{Time: nil}},
 		{BarrierID: "3", BarrierTS: 3, ExpirationTime: typeutil.TimeOptional{Time: &expirationTime}},
@@ -608,7 +569,6 @@
 
 	// Empty.
 	loadedBarriers, err := provider.LoadAllGlobalGCBarriers()
->>>>>>> 7d93890a
 	re.NoError(err)
 	re.Empty(loadedBarriers)
 
@@ -628,17 +588,6 @@
 
 	// Check the raw data.
 	pathPrefix := keypath.GlobalGCBarrierPrefix()
-<<<<<<< HEAD
-	re.JSONEq(`{"service_id":"1","expired_at":1740127928,"safe_point":1,"keyspace_id":0}`,
-		loadValue(re, se, pathPrefix+"1"))
-	re.JSONEq(`{"service_id":"2","expired_at":9223372036854775807,"safe_point":2,"keyspace_id":0}`,
-		loadValue(re, se, pathPrefix+"2"))
-	re.JSONEq(`{"service_id":"3","expired_at":1740127928,"safe_point":3,"keyspace_id":0}`,
-		loadValue(re, se, pathPrefix+"3"))
-
-	// Check with the GC barrier API.
-	loadedBarriers, err = provider.LoadGlobalGCBarriers()
-=======
 	re.JSONEq(`{"barrier_id":"1","expiration_time":1740127928,"barrier_ts":1}`,
 		loadValue(re, se, pathPrefix+"1"))
 	re.JSONEq(`{"barrier_id":"2","expiration_time":0,"barrier_ts":2}`,
@@ -648,7 +597,6 @@
 
 	// Check with the GC barrier API.
 	loadedBarriers, err = provider.LoadAllGlobalGCBarriers()
->>>>>>> 7d93890a
 	re.NoError(err)
 	re.Len(loadedBarriers, 3)
 	for i, barrier := range loadedBarriers {
@@ -676,11 +624,7 @@
 	}
 
 	// After deletion, reading range returns empty again.
-<<<<<<< HEAD
-	loadedBarriers, err = provider.LoadGlobalGCBarriers()
-=======
 	loadedBarriers, err = provider.LoadAllGlobalGCBarriers()
->>>>>>> 7d93890a
 	re.NoError(err)
 	re.Empty(loadedBarriers)
 }

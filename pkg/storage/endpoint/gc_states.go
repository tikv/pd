--- conflicted
+++ resolved
@@ -123,20 +123,12 @@
 
 // GlobalGCBarrier represents a global GC barrier.
 // It looks like a GCBarrier now but the struct might change with the code evolve.
-<<<<<<< HEAD
-type GlobalGCBarrier struct {
-	BarrierID string
-	BarrierTS uint64
-	// Nil means never expiring.
-	ExpirationTime *time.Time
-=======
 // A more important reason is to distinguish from GC barrier by the type system,
 // avoiding potential misuse between them in code.
 type GlobalGCBarrier struct {
 	BarrierID      string                `json:"barrier_id"`
 	BarrierTS      uint64                `json:"barrier_ts"`
 	ExpirationTime typeutil.TimeOptional `json:"expiration_time"`
->>>>>>> 7d93890a
 }
 
 // NewGlobalGCBarrier creates a new GlobalGCBarrier. The given expirationTime will be rounded up to the next second if it's
@@ -151,50 +143,6 @@
 	return &GlobalGCBarrier{
 		BarrierID:      barrierID,
 		BarrierTS:      barrierTS,
-<<<<<<< HEAD
-		ExpirationTime: expirationTime,
-	}
-}
-
-// globalGCBarrierFromServiceSafePoint returns the GCBarrier that's synonymous to the given service safe point.
-func globalGCBarrierFromServiceSafePoint(s *ServiceSafePoint) *GlobalGCBarrier {
-	if s == nil {
-		return nil
-	}
-
-	res := &GlobalGCBarrier{
-		BarrierID:      s.ServiceID,
-		BarrierTS:      s.SafePoint,
-		ExpirationTime: nil,
-	}
-	if s.ExpiredAt < math.MaxInt64 && s.ExpiredAt > 0 {
-		expirationTime := new(time.Time)
-		*expirationTime = time.Unix(s.ExpiredAt, 0)
-		res.ExpirationTime = expirationTime
-	}
-	return res
-}
-
-// ToServiceSafePoint converts the global GCBarrier to a synonymous ServiceSafePoint for storing physically.
-// This method should never be used unless handling the physical data, which needs to be compatible with service safe
-// points.
-// This method is public only for keeping some old HTTP API compatible.
-func (b *GlobalGCBarrier) ToServiceSafePoint() *ServiceSafePoint {
-	res := &ServiceSafePoint{
-		ServiceID: b.BarrierID,
-		ExpiredAt: math.MaxInt64,
-		SafePoint: b.BarrierTS,
-	}
-	if b.ExpirationTime != nil {
-		res.ExpiredAt = b.ExpirationTime.Unix()
-	}
-	return res
-}
-
-// IsExpired checks whether the GlobalGCBarrier is expired at the given time.
-func (b *GlobalGCBarrier) IsExpired(now time.Time) bool {
-	return b.ExpirationTime != nil && now.After(*b.ExpirationTime)
-=======
 		ExpirationTime: typeutil.TimeOptional{Time: expirationTime},
 	}
 }
@@ -202,37 +150,18 @@
 // IsExpired checks whether the GlobalGCBarrier is expired at the given time.
 func (b *GlobalGCBarrier) IsExpired(now time.Time) bool {
 	return b.ExpirationTime.Time != nil && now.After(*b.ExpirationTime.Time)
->>>>>>> 7d93890a
 }
 
 // String implements fmt.Stringer.
 func (b *GlobalGCBarrier) String() string {
 	expirationTime := "<nil>"
-<<<<<<< HEAD
-	if b.ExpirationTime != nil {
-		expirationTime = b.ExpirationTime.String()
-=======
 	if b.ExpirationTime.Time != nil {
 		expirationTime = b.ExpirationTime.Time.String()
->>>>>>> 7d93890a
 	}
 	return fmt.Sprintf("GlobalGCBarrier { BarrierID: %+q, BarrierTS: %d, ExpirationTime: %+q }",
 		b.BarrierID, b.BarrierTS, expirationTime)
 }
 
-<<<<<<< HEAD
-type globalGCBarrierDecoder struct {
-	barriers []*GlobalGCBarrier
-}
-
-func (d *globalGCBarrierDecoder) decode(v *ServiceSafePoint) {
-	if v != nil {
-		d.barriers = append(d.barriers, globalGCBarrierFromServiceSafePoint(v))
-	}
-}
-
-=======
->>>>>>> 7d93890a
 // GCBarrier represents a GC barrier that's used to block GC from advancing to keep snapshots not earlier than the
 // barrier to be safe to read. The concept *GC barrier* is replacing the *service safe points*, but it reuses the
 // same physical persistent data as the service safe points for backward compatibility.
@@ -276,16 +205,6 @@
 		res.ExpirationTime = expirationTime
 	}
 	return res
-}
-
-type gcBarrierDecoder struct {
-	barriers []*GCBarrier
-}
-
-func (d *gcBarrierDecoder) decode(v *ServiceSafePoint) {
-	if v != nil {
-		d.barriers = append(d.barriers, gcBarrierFromServiceSafePoint(v))
-	}
 }
 
 // ToServiceSafePoint converts the GCBarrier to a synonymous ServiceSafePoint for storing physically.
@@ -432,49 +351,19 @@
 // Note that reserved barrier IDs (e.g., "gc_worker") are not filtered out here.
 func (p GCStateProvider) LoadAllGCBarriers(keyspaceID uint32) ([]*GCBarrier, error) {
 	prefix := keypath.GCBarrierPrefix(keyspaceID)
-	var dec gcBarrierDecoder
-	err := p.loadAllGCBarriers(prefix, dec.decode)
-	if err != nil {
-		return nil, errors.Trace(err)
-	}
-	return dec.barriers, nil
-}
-
-// LoadGlobalGCBarrier loads the GCBarrier of the given barrierID from storage.
-func (p GCStateProvider) LoadGlobalGCBarrier(barrierID string) (*GlobalGCBarrier, error) {
-	key := keypath.GlobalGCBarrierPath(barrierID)
-	serviceSafePoint, err := loadJSON[*ServiceSafePoint](p.storage, key)
-	if err != nil {
-		return nil, errors.Trace(err)
-	}
-	barrier := globalGCBarrierFromServiceSafePoint(serviceSafePoint)
-	return barrier, nil
-}
-
-// LoadGlobalGCBarriers loads all global GC barriers.
-func (p GCStateProvider) LoadGlobalGCBarriers() ([]*GlobalGCBarrier, error) {
-	prefix := keypath.GlobalGCBarrierPrefix()
-	var dec globalGCBarrierDecoder
-	err := p.loadAllGCBarriers(prefix, dec.decode)
-	if err != nil {
-		return nil, errors.Trace(err)
-	}
-	return dec.barriers, nil
-}
-
-func (p GCStateProvider) loadAllGCBarriers(prefix string, decoder func(*ServiceSafePoint)) error {
 	// TODO: Limit the count for each call.
 	_, serviceSafePoints, err := loadJSONByPrefix[*ServiceSafePoint](p.storage, prefix, 0)
 	if err != nil {
-		return err
+		return nil, err
 	}
 	if len(serviceSafePoints) == 0 {
-		return nil
-	}
+		return nil, nil
+	}
+	barriers := make([]*GCBarrier, 0, len(serviceSafePoints))
 	for _, serviceSafePoint := range serviceSafePoints {
-		decoder(serviceSafePoint)
-	}
-	return nil
+		barriers = append(barriers, gcBarrierFromServiceSafePoint(serviceSafePoint))
+	}
+	return barriers, nil
 }
 
 // LoadGlobalGCBarrier loads the GCBarrier of the given barrierID from storage.
@@ -672,11 +561,7 @@
 // SetGlobalGCBarrier sets a global GCBarrier.
 func (wb *GCStateWriteBatch) SetGlobalGCBarrier(barrier *GlobalGCBarrier) error {
 	key := keypath.GlobalGCBarrierPath(barrier.BarrierID)
-<<<<<<< HEAD
-	return wb.writeJSON(key, barrier.ToServiceSafePoint())
-=======
 	return wb.writeJSON(key, barrier)
->>>>>>> 7d93890a
 }
 
 // DeleteGlobalGCBarrier deletes the global GCBarrier with the given barrierID.

// Copyright 2022 TiKV Project Authors.
//
// Licensed under the Apache License, Version 2.0 (the "License");
// you may not use this file except in compliance with the License.
// You may obtain a copy of the License at
//
//     http://www.apache.org/licenses/LICENSE-2.0
//
// Unless required by applicable law or agreed to in writing, software
// distributed under the License is distributed on an "AS IS" BASIS,
// WITHOUT WARRANTIES OR CONDITIONS OF ANY KIND, either express or implied.
// See the License for the specific language governing permissions and
// limitations under the License.

package endpoint

import (
	"encoding/json"
	"strings"

	clientv3 "go.etcd.io/etcd/client/v3"

	"github.com/tikv/pd/pkg/errs"
	"github.com/tikv/pd/pkg/utils/keypath"
)

// ConfigStorage defines the storage operations on the config.
type ConfigStorage interface {
	// Persisted config will be stored in the storage.
	LoadConfig(cfg any) (bool, error)
	SaveConfig(cfg any) error
	// Each scheduler has its own customized config, so we need to store them separately.
	LoadAllSchedulerConfigs() ([]string, []string, error)
	LoadSchedulerConfig(schedulerName string) (string, error)
	SaveSchedulerConfig(schedulerName string, data []byte) error
	RemoveSchedulerConfig(schedulerName string) error
}

var _ ConfigStorage = (*StorageEndpoint)(nil)

// LoadConfig loads config from keypath.Config then unmarshal it to cfg.
func (se *StorageEndpoint) LoadConfig(cfg any) (bool, error) {
	value, err := se.Load(keypath.ConfigPath())
	if err != nil || value == "" {
		return false, err
	}
	err = json.Unmarshal([]byte(value), cfg)
	if err != nil {
		return false, errs.ErrJSONUnmarshal.Wrap(err).GenWithStackByCause()
	}
	return true, nil
}

// SaveConfig stores marshallable cfg to the keypath.Config.
func (se *StorageEndpoint) SaveConfig(cfg any) error {
	return se.saveJSON(keypath.ConfigPath(), cfg)
}

// LoadAllSchedulerConfigs loads all schedulers' config.
<<<<<<< HEAD
func (se *StorageEndpoint) LoadAllSchedulerConfigs() ([]string, []string, error) {
	prefix := keypath.SchedulerConfigPathPrefix()
	keys, values, err := se.LoadRange(prefix, clientv3.GetPrefixRangeEnd(prefix), MinKVRangeLimit)
=======
func (se *StorageEndpoint) LoadAllSchedulerConfigs() (keys, values []string, err error) {
	prefix := keypath.CustomSchedulerConfigPath + "/"
	keys, values, err = se.LoadRange(prefix, clientv3.GetPrefixRangeEnd(prefix), MinKVRangeLimit)
>>>>>>> e3ba3d4a
	for i, key := range keys {
		keys[i] = strings.TrimPrefix(key, prefix)
	}
	return keys, values, err
}

// LoadSchedulerConfig loads the config of the given scheduler.
func (se *StorageEndpoint) LoadSchedulerConfig(schedulerName string) (string, error) {
	return se.Load(keypath.SchedulerConfigPath(schedulerName))
}

// SaveSchedulerConfig saves the config of the given scheduler.
func (se *StorageEndpoint) SaveSchedulerConfig(schedulerName string, data []byte) error {
	return se.Save(keypath.SchedulerConfigPath(schedulerName), string(data))
}

// RemoveSchedulerConfig removes the config of the given scheduler.
func (se *StorageEndpoint) RemoveSchedulerConfig(schedulerName string) error {
	return se.Remove(keypath.SchedulerConfigPath(schedulerName))
}<|MERGE_RESOLUTION|>--- conflicted
+++ resolved
@@ -57,15 +57,9 @@
 }
 
 // LoadAllSchedulerConfigs loads all schedulers' config.
-<<<<<<< HEAD
-func (se *StorageEndpoint) LoadAllSchedulerConfigs() ([]string, []string, error) {
+func (se *StorageEndpoint) LoadAllSchedulerConfigs() (keys, values []string, err error) {
 	prefix := keypath.SchedulerConfigPathPrefix()
-	keys, values, err := se.LoadRange(prefix, clientv3.GetPrefixRangeEnd(prefix), MinKVRangeLimit)
-=======
-func (se *StorageEndpoint) LoadAllSchedulerConfigs() (keys, values []string, err error) {
-	prefix := keypath.CustomSchedulerConfigPath + "/"
 	keys, values, err = se.LoadRange(prefix, clientv3.GetPrefixRangeEnd(prefix), MinKVRangeLimit)
->>>>>>> e3ba3d4a
 	for i, key := range keys {
 		keys[i] = strings.TrimPrefix(key, prefix)
 	}

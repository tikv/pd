// Copyright 2019 TiKV Project Authors.
//
// Licensed under the Apache License, Version 2.0 (the "License");
// you may not use this file except in compliance with the License.
// You may obtain a copy of the License at
//
//     http://www.apache.org/licenses/LICENSE-2.0
//
// Unless required by applicable law or agreed to in writing, software
// distributed under the License is distributed on an "AS IS" BASIS,
// WITHOUT WARRANTIES OR CONDITIONS OF ANY KIND, either express or implied.
// See the License for the specific language governing permissions and
// limitations under the License.

package statistics

import (
	"context"
	"fmt"
	"math"
	"time"

	"github.com/pingcap/kvproto/pkg/metapb"
	"github.com/prometheus/client_golang/prometheus"
	"github.com/smallnest/chanx"
	"github.com/tikv/pd/pkg/core"
	"github.com/tikv/pd/pkg/slice"
	"github.com/tikv/pd/pkg/statistics/utils"
)

const (
	// TopNN is the threshold which means we can get hot threshold from store.
	TopNN = 60
	// HotThresholdRatio is used to calculate hot thresholds
	HotThresholdRatio = 0.8

	rollingWindowsSize = 5

	// HotRegionReportMinInterval is used for the simulator and test
	HotRegionReportMinInterval = 3

	queueCap = 20000
)

// ThresholdsUpdateInterval is the default interval to update thresholds.
// the refresh interval should be less than store heartbeat interval to keep the next calculate must use the latest threshold.
var ThresholdsUpdateInterval = 8 * time.Second

// Denoising is an option to calculate flow base on the real heartbeats. Should
// only turn off by the simulator and the test.
var Denoising = true

type thresholds struct {
	updatedTime time.Time
	rates       []float64
	topNLen     int
	metrics     [utils.DimLen + 1]prometheus.Gauge // 0 is for byte, 1 is for key, 2 is for query, 3 is for total length.
}

// HotPeerCache saves the hot peer's statistics.
type HotPeerCache struct {
	kind              utils.RWType
	cluster           *core.BasicCluster
	peersOfStore      map[uint64]*utils.TopN         // storeID -> hot peers
	storesOfRegion    map[uint64]map[uint64]struct{} // regionID -> storeIDs
	regionsOfStore    map[uint64]map[uint64]struct{} // storeID -> regionIDs
	topNTTL           time.Duration
	taskQueue         *chanx.UnboundedChan[func(*HotPeerCache)]
	thresholdsOfStore map[uint64]*thresholds                           // storeID -> thresholds
	metrics           map[uint64][utils.ActionTypeLen]prometheus.Gauge // storeID -> metrics
	lastGCTime        time.Time
}

// NewHotPeerCache creates a HotPeerCache
func NewHotPeerCache(ctx context.Context, cluster *core.BasicCluster, kind utils.RWType) *HotPeerCache {
	return &HotPeerCache{
		kind:              kind,
		cluster:           cluster,
		peersOfStore:      make(map[uint64]*utils.TopN),
		storesOfRegion:    make(map[uint64]map[uint64]struct{}),
		regionsOfStore:    make(map[uint64]map[uint64]struct{}),
		taskQueue:         chanx.NewUnboundedChan[func(*HotPeerCache)](ctx, queueCap),
		thresholdsOfStore: make(map[uint64]*thresholds),
		topNTTL:           time.Duration(3*kind.ReportInterval()) * time.Second,
		metrics:           make(map[uint64][utils.ActionTypeLen]prometheus.Gauge),
	}
}

<<<<<<< HEAD
// PeerStats returns hot items
func (f *HotPeerCache) PeerStats(minHotDegree int) map[uint64][]*HotPeerStat {
=======
// GetHotPeerStats returns the read or write statistics for hot regions.
// It returns a map where the keys are store IDs and the values are slices of HotPeerStat.
func (f *HotPeerCache) GetHotPeerStats(minHotDegree int) map[uint64][]*HotPeerStat {
>>>>>>> d82e41d0
	res := make(map[uint64][]*HotPeerStat)
	defaultAntiCount := f.kind.DefaultAntiCount()
	for storeID, peers := range f.peersOfStore {
		values := peers.GetAll()
		stat := make([]*HotPeerStat, 0, len(values))
		for _, v := range values {
			if peer := v.(*HotPeerStat); peer.HotDegree >= minHotDegree && !peer.inCold && peer.AntiCount == defaultAntiCount {
				stat = append(stat, peer)
			}
		}
		res[storeID] = stat
	}
	return res
}

// UpdateStat updates the stat cache.
func (f *HotPeerCache) UpdateStat(item *HotPeerStat) {
	switch item.actionType {
	case utils.Remove:
		f.removeItem(item)
		item.Log("region heartbeat remove from cache")
	case utils.Add, utils.Update:
		f.putItem(item)
		item.Log("region heartbeat update")
	default:
		return
	}
	f.incMetrics(item.actionType, item.StoreID)
	f.removeExpiredItems()
}

func (f *HotPeerCache) incMetrics(action utils.ActionType, storeID uint64) {
	if _, ok := f.metrics[storeID]; !ok {
		store := storeTag(storeID)
		kind := f.kind.String()
		f.metrics[storeID] = [utils.ActionTypeLen]prometheus.Gauge{
			utils.Add:    hotCacheStatusGauge.WithLabelValues("add_item", store, kind),
			utils.Remove: hotCacheStatusGauge.WithLabelValues("remove_item", store, kind),
			utils.Update: hotCacheStatusGauge.WithLabelValues("update_item", store, kind),
		}
	}
	f.metrics[storeID][action].Inc()
}

func (f *HotPeerCache) collectPeerMetrics(loads []float64, interval uint64) {
	regionHeartbeatIntervalHist.Observe(float64(interval))
	if interval == 0 {
		return
	}
	// TODO: use unified metrics. (keep backward compatibility at the same time)
	for _, k := range f.kind.RegionStats() {
		switch k {
		case utils.RegionReadBytes:
			readByteHist.Observe(loads[int(k)])
		case utils.RegionReadKeys:
			readKeyHist.Observe(loads[int(k)])
		case utils.RegionWriteBytes:
			writeByteHist.Observe(loads[int(k)])
		case utils.RegionWriteKeys:
			writeKeyHist.Observe(loads[int(k)])
		case utils.RegionWriteQueryNum:
			writeQueryHist.Observe(loads[int(k)])
		case utils.RegionReadQueryNum:
			readQueryHist.Observe(loads[int(k)])
		}
	}
}

// CollectExpiredItems collects expired items, mark them as needDelete and puts them into inherit items
func (f *HotPeerCache) CollectExpiredItems(region *core.RegionInfo) []*HotPeerStat {
	regionID := region.GetID()
	items := make([]*HotPeerStat, 0)
	if ids, ok := f.storesOfRegion[regionID]; ok {
		for storeID := range ids {
			if region.GetStorePeer(storeID) == nil {
				item := f.getOldHotPeerStat(regionID, storeID)
				if item != nil {
					item.actionType = utils.Remove
					items = append(items, item)
				}
			}
		}
	}
	return items
}

// CheckPeerFlow checks the flow information of a peer.
// Notice: CheckPeerFlow couldn't be used concurrently.
// CheckPeerFlow will update oldItem's rollingLoads into newItem, thus we should use write lock here.
func (f *HotPeerCache) CheckPeerFlow(region *core.RegionInfo, peers []*metapb.Peer, deltaLoads []float64, interval uint64) []*HotPeerStat {
	if Denoising && interval < HotRegionReportMinInterval { // for test or simulator purpose
		return nil
	}

	f.collectPeerMetrics(deltaLoads, interval) // update metrics
	regionID := region.GetID()

	regionPeers := region.GetPeers()
	stats := make([]*HotPeerStat, 0, len(peers))
	for _, peer := range peers {
		storeID := peer.GetStoreId()
		oldItem := f.getOldHotPeerStat(regionID, storeID)

		// check whether the peer is allowed to be inherited
		source := utils.Direct
		if oldItem == nil {
			for _, storeID := range f.getAllStoreIDs(region) {
				oldItem = f.getOldHotPeerStat(regionID, storeID)
				if oldItem != nil && oldItem.allowInherited {
					source = utils.Inherit
					break
				}
			}
		}
		// check new item whether is hot
		if oldItem == nil {
			regionStats := f.kind.RegionStats()
			thresholds := f.calcHotThresholds(storeID)
			isHot := slice.AnyOf(regionStats, func(i int) bool {
				return deltaLoads[regionStats[i]]/float64(interval) >= thresholds[i]
			})
			if !isHot {
				continue
			}
		}

		newItem := &HotPeerStat{
			StoreID:    storeID,
			RegionID:   regionID,
			Loads:      f.kind.GetLoadRates(deltaLoads, interval),
			isLeader:   region.GetLeader().GetStoreId() == storeID,
			actionType: utils.Update,
			stores:     make([]uint64, len(regionPeers)),
		}
		for i, peer := range regionPeers {
			newItem.stores[i] = peer.GetStoreId()
		}
		if oldItem == nil {
			stats = append(stats, f.updateNewHotPeerStat(newItem, deltaLoads, time.Duration(interval)*time.Second))
			continue
		}
		stats = append(stats, f.updateHotPeerStat(region, newItem, oldItem, deltaLoads, time.Duration(interval)*time.Second, source))
	}
	return stats
}

// CheckColdPeer checks the collect the un-heartbeat peer and maintain it.
func (f *HotPeerCache) CheckColdPeer(storeID uint64, reportRegions map[uint64]*core.RegionInfo, interval uint64) (ret []*HotPeerStat) {
	// for test or simulator purpose
	if Denoising && interval < HotRegionReportMinInterval {
		return
	}
	previousHotStat, ok := f.regionsOfStore[storeID]
	// There is no need to continue since the store doesn't have any hot regions.
	if !ok {
		return
	}
	// Check if the original hot regions are still reported by the store heartbeat.
	for regionID := range previousHotStat {
		// If it's not reported, we need to update the original information.
		if region, ok := reportRegions[regionID]; !ok {
			oldItem := f.getOldHotPeerStat(regionID, storeID)
			// The region is not hot in the store, do nothing.
			if oldItem == nil {
				continue
			}

			// update the original hot peer, and mark it as cold.
			newItem := &HotPeerStat{
				StoreID:  storeID,
				RegionID: regionID,
				// use 0 to make the cold newItem won't affect the loads.
				Loads:      make([]float64, len(oldItem.Loads)),
				isLeader:   oldItem.isLeader,
				actionType: utils.Update,
				inCold:     true,
				stores:     oldItem.stores,
			}
			deltaLoads := make([]float64, utils.RegionStatCount)
			thresholds := f.calcHotThresholds(storeID)
			source := utils.Direct
			for i, loads := range thresholds {
				deltaLoads[i] = loads * float64(interval)
			}
			stat := f.updateHotPeerStat(region, newItem, oldItem, deltaLoads, time.Duration(interval)*time.Second, source)
			if stat != nil {
				ret = append(ret, stat)
			}
		}
	}
	return
}

func (f *HotPeerCache) collectMetrics() {
	for _, thresholds := range f.thresholdsOfStore {
		thresholds.metrics[utils.ByteDim].Set(thresholds.rates[utils.ByteDim])
		thresholds.metrics[utils.KeyDim].Set(thresholds.rates[utils.KeyDim])
		thresholds.metrics[utils.QueryDim].Set(thresholds.rates[utils.QueryDim])
		thresholds.metrics[utils.DimLen].Set(float64(thresholds.topNLen))
	}
}

func (f *HotPeerCache) getOldHotPeerStat(regionID, storeID uint64) *HotPeerStat {
	if hotPeers, ok := f.peersOfStore[storeID]; ok {
		if v := hotPeers.Get(regionID); v != nil {
			return v.(*HotPeerStat)
		}
	}
	return nil
}

func (f *HotPeerCache) calcHotThresholds(storeID uint64) []float64 {
	// check whether the thresholds is updated recently
	t, ok := f.thresholdsOfStore[storeID]
	if ok && time.Since(t.updatedTime) <= ThresholdsUpdateInterval {
		return t.rates
	}
	// if no exist, or the thresholds is outdated, we need to update it.
	if !ok {
		store := storeTag(storeID)
		kind := f.kind.String()
		t = &thresholds{
			rates: make([]float64, utils.DimLen),
			metrics: [utils.DimLen + 1]prometheus.Gauge{
				utils.ByteDim:  hotCacheStatusGauge.WithLabelValues("byte-rate-threshold", store, kind),
				utils.KeyDim:   hotCacheStatusGauge.WithLabelValues("key-rate-threshold", store, kind),
				utils.QueryDim: hotCacheStatusGauge.WithLabelValues("query-rate-threshold", store, kind),
				utils.DimLen:   hotCacheStatusGauge.WithLabelValues("total_length", store, kind),
			},
		}
	}
	// update the thresholds
	f.thresholdsOfStore[storeID] = t
	t.updatedTime = time.Now()
	statKinds := f.kind.RegionStats()
	for dim, kind := range statKinds {
		t.rates[dim] = utils.MinHotThresholds[kind]
	}
	if tn, ok := f.peersOfStore[storeID]; ok {
		t.topNLen = tn.Len()
		if t.topNLen < TopNN {
			return t.rates
		}
		for i := range t.rates {
			t.rates[i] = math.Max(tn.GetTopNMin(i).(*HotPeerStat).GetLoad(i)*HotThresholdRatio, t.rates[i])
		}
	}
	return t.rates
}

// gets the storeIDs, including old region and new region
func (f *HotPeerCache) getAllStoreIDs(region *core.RegionInfo) []uint64 {
	regionPeers := region.GetPeers()
	ret := make([]uint64, 0, len(regionPeers))
	isInSlice := func(id uint64) bool {
		for _, storeID := range ret {
			if storeID == id {
				return true
			}
		}
		return false
	}
	// old stores
	if ids, ok := f.storesOfRegion[region.GetID()]; ok {
		for storeID := range ids {
			ret = append(ret, storeID)
		}
	}
	// new stores
	for _, peer := range regionPeers {
		storeID := peer.GetStoreId()
		if isInSlice(storeID) {
			continue
		}
		ret = append(ret, storeID)
	}
	return ret
}

func (f *HotPeerCache) isOldColdPeer(oldItem *HotPeerStat, storeID uint64) bool {
	isOldPeer := func() bool {
		for _, id := range oldItem.stores {
			if id == storeID {
				return true
			}
		}
		return false
	}
	isInHotCache := func() bool {
		if ids, ok := f.storesOfRegion[oldItem.RegionID]; ok {
			if _, ok := ids[storeID]; ok {
				return true
			}
		}
		return false
	}
	return isOldPeer() && !isInHotCache()
}

func (f *HotPeerCache) justTransferLeader(region *core.RegionInfo, oldItem *HotPeerStat) bool {
	if region == nil {
		return false
	}
	if oldItem.isLeader { // old item is not nil according to the function
		return oldItem.StoreID != region.GetLeader().GetStoreId()
	}
	ids, ok := f.storesOfRegion[region.GetID()]
	if ok {
		for storeID := range ids {
			oldItem := f.getOldHotPeerStat(region.GetID(), storeID)
			if oldItem == nil {
				continue
			}
			if oldItem.isLeader {
				return oldItem.StoreID != region.GetLeader().GetStoreId()
			}
		}
	}
	return false
}

func (f *HotPeerCache) isRegionHotWithAnyPeers(region *core.RegionInfo, hotDegree int) bool {
	for _, peer := range region.GetPeers() {
		if f.isRegionHotWithPeer(region, peer, hotDegree) {
			return true
		}
	}
	return false
}

func (f *HotPeerCache) isRegionHotWithPeer(region *core.RegionInfo, peer *metapb.Peer, hotDegree int) bool {
	if peer == nil {
		return false
	}
	if stat := f.getHotPeerStat(region.GetID(), peer.GetStoreId()); stat != nil {
		return stat.HotDegree >= hotDegree
	}
	return false
}

func (f *HotPeerCache) getHotPeerStat(regionID, storeID uint64) *HotPeerStat {
	if peers, ok := f.peersOfStore[storeID]; ok {
		if stat := peers.Get(regionID); stat != nil {
			return stat.(*HotPeerStat)
		}
	}
	return nil
}

func (f *HotPeerCache) updateHotPeerStat(region *core.RegionInfo, newItem, oldItem *HotPeerStat, deltaLoads []float64, interval time.Duration, source utils.SourceKind) *HotPeerStat {
	regionStats := f.kind.RegionStats()

	if source == utils.Inherit {
		for _, dim := range oldItem.rollingLoads {
			newItem.rollingLoads = append(newItem.rollingLoads, dim.clone())
		}
		newItem.allowInherited = false
	} else {
		newItem.rollingLoads = oldItem.rollingLoads
		newItem.allowInherited = oldItem.allowInherited
	}

	if f.justTransferLeader(region, oldItem) {
		newItem.lastTransferLeaderTime = time.Now()
		// skip the first heartbeat flow statistic after transfer leader, because its statistics are calculated by the last leader in this store and are inaccurate
		// maintain anticount and hotdegree to avoid store threshold and hot peer are unstable.
		// For write stat, as the stat is send by region heartbeat, the first heartbeat will be skipped.
		// For read stat, as the stat is send by store heartbeat, the first heartbeat won't be skipped.
		if f.kind == utils.Write {
			inheritItem(newItem, oldItem)
			return newItem
		}
	} else {
		newItem.lastTransferLeaderTime = oldItem.lastTransferLeaderTime
	}

	for i, k := range regionStats {
		newItem.rollingLoads[i].add(deltaLoads[k], interval)
	}

	isFull := newItem.rollingLoads[0].isFull(f.interval()) // The intervals of dims are the same, so it is only necessary to determine whether any of them
	if !isFull {
		// not update hot degree and anti count
		inheritItem(newItem, oldItem)
	} else {
		// If item is inCold, it means the pd didn't recv this item in the store heartbeat,
		// thus we make it colder
		if newItem.inCold {
			coldItem(newItem, oldItem)
		} else {
			thresholds := f.calcHotThresholds(newItem.StoreID)
			if f.isOldColdPeer(oldItem, newItem.StoreID) {
				if newItem.isHot(thresholds) {
					initItem(newItem, f.kind.DefaultAntiCount())
				} else {
					newItem.actionType = utils.Remove
				}
			} else {
				if newItem.isHot(thresholds) {
					hotItem(newItem, oldItem, f.kind.DefaultAntiCount())
				} else {
					coldItem(newItem, oldItem)
				}
			}
		}
		newItem.clearLastAverage()
	}
	return newItem
}

func (f *HotPeerCache) updateNewHotPeerStat(newItem *HotPeerStat, deltaLoads []float64, interval time.Duration) *HotPeerStat {
	regionStats := f.kind.RegionStats()
	// interval is not 0 which is guaranteed by the caller.
	if interval.Seconds() >= float64(f.kind.ReportInterval()) {
		initItem(newItem, f.kind.DefaultAntiCount())
	}
	newItem.actionType = utils.Add
	newItem.rollingLoads = make([]*dimStat, len(regionStats))
	for i, k := range regionStats {
		ds := newDimStat(f.interval())
		ds.add(deltaLoads[k], interval)
		if ds.isFull(f.interval()) {
			ds.clearLastAverage()
		}
		newItem.rollingLoads[i] = ds
	}
	return newItem
}

func (f *HotPeerCache) putItem(item *HotPeerStat) {
	peers, ok := f.peersOfStore[item.StoreID]
	if !ok {
		peers = utils.NewTopN(utils.DimLen, TopNN, f.topNTTL)
		f.peersOfStore[item.StoreID] = peers
	}
	peers.Put(item)
	stores, ok := f.storesOfRegion[item.RegionID]
	if !ok {
		stores = make(map[uint64]struct{})
		f.storesOfRegion[item.RegionID] = stores
	}
	stores[item.StoreID] = struct{}{}
	regions, ok := f.regionsOfStore[item.StoreID]
	if !ok {
		regions = make(map[uint64]struct{})
		f.regionsOfStore[item.StoreID] = regions
	}
	regions[item.RegionID] = struct{}{}
}

func (f *HotPeerCache) removeItem(item *HotPeerStat) {
	if peers, ok := f.peersOfStore[item.StoreID]; ok {
		peers.Remove(item.RegionID)
	}
	if stores, ok := f.storesOfRegion[item.RegionID]; ok {
		delete(stores, item.StoreID)
	}
	if regions, ok := f.regionsOfStore[item.StoreID]; ok {
		delete(regions, item.RegionID)
	}
}

func (f *HotPeerCache) removeExpiredItems() {
	if time.Since(f.lastGCTime) < f.topNTTL {
		return
	}
	f.lastGCTime = time.Now()
	// remove tombstone stores
	stores := make(map[uint64]struct{})
	for _, storeID := range f.cluster.GetStores() {
		stores[storeID.GetID()] = struct{}{}
	}
	for storeID := range f.peersOfStore {
		if _, ok := stores[storeID]; !ok {
			delete(f.peersOfStore, storeID)
			delete(f.regionsOfStore, storeID)
			delete(f.thresholdsOfStore, storeID)
			delete(f.metrics, storeID)
		}
	}
	// remove expired items
	for _, peers := range f.peersOfStore {
		regions := peers.RemoveExpired()
		for _, regionID := range regions {
			delete(f.storesOfRegion, regionID)
			for storeID := range f.regionsOfStore {
				delete(f.regionsOfStore[storeID], regionID)
			}
		}
	}
}

// removeAllItem removes all items of the cache.
// It is used for test.
func (f *HotPeerCache) removeAllItem() {
	for _, peers := range f.peersOfStore {
		for _, peer := range peers.GetAll() {
			item := peer.(*HotPeerStat)
			item.actionType = utils.Remove
			f.UpdateStat(item)
		}
	}
}

func coldItem(newItem, oldItem *HotPeerStat) {
	newItem.HotDegree = oldItem.HotDegree - 1
	newItem.AntiCount = oldItem.AntiCount - 1
	if newItem.AntiCount <= 0 {
		newItem.actionType = utils.Remove
	} else {
		newItem.allowInherited = true
	}
}

func hotItem(newItem, oldItem *HotPeerStat, defaultAntiCount int) {
	newItem.HotDegree = oldItem.HotDegree + 1
	if oldItem.AntiCount < defaultAntiCount {
		newItem.AntiCount = oldItem.AntiCount + 1
	} else {
		newItem.AntiCount = oldItem.AntiCount
	}
	newItem.allowInherited = true
}

func initItem(item *HotPeerStat, defaultAntiCount int) {
	item.HotDegree = 1
	item.AntiCount = defaultAntiCount
	item.allowInherited = true
}

func inheritItem(newItem, oldItem *HotPeerStat) {
	newItem.HotDegree = oldItem.HotDegree
	newItem.AntiCount = oldItem.AntiCount
}

func (f *HotPeerCache) interval() time.Duration {
	return time.Duration(f.kind.ReportInterval()) * time.Second
}

func storeTag(id uint64) string {
	return fmt.Sprintf("store-%d", id)
}<|MERGE_RESOLUTION|>--- conflicted
+++ resolved
@@ -86,14 +86,9 @@
 	}
 }
 
-<<<<<<< HEAD
-// PeerStats returns hot items
-func (f *HotPeerCache) PeerStats(minHotDegree int) map[uint64][]*HotPeerStat {
-=======
 // GetHotPeerStats returns the read or write statistics for hot regions.
 // It returns a map where the keys are store IDs and the values are slices of HotPeerStat.
 func (f *HotPeerCache) GetHotPeerStats(minHotDegree int) map[uint64][]*HotPeerStat {
->>>>>>> d82e41d0
 	res := make(map[uint64][]*HotPeerStat)
 	defaultAntiCount := f.kind.DefaultAntiCount()
 	for storeID, peers := range f.peersOfStore {

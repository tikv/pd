--- conflicted
+++ resolved
@@ -245,7 +245,7 @@
 
 func buildRegion(cluster *core.BasicCluster, kind utils.RWType, peerCount int, interval uint64) (region *core.RegionInfo) {
 	peers := make([]*metapb.Peer, 0, peerCount)
-	for i := 0; i < peerCount; i++ {
+	for range peerCount {
 		id, _ := getIDAllocator().Alloc()
 		storeID, _ := getIDAllocator().Alloc()
 		peers = append(peers, &metapb.Peer{
@@ -670,12 +670,8 @@
 		cluster := core.NewBasicCluster()
 		cache := NewHotPeerCache(context.Background(), cluster, utils.Write)
 		now := time.Now()
-<<<<<<< HEAD
 		storeID := uint64(1)
-		for id := uint64(0); id < 100; id++ {
-=======
 		for id := range uint64(100) {
->>>>>>> 14748648
 			meta := &metapb.Region{
 				Id:    id,
 				Peers: []*metapb.Peer{{Id: id, StoreId: storeID}},
@@ -749,7 +745,7 @@
 	for _, interval := range []uint64{120, 60, 30} {
 		region = region.Clone(core.SetReportInterval(0, interval))
 		checkAndUpdate(re, cache, region, 3)
-		stats := cache.PeerStats(0)
+		stats := cache.GetHotPeerStats(0)
 		re.Len(stats, 3)
 		for _, s := range stats {
 			re.Len(s, 1)

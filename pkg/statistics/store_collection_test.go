--- conflicted
+++ resolved
@@ -71,11 +71,6 @@
 		ObserveHotStat(store, storesStats)
 	}
 	stats := storeStats.stats
-<<<<<<< HEAD
-	
-=======
-
->>>>>>> 927ff006
 	re.Len(stats.LabelCounter["zone:z1"], 2)
 	re.Equal([]uint64{1, 2}, stats.LabelCounter["zone:z1"])
 	re.Len(stats.LabelCounter["zone:z2"], 2)

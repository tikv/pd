// Copyright 2018 TiKV Project Authors.
//
// Licensed under the Apache License, Version 2.0 (the "License");
// you may not use this file except in compliance with the License.
// You may obtain a copy of the License at
//
//     http://www.apache.org/licenses/LICENSE-2.0
//
// Unless required by applicable law or agreed to in writing, software
// distributed under the License is distributed on an "AS IS" BASIS,
// WITHOUT WARRANTIES OR CONDITIONS OF ANY KIND, either express or implied.
// See the License for the specific language governing permissions and
// limitations under the License.

package statistics

import (
	"context"

	"github.com/pingcap/kvproto/pkg/metapb"
	"github.com/smallnest/chanx"
	"github.com/tikv/pd/pkg/core"
	"github.com/tikv/pd/pkg/statistics/utils"
	"github.com/tikv/pd/pkg/utils/logutil"
)

const chanMaxLength = 6000000

var (
	readTaskMetrics  = hotCacheFlowQueueStatusGauge.WithLabelValues(utils.Read.String())
	writeTaskMetrics = hotCacheFlowQueueStatusGauge.WithLabelValues(utils.Write.String())
)

// HotCache is a cache hold hot regions.
type HotCache struct {
	ctx        context.Context
	writeCache *HotPeerCache
	readCache  *HotPeerCache
}

// NewHotCache creates a new hot spot cache.
func NewHotCache(ctx context.Context, cluster *core.BasicCluster) *HotCache {
	w := &HotCache{
		ctx:        ctx,
		writeCache: NewHotPeerCache(ctx, cluster, utils.Write),
		readCache:  NewHotPeerCache(ctx, cluster, utils.Read),
	}
	go w.updateItems(w.readCache.taskQueue, w.runReadTask)
	go w.updateItems(w.writeCache.taskQueue, w.runWriteTask)
	return w
}

// CheckWriteAsync puts the flowItem into queue, and check it asynchronously
func (w *HotCache) CheckWriteAsync(task func(cache *HotPeerCache)) bool {
	if w.writeCache.taskQueue.Len() > chanMaxLength {
		return false
	}
	select {
	case w.writeCache.taskQueue.In <- task:
		return true
	default:
		return false
	}
}

// CheckReadAsync puts the flowItem into queue, and check it asynchronously
func (w *HotCache) CheckReadAsync(task func(cache *HotPeerCache)) bool {
	if w.readCache.taskQueue.Len() > chanMaxLength {
		return false
	}
	select {
	case w.readCache.taskQueue.In <- task:
		return true
	default:
		return false
	}
}

// RegionStats returns the read or write statistics for hot regions.
// It returns a map where the keys are store IDs and the values are slices of HotPeerStat.
func (w *HotCache) GetHotPeerStats(kind utils.RWType, minHotDegree int) map[uint64][]*HotPeerStat {
	ret := make(chan map[uint64][]*HotPeerStat, 1)
	collectRegionStatsTask := func(cache *HotPeerCache) {
<<<<<<< HEAD
		ret <- cache.PeerStats(minHotDegree)
=======
		ret <- cache.GetHotPeerStats(minHotDegree)
>>>>>>> d82e41d0
	}
	var succ bool
	switch kind {
	case utils.Write:
		succ = w.CheckWriteAsync(collectRegionStatsTask)
	case utils.Read:
		succ = w.CheckReadAsync(collectRegionStatsTask)
	}
	if !succ {
		return nil
	}
	select {
	case <-w.ctx.Done():
		return nil
	case r := <-ret:
		return r
	}
}

// IsRegionHot checks if the region is hot.
func (w *HotCache) IsRegionHot(region *core.RegionInfo, minHotDegree int) bool {
	retWrite := make(chan bool, 1)
	retRead := make(chan bool, 1)
	checkRegionHotWriteTask := func(cache *HotPeerCache) {
		retWrite <- cache.isRegionHotWithAnyPeers(region, minHotDegree)
	}
	checkRegionHotReadTask := func(cache *HotPeerCache) {
		retRead <- cache.isRegionHotWithAnyPeers(region, minHotDegree)
	}
	succ1 := w.CheckWriteAsync(checkRegionHotWriteTask)
	succ2 := w.CheckReadAsync(checkRegionHotReadTask)
	if succ1 && succ2 {
		return waitRet(w.ctx, retWrite) || waitRet(w.ctx, retRead)
	}
	return false
}

func waitRet(ctx context.Context, ret chan bool) bool {
	select {
	case <-ctx.Done():
		return false
	case r := <-ret:
		return r
	}
}

// GetHotPeerStat returns hot peer stat with specified regionID and storeID.
func (w *HotCache) GetHotPeerStat(kind utils.RWType, regionID, storeID uint64) *HotPeerStat {
	ret := make(chan *HotPeerStat, 1)
	getHotPeerStatTask := func(cache *HotPeerCache) {
		ret <- cache.getHotPeerStat(regionID, storeID)
	}

	var succ bool
	switch kind {
	case utils.Read:
		succ = w.CheckReadAsync(getHotPeerStatTask)
	case utils.Write:
		succ = w.CheckWriteAsync(getHotPeerStatTask)
	}
	if !succ {
		return nil
	}
	select {
	case <-w.ctx.Done():
		return nil
	case r := <-ret:
		return r
	}
}

// CollectMetrics collects the hot cache metrics.
func (w *HotCache) CollectMetrics() {
	w.CheckWriteAsync(func(cache *HotPeerCache) {
		cache.collectMetrics()
	})
	w.CheckReadAsync(func(cache *HotPeerCache) {
		cache.collectMetrics()
	})
}

// ResetHotCacheStatusMetrics resets the hot cache metrics.
func ResetHotCacheStatusMetrics() {
	hotCacheStatusGauge.Reset()
}

func (w *HotCache) updateItems(queue *chanx.UnboundedChan[func(*HotPeerCache)], runTask func(task func(*HotPeerCache))) {
	defer logutil.LogPanic()

	for {
		select {
		case <-w.ctx.Done():
			return
		case task := <-queue.Out:
			runTask(task)
		}
	}
}

func (w *HotCache) runReadTask(task func(cache *HotPeerCache)) {
	if task != nil {
		// TODO: do we need a run-task timeout to protect the queue won't be stuck by a task?
		task(w.readCache)
		readTaskMetrics.Set(float64(w.readCache.taskQueue.Len()))
	}
}

func (w *HotCache) runWriteTask(task func(cache *HotPeerCache)) {
	if task != nil {
		// TODO: do we need a run-task timeout to protect the queue won't be stuck by a task?
		task(w.writeCache)
		writeTaskMetrics.Set(float64(w.writeCache.taskQueue.Len()))
	}
}

// Update updates the cache.
// This is used for mockcluster, for test purpose.
func (w *HotCache) Update(item *HotPeerStat, kind utils.RWType) {
	switch kind {
	case utils.Write:
		w.writeCache.UpdateStat(item)
	case utils.Read:
		w.readCache.UpdateStat(item)
	}
}

// CheckWritePeerSync checks the write status, returns update items.
// This is used for mockcluster, for test purpose.
func (w *HotCache) CheckWritePeerSync(region *core.RegionInfo, peers []*metapb.Peer, loads []float64, interval uint64) []*HotPeerStat {
	return w.writeCache.CheckPeerFlow(region, peers, loads, interval)
}

// CheckReadPeerSync checks the read status, returns update items.
// This is used for mockcluster, for test purpose.
func (w *HotCache) CheckReadPeerSync(region *core.RegionInfo, peers []*metapb.Peer, loads []float64, interval uint64) []*HotPeerStat {
	return w.readCache.CheckPeerFlow(region, peers, loads, interval)
}

// ExpiredReadItems returns the read items which are already expired.
// This is used for mockcluster, for test purpose.
func (w *HotCache) ExpiredReadItems(region *core.RegionInfo) []*HotPeerStat {
	return w.readCache.CollectExpiredItems(region)
}

// ExpiredWriteItems returns the write items which are already expired.
// This is used for mockcluster, for test purpose.
func (w *HotCache) ExpiredWriteItems(region *core.RegionInfo) []*HotPeerStat {
	return w.writeCache.CollectExpiredItems(region)
}

// GetThresholds returns thresholds.
// This is used for test purpose.
func (w *HotCache) GetThresholds(kind utils.RWType, storeID uint64) []float64 {
	switch kind {
	case utils.Write:
		return w.writeCache.calcHotThresholds(storeID)
	case utils.Read:
		return w.readCache.calcHotThresholds(storeID)
	}
	return nil
}

// CleanCache cleans the cache.
// This is used for test purpose.
func (w *HotCache) CleanCache() {
	w.writeCache.removeAllItem()
	w.readCache.removeAllItem()
}<|MERGE_RESOLUTION|>--- conflicted
+++ resolved
@@ -81,11 +81,7 @@
 func (w *HotCache) GetHotPeerStats(kind utils.RWType, minHotDegree int) map[uint64][]*HotPeerStat {
 	ret := make(chan map[uint64][]*HotPeerStat, 1)
 	collectRegionStatsTask := func(cache *HotPeerCache) {
-<<<<<<< HEAD
-		ret <- cache.PeerStats(minHotDegree)
-=======
 		ret <- cache.GetHotPeerStats(minHotDegree)
->>>>>>> d82e41d0
 	}
 	var succ bool
 	switch kind {

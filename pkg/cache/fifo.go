// Copyright 2017 TiKV Project Authors.
//
// Licensed under the Apache License, Version 2.0 (the "License");
// you may not use this file except in compliance with the License.
// You may obtain a copy of the License at
//
//     http://www.apache.org/licenses/LICENSE-2.0
//
// Unless required by applicable law or agreed to in writing, software
// distributed under the License is distributed on an "AS IS" BASIS,
// WITHOUT WARRANTIES OR CONDITIONS OF ANY KIND, either express or implied.
// See the License for the specific language governing permissions and
// limitations under the License.

package cache

import (
	"container/list"

	"github.com/tikv/pd/pkg/syncutil"
)

// FIFO is 'First-In-First-Out' cache.
type FIFO struct {
	syncutil.RWMutex

	// maxCount is the maximum number of items.
	// 0 means no limit.
	maxCount int

	ll *list.List
}

// NewFIFO returns a new FIFO cache.
func NewFIFO(maxCount int) *FIFO {
	return &FIFO{
		maxCount: maxCount,
		ll:       list.New(),
	}
}

// Put puts an item into cache.
func (c *FIFO) Put(key uint64, value interface{}) {
	c.Lock()
	defer c.Unlock()

	kv := &Item{Key: key, Value: value}
	c.ll.PushFront(kv)

	if c.maxCount != 0 && c.ll.Len() > c.maxCount {
		c.ll.Remove(c.ll.Back())
	}
}

// Remove takes the oldest item out.
func (c *FIFO) Remove() {
	c.Lock()
	defer c.Unlock()

	c.ll.Remove(c.ll.Back())
}

// Elems returns all items in cache.
func (c *FIFO) Elems() []*Item {
	c.RLock()
	defer c.RUnlock()

	elems := make([]*Item, 0, c.ll.Len())
	for ele := c.ll.Back(); ele != nil; ele = ele.Prev() {
		elems = append(elems, ele.Value.(*Item))
	}

	return elems
}

// FromElems returns all items that has a key greater than the specified one.
func (c *FIFO) FromElems(key uint64) []*Item {
	c.RLock()
	defer c.RUnlock()

	elems := make([]*Item, 0, c.ll.Len())
	for ele := c.ll.Back(); ele != nil; ele = ele.Prev() {
		kv := ele.Value.(*Item)
		if kv.Key > key {
			elems = append(elems, ele.Value.(*Item))
		}
	}

	return elems
}

// FromLastSameElems returns continuous items that have the same comparable attribute with the the lastest one.
<<<<<<< HEAD
func (c *FIFO) FromLastSameElems(checkFunc func(interface{}) bool, comparableFunc func(interface{}) string) []*Item {
=======
func (c *FIFO) FromLastSameElems(checkFunc func(interface{}) (bool, string)) []*Item {
>>>>>>> 5b330966
	c.RLock()
	defer c.RUnlock()

	elems := make([]*Item, 0, c.ll.Len())
	var lastItem interface{}
	for ele := c.ll.Front(); ele != nil; ele = ele.Next() {
		kv := ele.Value.(*Item)
<<<<<<< HEAD
		if lastItem == nil || (checkFunc(kv.Value) && comparableFunc(kv.Value) == comparableFunc(lastItem)) {
=======
		if lastItem == nil {
			elems = append(elems, kv)
			lastItem = kv.Value
			continue
		}
		ok1, value1 := checkFunc(kv.Value)
		ok2, value2 := checkFunc(lastItem)
		if ok1 && ok2 && value1 == value2 {
>>>>>>> 5b330966
			elems = append(elems, kv)
			lastItem = kv.Value
		} else {
			break
		}
	}
	return elems
}

// Len returns current cache size.
func (c *FIFO) Len() int {
	c.RLock()
	defer c.RUnlock()

	return c.ll.Len()
}<|MERGE_RESOLUTION|>--- conflicted
+++ resolved
@@ -90,11 +90,7 @@
 }
 
 // FromLastSameElems returns continuous items that have the same comparable attribute with the the lastest one.
-<<<<<<< HEAD
-func (c *FIFO) FromLastSameElems(checkFunc func(interface{}) bool, comparableFunc func(interface{}) string) []*Item {
-=======
 func (c *FIFO) FromLastSameElems(checkFunc func(interface{}) (bool, string)) []*Item {
->>>>>>> 5b330966
 	c.RLock()
 	defer c.RUnlock()
 
@@ -102,9 +98,6 @@
 	var lastItem interface{}
 	for ele := c.ll.Front(); ele != nil; ele = ele.Next() {
 		kv := ele.Value.(*Item)
-<<<<<<< HEAD
-		if lastItem == nil || (checkFunc(kv.Value) && comparableFunc(kv.Value) == comparableFunc(lastItem)) {
-=======
 		if lastItem == nil {
 			elems = append(elems, kv)
 			lastItem = kv.Value
@@ -113,7 +106,6 @@
 		ok1, value1 := checkFunc(kv.Value)
 		ok2, value2 := checkFunc(lastItem)
 		if ok1 && ok2 && value1 == value2 {
->>>>>>> 5b330966
 			elems = append(elems, kv)
 			lastItem = kv.Value
 		} else {

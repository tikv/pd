// Copyright 2019 PingCAP, Inc.
//
// Licensed under the Apache License, Version 2.0 (the "License");
// you may not use this file except in compliance with the License.
// You may obtain a copy of the License at
//
//     http://www.apache.org/licenses/LICENSE-2.0
//
// Unless required by applicable law or agreed to in writing, software
// distributed under the License is distributed on an "AS IS" BASIS,
// See the License for the specific language governing permissions and
// limitations under the License.

package mockcluster

import (
	"fmt"
	"time"

	"github.com/gogo/protobuf/proto"
	"github.com/pingcap/kvproto/pkg/metapb"
	"github.com/pingcap/kvproto/pkg/pdpb"
	"github.com/pingcap/log"
	"github.com/pingcap/pd/v4/pkg/mock/mockid"
	"github.com/pingcap/pd/v4/pkg/mock/mockoption"
	"github.com/pingcap/pd/v4/server/core"
	"github.com/pingcap/pd/v4/server/kv"
	"github.com/pingcap/pd/v4/server/schedule/placement"
	"github.com/pingcap/pd/v4/server/schedule/storelimit"
	"github.com/pingcap/pd/v4/server/statistics"
	"github.com/pingcap/pd/v4/server/versioninfo"
	"go.uber.org/zap"
)

// Cluster is used to mock clusterInfo for test use.
type Cluster struct {
	*core.BasicCluster
	*mockid.IDAllocator
	*mockoption.ScheduleOptions
	*placement.RuleManager
	*statistics.HotCache
	*statistics.StoresStats
	ID             uint64
	suspectRegions map[uint64]struct{}
}

// NewCluster creates a new Cluster
func NewCluster(opt *mockoption.ScheduleOptions) *Cluster {
	ruleManager := placement.NewRuleManager(core.NewStorage(kv.NewMemoryKV()))
	ruleManager.Initialize(opt.MaxReplicas, opt.GetLocationLabels())
	return &Cluster{
		BasicCluster:    core.NewBasicCluster(),
		IDAllocator:     mockid.NewIDAllocator(),
		ScheduleOptions: opt,
		RuleManager:     ruleManager,
		HotCache:        statistics.NewHotCache(),
		StoresStats:     statistics.NewStoresStats(),
		suspectRegions:  map[uint64]struct{}{},
	}
}

// AllocID allocs a new unique ID.
func (mc *Cluster) AllocID() (uint64, error) {
	return mc.Alloc()
}

// ScanRegions scans region with start key, until number greater than limit.
func (mc *Cluster) ScanRegions(startKey, endKey []byte, limit int) []*core.RegionInfo {
	return mc.Regions.ScanRange(startKey, endKey, limit)
}

// LoadRegion puts region info without leader
func (mc *Cluster) LoadRegion(regionID uint64, followerIds ...uint64) {
	//  regions load from etcd will have no leader
	r := mc.newMockRegionInfo(regionID, 0, followerIds...).Clone(core.WithLeader(nil))
	mc.PutRegion(r)
}

// GetStoresStats gets stores statistics.
func (mc *Cluster) GetStoresStats() *statistics.StoresStats {
	return mc.StoresStats
}

// GetStoreRegionCount gets region count with a given store.
func (mc *Cluster) GetStoreRegionCount(storeID uint64) int {
	return mc.Regions.GetStoreRegionCount(storeID)
}

// GetStore gets a store with a given store ID.
func (mc *Cluster) GetStore(storeID uint64) *core.StoreInfo {
	return mc.Stores.GetStore(storeID)
}

// IsRegionHot checks if the region is hot.
func (mc *Cluster) IsRegionHot(region *core.RegionInfo) bool {
	return mc.HotCache.IsRegionHot(region, mc.GetHotRegionCacheHitsThreshold())
}

// RegionReadStats returns hot region's read stats.
func (mc *Cluster) RegionReadStats() map[uint64][]*statistics.HotPeerStat {
	return mc.HotCache.RegionStats(statistics.ReadFlow)
}

// RegionWriteStats returns hot region's write stats.
func (mc *Cluster) RegionWriteStats() map[uint64][]*statistics.HotPeerStat {
	return mc.HotCache.RegionStats(statistics.WriteFlow)
}

// RandHotRegionFromStore random picks a hot region in specify store.
func (mc *Cluster) RandHotRegionFromStore(store uint64, kind statistics.FlowKind) *core.RegionInfo {
	r := mc.HotCache.RandHotRegionFromStore(store, kind, mc.GetHotRegionCacheHitsThreshold())
	if r == nil {
		return nil
	}
	return mc.GetRegion(r.RegionID)
}

// AllocPeer allocs a new peer on a store.
func (mc *Cluster) AllocPeer(storeID uint64) (*metapb.Peer, error) {
	peerID, err := mc.AllocID()
	if err != nil {
		log.Error("failed to alloc peer", zap.Error(err))
		return nil, err
	}
	peer := &metapb.Peer{
		Id:      peerID,
		StoreId: storeID,
	}
	return peer, nil
}

// FitRegion fits a region to the rules it matches.
func (mc *Cluster) FitRegion(region *core.RegionInfo) *placement.RegionFit {
	return mc.RuleManager.FitRegion(mc.BasicCluster, region)
}

// GetRuleManager returns the ruleManager of the cluster.
func (mc *Cluster) GetRuleManager() *placement.RuleManager {
	return mc.RuleManager
}

// SetStoreUp sets store state to be up.
func (mc *Cluster) SetStoreUp(storeID uint64) {
	store := mc.GetStore(storeID)
	newStore := store.Clone(
		core.SetStoreState(metapb.StoreState_Up),
		core.SetLastHeartbeatTS(time.Now()),
	)
	mc.PutStore(newStore)
}

// SetStoreDisconnect changes a store's state to disconnected.
func (mc *Cluster) SetStoreDisconnect(storeID uint64) {
	store := mc.GetStore(storeID)
	newStore := store.Clone(
		core.SetStoreState(metapb.StoreState_Up),
		core.SetLastHeartbeatTS(time.Now().Add(-time.Second*30)),
	)
	mc.PutStore(newStore)
}

// SetStoreDown sets store down.
func (mc *Cluster) SetStoreDown(storeID uint64) {
	store := mc.GetStore(storeID)
	newStore := store.Clone(
		core.SetStoreState(metapb.StoreState_Up),
		core.SetLastHeartbeatTS(time.Time{}),
	)
	mc.PutStore(newStore)
}

// SetStoreOffline sets store state to be offline.
func (mc *Cluster) SetStoreOffline(storeID uint64) {
	store := mc.GetStore(storeID)
	newStore := store.Clone(core.SetStoreState(metapb.StoreState_Offline))
	mc.PutStore(newStore)
}

// SetStoreBusy sets store busy.
func (mc *Cluster) SetStoreBusy(storeID uint64, busy bool) {
	store := mc.GetStore(storeID)
	newStats := proto.Clone(store.GetStoreStats()).(*pdpb.StoreStats)
	newStats.IsBusy = busy
	newStore := store.Clone(
		core.SetStoreStats(newStats),
		core.SetLastHeartbeatTS(time.Now()),
	)
	mc.PutStore(newStore)
}

// AddLeaderStore adds store with specified count of leader.
func (mc *Cluster) AddLeaderStore(storeID uint64, leaderCount int, leaderSizes ...int64) {
	stats := &pdpb.StoreStats{}
	stats.Capacity = 1000 * (1 << 20)
	stats.Available = stats.Capacity - uint64(leaderCount)*10
	var leaderSize int64
	if len(leaderSizes) != 0 {
		leaderSize = leaderSizes[0]
	} else {
		leaderSize = int64(leaderCount) * 10
	}

	store := core.NewStoreInfo(
		&metapb.Store{Id: storeID},
		core.SetStoreStats(stats),
		core.SetLeaderCount(leaderCount),
		core.SetLeaderSize(leaderSize),
		core.SetLastHeartbeatTS(time.Now()),
	)
	mc.SetStoreLimit(storeID, storelimit.AddPeer, 60)
	mc.SetStoreLimit(storeID, storelimit.RemovePeer, 60)
	mc.PutStore(store)
}

// AddRegionStore adds store with specified count of region.
func (mc *Cluster) AddRegionStore(storeID uint64, regionCount int) {
	stats := &pdpb.StoreStats{}
	stats.Capacity = 1000 * (1 << 20)
	stats.Available = stats.Capacity - uint64(regionCount)*10
	store := core.NewStoreInfo(
		&metapb.Store{Id: storeID, Labels: []*metapb.StoreLabel{
			{
				Key:   "ID",
				Value: fmt.Sprintf("%v", storeID),
			},
		}},
		core.SetStoreStats(stats),
		core.SetRegionCount(regionCount),
		core.SetRegionSize(int64(regionCount)*10),
		core.SetLastHeartbeatTS(time.Now()),
	)
	mc.SetStoreLimit(storeID, storelimit.AddPeer, 60)
	mc.SetStoreLimit(storeID, storelimit.RemovePeer, 60)
	mc.PutStore(store)
}

// AddRegionStoreWithLeader adds store with specified count of region and leader.
func (mc *Cluster) AddRegionStoreWithLeader(storeID uint64, regionCount int, leaderCounts ...int) {
	leaderCount := regionCount
	if len(leaderCounts) != 0 {
		leaderCount = leaderCounts[0]
	}
	mc.AddRegionStore(storeID, regionCount)
	for i := 0; i < leaderCount; i++ {
		id, _ := mc.AllocID()
		mc.AddLeaderRegion(id, storeID)
	}
}

// AddLabelsStore adds store with specified count of region and labels.
func (mc *Cluster) AddLabelsStore(storeID uint64, regionCount int, labels map[string]string) {
	newLabels := make([]*metapb.StoreLabel, 0, len(labels))
	for k, v := range labels {
		newLabels = append(newLabels, &metapb.StoreLabel{Key: k, Value: v})
	}
	stats := &pdpb.StoreStats{}
	stats.Capacity = 1000 * (1 << 20)
	stats.Available = stats.Capacity - uint64(regionCount)*10
	store := core.NewStoreInfo(
		&metapb.Store{
			Id:     storeID,
			Labels: newLabels,
		},
		core.SetStoreStats(stats),
		core.SetRegionCount(regionCount),
		core.SetRegionSize(int64(regionCount)*10),
		core.SetLastHeartbeatTS(time.Now()),
	)
	mc.SetStoreLimit(storeID, storelimit.AddPeer, 60)
	mc.SetStoreLimit(storeID, storelimit.RemovePeer, 60)
	mc.PutStore(store)
}

// AddLeaderRegion adds region with specified leader and followers.
func (mc *Cluster) AddLeaderRegion(regionID uint64, leaderStoreID uint64, followerStoreIDs ...uint64) *core.RegionInfo {
	origin := mc.newMockRegionInfo(regionID, leaderStoreID, followerStoreIDs...)
	region := origin.Clone(core.SetApproximateSize(10), core.SetApproximateKeys(10))
	mc.PutRegion(region)
	return region
}

// AddRegionWithLearner adds region with specified leader, followers and learners.
func (mc *Cluster) AddRegionWithLearner(regionID uint64, leaderStoreID uint64, followerStoreIDs, learnerStoreIDs []uint64) *core.RegionInfo {
	origin := mc.MockRegionInfo(regionID, leaderStoreID, followerStoreIDs, learnerStoreIDs, nil)
	region := origin.Clone(core.SetApproximateSize(10), core.SetApproximateKeys(10))
	mc.PutRegion(region)
	return region
}

// AddLeaderRegionWithRange adds region with specified leader, followers and key range.
func (mc *Cluster) AddLeaderRegionWithRange(regionID uint64, startKey string, endKey string, leaderID uint64, followerIds ...uint64) {
	o := mc.newMockRegionInfo(regionID, leaderID, followerIds...)
	r := o.Clone(
		core.WithStartKey([]byte(startKey)),
		core.WithEndKey([]byte(endKey)),
	)
	mc.PutRegion(r)
}

// AddLeaderRegionWithReadInfo adds region with specified leader, followers and read info.
func (mc *Cluster) AddLeaderRegionWithReadInfo(
	regionID uint64, leaderID uint64,
	readBytes, readKeys uint64,
	reportInterval uint64,
	followerIds []uint64) {
	r := mc.newMockRegionInfo(regionID, leaderID, followerIds...)
	r = r.Clone(core.SetReadBytes(readBytes))
	r = r.Clone(core.SetReadKeys(readKeys))
	r = r.Clone(core.SetReportInterval(reportInterval))
	items := mc.HotCache.CheckRead(r, mc.StoresStats)
	for _, item := range items {
		mc.HotCache.Update(item)
	}
	mc.PutRegion(r)
}

// AddLeaderRegionWithWriteInfo adds region with specified leader, followers and write info.
func (mc *Cluster) AddLeaderRegionWithWriteInfo(
	regionID uint64, leaderID uint64,
	writtenBytes, writtenKeys uint64,
	reportInterval uint64,
	followerIds []uint64) {
	r := mc.newMockRegionInfo(regionID, leaderID, followerIds...)
	r = r.Clone(core.SetWrittenBytes(writtenBytes))
	r = r.Clone(core.SetWrittenKeys(writtenKeys))
	r = r.Clone(core.SetReportInterval(reportInterval))
	items := mc.HotCache.CheckWrite(r, mc.StoresStats)
	for _, item := range items {
		mc.HotCache.Update(item)
	}
	mc.PutRegion(r)
}

// UpdateStoreLeaderWeight updates store leader weight.
func (mc *Cluster) UpdateStoreLeaderWeight(storeID uint64, weight float64) {
	store := mc.GetStore(storeID)
	newStore := store.Clone(core.SetLeaderWeight(weight))
	mc.PutStore(newStore)
}

// UpdateStoreRegionWeight updates store region weight.
func (mc *Cluster) UpdateStoreRegionWeight(storeID uint64, weight float64) {
	store := mc.GetStore(storeID)
	newStore := store.Clone(core.SetRegionWeight(weight))
	mc.PutStore(newStore)
}

// UpdateStoreLeaderSize updates store leader size.
func (mc *Cluster) UpdateStoreLeaderSize(storeID uint64, size int64) {
	store := mc.GetStore(storeID)
	newStats := proto.Clone(store.GetStoreStats()).(*pdpb.StoreStats)
	newStats.Available = newStats.Capacity - uint64(store.GetLeaderSize())
	newStore := store.Clone(
		core.SetStoreStats(newStats),
		core.SetLeaderSize(size),
	)
	mc.PutStore(newStore)
}

// UpdateStoreRegionSize updates store region size.
func (mc *Cluster) UpdateStoreRegionSize(storeID uint64, size int64) {
	store := mc.GetStore(storeID)
	newStats := proto.Clone(store.GetStoreStats()).(*pdpb.StoreStats)
	newStats.Available = newStats.Capacity - uint64(store.GetRegionSize())
	newStore := store.Clone(
		core.SetStoreStats(newStats),
		core.SetRegionSize(size),
	)
	mc.PutStore(newStore)
}

// UpdateLeaderCount updates store leader count.
func (mc *Cluster) UpdateLeaderCount(storeID uint64, leaderCount int) {
	store := mc.GetStore(storeID)
	newStore := store.Clone(
		core.SetLeaderCount(leaderCount),
		core.SetLeaderSize(int64(leaderCount)*10),
	)
	mc.PutStore(newStore)
}

// UpdateRegionCount updates store region count.
func (mc *Cluster) UpdateRegionCount(storeID uint64, regionCount int) {
	store := mc.GetStore(storeID)
	newStore := store.Clone(
		core.SetRegionCount(regionCount),
		core.SetRegionSize(int64(regionCount)*10),
	)
	mc.PutStore(newStore)
}

// UpdateSnapshotCount updates store snapshot count.
func (mc *Cluster) UpdateSnapshotCount(storeID uint64, snapshotCount int) {
	store := mc.GetStore(storeID)
	newStats := proto.Clone(store.GetStoreStats()).(*pdpb.StoreStats)
	newStats.ApplyingSnapCount = uint32(snapshotCount)
	newStore := store.Clone(core.SetStoreStats(newStats))
	mc.PutStore(newStore)
}

// UpdatePendingPeerCount updates store pending peer count.
func (mc *Cluster) UpdatePendingPeerCount(storeID uint64, pendingPeerCount int) {
	store := mc.GetStore(storeID)
	newStore := store.Clone(core.SetPendingPeerCount(pendingPeerCount))
	mc.PutStore(newStore)
}

// UpdateStorageRatio updates store storage ratio count.
func (mc *Cluster) UpdateStorageRatio(storeID uint64, usedRatio, availableRatio float64) {
	store := mc.GetStore(storeID)
	newStats := proto.Clone(store.GetStoreStats()).(*pdpb.StoreStats)
	newStats.Capacity = 1000 * (1 << 20)
	newStats.UsedSize = uint64(float64(newStats.Capacity) * usedRatio)
	newStats.Available = uint64(float64(newStats.Capacity) * availableRatio)
	newStore := store.Clone(core.SetStoreStats(newStats))
	mc.PutStore(newStore)
}

// UpdateStorageWrittenStats updates store written bytes.
func (mc *Cluster) UpdateStorageWrittenStats(storeID, bytesWritten, keysWritten uint64) {
	store := mc.GetStore(storeID)
	newStats := proto.Clone(store.GetStoreStats()).(*pdpb.StoreStats)
	newStats.BytesWritten = bytesWritten
	newStats.KeysWritten = keysWritten
	now := time.Now().Second()
	interval := &pdpb.TimeInterval{StartTimestamp: uint64(now - statistics.StoreHeartBeatReportInterval), EndTimestamp: uint64(now)}
	newStats.Interval = interval
	newStore := store.Clone(core.SetStoreStats(newStats))
	mc.Set(storeID, newStats)
	mc.PutStore(newStore)
}

// UpdateStorageReadStats updates store written bytes.
func (mc *Cluster) UpdateStorageReadStats(storeID, bytesWritten, keysWritten uint64) {
	store := mc.GetStore(storeID)
	newStats := proto.Clone(store.GetStoreStats()).(*pdpb.StoreStats)
	newStats.BytesRead = bytesWritten
	newStats.KeysRead = keysWritten
	now := time.Now().Second()
	interval := &pdpb.TimeInterval{StartTimestamp: uint64(now - statistics.StoreHeartBeatReportInterval), EndTimestamp: uint64(now)}
	newStats.Interval = interval
	newStore := store.Clone(core.SetStoreStats(newStats))
	mc.Set(storeID, newStats)
	mc.PutStore(newStore)
}

// UpdateStorageWrittenBytes updates store written bytes.
func (mc *Cluster) UpdateStorageWrittenBytes(storeID uint64, bytesWritten uint64) {
	store := mc.GetStore(storeID)
	newStats := proto.Clone(store.GetStoreStats()).(*pdpb.StoreStats)
	newStats.BytesWritten = bytesWritten
	newStats.KeysWritten = bytesWritten / 100
	now := time.Now().Second()
	interval := &pdpb.TimeInterval{StartTimestamp: uint64(now - statistics.StoreHeartBeatReportInterval), EndTimestamp: uint64(now)}
	newStats.Interval = interval
	newStore := store.Clone(core.SetStoreStats(newStats))
	mc.Set(storeID, newStats)
	mc.PutStore(newStore)
}

// UpdateStorageReadBytes updates store read bytes.
func (mc *Cluster) UpdateStorageReadBytes(storeID uint64, bytesRead uint64) {
	store := mc.GetStore(storeID)
	newStats := proto.Clone(store.GetStoreStats()).(*pdpb.StoreStats)
	newStats.BytesRead = bytesRead
	newStats.KeysRead = bytesRead / 100
	now := time.Now().Second()
	interval := &pdpb.TimeInterval{StartTimestamp: uint64(now - statistics.StoreHeartBeatReportInterval), EndTimestamp: uint64(now)}
	newStats.Interval = interval
	newStore := store.Clone(core.SetStoreStats(newStats))
	mc.Set(storeID, newStats)
	mc.PutStore(newStore)
}

// UpdateStorageWrittenKeys updates store written keys.
func (mc *Cluster) UpdateStorageWrittenKeys(storeID uint64, keysWritten uint64) {
	store := mc.GetStore(storeID)
	newStats := proto.Clone(store.GetStoreStats()).(*pdpb.StoreStats)
	newStats.KeysWritten = keysWritten
	newStats.BytesWritten = keysWritten * 100
	now := time.Now().Second()
	interval := &pdpb.TimeInterval{StartTimestamp: uint64(now - statistics.StoreHeartBeatReportInterval), EndTimestamp: uint64(now)}
	newStats.Interval = interval
	newStore := store.Clone(core.SetStoreStats(newStats))
	mc.Set(storeID, newStats)
	mc.PutStore(newStore)
}

// UpdateStorageReadKeys updates store read bytes.
func (mc *Cluster) UpdateStorageReadKeys(storeID uint64, keysRead uint64) {
	store := mc.GetStore(storeID)
	newStats := proto.Clone(store.GetStoreStats()).(*pdpb.StoreStats)
	newStats.KeysRead = keysRead
	newStats.BytesRead = keysRead * 100
	now := time.Now().Second()
	interval := &pdpb.TimeInterval{StartTimestamp: uint64(now - statistics.StoreHeartBeatReportInterval), EndTimestamp: uint64(now)}
	newStats.Interval = interval
	newStore := store.Clone(core.SetStoreStats(newStats))
	mc.Set(storeID, newStats)
	mc.PutStore(newStore)
}

// UpdateStoreStatus updates store status.
func (mc *Cluster) UpdateStoreStatus(id uint64) {
	leaderCount := mc.Regions.GetStoreLeaderCount(id)
	regionCount := mc.Regions.GetStoreRegionCount(id)
	pendingPeerCount := mc.Regions.GetStorePendingPeerCount(id)
	leaderSize := mc.Regions.GetStoreLeaderRegionSize(id)
	regionSize := mc.Regions.GetStoreRegionSize(id)
	store := mc.Stores.GetStore(id)
	stats := &pdpb.StoreStats{}
	stats.Capacity = 1000 * (1 << 20)
	stats.Available = stats.Capacity - uint64(store.GetRegionSize())
	stats.UsedSize = uint64(store.GetRegionSize())
	newStore := store.Clone(
		core.SetStoreStats(stats),
		core.SetLeaderCount(leaderCount),
		core.SetRegionCount(regionCount),
		core.SetPendingPeerCount(pendingPeerCount),
		core.SetLeaderSize(leaderSize),
		core.SetRegionSize(regionSize),
	)
	mc.PutStore(newStore)
}

func (mc *Cluster) newMockRegionInfo(regionID uint64, leaderStoreID uint64, followerStoreIDs ...uint64) *core.RegionInfo {
	return mc.MockRegionInfo(regionID, leaderStoreID, followerStoreIDs, []uint64{}, nil)
}

// GetOpt mocks method.
func (mc *Cluster) GetOpt() *mockoption.ScheduleOptions {
	return mc.ScheduleOptions
}

// GetLeaderScheduleLimit mocks method.
func (mc *Cluster) GetLeaderScheduleLimit() uint64 {
	return mc.ScheduleOptions.GetLeaderScheduleLimit()
}

// GetRegionScheduleLimit mocks method.
func (mc *Cluster) GetRegionScheduleLimit() uint64 {
	return mc.ScheduleOptions.GetRegionScheduleLimit()
}

// GetReplicaScheduleLimit mocks method.
func (mc *Cluster) GetReplicaScheduleLimit() uint64 {
	return mc.ScheduleOptions.GetReplicaScheduleLimit()
}

// GetMergeScheduleLimit mocks method.
func (mc *Cluster) GetMergeScheduleLimit() uint64 {
	return mc.ScheduleOptions.GetMergeScheduleLimit()
}

// GetHotRegionScheduleLimit mocks method.
func (mc *Cluster) GetHotRegionScheduleLimit() uint64 {
	return mc.ScheduleOptions.GetHotRegionScheduleLimit()
}

// GetMaxReplicas mocks method.
func (mc *Cluster) GetMaxReplicas() int {
	return mc.ScheduleOptions.GetMaxReplicas()
}

// GetStoreLimitByType mocks method.
func (mc *Cluster) GetStoreLimitByType(storeID uint64, typ storelimit.Type) float64 {
	return mc.ScheduleOptions.GetStoreLimitByType(storeID, typ)
}

// CheckLabelProperty checks label property.
func (mc *Cluster) CheckLabelProperty(typ string, labels []*metapb.StoreLabel) bool {
	for _, cfg := range mc.LabelProperties[typ] {
		for _, l := range labels {
			if l.Key == cfg.Key && l.Value == cfg.Value {
				return true
			}
		}
	}
	return false
}

// PutRegionStores mocks method.
func (mc *Cluster) PutRegionStores(id uint64, stores ...uint64) {
	meta := &metapb.Region{Id: id}
	for _, s := range stores {
		meta.Peers = append(meta.Peers, &metapb.Peer{StoreId: s})
	}
	mc.PutRegion(core.NewRegionInfo(meta, &metapb.Peer{StoreId: stores[0]}))
}

// PutStoreWithLabels mocks method.
func (mc *Cluster) PutStoreWithLabels(id uint64, labelPairs ...string) {
	labels := make(map[string]string)
	for i := 0; i < len(labelPairs); i += 2 {
		labels[labelPairs[i]] = labelPairs[i+1]
	}
	mc.AddLabelsStore(id, 0, labels)
}

// RemoveScheduler mocks method.
func (mc *Cluster) RemoveScheduler(name string) error {
	return nil
}

// MockRegionInfo returns a mock region
func (mc *Cluster) MockRegionInfo(regionID uint64, leaderStoreID uint64,
	followerStoreIDs, learnerStoreIDs []uint64, epoch *metapb.RegionEpoch) *core.RegionInfo {

	region := &metapb.Region{
		Id:          regionID,
		StartKey:    []byte(fmt.Sprintf("%20d", regionID)),
		EndKey:      []byte(fmt.Sprintf("%20d", regionID+1)),
		RegionEpoch: epoch,
	}
	leader, _ := mc.AllocPeer(leaderStoreID)
	region.Peers = []*metapb.Peer{leader}
	for _, storeID := range followerStoreIDs {
		peer, _ := mc.AllocPeer(storeID)
		region.Peers = append(region.Peers, peer)
	}
	for _, storeID := range learnerStoreIDs {
		peer, _ := mc.AllocPeer(storeID)
		peer.Role = metapb.PeerRole_Learner
		region.Peers = append(region.Peers, peer)
	}
	return core.NewRegionInfo(region, leader)
}

// SetStoreLabel set the labels to the target store
func (mc *Cluster) SetStoreLabel(storeID uint64, labels map[string]string) {
	store := mc.GetStore(storeID)
	newLabels := make([]*metapb.StoreLabel, 0, len(labels))
	for k, v := range labels {
		newLabels = append(newLabels, &metapb.StoreLabel{Key: k, Value: v})
	}
	newStore := store.Clone(core.SetStoreLabels(newLabels))
	mc.PutStore(newStore)
}

<<<<<<< HEAD
// IsFeatureSupported checks if the feature is supported by current cluster.
func (mc *Cluster) IsFeatureSupported(versioninfo.Feature) bool {
	return true
=======
// AddSuspectRegions mock method
func (mc *Cluster) AddSuspectRegions(ids ...uint64) {
	for _, id := range ids {
		mc.suspectRegions[id] = struct{}{}
	}
}

// CheckRegionUnderSuspect only used for unit test
func (mc *Cluster) CheckRegionUnderSuspect(id uint64) bool {
	_, ok := mc.suspectRegions[id]
	return ok
}

// ResetSuspectRegions only used for unit test
func (mc *Cluster) ResetSuspectRegions() {
	mc.suspectRegions = map[uint64]struct{}{}
>>>>>>> b0128cd9
}<|MERGE_RESOLUTION|>--- conflicted
+++ resolved
@@ -637,11 +637,11 @@
 	mc.PutStore(newStore)
 }
 
-<<<<<<< HEAD
 // IsFeatureSupported checks if the feature is supported by current cluster.
 func (mc *Cluster) IsFeatureSupported(versioninfo.Feature) bool {
 	return true
-=======
+}
+
 // AddSuspectRegions mock method
 func (mc *Cluster) AddSuspectRegions(ids ...uint64) {
 	for _, id := range ids {
@@ -658,5 +658,4 @@
 // ResetSuspectRegions only used for unit test
 func (mc *Cluster) ResetSuspectRegions() {
 	mc.suspectRegions = map[uint64]struct{}{}
->>>>>>> b0128cd9
 }
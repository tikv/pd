// Copyright 2020 TiKV Project Authors.
//
// Licensed under the Apache License, Version 2.0 (the "License");
// you may not use this file except in compliance with the License.
// You may obtain a copy of the License at
//
//     http://www.apache.org/licenses/LICENSE-2.0
//
// Unless required by applicable law or agreed to in writing, software
// distributed under the License is distributed on an "AS IS" BASIS,
// See the License for the specific language governing permissions and
// limitations under the License.

package movingaverage

import "time"

// TimeMedian is AvgOverTime + MedianFilter
// Size of MedianFilter should be larger than double size of AvgOverTime to denoisy.
// Delay is aotSize * mfSize * reportInterval/4
// and the min filled period is aotSize * reportInterval, which is not related with mfSize
type TimeMedian struct {
	aotInterval   time.Duration
	aot           *AvgOverTime
	mf            *MedianFilter
	aotSize       int
	mfSize        int
	instantaneous float64
}

// NewTimeMedian returns a TimeMedian with given size.
func NewTimeMedian(aotSize, mfSize, reportInterval int) *TimeMedian {
	interval := time.Duration(aotSize*reportInterval) * time.Second
	return &TimeMedian{
		aotInterval: interval,
		aot:         NewAvgOverTime(interval),
		mf:          NewMedianFilter(mfSize),
		aotSize:     aotSize,
		mfSize:      mfSize,
	}
}

// Get returns change rate in the median of the several intervals.
func (t *TimeMedian) Get() float64 {
	return t.mf.Get()
}

// Add adds recent change to TimeMedian.
func (t *TimeMedian) Add(delta float64, interval time.Duration) {
<<<<<<< HEAD
	if interval < time.Second {
		return
	}
	t.instantaneous = delta / interval.Seconds()
=======
>>>>>>> 3b3c8355
	t.aot.Add(delta, interval)
	if t.aot.IsFull() {
		t.mf.Add(t.aot.Get())
	}
}

// Set sets the given average.
func (t *TimeMedian) Set(avg float64) {
	t.mf.Set(avg)
}

// GetFilledPeriod returns filled period.
func (t *TimeMedian) GetFilledPeriod() int { // it is unrelated with mfSize
	return t.aotSize
}

// GetInstantaneous returns instantaneous speed
func (t *TimeMedian) GetInstantaneous() float64 {
	return t.instantaneous
}<|MERGE_RESOLUTION|>--- conflicted
+++ resolved
@@ -47,13 +47,7 @@
 
 // Add adds recent change to TimeMedian.
 func (t *TimeMedian) Add(delta float64, interval time.Duration) {
-<<<<<<< HEAD
-	if interval < time.Second {
-		return
-	}
 	t.instantaneous = delta / interval.Seconds()
-=======
->>>>>>> 3b3c8355
 	t.aot.Add(delta, interval)
 	if t.aot.IsFull() {
 		t.mf.Add(t.aot.Get())

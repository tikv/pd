--- conflicted
+++ resolved
@@ -130,16 +130,11 @@
 				if len(cr.pendingTasks) > 0 {
 					maxDuration = time.Since(cr.pendingTasks[0].submittedAt)
 				}
-<<<<<<< HEAD
-				for name, cnt := range s.pendingTaskCount {
-					RunnerTaskPendingTasks.WithLabelValues(s.name, name).Set(float64(cnt))
+				for name, cnt := range cr.pendingTaskCount {
+					RunnerTaskPendingTasks.WithLabelValues(cr.name, name).Set(float64(cnt))
 				}
-				s.pendingMu.Unlock()
-				s.maxWaitingDuration.Set(maxDuration.Seconds())
-=======
 				cr.pendingMu.Unlock()
 				cr.maxWaitingDuration.Set(maxDuration.Seconds())
->>>>>>> a674e668
 			}
 		}
 	}()
@@ -159,14 +154,9 @@
 	for len(cr.pendingTasks) > 0 {
 		task := cr.pendingTasks[0]
 		select {
-<<<<<<< HEAD
-		case s.taskChan <- task:
-			s.pendingTasks = s.pendingTasks[1:]
-			s.pendingTaskCount[task.Opts.TaskName]--
-=======
 		case cr.taskChan <- task:
 			cr.pendingTasks = cr.pendingTasks[1:]
->>>>>>> a674e668
+			cr.pendingTaskCount[task.Opts.TaskName]--
 			return
 		default:
 			return
@@ -206,12 +196,8 @@
 			}
 		}
 		task.submittedAt = time.Now()
-<<<<<<< HEAD
-		s.pendingTasks = append(s.pendingTasks, task)
-		s.pendingTaskCount[opt.TaskName]++
-=======
 		cr.pendingTasks = append(cr.pendingTasks, task)
->>>>>>> a674e668
+		cr.pendingTaskCount[taskOpts.TaskName]++
 	}
 	return nil
 }

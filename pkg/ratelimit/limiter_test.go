--- conflicted
+++ resolved
@@ -32,11 +32,7 @@
 
 	label := "test"
 	status := limiter.Update(label, opts...)
-<<<<<<< HEAD
-	c.Assert(status&ConcurrencyChanged != 0, IsTrue)
-=======
 	re.True(status&ConcurrencyChanged != 0)
->>>>>>> c8775b61
 	var lock sync.Mutex
 	successCount, failedCount := 0, 0
 	var wg sync.WaitGroup
@@ -58,17 +54,10 @@
 	re.Equal(uint64(0), current)
 
 	status = limiter.Update(label, UpdateConcurrencyLimiter(10))
-<<<<<<< HEAD
-	c.Assert(status&ConcurrencyNoChange != 0, IsTrue)
-
-	status = limiter.Update(label, UpdateConcurrencyLimiter(5))
-	c.Assert(status&ConcurrencyChanged != 0, IsTrue)
-=======
 	re.True(status&ConcurrencyNoChange != 0)
 
 	status = limiter.Update(label, UpdateConcurrencyLimiter(5))
 	re.True(status&ConcurrencyChanged != 0)
->>>>>>> c8775b61
 	failedCount = 0
 	successCount = 0
 	for i := 0; i < 15; i++ {
@@ -83,11 +72,7 @@
 	}
 
 	status = limiter.Update(label, UpdateConcurrencyLimiter(0))
-<<<<<<< HEAD
-	c.Assert(status&ConcurrencyDeleted != 0, IsTrue)
-=======
 	re.True(status&ConcurrencyDeleted != 0)
->>>>>>> c8775b61
 	failedCount = 0
 	successCount = 0
 	for i := 0; i < 15; i++ {
@@ -117,34 +102,21 @@
 	re.True(limiter.IsInAllowList(label))
 
 	status := UpdateQPSLimiter(float64(rate.Every(time.Second)), 1)(label, limiter)
-<<<<<<< HEAD
-	c.Assert(status&InAllowList != 0, Equals, true)
-=======
 	re.True(status&InAllowList != 0)
->>>>>>> c8775b61
 	for i := 0; i < 10; i++ {
 		re.True(limiter.Allow(label))
 	}
 }
 
-<<<<<<< HEAD
-func (s *testRatelimiterSuite) TestUpdateQPSLimiter(c *C) {
-	c.Parallel()
-=======
 func TestUpdateQPSLimiter(t *testing.T) {
 	t.Parallel()
 	re := require.New(t)
->>>>>>> c8775b61
 	opts := []Option{UpdateQPSLimiter(float64(rate.Every(time.Second)), 1)}
 	limiter := NewLimiter()
 
 	label := "test"
 	status := limiter.Update(label, opts...)
-<<<<<<< HEAD
-	c.Assert(status&QPSChanged != 0, IsTrue)
-=======
 	re.True(status&QPSChanged != 0)
->>>>>>> c8775b61
 
 	var lock sync.Mutex
 	successCount, failedCount := 0, 0
@@ -164,16 +136,8 @@
 	status = limiter.Update(label, UpdateQPSLimiter(float64(rate.Every(time.Second)), 1))
 	re.True(status&QPSNoChange != 0)
 
-<<<<<<< HEAD
-	status = limiter.Update(label, UpdateQPSLimiter(float64(rate.Every(time.Second)), 1))
-	c.Assert(status&QPSNoChange != 0, IsTrue)
-
-	status = limiter.Update(label, UpdateQPSLimiter(5, 5))
-	c.Assert(status&QPSChanged != 0, IsTrue)
-=======
 	status = limiter.Update(label, UpdateQPSLimiter(5, 5))
 	re.True(status&QPSChanged != 0)
->>>>>>> c8775b61
 	limit, burst = limiter.GetQPSLimiterStatus(label)
 	re.Equal(rate.Limit(5), limit)
 	re.Equal(5, burst)
@@ -189,11 +153,7 @@
 	time.Sleep(time.Second)
 
 	status = limiter.Update(label, UpdateQPSLimiter(0, 0))
-<<<<<<< HEAD
-	c.Assert(status&QPSDeleted != 0, IsTrue)
-=======
 	re.True(status&QPSDeleted != 0)
->>>>>>> c8775b61
 	for i := 0; i < 10; i++ {
 		re.True(limiter.Allow(label))
 	}
@@ -202,14 +162,9 @@
 	re.Equal(0, qCurrent)
 }
 
-<<<<<<< HEAD
-func (s *testRatelimiterSuite) TestQPSLimiter(c *C) {
-	c.Parallel()
-=======
 func TestQPSLimiter(t *testing.T) {
 	t.Parallel()
 	re := require.New(t)
->>>>>>> c8775b61
 	opts := []Option{UpdateQPSLimiter(float64(rate.Every(3*time.Second)), 100)}
 	limiter := NewLimiter()
 
@@ -237,14 +192,9 @@
 	re.Equal(101, successCount)
 }
 
-<<<<<<< HEAD
-func (s *testRatelimiterSuite) TestTwoLimiters(c *C) {
-	c.Parallel()
-=======
 func TestTwoLimiters(t *testing.T) {
 	t.Parallel()
 	re := require.New(t)
->>>>>>> c8775b61
 	cfg := &DimensionConfig{
 		QPS:              100,
 		QPSBurst:         100,

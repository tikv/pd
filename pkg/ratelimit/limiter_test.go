--- conflicted
+++ resolved
@@ -45,11 +45,7 @@
 
 	limiter := newLimiter()
 	status := limiter.updateConcurrencyConfig(10)
-<<<<<<< HEAD
-	re.True(status&ConcurrencyChanged != 0)
-=======
 	re.NotZero(status & ConcurrencyChanged)
->>>>>>> ddf810be
 	var lock syncutil.Mutex
 	successCount, failedCount := 0, 0
 	var wg sync.WaitGroup
@@ -72,17 +68,10 @@
 	re.Equal(uint64(0), current)
 
 	status = limiter.updateConcurrencyConfig(10)
-<<<<<<< HEAD
-	re.True(status&ConcurrencyNoChange != 0)
-
-	status = limiter.updateConcurrencyConfig(5)
-	re.True(status&ConcurrencyChanged != 0)
-=======
 	re.NotZero(status & ConcurrencyNoChange)
 
 	status = limiter.updateConcurrencyConfig(5)
 	re.NotZero(status & ConcurrencyChanged)
->>>>>>> ddf810be
 	failedCount = 0
 	successCount = 0
 	for i := 0; i < 15; i++ {
@@ -97,11 +86,7 @@
 	}
 
 	status = limiter.updateConcurrencyConfig(0)
-<<<<<<< HEAD
-	re.True(status&ConcurrencyDeleted != 0)
-=======
 	re.NotZero(status & ConcurrencyDeleted)
->>>>>>> ddf810be
 	failedCount = 0
 	successCount = 0
 	for i := 0; i < 15; i++ {
@@ -122,11 +107,7 @@
 	re := require.New(t)
 	limiter := newLimiter()
 	status := limiter.updateQPSConfig(float64(rate.Every(time.Second)), 1)
-<<<<<<< HEAD
-	re.True(status&QPSChanged != 0)
-=======
-	re.NotZero(status & QPSChanged)
->>>>>>> ddf810be
+	re.NotZero(status & QPSChanged)
 
 	var lock syncutil.Mutex
 	successCount, failedCount := 0, 0
@@ -145,17 +126,10 @@
 	re.Equal(1, burst)
 
 	status = limiter.updateQPSConfig(float64(rate.Every(time.Second)), 1)
-<<<<<<< HEAD
-	re.True(status&QPSNoChange != 0)
+	re.NotZero(status & QPSNoChange)
 
 	status = limiter.updateQPSConfig(5, 5)
-	re.True(status&QPSChanged != 0)
-=======
-	re.NotZero(status & QPSNoChange)
-
-	status = limiter.updateQPSConfig(5, 5)
-	re.NotZero(status & QPSChanged)
->>>>>>> ddf810be
+	re.NotZero(status & QPSChanged)
 	limit, burst = limiter.getQPSLimiterStatus()
 	re.Equal(rate.Limit(5), limit)
 	re.Equal(5, burst)
@@ -173,31 +147,19 @@
 	time.Sleep(time.Second)
 
 	status = limiter.updateQPSConfig(0, 0)
-<<<<<<< HEAD
-	re.True(status&QPSDeleted != 0)
-=======
 	re.NotZero(status & QPSDeleted)
->>>>>>> ddf810be
 	for i := 0; i < 10; i++ {
 		_, err := limiter.allow()
 		re.NoError(err)
 	}
 	qLimit, qCurrent := limiter.getQPSLimiterStatus()
 	re.Equal(rate.Limit(0), qLimit)
-<<<<<<< HEAD
-	re.Equal(0, qCurrent)
-=======
 	re.Zero(qCurrent)
->>>>>>> ddf810be
 
 	successCount = 0
 	failedCount = 0
 	status = limiter.updateQPSConfig(float64(rate.Every(3*time.Second)), 100)
-<<<<<<< HEAD
-	re.True(status&QPSChanged != 0)
-=======
-	re.NotZero(status & QPSChanged)
->>>>>>> ddf810be
+	re.NotZero(status & QPSChanged)
 	wg.Add(200)
 	for i := 0; i < 200; i++ {
 		go countSingleLimiterHandleResult(limiter, &successCount, &failedCount, &lock, &wg, r)
@@ -224,13 +186,8 @@
 	}
 	limiter := newLimiter()
 	status := limiter.updateDimensionConfig(cfg)
-<<<<<<< HEAD
-	re.True(status&QPSChanged != 0)
-	re.True(status&ConcurrencyChanged != 0)
-=======
 	re.NotZero(status & QPSChanged)
 	re.NotZero(status & ConcurrencyChanged)
->>>>>>> ddf810be
 
 	var lock syncutil.Mutex
 	successCount, failedCount := 0, 0
@@ -257,11 +214,7 @@
 		r.release()
 	}
 	status = limiter.updateQPSConfig(float64(rate.Every(10*time.Second)), 1)
-<<<<<<< HEAD
-	re.True(status&QPSChanged != 0)
-=======
-	re.NotZero(status & QPSChanged)
->>>>>>> ddf810be
+	re.NotZero(status & QPSChanged)
 	wg.Add(100)
 	for i := 0; i < 100; i++ {
 		go countSingleLimiterHandleResult(limiter, &successCount, &failedCount, &lock, &wg, r)
@@ -275,13 +228,8 @@
 
 	cfg = &DimensionConfig{}
 	status = limiter.updateDimensionConfig(cfg)
-<<<<<<< HEAD
-	re.True(status&ConcurrencyDeleted != 0)
-	re.True(status&QPSDeleted != 0)
-=======
 	re.NotZero(status & ConcurrencyDeleted)
 	re.NotZero(status & QPSDeleted)
->>>>>>> ddf810be
 }
 
 func countSingleLimiterHandleResult(limiter *limiter, successCount *int,

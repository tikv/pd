// The MIT License (MIT)
// Copyright (c) 2022 go-kratos Project Authors.
//
// Copyright 2024 TiKV Project Authors.
//
// Licensed under the Apache License, Version 2.0 (the "License");
// you may not use this file except in compliance with the License.
// You may obtain a copy of the License at
//
//     http://www.apache.org/licenses/LICENSE-2.0
//
// Unless required by applicable law or agreed to in writing, software
// distributed under the License is distributed on an "AS IS" BASIS,
// WITHOUT WARRANTIES OR CONDITIONS OF ANY KIND, either express or implied.
// See the License for the specific language governing permissions and
// limitations under the License.

package ratelimit

import (
	"math"
	"sync/atomic"
	"time"

	"github.com/tikv/pd/pkg/window"
)

const (
	inf         = int64(^uint64(0) >> 1)
	infDuration = int64(time.Hour)

	defaultWindowSize = time.Second * 10
	defaultBucketSize = 100
)

// cache stores some statistics information up to the most recent complete bucket cycle,
// such as the maximum processed request count and
// the shortest processing duration in a certain period of time.
type cache struct {
	val  int64
	time time.Time
}

type bbrOption func(*bbrConfig)

type bbrConfig struct {
	// WindowSize defines time duration per window
	Window time.Duration
	// BucketNum defines bucket number for each window
	Bucket int
}

func newConfig(opts ...bbrOption) *bbrConfig {
	cfg := &bbrConfig{
		Window: defaultWindowSize,
		Bucket: defaultBucketSize,
	}
	for _, o := range opts {
		o(cfg)
	}
	return cfg
}

// WithWindow with window size.
func WithWindow(d time.Duration) bbrOption {
	return func(o *bbrConfig) {
		o.Window = d
	}
}

// WithBucket with bucket ize.
func WithBucket(b int) bbrOption {
	return func(o *bbrConfig) {
		o.Bucket = b
	}
}

type bbrStatus struct {
	// RDP(Rate-Delay Product) refers to the product of pass request count and processing duration.
	// RDP is a performance metric used to measure the maximum capacity of request on process in the system.
	// It represents the maximum amount of unacknowledged request count that can exist in the system simultaneously.
	// This indicator is clearly closely related to goroutine numbers.
	// And for the BBR status, during normal operation, the RDP is not set and its value is "inf" (infinity).
	//  However, when the BBR's rate throttling conditions are triggered, the RDP will be set accordingly.
	RDP atomic.Int64
	// minimum duration is used to record the shortest processing duration.
	// Currently, this state value is only used in testing. In future implementations,
	// if it is observed that the minimum duration continues to increase
	// even after setting the RDP (Rate-Delay Product), it indicates that the system is
	// still in a deteriorating state, and the RDP needs to be lowered further.
	minDuration atomic.Int64
}

func (f *bbrStatus) storeRDP(m int64) {
	f.RDP.Store(m)
}

func (f *bbrStatus) getRDP() int64 {
	return f.RDP.Load()
}

func (f *bbrStatus) storeMinDuration(m int64) {
	f.minDuration.Store(m)
}

func (f *bbrStatus) getMinDuration() int64 {
	return f.minDuration.Load()
}

type feedbackOpt func(*bbrStatus)

// bbr is used to implment the maximum concurrency detection algorithm
// which borrows from TCP BBR algorithm for an API.
// If the amount of concurrency keeps increasing within a specific time window,
// it indicates that the bottleneck has been reached.
//  1. Divide the time window into multiple time buckets of equal duration.
//     Initialize a counter for each time bucket to keep track of the concurrency change.
//  2. Monitor the concurrency of requests. When request comes, increment the counter of arrival time bucket.
//     When processed request, decrease the counter of pass time bucket.
//  3. Monitor the amount of pass requests. When processed request, increment the counter.
//  4. Record the processing duration.
//  5. Periodically, check the counters in each time bucket to analyze the concurrency change.
//     If the value of any counter increases continuously over a certain threshold
//     for a consecutive number of time buckets, it indicates the API is reaching its maximum concurrency.
//  6. According the maxinum pass request and minimum duration, calculate RDP and use it as conccurency limit.
type bbr struct {
	cfg                 *bbrConfig
	bucketPerSecond     int64
	bucketDuration      time.Duration
	windowMicroDuration int64

	// statistics
	passStat         window.RollingCounter
	durationStat     window.RollingCounter
	onProcessingStat window.RollingCounter

	// full status
	lastUpdateTime atomic.Value
	inCheck        atomic.Int64
	bbrStatus      *bbrStatus

	feedbacks []feedbackOpt

	maxPassCache     atomic.Value
	minDurationCache atomic.Value
}

func newBBR(cfg *bbrConfig, feedbacks ...feedbackOpt) *bbr {
	bucketDuration := cfg.Window / time.Duration(cfg.Bucket)
	passStat := window.NewRollingCounter(window.RollingCounterOpts{Size: cfg.Bucket, BucketDuration: bucketDuration})
	durationStat := window.NewRollingCounter(window.RollingCounterOpts{Size: cfg.Bucket, BucketDuration: bucketDuration})
	onProcessingStat := window.NewRollingCounter(window.RollingCounterOpts{Size: cfg.Bucket, BucketDuration: bucketDuration})

	limiter := &bbr{
		cfg:                 cfg,
		feedbacks:           feedbacks,
		bucketDuration:      bucketDuration,
		windowMicroDuration: int64(cfg.Window / time.Microsecond),
		bucketPerSecond:     int64(time.Second / bucketDuration),
		passStat:            passStat,
		durationStat:        durationStat,
		onProcessingStat:    onProcessingStat,
		bbrStatus:           &bbrStatus{},
	}
	limiter.bbrStatus.storeRDP(inf)
	return limiter
}

// timespan returns the passed bucket count
// since lastTime, if it is one bucket duration earlier than
// the last recorded time, it will return the BucketNum.
func (l *bbr) timespan(lastTime time.Time) int {
	v := int(time.Since(lastTime) / l.bucketDuration)
	if v > -1 {
		return v
	}
	return l.cfg.Bucket
}

func (l *bbr) calcRDP() (rdp int64, dur int64) {
	dur = l.getMinDuration()
	return int64(math.Floor(float64(l.getMaxPass()*dur*l.bucketPerSecond)/1e6) + 0.5), dur
}

func (l *bbr) getMaxPass() int64 {
	passCache := l.maxPassCache.Load()
	if passCache != nil {
		ps := passCache.(*cache)
		if l.timespan(ps.time) < 1 {
			return ps.val
		}
	}
	rawMaxPass := int64(l.passStat.Reduce(func(iterator window.Iterator) float64 {
		var result = 0.0
		for i := 0; iterator.Next() && i < l.cfg.Bucket; i++ {
			bucket := iterator.Bucket()
			count := 0.0
			for _, p := range bucket.Points {
				count += p
			}
			result = math.Max(result, count)
		}
		return result
	}))
	// don't save cache when no update, and default is 1.
	if rawMaxPass < 1 {
		rawMaxPass = 1
	}
	if rawMaxPass == 1 {
		return rawMaxPass
	}
	l.maxPassCache.Store(&cache{
		val:  rawMaxPass,
		time: time.Now(),
	})
	return rawMaxPass
}

func (l *bbr) getMinDuration() int64 {
	rtCache := l.minDurationCache.Load()
	if rtCache != nil {
		rc := rtCache.(*cache)
		if l.timespan(rc.time) < 1 {
			return rc.val
		}
	}
	rawMinRT := int64(math.Ceil(l.durationStat.Reduce(func(iterator window.Iterator) float64 {
		var result = float64(infDuration)
<<<<<<< HEAD
		for i := 1; iterator.Next() && i < l.cfg.Bucket; i++ {
=======
		for i := 0; iterator.Next() && i < l.cfg.Bucket; i++ {
>>>>>>> 0fd7a9cd
			bucket := iterator.Bucket()
			if len(bucket.Points) == 0 {
				continue
			}
			total := 0.0
			for _, p := range bucket.Points {
				total += p
			}
			avg := total / float64(bucket.Count)
			avg = math.Max(1., avg)
			result = math.Min(result, avg)
		}
		return result
	})))
	if rawMinRT < 1 {
		rawMinRT = infDuration
	}
<<<<<<< HEAD
=======
	// If rtStat is empty, rawMinRT will be infDuration and we don't need to save cache.
>>>>>>> 0fd7a9cd
	if rawMinRT == infDuration {
		return rawMinRT
	}
	l.minDurationCache.Store(&cache{
		val:  rawMinRT,
		time: time.Now(),
	})
	return rawMinRT
}

// The implementation of the detection algorithm is as follows:
//  1. All buckets are divided into two parts.
//  2. The sum of the concurrent change values in each part of the bucket
//     is required to be greater than 0.
//  3. The number of buckets greater than 0 is greater than that of buckets less than 0.
func (l *bbr) checkFullStatus() {
	temp := l.lastUpdateTime.Load()
	if temp != nil {
		t := temp.(time.Time)
		if l.timespan(t) < 1 {
			return
		}
	}
	if !l.inCheck.CompareAndSwap(0, 1) {
		return
	}
	positive := 0
	negative := 0
	raises := math.Ceil(l.onProcessingStat.Reduce(func(iterator window.Iterator) float64 {
		var result = 0.
		i := 1
		for ; iterator.Next() && i < l.cfg.Bucket/2; i++ {
			bucket := iterator.Bucket()
			total := 0.0
			for _, p := range bucket.Points {
				total += p
			}
			result += total
			if total > 1e-6 {
				positive++
			} else if total < -1e-6 {
				negative++
			}
			if positive < negative {
				break
			}
		}
		if positive <= 0 {
			return result
		}
		for ; iterator.Next() && i < l.cfg.Bucket/2; i++ {
			bucket := iterator.Bucket()
			total := 0.0
			for _, p := range bucket.Points {
				total += p
			}
			result += total
			if total > 1e-6 {
				positive++
			} else if total < -1e-6 {
				negative++
			}
			if positive < negative {
				break
			}
		}
		return result
	}))

	l.inCheck.Store(0)
	rdp, dur := l.calcRDP()
	check1 := raises > 0 && positive > negative
	check2 := rdp > 1
	if check1 && check2 && l.bbrStatus.getRDP() == inf {
		l.bbrStatus.storeRDP(rdp)
		l.bbrStatus.storeMinDuration(dur)
		for _, fd := range l.feedbacks {
			fd(l.bbrStatus)
		}
	} else if dur != infDuration && dur >= l.windowMicroDuration {
		rdp = int64(math.Floor(float64(1*dur*l.bucketPerSecond)/1e6) + 0.5)
		l.bbrStatus.storeRDP(rdp)
		l.bbrStatus.storeMinDuration(dur)
		for _, fd := range l.feedbacks {
			fd(l.bbrStatus)
		}
	}
	l.lastUpdateTime.Store(time.Now())
}

func (l *bbr) process() DoneFunc {
	l.onProcessingStat.Add(1)
	start := time.Now().UnixMicro()
	l.checkFullStatus()
	return func() {
		if rt := time.Now().UnixMicro() - start; rt > 0 {
			l.durationStat.Add(rt)
		}
		l.onProcessingStat.Add(-1)
		l.passStat.Add(1)
	}
}

func bbrConcurrencyFeedBackFn(concurrency *concurrencyLimiter) func(s *bbrStatus) {
	return func(s *bbrStatus) {
		if s.getMinDuration() == infDuration {
			current := concurrency.getCurrent()
			concurrency.tryToSetLimit(current)
		} else {
			concurrency.tryToSetLimit(uint64(s.getRDP()))
		}
	}
}<|MERGE_RESOLUTION|>--- conflicted
+++ resolved
@@ -226,11 +226,7 @@
 	}
 	rawMinRT := int64(math.Ceil(l.durationStat.Reduce(func(iterator window.Iterator) float64 {
 		var result = float64(infDuration)
-<<<<<<< HEAD
-		for i := 1; iterator.Next() && i < l.cfg.Bucket; i++ {
-=======
 		for i := 0; iterator.Next() && i < l.cfg.Bucket; i++ {
->>>>>>> 0fd7a9cd
 			bucket := iterator.Bucket()
 			if len(bucket.Points) == 0 {
 				continue
@@ -248,10 +244,7 @@
 	if rawMinRT < 1 {
 		rawMinRT = infDuration
 	}
-<<<<<<< HEAD
-=======
 	// If rtStat is empty, rawMinRT will be infDuration and we don't need to save cache.
->>>>>>> 0fd7a9cd
 	if rawMinRT == infDuration {
 		return rawMinRT
 	}

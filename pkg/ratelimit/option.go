// Copyright 2022 TiKV Project Authors.
//
// Licensed under the Apache License, Version 2.0 (the "License");
// you may not use this file except in compliance with the License.
// You may obtain a copy of the License at
//
//     http://www.apache.org/licenses/LICENSE-2.0
//
// Unless required by applicable law or agreed to in writing, software
// distributed under the License is distributed on an "AS IS" BASIS,
// WITHOUT WARRANTIES OR CONDITIONS OF ANY KIND, either express or implied.
// See the License for the specific language governing permissions and
// limitations under the License.

package ratelimit

import "golang.org/x/time/rate"

// Option is used to create a limiter with the optional settings.
// these setting is used to add a kind of limiter for a service
type Option func(string, *Limiter)

// AddLabelAllowList adds a label into allow list.
// It means the given label will not be limited
func AddLabelAllowList() Option {
	return func(label string, l *Limiter) {
		l.labelAllowList[label] = struct{}{}
	}
}

// UpdateConcurrencyLimiter creates a concurrency limiter for a given label if it doesn't exist.
func UpdateConcurrencyLimiter(limit uint64) Option {
	return func(label string, l *Limiter) {
		if _, allow := l.labelAllowList[label]; allow {
			return
		}
		if limiter, exist := l.concurrencyLimiter.LoadOrStore(label, newConcurrencyLimiter(limit)); exist {
			limiter.(*concurrencyLimiter).setLimit(limit)
		}
	}
}

// UpdateQPSLimiter creates a QPS limiter for a given label if it doesn't exist.
func UpdateQPSLimiter(limit float64, burst int) Option {
	return func(label string, l *Limiter) {
		if _, allow := l.labelAllowList[label]; allow {
			return
		}
<<<<<<< HEAD
		if limiter, exist := l.qpsLimiter.LoadOrStore(label, NewRateLimiter(limit, burst)); exist {
			limiter.(*RateLimiter).SetLimit(rate.Limit(limit))
=======
		if limiter, exist := l.qpsLimiter.LoadOrStore(label, NewRateLimiter(float64(limit), burst)); exist {
			limiter.(*RateLimiter).SetLimit(limit)
>>>>>>> 47b04310
			limiter.(*RateLimiter).SetBurst(burst)
		}
	}
}<|MERGE_RESOLUTION|>--- conflicted
+++ resolved
@@ -46,13 +46,8 @@
 		if _, allow := l.labelAllowList[label]; allow {
 			return
 		}
-<<<<<<< HEAD
 		if limiter, exist := l.qpsLimiter.LoadOrStore(label, NewRateLimiter(limit, burst)); exist {
 			limiter.(*RateLimiter).SetLimit(rate.Limit(limit))
-=======
-		if limiter, exist := l.qpsLimiter.LoadOrStore(label, NewRateLimiter(float64(limit), burst)); exist {
-			limiter.(*RateLimiter).SetLimit(limit)
->>>>>>> 47b04310
 			limiter.(*RateLimiter).SetBurst(burst)
 		}
 	}

// Copyright 2023 TiKV Project Authors.
//
// Licensed under the Apache License, Version 2.0 (the "License");
// you may not use this file except in compliance with the License.
// You may obtain a copy of the License at
//
//     http://www.apache.org/licenses/LICENSE-2.0
//
// Unless required by applicable law or agreed to in writing, software
// distributed under the License is distributed on an "AS IS" BASIS,
// WITHOUT WARRANTIES OR CONDITIONS OF ANY KIND, either express or implied.
// See the License for the specific language governing permissions and
// limitations under the License.

package ratelimit

import (
	"github.com/tikv/pd/pkg/errs"
	"github.com/tikv/pd/pkg/utils/syncutil"
	"golang.org/x/time/rate"
)

// DoneFunc is done function.
type DoneFunc func()

// DimensionConfig is the limit dimension config of one label
type DimensionConfig struct {
	// qps conifg
	QPS      float64
	QPSBurst int
	// concurrency config
	ConcurrencyLimit uint64
	// BBR config
	EnableBBR bool
}

type limiter struct {
	cfg         *DimensionConfig
	mu          syncutil.RWMutex
	concurrency *concurrencyLimiter
	rate        *RateLimiter
	bbr         *bbr
}

func newLimiter() *limiter {
	lim := &limiter{
		cfg: &DimensionConfig{},
	}
	return lim
}

func (l *limiter) getConcurrencyLimiter() *concurrencyLimiter {
	l.mu.RLock()
	defer l.mu.RUnlock()
	return l.concurrency
}

func (l *limiter) getRateLimiter() *RateLimiter {
	l.mu.RLock()
	defer l.mu.RUnlock()
	return l.rate
}

func (l *limiter) getBBR() *bbr {
	l.mu.RLock()
	defer l.mu.RUnlock()
	return l.bbr
}

func (l *limiter) deleteRateLimiter() bool {
<<<<<<< HEAD
	l.mu.RLock()
	defer l.mu.RUnlock()
	l.cfg.QPS = 0
	l.cfg.QPSBurst = 0
=======
	l.mu.Lock()
	defer l.mu.Unlock()
>>>>>>> a8152822
	l.rate = nil
	return l.isEmpty()
}

func (l *limiter) deleteConcurrency() bool {
	l.mu.Lock()
	defer l.mu.Unlock()
	l.concurrency = nil
	l.cfg.ConcurrencyLimit = 0
	return l.isEmpty()
}

func (l *limiter) deleteBBR() bool {
	l.mu.RLock()
	defer l.mu.RUnlock()
	l.bbr = nil
	l.cfg.EnableBBR = false
	if l.cfg.ConcurrencyLimit > 0 {
		if l.concurrency != nil {
			l.concurrency.setLimit(l.cfg.ConcurrencyLimit)
		}
	} else {
		l.concurrency = nil
	}
	return l.isEmpty()
}

func (l *limiter) isEmpty() bool {
	return l.concurrency == nil && l.rate == nil
}

func (l *limiter) getQPSLimiterStatus() (limit rate.Limit, burst int) {
	baseLimiter := l.getRateLimiter()
	if baseLimiter != nil {
		return baseLimiter.Limit(), baseLimiter.Burst()
	}
	return 0, 0
}

func (l *limiter) getConcurrencyLimiterStatus() (limit uint64, current uint64) {
	baseLimiter := l.getConcurrencyLimiter()
	if baseLimiter != nil {
		return baseLimiter.getLimit(), baseLimiter.getCurrent()
	}
	return 0, 0
}

func (l *limiter) getBBRStatus() (enable bool, limit int64) {
	baseLimiter := l.getBBR()
	if baseLimiter != nil {
		return true, baseLimiter.bbrStatus.getMaxInFlight()
	}
	return false, 0
}

func (l *limiter) updateBBRConfig(enable bool, o ...bbrOption) UpdateStatus {
	oldEnableBBR, _ := l.getBBRStatus()
	if oldEnableBBR == enable {
		return BBRNoChange
	}
	if !enable {
		l.deleteBBR()
		return BBRDeleted
	}
	l.mu.Lock()
	defer l.mu.Unlock()
	l.cfg.EnableBBR = enable
	if l.concurrency == nil {
		l.concurrency = newConcurrencyLimiter(uint64(inf))
	}
	fb := func(s *bbrStatus) {
		if s.getMinRT() == infRT {
			current := l.concurrency.getCurrent()
			l.concurrency.tryToSetLimit(current)
		} else {
			l.concurrency.tryToSetLimit(uint64(s.getMaxInFlight()))
		}
	}
	l.bbr = newBBR(newConfig(o...), fb)
	return BBRChanged
}

func (l *limiter) updateConcurrencyConfig(limit uint64) UpdateStatus {
	oldConcurrencyLimit, _ := l.getConcurrencyLimiterStatus()
	if oldConcurrencyLimit == limit {
		return ConcurrencyNoChange
	}
	if limit < 1 {
		l.deleteConcurrency()
		return ConcurrencyDeleted
	}

	l.mu.Lock()
	defer l.mu.Unlock()
	l.cfg.ConcurrencyLimit = limit
	if l.concurrency != nil {
		if bbr := l.bbr; bbr != nil && bbr.bbrStatus.getMaxInFlight() != inf {
			if l.concurrency.tryToSetLimit(limit) {
				return ConcurrencyChanged
			}
			return ConcurrencyNoChange
		}
		l.concurrency.setLimit(limit)
		return ConcurrencyChanged
	}
	l.concurrency = newConcurrencyLimiter(limit)
	return ConcurrencyChanged
}

func (l *limiter) updateQPSConfig(limit float64, burst int) UpdateStatus {
	oldQPSLimit, oldBurst := l.getQPSLimiterStatus()

	if (float64(oldQPSLimit)-limit < eps && float64(oldQPSLimit)-limit > -eps) && oldBurst == burst {
		return QPSNoChange
	}
	if limit <= eps || burst < 1 {
		l.deleteRateLimiter()
		return QPSDeleted
	}
	l.mu.Lock()
	defer l.mu.Unlock()
	l.cfg.QPS = limit
	l.cfg.QPSBurst = burst
	if l.rate != nil {
		l.rate.SetLimit(rate.Limit(limit))
		l.rate.SetBurst(burst)
	} else {
		l.rate = NewRateLimiter(limit, burst)
	}
	return QPSChanged
}

func (l *limiter) updateDimensionConfig(cfg *DimensionConfig, op ...bbrOption) UpdateStatus {
	status := l.updateQPSConfig(cfg.QPS, cfg.QPSBurst)
	status |= l.updateConcurrencyConfig(cfg.ConcurrencyLimit)
	status |= l.updateBBRConfig(cfg.EnableBBR, op...)
	return status
}

func (l *limiter) allow() (DoneFunc, error) {
	concurrency := l.getConcurrencyLimiter()
	if concurrency != nil && !concurrency.allow() {
		return nil, errs.ErrRateLimitExceeded
	}
	rate := l.getRateLimiter()
	if rate != nil && !rate.Allow() {
		if concurrency != nil {
			concurrency.release()
		}
		return nil, errs.ErrRateLimitExceeded
	}
	bbr := l.getBBR()
	if bbr == nil {
		return func() {
			if concurrency != nil {
				concurrency.release()
			}
		}, nil
	}
	done := bbr.process()
	return func() {
		done()
		if concurrency != nil {
			concurrency.release()
		}
	}, nil
}<|MERGE_RESOLUTION|>--- conflicted
+++ resolved
@@ -68,15 +68,10 @@
 }
 
 func (l *limiter) deleteRateLimiter() bool {
-<<<<<<< HEAD
-	l.mu.RLock()
-	defer l.mu.RUnlock()
+	l.mu.Lock()
+	defer l.mu.Unlock()
 	l.cfg.QPS = 0
 	l.cfg.QPSBurst = 0
-=======
-	l.mu.Lock()
-	defer l.mu.Unlock()
->>>>>>> a8152822
 	l.rate = nil
 	return l.isEmpty()
 }
@@ -90,8 +85,8 @@
 }
 
 func (l *limiter) deleteBBR() bool {
-	l.mu.RLock()
-	defer l.mu.RUnlock()
+	l.mu.Lock()
+	defer l.mu.Unlock()
 	l.bbr = nil
 	l.cfg.EnableBBR = false
 	if l.cfg.ConcurrencyLimit > 0 {

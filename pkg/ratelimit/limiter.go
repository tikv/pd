--- conflicted
+++ resolved
@@ -15,11 +15,8 @@
 package ratelimit
 
 import (
-<<<<<<< HEAD
-=======
 	"math"
 
->>>>>>> ddf810be
 	"github.com/tikv/pd/pkg/errs"
 	"github.com/tikv/pd/pkg/utils/syncutil"
 	"golang.org/x/time/rate"
@@ -44,13 +41,9 @@
 }
 
 func newLimiter() *limiter {
-<<<<<<< HEAD
-	lim := &limiter{}
-=======
 	lim := &limiter{
 		concurrency: newConcurrencyLimiter(0),
 	}
->>>>>>> ddf810be
 	return lim
 }
 
@@ -67,34 +60,12 @@
 }
 
 func (l *limiter) deleteRateLimiter() bool {
-<<<<<<< HEAD
-	l.mu.RLock()
-	defer l.mu.RUnlock()
-=======
 	l.mu.Lock()
 	defer l.mu.Unlock()
->>>>>>> ddf810be
 	l.rate = nil
 	return l.isEmpty()
 }
 
-<<<<<<< HEAD
-func (l *limiter) deleteConcurrency() bool {
-	l.mu.RLock()
-	defer l.mu.RUnlock()
-	l.concurrency = nil
-	return l.isEmpty()
-}
-
-func (l *limiter) isEmpty() bool {
-	return l.concurrency == nil && l.rate == nil
-}
-
-func (l *limiter) getQPSLimiterStatus() (limit rate.Limit, burst int) {
-	baseLimiter := l.getRateLimiter()
-	if baseLimiter != nil {
-		return baseLimiter.Limit(), baseLimiter.Burst()
-=======
 func (l *limiter) isEmpty() bool {
 	return l.concurrency == nil && l.rate == nil
 }
@@ -111,29 +82,10 @@
 	baseLimiter := l.getConcurrencyLimiter()
 	if baseLimiter != nil {
 		return baseLimiter.getLimit(), baseLimiter.getCurrent()
->>>>>>> ddf810be
 	}
 	return 0, 0
 }
 
-<<<<<<< HEAD
-func (l *limiter) getConcurrencyLimiterStatus() (limit uint64, current uint64) {
-	baseLimiter := l.getConcurrencyLimiter()
-	if baseLimiter != nil {
-		return baseLimiter.getLimit(), baseLimiter.getCurrent()
-	}
-	return 0, 0
-}
-
-func (l *limiter) updateConcurrencyConfig(limit uint64) UpdateStatus {
-	oldConcurrencyLimit, _ := l.getConcurrencyLimiterStatus()
-	if oldConcurrencyLimit == limit {
-		return ConcurrencyNoChange
-	}
-	if limit < 1 {
-		l.deleteConcurrency()
-		return ConcurrencyDeleted
-=======
 func (l *limiter) updateConcurrencyConfig(limit uint64) UpdateStatus {
 	oldConcurrencyLimit, _ := l.getConcurrencyLimiterStatus()
 	if oldConcurrencyLimit == limit {
@@ -150,50 +102,10 @@
 		l.concurrency.setLimit(limit)
 	} else {
 		l.concurrency = newConcurrencyLimiter(limit)
->>>>>>> ddf810be
 	}
 	return ConcurrencyChanged
 }
 
-<<<<<<< HEAD
-	l.mu.Lock()
-	defer l.mu.Unlock()
-	if l.concurrency != nil {
-		l.concurrency.setLimit(limit)
-	} else {
-		l.concurrency = newConcurrencyLimiter(limit)
-	}
-	return ConcurrencyChanged
-}
-
-func (l *limiter) updateQPSConfig(limit float64, burst int) UpdateStatus {
-	oldQPSLimit, oldBurst := l.getQPSLimiterStatus()
-
-	if (float64(oldQPSLimit)-limit < eps && float64(oldQPSLimit)-limit > -eps) && oldBurst == burst {
-		return QPSNoChange
-	}
-	if limit <= eps || burst < 1 {
-		l.deleteRateLimiter()
-		return QPSDeleted
-	}
-	l.mu.Lock()
-	defer l.mu.Unlock()
-	if l.rate != nil {
-		l.rate.SetLimit(rate.Limit(limit))
-		l.rate.SetBurst(burst)
-	} else {
-		l.rate = NewRateLimiter(limit, burst)
-	}
-	return QPSChanged
-}
-
-func (l *limiter) updateDimensionConfig(cfg *DimensionConfig) UpdateStatus {
-	status := l.updateQPSConfig(cfg.QPS, cfg.QPSBurst)
-	status |= l.updateConcurrencyConfig(cfg.ConcurrencyLimit)
-	return status
-}
-
-=======
 func (l *limiter) updateQPSConfig(limit float64, burst int) UpdateStatus {
 	oldQPSLimit, oldBurst := l.getQPSLimiterStatus()
 	if math.Abs(float64(oldQPSLimit)-limit) < eps && oldBurst == burst {
@@ -220,16 +132,11 @@
 	return status
 }
 
->>>>>>> ddf810be
 func (l *limiter) allow() (DoneFunc, error) {
 	concurrency := l.getConcurrencyLimiter()
 	if concurrency != nil && !concurrency.allow() {
 		return nil, errs.ErrRateLimitExceeded
 	}
-<<<<<<< HEAD
-=======
-
->>>>>>> ddf810be
 	rate := l.getRateLimiter()
 	if rate != nil && !rate.Allow() {
 		if concurrency != nil {

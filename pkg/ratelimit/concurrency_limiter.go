--- conflicted
+++ resolved
@@ -63,12 +63,7 @@
 	return l.limit
 }
 
-<<<<<<< HEAD
 func (l *concurrencyLimiter) tryToSetLimit(limit uint64) bool {
-=======
-// Only used for test.
-func (l *concurrencyLimiter) tryToSetLimit(limit uint64) {
->>>>>>> b13305c7
 	l.mu.Lock()
 	defer l.mu.Unlock()
 	if limit < l.limit {

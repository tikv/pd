PD_PKG := github.com/pingcap/pd

TEST_PKGS := $(shell find . -iname "*_test.go" -exec dirname {} \; | \
                     sort -u | sed -e "s/^\./github.com\/pingcap\/pd/")
INTEGRATION_TEST_PKGS := $(shell find . -iname "*_test.go" -exec dirname {} \; | \
                     sort -u | sed -e "s/^\./github.com\/pingcap\/pd/" | grep -E "tests")
BASIC_TEST_PKGS := $(filter-out $(INTEGRATION_TEST_PKGS),$(TEST_PKGS))

PACKAGES := go list ./...
PACKAGE_DIRECTORIES := $(PACKAGES) | sed 's|github.com/pingcap/pd/||'
GOCHECKER := awk '{ print } END { if (NR > 0) { exit 1 } }'
RETOOL := ./scripts/retool
OVERALLS := overalls

FAILPOINT_ENABLE  := $$(find $$PWD/ -type d | grep -vE "(\.git|\.retools)" | xargs ./scripts/retool do failpoint-ctl enable)
FAILPOINT_DISABLE := $$(find $$PWD/ -type d | grep -vE "(\.git|\.retools)" | xargs ./scripts/retool do failpoint-ctl disable)

<<<<<<< HEAD
DEADLOCK_ENABLE := $$(find . -name "*.go" | grep -vE "(vendor|\.retools)" | xargs -n 1 sed -i.bak 's/sync.RWMutex/deadlock.RWMutex/' && \
						find . -name "*.go" | grep -vE "(vendor|\.retools)" | xargs -n 1 sed -i.bak 's/sync.Mutex/deadlock.Mutex/' && \
						find . -name "*.go" | grep -vE "(vendor|\.retools)" | xargs -n 1 ./scripts/retool do goimports -w)
DEADLOCK_DISABLE := $$(find . -name "*.go" | grep -vE "(vendor|\.retools)" | xargs -n 1 sed -i.bak 's/deadlock.RWMutex/sync.RWMutex/' && \
						find . -name "*.go" | grep -vE "(vendor|\.retools)" | xargs -n 1 sed -i.bak 's/deadlock.Mutex/sync.Mutex/' && \
						find . -name "*.go" | grep -vE "(vendor|\.retools)" | xargs -n 1 ./scripts/retool do goimports -w && \
						find . -name "*.bak" | grep -vE "(vendor|\.retools)" | xargs rm)
=======
DEADLOCK_ENABLE := $$(\
						find . -name "*.go" | grep -vE "(vendor|\.retools)" \
						| xargs -n 1 sed -i.bak 's/sync\.RWMutex/deadlock.RWMutex/;s/sync\.Mutex/deadlock.Mutex/' && \
						find . -name "*.go" | grep -vE "(vendor|\.retools)" | xargs grep -lE "(deadlock\.RWMutex|deadlock\.Mutex)" \
						| xargs ./scripts/retool do goimports -w)
DEADLOCK_DISABLE := $$(\
						find . -name "*.go" | grep -vE "(vendor|\.retools)" \
						| xargs -n 1 sed -i.bak 's/deadlock\.RWMutex/sync.RWMutex/;s/deadlock\.Mutex/sync.Mutex/' && \
						find . -name "*.go" | grep -vE "(vendor|\.retools)" | xargs grep -lE "(sync\.RWMutex|sync\.Mutex)" \
						| xargs ./scripts/retool do goimports -w && \
						find . -name "*.bak" | grep -vE "(vendor|\.retools)" | xargs rm && \
						go mod tidy)
>>>>>>> 09730955

LDFLAGS += -X "$(PD_PKG)/server.PDReleaseVersion=$(shell git describe --tags --dirty)"
LDFLAGS += -X "$(PD_PKG)/server.PDBuildTS=$(shell date -u '+%Y-%m-%d %I:%M:%S')"
LDFLAGS += -X "$(PD_PKG)/server.PDGitHash=$(shell git rev-parse HEAD)"
LDFLAGS += -X "$(PD_PKG)/server.PDGitBranch=$(shell git rev-parse --abbrev-ref HEAD)"

GOVER_MAJOR := $(shell go version | sed -E -e "s/.*go([0-9]+)[.]([0-9]+).*/\1/")
GOVER_MINOR := $(shell go version | sed -E -e "s/.*go([0-9]+)[.]([0-9]+).*/\2/")
GO111 := $(shell [ $(GOVER_MAJOR) -gt 1 ] || [ $(GOVER_MAJOR) -eq 1 ] && [ $(GOVER_MINOR) -ge 11 ]; echo $$?)
ifeq ($(GO111), 1)
$(error "go below 1.11 does not support modules")
endif

default: build

all: dev

dev: build check test

ci: build check basic-test

build: pd-server pd-ctl pd-tso-bench pd-recover
pd-server: export GO111MODULE=on
pd-server:
ifeq ("$(WITH_RACE)", "1")
	CGO_ENABLED=1 go build -race -gcflags '$(GCFLAGS)' -ldflags '$(LDFLAGS)' -o bin/pd-server cmd/pd-server/main.go
else
	CGO_ENABLED=0 go build -gcflags '$(GCFLAGS)' -ldflags '$(LDFLAGS)' -o bin/pd-server cmd/pd-server/main.go
endif

pd-ctl: export GO111MODULE=on
pd-ctl:
	CGO_ENABLED=0 go build -gcflags '$(GCFLAGS)' -ldflags '$(LDFLAGS)' -o bin/pd-ctl tools/pd-ctl/main.go
pd-tso-bench: export GO111MODULE=on
pd-tso-bench:
	CGO_ENABLED=0 go build -o bin/pd-tso-bench tools/pd-tso-bench/main.go
pd-recover: export GO111MODULE=on
pd-recover:
	CGO_ENABLED=0 go build -o bin/pd-recover tools/pd-recover/main.go

<<<<<<< HEAD
test: retool-setup
=======
test: retool-setup deadlock-setup
>>>>>>> 09730955
	# testing...
	@$(DEADLOCK_ENABLE)
	@$(FAILPOINT_ENABLE)
	CGO_ENABLED=1 GO111MODULE=on go test -race -cover $(TEST_PKGS) || { $(FAILPOINT_DISABLE); $(DEADLOCK_DISABLE); exit 1; }
	@$(FAILPOINT_DISABLE)
	@$(DEADLOCK_DISABLE)

basic-test:
	@$(FAILPOINT_ENABLE)
	GO111MODULE=on go test $(BASIC_TEST_PKGS) || { $(FAILPOINT_DISABLE); exit 1; }
	@$(FAILPOINT_DISABLE)

# These need to be fixed before they can be ran regularly
check-fail:
	CGO_ENABLED=0 ./scripts/retool do gometalinter.v2 --disable-all \
	  --enable errcheck \
	  $$($(PACKAGE_DIRECTORIES))
	CGO_ENABLED=0 ./scripts/retool do gosec $$($(PACKAGE_DIRECTORIES))

check-all: static lint tidy
	@echo "checking"

retool-setup: export GO111MODULE=off
retool-setup: 
	@which retool >/dev/null 2>&1 || go get github.com/twitchtv/retool
	@./scripts/retool sync

check: retool-setup check-all

static: export GO111MODULE=on
static:
	@ # Not running vet and fmt through metalinter becauase it ends up looking at vendor
	gofmt -s -l $$($(PACKAGE_DIRECTORIES)) 2>&1 | $(GOCHECKER)
	./scripts/retool do govet --shadow $$($(PACKAGE_DIRECTORIES)) 2>&1 | $(GOCHECKER)

	CGO_ENABLED=0 ./scripts/retool do golangci-lint run --disable-all --deadline 120s \
	  --enable misspell \
	  --enable staticcheck \
	  --enable ineffassign \
	  $$($(PACKAGE_DIRECTORIES))

lint:
	@echo "linting"
	CGO_ENABLED=0 ./scripts/retool do revive -formatter friendly -config revive.toml $$($(PACKAGES))

tidy:
	@echo "go mod tidy"
	GO111MODULE=on go mod tidy
	git diff --quiet go.mod go.sum

travis_coverage: export GO111MODULE=on
travis_coverage:
ifeq ("$(TRAVIS_COVERAGE)", "1")
	@$(FAILPOINT_ENABLE)
	CGO_ENABLED=1 ./scripts/retool do $(OVERALLS) -concurrency=8 -project=github.com/pingcap/pd -covermode=count -ignore='.git,vendor' -- -coverpkg=./... || { $(FAILPOINT_DISABLE); exit 1; }
	@$(FAILPOINT_DISABLE)
else
	@echo "coverage only runs in travis."
endif

simulator: export GO111MODULE=on
simulator:
	CGO_ENABLED=0 go build -o bin/pd-simulator tools/pd-simulator/main.go

regions-dump: export GO111MODULE=on
regions-dump:
	CGO_ENABLED=0 go build -o bin/regions-dump tools/regions-dump/main.go

clean-test:
	rm -rf /tmp/test_pd*
	rm -rf /tmp/pd-tests*
	rm -rf /tmp/test_etcd*

deadlock-setup: export GO111MODULE=off
deadlock-setup:
	go get github.com/sasha-s/go-deadlock

deadlock-enable: deadlock-setup
	@$(DEADLOCK_ENABLE)

deadlock-disable:
	@$(DEADLOCK_DISABLE)

failpoint-enable: retool-setup
	# Converting failpoints...
	@$(FAILPOINT_ENABLE)

failpoint-disable:
	# Restoring failpoints...
	@$(FAILPOINT_DISABLE)

.PHONY: all ci vendor clean-test tidy<|MERGE_RESOLUTION|>--- conflicted
+++ resolved
@@ -15,15 +15,6 @@
 FAILPOINT_ENABLE  := $$(find $$PWD/ -type d | grep -vE "(\.git|\.retools)" | xargs ./scripts/retool do failpoint-ctl enable)
 FAILPOINT_DISABLE := $$(find $$PWD/ -type d | grep -vE "(\.git|\.retools)" | xargs ./scripts/retool do failpoint-ctl disable)
 
-<<<<<<< HEAD
-DEADLOCK_ENABLE := $$(find . -name "*.go" | grep -vE "(vendor|\.retools)" | xargs -n 1 sed -i.bak 's/sync.RWMutex/deadlock.RWMutex/' && \
-						find . -name "*.go" | grep -vE "(vendor|\.retools)" | xargs -n 1 sed -i.bak 's/sync.Mutex/deadlock.Mutex/' && \
-						find . -name "*.go" | grep -vE "(vendor|\.retools)" | xargs -n 1 ./scripts/retool do goimports -w)
-DEADLOCK_DISABLE := $$(find . -name "*.go" | grep -vE "(vendor|\.retools)" | xargs -n 1 sed -i.bak 's/deadlock.RWMutex/sync.RWMutex/' && \
-						find . -name "*.go" | grep -vE "(vendor|\.retools)" | xargs -n 1 sed -i.bak 's/deadlock.Mutex/sync.Mutex/' && \
-						find . -name "*.go" | grep -vE "(vendor|\.retools)" | xargs -n 1 ./scripts/retool do goimports -w && \
-						find . -name "*.bak" | grep -vE "(vendor|\.retools)" | xargs rm)
-=======
 DEADLOCK_ENABLE := $$(\
 						find . -name "*.go" | grep -vE "(vendor|\.retools)" \
 						| xargs -n 1 sed -i.bak 's/sync\.RWMutex/deadlock.RWMutex/;s/sync\.Mutex/deadlock.Mutex/' && \
@@ -36,7 +27,6 @@
 						| xargs ./scripts/retool do goimports -w && \
 						find . -name "*.bak" | grep -vE "(vendor|\.retools)" | xargs rm && \
 						go mod tidy)
->>>>>>> 09730955
 
 LDFLAGS += -X "$(PD_PKG)/server.PDReleaseVersion=$(shell git describe --tags --dirty)"
 LDFLAGS += -X "$(PD_PKG)/server.PDBuildTS=$(shell date -u '+%Y-%m-%d %I:%M:%S')"
@@ -77,11 +67,7 @@
 pd-recover:
 	CGO_ENABLED=0 go build -o bin/pd-recover tools/pd-recover/main.go
 
-<<<<<<< HEAD
-test: retool-setup
-=======
 test: retool-setup deadlock-setup
->>>>>>> 09730955
 	# testing...
 	@$(DEADLOCK_ENABLE)
 	@$(FAILPOINT_ENABLE)

name: PD Test
on:
  push:
    branches:
      - master
      - release-4.0
      - release-5.*
      - release-6.*
      - release-7.*
      - release-8.*
  pull_request:
    branches:
      - master
      - release-4.0
      - release-5.*
      - release-6.*
      - release-7.*
      - release-8.*
concurrency:
  group: ${{ github.ref }}-${{ github.workflow }}
  cancel-in-progress: true
jobs:
  chunks:
    runs-on: ubuntu-latest
    strategy:
      fail-fast: true
      matrix:
        include:
          - worker_id: 1
            name: 'Unit Test(1)'
          - worker_id: 2
            name: 'Unit Test(2)'
          - worker_id: 3
            name: 'Tools Test'
          - worker_id: 4
            name: 'Client Integration Test'
          - worker_id: 5
            name: 'TSO Integration Test'
          - worker_id: 6
            name: 'MicroService Integration Test'
    outputs:
      job-total: 6
    steps:
      - name: Checkout code
        uses: actions/checkout@v4
      - uses: actions/setup-go@v5
        with:
<<<<<<< HEAD
          path: |
            ~/go/pkg/mod
            ~/.cache/go-build
            **/.tools
            **/.dashboard_download_cache
          key: ${{ runner.os }}-go-${{ matrix.worker_id }}-${{ hashFiles('**/go.sum') }}
      - name: ${{ matrix.name }}
=======
          go-version: '1.21'
      - name: Make Test
>>>>>>> 4c0a8624
        env:
          WORKER_ID: ${{ matrix.worker_id }}
        run: |
          make ci-test-job JOB_INDEX=$WORKER_ID
          mv covprofile covprofile_$WORKER_ID
      - name: Upload coverage result ${{ matrix.worker_id }}
        uses: actions/upload-artifact@v4
        with:
          name: cover-reports-${{ matrix.worker_id }}
          path: covprofile_${{ matrix.worker_id }}
  report-coverage:
    needs: chunks
    runs-on: ubuntu-latest
    steps:
      - name: Checkout code
        uses: actions/checkout@v4
      - name: Download chunk report
        uses: actions/download-artifact@v4
        with:
          pattern: cover-reports-*
          merge-multiple: true
      - name: Merge
        env:
          TOTAL_JOBS: ${{needs.chunks.outputs.job-total}}
        run: |
          for i in $(seq 1 $TOTAL_JOBS); do cat covprofile_$i >> covprofile; done
          sed -i "/failpoint_binding/d" covprofile
          # only keep the first line(`mode: aomic`) of the coverage profile
          sed -i '2,${/mode: atomic/d;}' covprofile
      - name: Send coverage
        uses: codecov/codecov-action@v4.2.0
        with:
          token: ${{ secrets.CODECOV }}
          file: ./covprofile
          flags: unittests
          name: codecov-umbrella<|MERGE_RESOLUTION|>--- conflicted
+++ resolved
@@ -45,18 +45,8 @@
         uses: actions/checkout@v4
       - uses: actions/setup-go@v5
         with:
-<<<<<<< HEAD
-          path: |
-            ~/go/pkg/mod
-            ~/.cache/go-build
-            **/.tools
-            **/.dashboard_download_cache
-          key: ${{ runner.os }}-go-${{ matrix.worker_id }}-${{ hashFiles('**/go.sum') }}
+          go-version: '1.21'
       - name: ${{ matrix.name }}
-=======
-          go-version: '1.21'
-      - name: Make Test
->>>>>>> 4c0a8624
         env:
           WORKER_ID: ${{ matrix.worker_id }}
         run: |

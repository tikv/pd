# PD Simulator Configuration

## the tick interval when starting PD inside (default: "100ms")
sim-tick-interval = "100ms"
<<<<<<< HEAD
total-store = 300
total-region = 10000000
case-name = "stable"
=======
total-store = 10
total-region = 10000
case-name = "balance-leader"
>>>>>>> 41e63768

[store]
## the capacity size of a new store in GB (default: 1024)
store-capacity = 1024
## the available size of a new store in GB (default: 1024)
store-available = 1024
## the io rate of a new store in MB/s (default: 40)
store-io-per-second = 40
## the version of a new store (default: "8.1.0")
store-version = "8.1.0"

## the meaning of these configurations below are similar with config.toml
[server]
lease = 1
tso-save-interval = "200ms"
tick-interval = "100ms"
election-interval = "3s"
leader-priority-check-interval = "100ms"

[server.schedule]
split-merge-interval = "1ms"
max-store-down-time = "30s"
leader-schedule-limit = 32
region-schedule-limit = 128
replica-schedule-limit = 32
merge-schedule-limit = 32<|MERGE_RESOLUTION|>--- conflicted
+++ resolved
@@ -2,15 +2,9 @@
 
 ## the tick interval when starting PD inside (default: "100ms")
 sim-tick-interval = "100ms"
-<<<<<<< HEAD
-total-store = 300
-total-region = 10000000
-case-name = "stable"
-=======
 total-store = 10
 total-region = 10000
 case-name = "balance-leader"
->>>>>>> 41e63768
 
 [store]
 ## the capacity size of a new store in GB (default: 1024)
